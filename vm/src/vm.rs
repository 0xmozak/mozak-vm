use anyhow::Result;
use log::trace;

use crate::{decode::decode_instruction, instruction::Instruction, state::State};

pub struct Vm {
    pub state: State,
}

impl Vm {
    #[must_use]
    pub fn new(state: State) -> Self {
        Self { state }
    }

    /// Execute a program
    ///
    /// # Errors
    /// This function returns an error, if an instruction could not be loaded
    /// or executed.
    ///
    /// # Panics
    /// Panics in debug mode, when executing more steps than specified in
    /// environment variable `MOZAK_MAX_LOOPS` at compile time.  Defaults to one
    /// million steps.
    /// This is a temporary measure to catch problems with accidental infinite
    /// loops. (Matthias had some trouble debugging a problem with jumps
    /// earlier.)
    pub fn step(&mut self) -> Result<Vec<State>> {
        let mut states = vec![self.state.clone()];
        let mut debug_count: usize = 0;
        while !self.state.has_halted() {
            let pc = self.state.get_pc();
            let word = self.state.load_u32(pc)?;
            let inst = decode_instruction(word);
            trace!(
                "PC: {:?}, Decoded Inst: {:?}, Encoded Inst Word: {:?}",
                pc,
                inst,
                word
            );
            self.execute_instruction(&inst)?;
            states.push(self.state.clone());
            if cfg!(debug_assertions) {
                debug_count += 1;
                let limit: usize = std::option_env!("MOZAK_MAX_LOOPS")
                    .map_or(1_000_000, |env_var| env_var.parse().unwrap());
                debug_assert!(
                    debug_count != limit,
                    "Looped for longer than MOZAK_MAX_LOOPS"
                );
            }
        }
        Ok(states)
    }

    fn execute_instruction(&mut self, inst: &Instruction) -> Result<()> {
        match inst {
            Instruction::ADD(add) => {
                // TODO: how to handle if regs have negative value?
                let res = self
                    .state
                    .get_register_value(add.rs1.into())
                    .wrapping_add(self.state.get_register_value(add.rs2.into()));
                self.state.set_register_value(add.rd.into(), res);
                self.state.set_pc(self.state.get_pc() + 4);
                Ok(())
            }
            Instruction::SLL(sll) => {
                // Only use lower 5 bits of rs2
                let res = self.state.get_register_value(sll.rs1.into())
                    << (self.state.get_register_value(sll.rs2.into()) & 0x1F);
                self.state.set_register_value(sll.rd.into(), res);
                self.state.set_pc(self.state.get_pc() + 4);
                Ok(())
            }
            Instruction::SRL(srl) => {
                // Only use lower 5 bits of rs2
                let res = self.state.get_register_value(srl.rs1.into())
                    >> (self.state.get_register_value(srl.rs2.into()) & 0x1F);
                self.state.set_register_value(srl.rd.into(), res);
                self.state.set_pc(self.state.get_pc() + 4);
                Ok(())
            }
            Instruction::SRA(sra) => {
                // Only use lower 5 bits of rs2
                let res = self.state.get_register_value_signed(sra.rs1.into())
                    >> (self.state.get_register_value_signed(sra.rs2.into()) & 0x1F);
                self.state.set_register_value(sra.rd.into(), res as u32);
                self.state.set_pc(self.state.get_pc() + 4);
                Ok(())
            }
            Instruction::SLT(slt) => {
                let res = self.state.get_register_value_signed(slt.rs1.into())
                    < self.state.get_register_value_signed(slt.rs2.into());
                self.state.set_register_value(slt.rd.into(), res.into());
                self.state.set_pc(self.state.get_pc() + 4);
                Ok(())
            }
            Instruction::SLTU(sltu) => {
                let res = self.state.get_register_value(sltu.rs1.into())
                    < self.state.get_register_value(sltu.rs2.into());
                self.state.set_register_value(sltu.rd.into(), res.into());
                self.state.set_pc(self.state.get_pc() + 4);
                Ok(())
            }
            Instruction::SRAI(srai) => {
                let res = self.state.get_register_value_signed(srai.rs1.into()) >> srai.imm;
                self.state.set_register_value(srai.rd.into(), res as u32);
                self.state.set_pc(self.state.get_pc() + 4);
                Ok(())
            }
            Instruction::SRLI(srli) => {
                let res = self.state.get_register_value(srli.rs1.into()) >> srli.imm;
                self.state.set_register_value(srli.rd.into(), res);
                self.state.set_pc(self.state.get_pc() + 4);
                Ok(())
            }
            Instruction::SLLI(slli) => {
                let res = self.state.get_register_value(slli.rs1.into()) << slli.imm;
                self.state.set_register_value(slli.rd.into(), res);
                self.state.set_pc(self.state.get_pc() + 4);
                Ok(())
            }
            Instruction::SLTI(slti) => {
                let res = self.state.get_register_value_signed(slti.rs1.into()) < slti.imm;
                self.state
                    .set_register_value(slti.rd.into(), u32::from(res));
                self.state.set_pc(self.state.get_pc() + 4);
                Ok(())
            }
            Instruction::SLTIU(sltiu) => {
                let res = self.state.get_register_value(sltiu.rs1.into()) < sltiu.imm as u32;
                self.state
                    .set_register_value(sltiu.rd.into(), u32::from(res));
                self.state.set_pc(self.state.get_pc() + 4);
                Ok(())
            }
            Instruction::AND(and) => {
                let res = self.state.get_register_value(and.rs1.into())
                    & self.state.get_register_value(and.rs2.into());
                self.state.set_register_value(and.rd.into(), res);
                self.state.set_pc(self.state.get_pc() + 4);
                Ok(())
            }
            Instruction::ANDI(andi) => {
                let rs1_value = self.state.get_register_value(andi.rs1.into());
                let res = rs1_value as i32 & andi.imm;
                self.state.set_register_value(andi.rd.into(), res as u32);
                self.state.set_pc(self.state.get_pc() + 4);
                Ok(())
            }
            Instruction::OR(or) => {
                let res = self.state.get_register_value(or.rs1.into())
                    | self.state.get_register_value(or.rs2.into());
                self.state.set_register_value(or.rd.into(), res);
                self.state.set_pc(self.state.get_pc() + 4);
                Ok(())
            }
            Instruction::ADDI(addi) => {
                let rs1_value: i64 = self.state.get_register_value(addi.rs1.into()).into();
                let res = rs1_value;
                // TODO(Matthias): add a prop test, then think carefully about the exact
                // semantic, and replace this with a simpler version.
                let res = if addi.imm.is_negative() {
                    res.wrapping_sub(i64::from(addi.imm))
                } else {
                    res.wrapping_add(i64::from(addi.imm))
                };
                // ignore anything above 32-bits
                let res: u32 = (res & 0xffff_ffff) as u32;
                self.state.set_register_value(addi.rd.into(), res);
                self.state.set_pc(self.state.get_pc() + 4);
                Ok(())
            }
            Instruction::ORI(ori) => {
                let rs1_value: i64 = self.state.get_register_value(ori.rs1.into()).into();
                let res = rs1_value as i32 | ori.imm;
                self.state.set_register_value(ori.rd.into(), res as u32);
                self.state.set_pc(self.state.get_pc() + 4);
                Ok(())
            }
            Instruction::XOR(xor) => {
                let res = self.state.get_register_value(xor.rs1.into())
                    ^ self.state.get_register_value(xor.rs2.into());
                self.state.set_register_value(xor.rd.into(), res);
                self.state.set_pc(self.state.get_pc() + 4);
                Ok(())
            }
            Instruction::XORI(xori) => {
                let rs1_value = self.state.get_register_value(xori.rs1.into());
                let res = rs1_value as i32 ^ xori.imm;
                self.state.set_register_value(xori.rd.into(), res as u32);
                self.state.set_pc(self.state.get_pc() + 4);
                Ok(())
            }
            Instruction::SUB(sub) => {
                let res = self
                    .state
                    .get_register_value(sub.rs1.into())
                    .wrapping_sub(self.state.get_register_value(sub.rs2.into()));
                self.state.set_register_value(sub.rd.into(), res);
                self.state.set_pc(self.state.get_pc() + 4);
                Ok(())
            }
            Instruction::LB(load) => {
                let rs1: i64 = self.state.get_register_value(load.rs1.into()).into();
                let addr = rs1 + i64::from(load.imm);
                let addr: u32 = (addr & 0xffff_ffff) as u32;
                let value: u8 = self.state.load_u8(addr)?;
                let mut final_value: u32 = value.into();
                if value & 0x80 != 0x0 {
                    // extend sign bit
                    final_value |= 0xffff_ff00;
                }
                self.state.set_register_value(load.rd.into(), final_value);
                self.state.set_pc(self.state.get_pc() + 4);
                Ok(())
            }
            Instruction::LBU(load) => {
                let rs1: i64 = self.state.get_register_value(load.rs1.into()).into();
                let addr = rs1 + i64::from(load.imm);
                let addr: u32 = (addr & 0xffff_ffff) as u32;
                let value: u8 = self.state.load_u8(addr)?;
                self.state.set_register_value(load.rd.into(), value.into());
                self.state.set_pc(self.state.get_pc() + 4);
                Ok(())
            }
            Instruction::LH(load) => {
                let rs1: i64 = self.state.get_register_value(load.rs1.into()).into();
                let addr = rs1 + i64::from(load.imm);
                let addr: u32 = (addr & 0xffff_ffff) as u32;
                let value: u16 = self.state.load_u16(addr)?;
                let mut final_value: u32 = value.into();
                if value & 0x8000 != 0x0 {
                    // extend sign bit
                    final_value |= 0xffff_0000;
                }
                self.state.set_register_value(load.rd.into(), final_value);
                self.state.set_pc(self.state.get_pc() + 4);
                Ok(())
            }
            Instruction::LHU(load) => {
                let rs1: i64 = self.state.get_register_value(load.rs1.into()).into();
                let addr = rs1 + i64::from(load.imm);
                let addr: u32 = (addr & 0xffff_ffff) as u32;
                let value: u16 = self.state.load_u16(addr)?;
                self.state.set_register_value(load.rd.into(), value.into());
                self.state.set_pc(self.state.get_pc() + 4);
                Ok(())
            }
            Instruction::LW(load) => {
                let rs1: i64 = self.state.get_register_value(load.rs1.into()).into();
                let addr = rs1 + i64::from(load.imm);
                let addr: u32 = (addr & 0xffff_ffff) as u32;
                let value: u32 = self.state.load_u32(addr)?;
                self.state.set_register_value(load.rd.into(), value);
                self.state.set_pc(self.state.get_pc() + 4);
                Ok(())
            }
            Instruction::ECALL => {
                let r17_value = self.state.get_register_value(17_usize);
                #[allow(clippy::single_match)]
                match r17_value {
                    93 => {
                        // exit system call
                        self.state.halt();
                    }
                    _ => {}
                }
                self.state.set_pc(self.state.get_pc() + 4);
                Ok(())
            }
            Instruction::JAL(jal) => {
                let pc = self.state.get_pc();
                let next_pc = pc + 4;
<<<<<<< HEAD
                self.state.set_register_value(jal.rd.into(), next_pc);
                let jump_pc = (pc as i32) + jal.imm;
=======
                let jump_pc = (pc as i32) + jal.imm20;
>>>>>>> 4fca8759
                self.state.set_pc(jump_pc as u32);
                self.state.set_register_value(jal.rd.into(), next_pc);
                Ok(())
            }
            Instruction::JALR(jalr) => {
                let pc = self.state.get_pc();
                let next_pc = pc + 4;
                let rs1_value = self.state.get_register_value(jalr.rs1.into());
                let jump_pc = (rs1_value as i32) + jalr.imm;
                self.state.set_pc(jump_pc as u32);
                self.state.set_register_value(jalr.rd.into(), next_pc);
                Ok(())
            }
            Instruction::BEQ(beq) => {
                if self.state.get_register_value(beq.rs1.into())
                    == self.state.get_register_value(beq.rs2.into())
                {
                    let pc = self.state.get_pc();
                    let jump_pc = (pc as i32) + beq.imm;
                    self.state.set_pc(jump_pc as u32);
                } else {
                    self.state.set_pc(self.state.get_pc() + 4);
                }
                Ok(())
            }
            Instruction::BNE(bne) => {
                if self.state.get_register_value(bne.rs1.into())
                    != self.state.get_register_value(bne.rs2.into())
                {
                    let pc = self.state.get_pc();
                    let jump_pc = (pc as i32) + bne.imm;
                    self.state.set_pc(jump_pc as u32);
                } else {
                    self.state.set_pc(self.state.get_pc() + 4);
                }
                Ok(())
            }
            Instruction::BLT(blt) => {
                if self.state.get_register_value_signed(blt.rs1.into())
                    < self.state.get_register_value_signed(blt.rs2.into())
                {
                    let pc = self.state.get_pc();
                    let jump_pc = (pc as i32) + blt.imm;
                    self.state.set_pc(jump_pc as u32);
                } else {
                    self.state.set_pc(self.state.get_pc() + 4);
                }
                Ok(())
            }
            Instruction::BLTU(bltu) => {
                if self.state.get_register_value(bltu.rs1.into())
                    < self.state.get_register_value(bltu.rs2.into())
                {
                    let pc = self.state.get_pc();
                    let jump_pc = (pc as i32) + bltu.imm;
                    self.state.set_pc(jump_pc as u32);
                } else {
                    self.state.set_pc(self.state.get_pc() + 4);
                }
                Ok(())
            }
            Instruction::BGE(bge) => {
                if self.state.get_register_value_signed(bge.rs1.into())
                    >= self.state.get_register_value_signed(bge.rs2.into())
                {
                    let pc = self.state.get_pc();
                    let jump_pc = (pc as i32) + bge.imm;
                    self.state.set_pc(jump_pc as u32);
                } else {
                    self.state.set_pc(self.state.get_pc() + 4);
                }
                Ok(())
            }
            Instruction::BGEU(bgeu) => {
                if self.state.get_register_value_signed(bgeu.rs1.into())
                    >= self.state.get_register_value_signed(bgeu.rs2.into())
                {
                    let pc = self.state.get_pc();
                    let jump_pc = (pc as i32) + bgeu.imm;
                    self.state.set_pc(jump_pc as u32);
                } else {
                    self.state.set_pc(self.state.get_pc() + 4);
                }
                Ok(())
            }
            Instruction::SW(sw) => {
                let rs1: i64 = self.state.get_register_value(sw.rs1.into()).into();
                let addr = rs1 + i64::from(sw.imm);
                let addr: u32 = (addr & 0xffff_ffff) as u32;
                let value = self.state.get_register_value(sw.rs2.into());
                self.state.store_u32(addr, value)?;
                self.state.set_pc(self.state.get_pc() + 4);
                Ok(())
            }
            Instruction::SH(sh) => {
                let rs1: i64 = self.state.get_register_value(sh.rs1.into()).into();
                let addr = rs1 + i64::from(sh.imm);
                let addr: u32 = (addr & 0xffff_ffff) as u32;
                let value = self.state.get_register_value(sh.rs2.into());
                let value: u16 = (0x0000_FFFF & value) as u16;
                self.state.store_u16(addr, value)?;
                self.state.set_pc(self.state.get_pc() + 4);
                Ok(())
            }
            Instruction::SB(sb) => {
                let rs1: i64 = self.state.get_register_value(sb.rs1.into()).into();
                let addr = rs1 + i64::from(sb.imm);
                let addr: u32 = (addr & 0xffff_ffff) as u32;
                let value = self.state.get_register_value(sb.rs2.into());
                let value: u8 = (0x0000_00FF & value) as u8;
                self.state.store_u8(addr, value)?;
                self.state.set_pc(self.state.get_pc() + 4);
                Ok(())
            }
            Instruction::MUL(mul) => {
                let rs1: i64 = self.state.get_register_value_signed(mul.rs1.into()).into();
                let rs2: i64 = self.state.get_register_value_signed(mul.rs2.into()).into();
                let res: u32 = ((rs1 * rs2) & 0xFFFF_FFFF) as u32;
                self.state.set_register_value(mul.rd.into(), res);
                self.state.set_pc(self.state.get_pc() + 4);
                Ok(())
            }
            Instruction::MULH(mulh) => {
                let rs1: i64 = self.state.get_register_value_signed(mulh.rs1.into()).into();
                let rs2: i64 = self.state.get_register_value_signed(mulh.rs2.into()).into();
                let res: u32 = ((rs1 * rs2) >> 32) as u32;
                self.state.set_register_value(mulh.rd.into(), res);
                self.state.set_pc(self.state.get_pc() + 4);
                Ok(())
            }
            Instruction::MULHSU(mulhsu) => {
                let rs1: i64 = self
                    .state
                    .get_register_value_signed(mulhsu.rs1.into())
                    .into();
                let rs2: i64 = self.state.get_register_value(mulhsu.rs2.into()).into();
                let res: u32 = ((rs1 * rs2) >> 32) as u32;
                self.state.set_register_value(mulhsu.rd.into(), res);
                self.state.set_pc(self.state.get_pc() + 4);
                Ok(())
            }
            Instruction::MULHU(mulhu) => {
                let rs1: i64 = self.state.get_register_value(mulhu.rs1.into()).into();
                let rs2: i64 = self.state.get_register_value(mulhu.rs2.into()).into();
                let res: u32 = ((rs1 * rs2) >> 32) as u32;
                self.state.set_register_value(mulhu.rd.into(), res);
                self.state.set_pc(self.state.get_pc() + 4);
                Ok(())
            }
            Instruction::LUI(lui) => {
                self.state.set_register_value(lui.rd.into(), lui.imm as u32);
                self.state.set_pc(self.state.get_pc() + 4);
                Ok(())
            }
            Instruction::AUIPC(auipc) => {
                let val = i64::from(auipc.imm);
                let pc = i64::from(self.state.get_pc());
                let res = pc + val;
                let res_u32 = res as u32;
                self.state.set_register_value(auipc.rd.into(), res_u32);
                self.state.set_pc(self.state.get_pc() + 4);
                Ok(())
            }
            Instruction::DIV(div) => {
                self.state.set_register_value(
                    div.rd.into(),
                    match (
                        self.state.get_register_value_signed(div.rs1.into()),
                        self.state.get_register_value_signed(div.rs2.into()),
                    ) {
                        // division by zero
                        (_dividend, 0) => 0xFFFF_FFFF,
                        // overflow when -2^31 / -1
                        (dividend, divisor) => dividend.overflowing_div(divisor).0 as u32,
                    },
                );
                self.state.set_pc(self.state.get_pc() + 4);
                Ok(())
            }
            Instruction::DIVU(divu) => {
                self.state.set_register_value(
                    divu.rd.into(),
                    match (
                        self.state.get_register_value(divu.rs1.into()),
                        self.state.get_register_value(divu.rs2.into()),
                    ) {
                        // division by zero
                        (_dividend, 0) => 0xFFFF_FFFF,
                        (dividend, divisor) => dividend / divisor,
                    },
                );
                self.state.set_pc(self.state.get_pc() + 4);
                Ok(())
            }
            Instruction::REM(rem) => {
                self.state.set_register_value(
                    rem.rd.into(),
                    match (
                        self.state.get_register_value_signed(rem.rs1.into()),
                        self.state.get_register_value_signed(rem.rs2.into()),
                    ) {
                        // division by zero
                        (dividend, 0) => dividend as u32,
                        // overflow when -2^31 / -1
                        (-0x8000_0000, -1) => 0,
                        (dividend, divisor) => (dividend % divisor) as u32,
                    },
                );
                self.state.set_pc(self.state.get_pc() + 4);
                Ok(())
            }
            Instruction::REMU(remu) => {
                self.state.set_register_value(
                    remu.rd.into(),
                    match (
                        self.state.get_register_value(remu.rs1.into()),
                        self.state.get_register_value(remu.rs2.into()),
                    ) {
                        // division by zero
                        (dividend, 0) => dividend,
                        (dividend, divisor) => dividend % divisor,
                    },
                );
                self.state.set_pc(self.state.get_pc() + 4);
                Ok(())
            }
            _ => unimplemented!(),
        }
    }
}

#[cfg(test)]
mod tests {
    use alloc::collections::BTreeMap;

    use test_case::test_case;

    use crate::{elf::Program, state::State, vm::Vm};

    fn add_exit_syscall(address: u32, image: &mut BTreeMap<u32, u32>) {
        // set sys-call EXIT in x17(or a7)
        image.insert(address, 0x05d0_0893_u32);
        // add ECALL to halt the program
        image.insert(address + 4, 0x0000_0073_u32);
    }

    fn create_vm<F: Fn(&mut State)>(image: BTreeMap<u32, u32>, state_init: F) -> Vm {
        let program = Program {
            entry: 0_u32,
            image,
        };
        let mut state = State::from(program);
        state_init(&mut state);
        Vm::new(state)
    }

    // TODO: Unignore this test once instructions required are supported
    #[test]
    #[ignore]
    fn check() {
        let _ = env_logger::try_init();
        let elf = std::fs::read("src/test.elf").unwrap();
        let max_mem_size = 1024 * 1024 * 1024; // 1 GB
        let program = Program::load_elf(&elf, max_mem_size);
        assert!(program.is_ok());
        let program = program.unwrap();
        let state = State::from(program);
        let mut vm = Vm::new(state);
        let res = vm.step();
        assert!(res.is_ok());
    }

    // NOTE: For writing test cases please follow RISCV
    // calling convention for using registers in instructions.
    // Please check https://en.wikichip.org/wiki/risc-v/registers

    #[test_case(0x0073_02b3, 5, 6, 7, 60049, 50493; "add r5, r6, r7")]
    #[test_case(0x01FF_8FB3, 31, 31, 31, 8981, 8981; "add r31, r31, r31")]
    fn add(word: u32, rd: usize, rs1: usize, rs2: usize, rs1_value: u32, rs2_value: u32) {
        let _ = env_logger::try_init();
        let mut image = BTreeMap::new();
        // at 0 address instruction add
        image.insert(0_u32, word);
        add_exit_syscall(4_u32, &mut image);
        let mut vm = create_vm(image, |state: &mut State| {
            state.set_register_value(rs1, rs1_value);
            state.set_register_value(rs2, rs2_value);
        });
        let res = vm.step();
        assert!(res.is_ok());
        assert_eq!(vm.state.get_register_value(rd), rs1_value + rs2_value);
    }

    // Tests 2 cases:
    //   1) rs2 overflow (0x1111 should only use lower 5 bits)
    //   2) rs1 overflow (0x12345678 << 0x08 == 0x34567800)
    #[test_case(0x0073_12b3, 5, 6, 7, 7, 0x1111; "sll r5, r6, r7, only lower 5 bits rs2")]
    #[test_case(0x0139_12b3, 5, 18, 19, 0x1234_5678, 0x08; "sll r5, r18, r19, rs1 overflow")]
    fn sll(word: u32, rd: usize, rs1: usize, rs2: usize, rs1_value: u32, rs2_value: u32) {
        let _ = env_logger::try_init();
        let mut image = BTreeMap::new();
        // at 0 address instruction sll
        image.insert(0_u32, word);
        add_exit_syscall(4_u32, &mut image);
        let mut vm = create_vm(image, |state: &mut State| {
            state.set_register_value(rs1, rs1_value);
            state.set_register_value(rs2, rs2_value);
        });
        let res = vm.step();
        assert!(res.is_ok());
        assert_eq!(
            vm.state.get_register_value(rd),
            rs1_value << (rs2_value & 0x1F)
        );
    }

    #[test_case(0x0073_72b3, 5, 6, 7, 7, 8; "and r5, r6, r7")]
    fn and(word: u32, rd: usize, rs1: usize, rs2: usize, rs1_value: u32, rs2_value: u32) {
        let _ = env_logger::try_init();
        let mut image = BTreeMap::new();
        // at 0 address instruction and
        image.insert(0_u32, word);
        add_exit_syscall(4_u32, &mut image);
        let mut vm = create_vm(image, |state: &mut State| {
            state.set_register_value(rs1, rs1_value);
            state.set_register_value(rs2, rs2_value);
        });
        let res = vm.step();
        assert!(res.is_ok());
        assert_eq!(vm.state.get_register_value(rd), rs1_value & rs2_value);
    }

    // Tests 2 cases:
    //   1) rs2 overflow (0x1111 should only use lower 5 bits)
    //   2) rs1 underflow (0x87654321 >> 0x08 == 0x00876543)
    #[test_case(0x0073_52b3, 5, 6, 7, 7, 0x1111; "srl r5, r6, r7, only lower 5 bits rs2")]
    #[test_case(0x0139_52b3, 5, 18, 19, 0x8765_4321, 0x08; "srl r5, r18, r19, rs1 underflow")]
    fn srl(word: u32, rd: usize, rs1: usize, rs2: usize, rs1_value: u32, rs2_value: u32) {
        let _ = env_logger::try_init();
        let mut image = BTreeMap::new();
        // at 0 address instruction srl
        image.insert(0_u32, word);
        add_exit_syscall(4_u32, &mut image);
        let mut vm = create_vm(image, |state: &mut State| {
            state.set_register_value(rs1, rs1_value);
            state.set_register_value(rs2, rs2_value);
        });
        let res = vm.step();
        assert!(res.is_ok());
        assert_eq!(
            vm.state.get_register_value(rd),
            rs1_value >> (rs2_value & 0x1F)
        );
    }

    #[test_case(0x0073_62b3, 5, 6, 7, 7, 8; "or r5, r6, r7")]
    fn or(word: u32, rd: usize, rs1: usize, rs2: usize, rs1_value: u32, rs2_value: u32) {
        let _ = env_logger::try_init();
        let mut image = BTreeMap::new();
        // at 0 address instruction or
        image.insert(0_u32, word);
        add_exit_syscall(4_u32, &mut image);
        let mut vm = create_vm(image, |state: &mut State| {
            state.set_register_value(rs1, rs1_value);
            state.set_register_value(rs2, rs2_value);
        });
        let res = vm.step();
        assert!(res.is_ok());
        assert_eq!(vm.state.get_register_value(rd), rs1_value | rs2_value);
    }

    // Tests 2 cases:
    //   1) x6 = 0x55551111, imm = 0xff (255), x5 = 0x555511ff
    //   2) x6 = 0x55551111, imm = 0x800 (-2048), x5 = 0xfffff911
    #[test_case(0x0ff3_6293, 5, 6, 0x5555_1111, 255; "ori r5, r6, 255")]
    #[test_case(0x8003_6293, 5, 6, 0x5555_1111, -2048; "ori r5, r6, -2048")]
    fn ori(word: u32, rd: usize, rs1: usize, rs1_value: u32, imm: i32) {
        let _ = env_logger::try_init();
        let mut image = BTreeMap::new();
        // at 0 address instruction ori
        image.insert(0_u32, word);
        add_exit_syscall(4_u32, &mut image);
        let mut vm = create_vm(image, |state: &mut State| {
            state.set_register_value(rs1, rs1_value);
        });

        let expected_value = (rs1_value as i32 | imm) as u32;
        let res = vm.step();
        assert!(res.is_ok());
        assert_eq!(vm.state.get_register_value(rd), expected_value);
    }

    // Tests 2 cases:
    //   1) x6 = 0x55551111, imm = 0xff (255), x5 = 0x555510000
    //   2) x6 = 0x55551111, imm = 0x800 (-2048), x5 = 0x00000011
    #[test_case(0x0ff3_7293, 5, 6, 0x5555_1111, 255; "andi r5, r6, 255")]
    #[test_case(0x8003_7293, 5, 6, 0x5555_1111, -2048; "andi r5, r6, -2048")]
    fn andi(word: u32, rd: usize, rs1: usize, rs1_value: u32, imm: i32) {
        let _ = env_logger::try_init();
        let mut image = BTreeMap::new();
        // at 0 address instruction andi
        image.insert(0_u32, word);
        add_exit_syscall(4_u32, &mut image);
        let mut vm = create_vm(image, |state: &mut State| {
            state.set_register_value(rs1, rs1_value);
        });

        let expected_value = (rs1_value as i32 & imm) as u32;
        let res = vm.step();
        assert!(res.is_ok());
        assert_eq!(vm.state.get_register_value(rd), expected_value);
    }

    #[test_case(0x0073_42b3, 5, 6, 7, 0x0000_1111, 0x0011_0011; "xor r5, r6, r7")]
    fn xor(word: u32, rd: usize, rs1: usize, rs2: usize, rs1_value: u32, rs2_value: u32) {
        let _ = env_logger::try_init();
        let mut image = BTreeMap::new();
        // at 0 address instruction xor
        image.insert(0_u32, word);
        add_exit_syscall(4_u32, &mut image);
        let mut vm = create_vm(image, |state: &mut State| {
            state.set_register_value(rs1, rs1_value);
            state.set_register_value(rs2, rs2_value);
        });

        let expected_value = rs1_value ^ rs2_value;
        let res = vm.step();
        assert!(res.is_ok());
        assert_eq!(vm.state.get_register_value(rd), expected_value);
    }

    // Tests 2 cases:
    //   1) x6 = 0x55551111, imm = 0xff (255), x5 = 0x555511ff
    //   2) x6 = 0x55551111, imm = 0x800 (-2048), x5 = 0xfffff911
    #[test_case(0x0ff3_4293, 5, 6, 0x5555_1111, 255; "xori r5, r6, 255")]
    #[test_case(0x8003_4293, 5, 6, 0x5555_1111, -2048; "xori r5, r6, -2048")]
    fn xori(word: u32, rd: usize, rs1: usize, rs1_value: u32, imm: i32) {
        let _ = env_logger::try_init();
        let mut image = BTreeMap::new();
        // at 0 address instruction xori
        image.insert(0_u32, word);
        add_exit_syscall(4_u32, &mut image);
        let mut vm = create_vm(image, |state: &mut State| {
            state.set_register_value(rs1, rs1_value);
        });

        let expected_value = (rs1_value as i32 ^ imm) as u32;
        let res = vm.step();
        assert!(res.is_ok());
        assert_eq!(vm.state.get_register_value(rd), expected_value);
    }

    // Tests 2 cases:
    //   1) rs2 overflow (0x1111 should only use lower 5 bits)
    //   2) rs1 underflow (0x87654321 >> 0x08 == 0xff876543)
    #[test_case(0x4073_52b3, 5, 6, 7, 7, 0x1111; "sra r5, r6, r7, only lower 5 bits rs2")]
    #[test_case(0x4139_52b3, 5, 18, 19, 0x8765_4321, 0x08; "sra r5, r18, r19, rs1 underflow")]
    fn sra(word: u32, rd: usize, rs1: usize, rs2: usize, rs1_value: u32, rs2_value: u32) {
        let _ = env_logger::try_init();
        let mut image = BTreeMap::new();
        // at 0 address instruction sra
        image.insert(0_u32, word);
        add_exit_syscall(4_u32, &mut image);
        let mut vm = create_vm(image, |state: &mut State| {
            state.set_register_value(rs1, rs1_value);
            state.set_register_value(rs2, rs2_value);
        });
        let res = vm.step();
        assert!(res.is_ok());
        assert_eq!(
            vm.state.get_register_value(rd),
            (rs1_value as i32 >> (rs2_value & 0x1F) as i32) as u32
        );
    }

    // x6 = 0x8000ffff x7 = 0x12345678, x5 = 0x00000001
    // x6 = 0x12345678 x7 = 0x8000ffff, x5 = 0x00000000
    // x6 = 0x12345678 x7 = 0x0000ffff, x5 = 0x00000000
    // x18 = 0x82345678 x19 = 0x8000ffff, x5 = 0x00000001
    #[test_case(0x0073_22b3, 5, 6, 7, 0x8000_ffff, 0x1234_5678; "slt r5, r6, r7, neg rs1")]
    #[test_case(0x0073_22b3, 5, 6, 7, 0x1234_5678, 0x8000_ffff; "slt r5, r6, r7, neg rs2")]
    #[test_case(0x0073_22b3, 5, 6, 7, 0x1234_5678, 0x0000_ffff; "slt r5, r6, r7")]
    #[test_case(0x0139_22b3, 5, 18, 19, 0x8234_5678, 0x0000_ffff; "slt r5, r18, r19")]
    fn slt(word: u32, rd: usize, rs1: usize, rs2: usize, rs1_value: u32, rs2_value: u32) {
        let _ = env_logger::try_init();
        let mut image = BTreeMap::new();
        // at 0 address instruction slt
        image.insert(0_u32, word);
        add_exit_syscall(4_u32, &mut image);
        let mut vm = create_vm(image, |state: &mut State| {
            state.set_register_value(rs1, rs1_value);
            state.set_register_value(rs2, rs2_value);
        });
        let res = vm.step();
        assert!(res.is_ok());
        let rs1_value = rs1_value as i32;
        let rs2_value = rs2_value as i32;
        assert_eq!(
            vm.state.get_register_value(rd),
            u32::from(rs1_value < rs2_value)
        );
    }

    #[test_case(0x4043_5293, 5, 6, 0x8765_4321, 4; "srai r5, r6, 4")]
    #[test_case(0x41f3_5293, 5, 6, 1, 31; "srai r5, r6, 31")]
    fn srai(word: u32, rd: usize, rs1: usize, rs1_value: u32, imm: i32) {
        let _ = env_logger::try_init();
        let mut image = BTreeMap::new();
        // at 0 address instruction srai

        image.insert(0_u32, word);
        add_exit_syscall(4_u32, &mut image);
        let mut vm = create_vm(image, |state: &mut State| {
            state.set_register_value(rs1, rs1_value);
        });
        let res = vm.step();
        assert!(res.is_ok());
        assert_eq!(
            vm.state.get_register_value(rd),
            (rs1_value as i32 >> imm) as u32
        );
    }

    #[test_case(0x0043_5293, 5, 6, 0x8765_4321, 4; "srli r5, r6, 4")]
    #[test_case(0x01f3_5293, 5, 6, 1, 31; "srli r5, r6, 31")]
    fn srli(word: u32, rd: usize, rs1: usize, rs1_value: u32, imm: i32) {
        let _ = env_logger::try_init();
        let mut image = BTreeMap::new();
        // at 0 address instruction srli
        image.insert(0_u32, word);
        add_exit_syscall(4_u32, &mut image);
        let mut vm = create_vm(image, |state: &mut State| {
            state.set_register_value(rs1, rs1_value);
        });
        let res = vm.step();
        assert!(res.is_ok());
        assert_eq!(vm.state.get_register_value(rd), rs1_value >> imm);
    }

    #[test_case(0x0043_1293, 5, 6, 0x8765_4321, 4; "slli r5, r6, 4")]
    #[test_case(0x01f3_1293, 5, 6, 1, 31; "slli r5, r6, 31")]
    fn slli(word: u32, rd: usize, rs1: usize, rs1_value: u32, imm: i32) {
        let _ = env_logger::try_init();
        let mut image = BTreeMap::new();
        // at 0 address instruction slli
        image.insert(0_u32, word);
        add_exit_syscall(4_u32, &mut image);
        let mut vm = create_vm(image, |state: &mut State| {
            state.set_register_value(rs1, rs1_value);
        });
        let res = vm.step();
        assert!(res.is_ok());
        assert_eq!(vm.state.get_register_value(rd), rs1_value << imm);
    }

    #[test_case(0x8009_2293, 5, 6, 1, -2048; "slti r5, r6, -2048")]
    #[test_case(0xfff3_2293, 5, 6, 1, -1; "slti r5, r6, -1")]
    #[test_case(0x0009_2293, 5, 6, 1, 0; "slti r5, r6, 0")]
    #[test_case(0x7ff3_2293, 5, 6, 1, 2047; "slti r5, r6, 2047")]
    fn slti(word: u32, rd: usize, rs1: usize, rs1_value: u32, imm: i32) {
        let _ = env_logger::try_init();
        let mut image = BTreeMap::new();
        // at 0 address instruction slti
        image.insert(0_u32, word);
        add_exit_syscall(4_u32, &mut image);
        let mut vm = create_vm(image, |state: &mut State| {
            state.set_register_value(rs1, rs1_value);
        });
        let res = vm.step();
        assert!(res.is_ok());
        let rs1_value = rs1_value as i32;
        assert_eq!(vm.state.get_register_value(rd), u32::from(rs1_value < imm));
    }

    #[test_case(0x8003_3293, 5, 6, 1, -2048; "sltiu r5, r6, -2048")]
    #[test_case(0xfff3_3293, 5, 6, 1, -1; "sltiu r5, r6, -1")]
    #[test_case(0x0003_3293, 5, 6, 1, 0; "sltiu r5, r6, 0")]
    #[test_case(0x7ff3_3293, 5, 6, 1, 2047; "sltiu r5, r6, 2047")]
    fn sltiu(word: u32, rd: usize, rs1: usize, rs1_value: u32, imm: i32) {
        let _ = env_logger::try_init();
        let mut image = BTreeMap::new();
        // at 0 address instruction sltiu
        image.insert(0_u32, word);
        add_exit_syscall(4_u32, &mut image);
        let mut vm = create_vm(image, |state: &mut State| {
            state.set_register_value(rs1, rs1_value);
        });
        let res = vm.step();
        assert!(res.is_ok());
        assert_eq!(
            vm.state.get_register_value(rd),
            u32::from(rs1_value < imm as u32)
        );
    }

    // x6 = 0x12345678 x7 = 0x0000ffff, x5 = 0x00000000
    // x18 = 0x12345678 x19 = 0x8000ffff, x5 = 0x00000001
    #[test_case(0x0073_32b3, 5, 6, 7, 0x1234_5678, 0x0000_ffff; "sltu r5, r6, r7")]
    #[test_case(0x0139_32b3, 5, 18, 19, 0x1234_5678, 0x8000_ffff; "sltu r5, r18, r19")]
    fn sltu(word: u32, rd: usize, rs1: usize, rs2: usize, rs1_value: u32, rs2_value: u32) {
        let _ = env_logger::try_init();
        let mut image = BTreeMap::new();
        // at 0 address instruction sltu
        image.insert(0_u32, word);
        add_exit_syscall(4_u32, &mut image);
        let mut vm = create_vm(image, |state: &mut State| {
            state.set_register_value(rs1, rs1_value);
            state.set_register_value(rs2, rs2_value);
        });
        let res = vm.step();
        assert!(res.is_ok());
        assert_eq!(
            vm.state.get_register_value(rd),
            u32::from(rs1_value < rs2_value)
        );
    }

    #[test_case(0x05d0_0393, 7, 0, 0, 93; "addi r7, r0, 93")]
    fn addi(word: u32, rd: usize, rs1: usize, rs1_value: u32, imm: i32) {
        let _ = env_logger::try_init();
        let mut image = BTreeMap::new();
        // at 0 address instruction addi
        image.insert(0_u32, word);
        add_exit_syscall(4_u32, &mut image);
        let mut vm = create_vm(image, |state: &mut State| {
            state.set_register_value(rs1, rs1_value);
        });
        let res = vm.step();
        assert!(res.is_ok());
        let mut expected_value = rs1_value;
        if imm.is_negative() {
            expected_value -= imm.unsigned_abs();
        } else {
            expected_value += imm as u32;
        }
        assert_eq!(vm.state.get_register_value(rd), expected_value);
    }

    #[test_case(0x0643_0283, 5, 6, 100, 0, 127; "lb r5, 100(r6)")]
    #[test_case(0x0643_0283, 5, 6, 100, 200, 127; "lb r5, -100(r6) offset_negative")]
    #[test_case(0x0643_0283, 5, 6, 100, 0, -128; "lb r5, 100(r6) value_negative")]
    #[test_case(0x0643_0283, 5, 6, 100, 200, -128; "lb r5, -100(r6) offset_negative_value_negative")]
    fn lb(word: u32, rd: usize, rs1: usize, offset: i16, rs1_value: u32, memory_value: i8) {
        let _ = env_logger::try_init();
        let mut image = BTreeMap::new();
        // at 0 address instruction lb
        image.insert(0_u32, word);
        add_exit_syscall(4_u32, &mut image);
        let mut address: u32 = rs1_value;
        if offset.is_negative() {
            let abs_offset = u32::from(offset.unsigned_abs());
            assert!(abs_offset <= rs1_value);
            address -= u32::from(offset.unsigned_abs());
        } else {
            address += offset as u32;
        }
        image.insert(address, memory_value as u32);
        let mut vm = create_vm(image, |state: &mut State| {
            state.set_register_value(rs1, rs1_value);
        });
        let res = vm.step();
        assert!(res.is_ok());
        let mut expected_value = memory_value as u32;
        if memory_value.is_negative() {
            // extend the sign
            expected_value |= 0xffff_ff00;
        }
        assert_eq!(vm.state.get_register_value(rd), expected_value);
    }

    #[test_case(0x0643_4283, 5, 6, 100, 0, 127; "lbu r5, 100(r6)")]
    #[test_case(0x0643_4283, 5, 6, 100, 200, 127; "lbu r5, -100(r6) offset_negative")]
    #[test_case(0x0643_4283, 5, 6, 100, 0, -128; "lbu r5, 100(r6) value_negative")]
    #[test_case(0x0643_4283, 5, 6, 100, 200, -128; "lbu r5, -100(r6) offset_negative_value_negative")]
    fn lbu(word: u32, rd: usize, rs1: usize, offset: i16, rs1_value: u32, memory_value: i8) {
        let _ = env_logger::try_init();
        let mut image = BTreeMap::new();
        // at 0 address instruction lbu
        image.insert(0_u32, word);
        add_exit_syscall(4_u32, &mut image);
        let mut address: u32 = rs1_value;
        if offset.is_negative() {
            let abs_offset = u32::from(offset.unsigned_abs());
            assert!(abs_offset <= rs1_value);
            address -= u32::from(offset.unsigned_abs());
        } else {
            address += offset as u32;
        }
        image.insert(address, memory_value as u32);
        let mut vm = create_vm(image, |state: &mut State| {
            state.set_register_value(rs1, rs1_value);
        });
        let res = vm.step();
        assert!(res.is_ok());
        let expected_value = (memory_value as u32) & 0x0000_00FF;
        assert_eq!(vm.state.get_register_value(rd), expected_value);
    }

    #[test_case(0x0643_1283, 5, 6, 100, 0, 4096; "lh r5, 100(r6)")]
    #[test_case(0x0643_1283, 5, 6, 100, 200, 4096; "lh r5, -100(r6) offset_negative")]
    #[test_case(0x0643_1283, 5, 6, 100, 0, -4095; "lh r5, 100(r6) value_negative")]
    #[test_case(0x0643_1283, 5, 6, 100, 200, -4095; "lh r5, -100(r6) offset_negative_value_negative")]
    fn lh(word: u32, rd: usize, rs1: usize, offset: i16, rs1_value: u32, memory_value: i16) {
        let _ = env_logger::try_init();
        let mut image = BTreeMap::new();
        // at 0 address instruction lh
        image.insert(0_u32, word);
        add_exit_syscall(4_u32, &mut image);
        let mut address: u32 = rs1_value;
        if offset.is_negative() {
            let abs_offset = u32::from(offset.unsigned_abs());
            assert!(abs_offset <= rs1_value);
            address -= u32::from(offset.unsigned_abs());
        } else {
            address += offset as u32;
        }
        image.insert(address, memory_value as u32);
        let mut vm = create_vm(image, |state: &mut State| {
            state.set_register_value(rs1, rs1_value);
        });
        let res = vm.step();
        assert!(res.is_ok());
        let mut expected_value = memory_value as u32;
        if memory_value.is_negative() {
            // extend the sign
            expected_value |= 0xffff_0000;
        }
        assert_eq!(vm.state.get_register_value(rd), expected_value);
    }

    #[test_case(0x0643_5283, 5, 6, 100, 0, 4096; "lhu r5, 100(r6)")]
    #[test_case(0x0643_5283, 5, 6, 100, 200, 4096; "lhu r5, -100(r6) offset_negative")]
    #[test_case(0x0643_5283, 5, 6, 100, 0, -4095; "lhu r5, 100(r6) value_negative")]
    #[test_case(0x0643_5283, 5, 6, 100, 200, -4095; "lhu r5, -100(r6) offset_negative_value_negative")]
    fn lhu(word: u32, rd: usize, rs1: usize, offset: i16, rs1_value: u32, memory_value: i16) {
        let _ = env_logger::try_init();
        let mut image = BTreeMap::new();
        // at 0 address instruction lhu
        image.insert(0_u32, word);
        add_exit_syscall(4_u32, &mut image);
        let mut address: u32 = rs1_value;
        if offset.is_negative() {
            let abs_offset = u32::from(offset.unsigned_abs());
            assert!(abs_offset <= rs1_value);
            address -= u32::from(offset.unsigned_abs());
        } else {
            address += offset as u32;
        }
        image.insert(address, memory_value as u32);
        let mut vm = create_vm(image, |state: &mut State| {
            state.set_register_value(rs1, rs1_value);
        });
        let res = vm.step();
        assert!(res.is_ok());
        let expected_value = (memory_value as u32) & 0x0000_FFFF;
        assert_eq!(vm.state.get_register_value(rd), expected_value);
    }

    #[test_case(0x0643_2283, 5, 6, 100, 0, 65535; "lw r5, 100(r6)")]
    #[test_case(0x0643_2283, 5, 6, 100, 200, 65535; "lw r5, -100(r6) offset_negative")]
    #[test_case(0x0643_2283, 5, 6, 100, 0, -65535; "lw r5, 100(r6) value_negative")]
    #[test_case(0x0643_2283, 5, 6, 100, 200, -65535; "lw r5, -100(r6) offset_negative_value_negative")]
    fn lw(word: u32, rd: usize, rs1: usize, offset: i16, rs1_value: u32, memory_value: i32) {
        let _ = env_logger::try_init();
        let mut image = BTreeMap::new();
        // at 0 address instruction lw
        image.insert(0_u32, word);
        add_exit_syscall(4_u32, &mut image);
        let mut address: u32 = rs1_value;
        if offset.is_negative() {
            let abs_offset = u32::from(offset.unsigned_abs());
            assert!(abs_offset <= rs1_value);
            address -= u32::from(offset.unsigned_abs());
        } else {
            address += offset as u32;
        }
        image.insert(address, memory_value as u32);
        let mut vm = create_vm(image, |state: &mut State| {
            state.set_register_value(rs1, rs1_value);
        });
        let res = vm.step();
        assert!(res.is_ok());
        let expected_value = memory_value as u32;
        assert_eq!(vm.state.get_register_value(rd), expected_value);
    }

    // TODO: Add more tests for JAL/JALR
    #[test]
    fn jal_jalr() {
        let _ = env_logger::try_init();
        let mut image = BTreeMap::new();
        // at 0 address instruction jal to 256
        // JAL x1, 256
        image.insert(0_u32, 0x1000_00ef);
        add_exit_syscall(4_u32, &mut image);
        // set R5 to 100 so that it can be verified
        // that indeed control passed to this location
        // ADDI x5, x0, 100
        image.insert(256_u32, 0x0640_0293);
        // at 260 go back to address after JAL
        // JALR x0, x1, 0
        image.insert(260_u32, 0x0000_8067);
        let mut vm = create_vm(image, |_state: &mut State| {});
        let res = vm.step();
        assert!(res.is_ok());
        assert!(vm.state.has_halted());
        assert_eq!(vm.state.get_register_value(5_usize), 100_u32);
    }

    #[test]
    fn jalr_same_registers() {
        let _ = env_logger::try_init();
        let mut image = BTreeMap::new();
        // at 0 address instruction jal to 256
        // JAL x1, 256
        image.insert(0_u32, 0x1000_00ef);
        add_exit_syscall(4_u32, &mut image);
        // set R5 to 100 so that it can be verified
        // that indeed control passed to this location
        // ADDI x5, x0, 100
        image.insert(256_u32, 0x0640_0293);
        // at 260 go back to address after JAL
        // JALR x1, x1, 0
        image.insert(260_u32, 0x0000_80e7);
        let mut vm = create_vm(image, |_state: &mut State| {});
        let res = vm.step();
        assert!(res.is_ok());
        assert!(vm.state.has_halted());
        assert_eq!(vm.state.get_register_value(5_usize), 100_u32);
        // JALR at 260 updates X1 to have value of next_pc i.e 264
        assert_eq!(vm.state.get_register_value(1_usize), 264_u32);
    }

    #[test]
    fn beq() {
        let _ = env_logger::try_init();
        let mut image = BTreeMap::new();
        // at 0 address instruction BEQ to 256
        // BEQ x0, x1, 256
        image.insert(0_u32, 0x1010_0063);
        add_exit_syscall(4_u32, &mut image);
        // set R5 to 100 so that it can be verified
        // that indeed control passed to this location
        // ADDI x5, x0, 100
        image.insert(256_u32, 0x0640_0293);
        // at 260 go back to address after BEQ
        // JAL x0, -256
        image.insert(260_u32, 0xf01f_f06f);
        let mut vm = create_vm(image, |_state: &mut State| {});
        let res = vm.step();
        assert!(res.is_ok());
        assert!(vm.state.has_halted());
        assert_eq!(vm.state.get_register_value(5_usize), 100_u32);
    }

    #[test]
    fn bne() {
        let _ = env_logger::try_init();
        let mut image = BTreeMap::new();
        // at 0 address instruction BNE to 256
        // BNE x0, x1, 256
        image.insert(0_u32, 0x1010_1063);
        add_exit_syscall(4_u32, &mut image);
        // set R5 to 100 so that it can be verified
        // that indeed control passed to this location
        // ADDI x5, x0, 100
        image.insert(256_u32, 0x0640_0293);
        // at 260 go back to address after BNE
        // JAL x0, -256
        image.insert(260_u32, 0xf01f_f06f);
        let mut vm = create_vm(image, |state: &mut State| {
            state.set_register_value(1_usize, 1_u32);
        });
        let res = vm.step();
        assert!(res.is_ok());
        assert!(vm.state.has_halted());
        assert_eq!(vm.state.get_register_value(5_usize), 100_u32);
    }

    #[test]
    fn blt() {
        let _ = env_logger::try_init();
        let mut image = BTreeMap::new();
        // at 0 address instruction BLT to 256
        // BLT x1, x0, 256
        image.insert(0_u32, 0x1000_c063);
        add_exit_syscall(4_u32, &mut image);
        // set R5 to 100 so that it can be verified
        // that indeed control passed to this location
        // ADDI x5, x0, 100
        image.insert(256_u32, 0x0640_0293);
        // at 260 go back to address after BLT
        // JAL x0, -256
        image.insert(260_u32, 0xf01f_f06f);
        let mut vm = create_vm(image, |state: &mut State| {
            // set R1 = -1
            state.set_register_value(1_usize, 0xffff_ffff);
        });
        let res = vm.step();
        assert!(res.is_ok());
        assert!(vm.state.has_halted());
        assert_eq!(vm.state.get_register_value(5_usize), 100_u32);
    }

    #[test]
    fn bltu() {
        let _ = env_logger::try_init();
        let mut image = BTreeMap::new();
        // at 0 address instruction BLTU to 256
        // BLTU x1, x2, 256
        image.insert(0_u32, 0x1020_e063);
        add_exit_syscall(4_u32, &mut image);
        // set R5 to 100 so that it can be verified
        // that indeed control passed to this location
        // ADDI x5, x0, 100
        image.insert(256_u32, 0x0640_0293);
        // at 260 go back to address after BLTU
        // JAL x0, -256
        image.insert(260_u32, 0xf01f_f06f);
        let mut vm = create_vm(image, |state: &mut State| {
            state.set_register_value(1_usize, 0xffff_fffe);
            state.set_register_value(2_usize, 0xffff_ffff);
        });
        let res = vm.step();
        assert!(res.is_ok());
        assert!(vm.state.has_halted());
        assert_eq!(vm.state.get_register_value(5_usize), 100_u32);
    }

    #[test]
    fn bge() {
        let _ = env_logger::try_init();
        let mut image = BTreeMap::new();
        // at 0 address instruction BGE to 256
        // BGE x0, x1, 256
        image.insert(0_u32, 0x1010_5063);
        add_exit_syscall(4_u32, &mut image);
        // set R5 to 100 so that it can be verified
        // that indeed control passed to this location
        // ADDI x5, x0, 100
        image.insert(256_u32, 0x0640_0293);
        // at 260 go back to address after BGE
        // JAL x0, -256
        image.insert(260_u32, 0xf01f_f06f);
        let mut vm = create_vm(image, |state: &mut State| {
            // set R1 = -1
            state.set_register_value(1_usize, 0xffff_ffff);
        });
        let res = vm.step();
        assert!(res.is_ok());
        assert!(vm.state.has_halted());
        assert_eq!(vm.state.get_register_value(5_usize), 100_u32);
    }

    #[test]
    fn bgeu() {
        let _ = env_logger::try_init();
        let mut image = BTreeMap::new();
        // at 0 address instruction BGEU to 256
        // BGEU x2, x1, 256
        image.insert(0_u32, 0x1011_7063);
        add_exit_syscall(4_u32, &mut image);
        // set R5 to 100 so that it can be verified
        // that indeed control passed to this location
        // ADDI x5, x0, 100
        image.insert(256_u32, 0x0640_0293);
        // at 260 go back to address after BGEU
        // JAL x0, -256
        image.insert(260_u32, 0xf01f_f06f);
        let mut vm = create_vm(image, |state: &mut State| {
            state.set_register_value(1_usize, 0xffff_fffe);
            state.set_register_value(2_usize, 0xffff_ffff);
        });
        let res = vm.step();
        assert!(res.is_ok());
        assert!(vm.state.has_halted());
        assert_eq!(vm.state.get_register_value(5_usize), 100_u32);
    }

    #[test]
    fn sb() {
        let _ = env_logger::try_init();
        let mut image = BTreeMap::new();
        // at 0 address instruction SB
        // SB x5, 1200(x0)
        image.insert(0_u32, 0x4a50_0823);
        add_exit_syscall(4_u32, &mut image);
        let mut vm = create_vm(image, |state: &mut State| {
            state.set_register_value(5_usize, 0x0000_00FF);
        });
        assert_eq!(vm.state.load_u32(1200).unwrap(), 0);
        let res = vm.step();
        assert!(res.is_ok());
        assert!(vm.state.has_halted());
        assert_eq!(vm.state.load_u32(1200).unwrap(), 0x0000_00FF);
    }

    #[test]
    fn sh() {
        let _ = env_logger::try_init();
        let mut image = BTreeMap::new();
        // at 0 address instruction SH
        // SH x5, 1200(x0)
        image.insert(0_u32, 0x4a50_1823);
        add_exit_syscall(4_u32, &mut image);
        let mut vm = create_vm(image, |state: &mut State| {
            state.set_register_value(5_usize, 0x0000_BABE);
        });
        assert_eq!(vm.state.load_u32(1200).unwrap(), 0);
        let res = vm.step();
        assert!(res.is_ok());
        assert!(vm.state.has_halted());
        assert_eq!(vm.state.load_u32(1200).unwrap(), 0x0000_BABE);
    }

    #[test]
    fn sw() {
        let _ = env_logger::try_init();
        let mut image = BTreeMap::new();
        // at 0 address instruction SW
        // SW x5, 1200(x0)
        image.insert(0_u32, 0x4a50_2823);
        add_exit_syscall(4_u32, &mut image);
        let mut vm = create_vm(image, |state: &mut State| {
            state.set_register_value(5_usize, 0xC0DE_BABE);
        });
        assert_eq!(vm.state.load_u32(1200).unwrap(), 0);
        let res = vm.step();
        assert!(res.is_ok());
        assert!(vm.state.has_halted());
        assert_eq!(vm.state.load_u32(1200).unwrap(), 0xC0DE_BABE);
    }

    #[test]
    fn mulh() {
        let _ = env_logger::try_init();
        let mut image = BTreeMap::new();
        // at 0 address instruction MULH
        // MULH x5, x6, x7
        image.insert(0_u32, 0x0273_12b3);
        add_exit_syscall(4_u32, &mut image);
        let mut vm = create_vm(image, |state: &mut State| {
            state.set_register_value(6_usize, 0x8000_0000 /* == -2^31 */);
            state.set_register_value(7_usize, 0x8000_0000 /* == -2^31 */);
        });
        let res = vm.step();
        assert!(res.is_ok());
        assert!(vm.state.has_halted());
        assert_eq!(
            vm.state.get_register_value(5_usize),
            0x4000_0000 // High bits for 2^62
        );
    }

    #[test]
    fn mul() {
        let _ = env_logger::try_init();
        let mut image = BTreeMap::new();
        // at 0 address instruction MUL
        // MUL x5, x6, x7
        image.insert(0_u32, 0x0273_02b3);
        add_exit_syscall(4_u32, &mut image);
        let mut vm = create_vm(image, |state: &mut State| {
            state.set_register_value(6_usize, 0x4000_0000 /* == 2^30 */);
            state.set_register_value(7_usize, 0xFFFF_FFFE /* == -2 */);
        });
        let res = vm.step();
        assert!(res.is_ok());
        assert!(vm.state.has_halted());
        assert_eq!(
            vm.state.get_register_value(5_usize),
            0x8000_0000 // -2^31
        );
    }

    #[test]
    fn mulhsu() {
        let _ = env_logger::try_init();
        let mut image = BTreeMap::new();
        // at 0 address instruction MULHSU
        // MULHSU x5, x6, x7
        image.insert(0_u32, 0x0273_22b3);
        add_exit_syscall(4_u32, &mut image);
        let mut vm = create_vm(image, |state: &mut State| {
            state.set_register_value(6_usize, 0xFFFF_FFFE /* == -2 */);
            state.set_register_value(7_usize, 0x4000_0000 /* == 2^30 */);
        });
        let res = vm.step();
        assert!(res.is_ok());
        assert!(vm.state.has_halted());
        assert_eq!(vm.state.get_register_value(5_usize), 0xFFFF_FFFF);
    }

    #[test]
    fn mulhu() {
        let _ = env_logger::try_init();
        let mut image = BTreeMap::new();
        // at 0 address instruction MULHU
        // MULHU x5, x6, x7
        image.insert(0_u32, 0x0273_32b3);
        add_exit_syscall(4_u32, &mut image);
        let mut vm = create_vm(image, |state: &mut State| {
            state.set_register_value(6_usize, 0x0000_0002 /* == 2 */);
            state.set_register_value(7_usize, 0x8000_0000 /* == 2^31 */);
        });
        let res = vm.step();
        assert!(res.is_ok());
        assert!(vm.state.has_halted());
        assert_eq!(vm.state.get_register_value(5_usize), 0x0000_0001);
    }

    #[test]
    fn lui() {
        let _ = env_logger::try_init();
        let mut image = BTreeMap::new();
        // at 0 address instruction lui
        // LUI x1, -524288
        image.insert(0_u32, 0x8000_00b7);
        add_exit_syscall(4_u32, &mut image);
        let mut vm = create_vm(image, |_state: &mut State| {});
        let res = vm.step();
        assert!(res.is_ok());
        assert!(vm.state.has_halted());
        assert_eq!(vm.state.get_register_value(1), 0x8000_0000);
        assert_eq!(vm.state.get_register_value_signed(1), -2_147_483_648);
    }

    #[test]
    fn auipc() {
        let _ = env_logger::try_init();
        let mut image = BTreeMap::new();
        // at 0 address addi x0, x0, 0
        image.insert(0_u32, 0x0000_0013);
        // at 4 address instruction auipc
        // auipc x1, -524288
        image.insert(4_u32, 0x8000_0097);
        add_exit_syscall(8_u32, &mut image);
        let mut vm = create_vm(image, |_state: &mut State| {});
        let res = vm.step();
        assert!(res.is_ok());
        assert!(vm.state.has_halted());
        assert_eq!(vm.state.get_register_value(1), 0x8000_0004);
        assert_eq!(vm.state.get_register_value_signed(1), -2_147_483_644);
    }

    #[test_case(0x4000_0000 /*2^30*/, 0xFFFF_FFFE /*-2*/, 0xE000_0000 /*-2^29*/; "simple")]
    #[test_case(0x4000_0000, 0x0000_0000, 0xFFFF_FFFF; "div_by_zero")]
    #[test_case(0x8000_0000 /*-2^31*/, 0xFFFF_FFFF /*-1*/, 0x8000_0000; "overflow")]
    fn div(rs1_value: u32, rs2_value: u32, rd_value: u32) {
        let _ = env_logger::try_init();
        let mut image = BTreeMap::new();
        // at 0 address instruction DIV
        // DIV x5, x6, x7
        image.insert(0_u32, 0x0273_42b3);
        add_exit_syscall(4_u32, &mut image);
        let mut vm = create_vm(image, |state: &mut State| {
            state.set_register_value(6_usize, rs1_value /* == 2^30 */);
            state.set_register_value(7_usize, rs2_value /* == -2 */);
        });
        let res = vm.step();
        assert!(res.is_ok());
        assert!(vm.state.has_halted());
        assert_eq!(
            vm.state.get_register_value(5_usize),
            rd_value // -2^29
        );
    }

    #[test_case(0x8000_0000 /*2^31*/, 0x0000_0002 /*2*/, 0x4000_0000 /*2^30*/; "simple")]
    #[test_case(0x4000_0000, 0x0000_0000, 0xFFFF_FFFF; "div_by_zero")]
    fn divu(rs1_value: u32, rs2_value: u32, rd_value: u32) {
        let _ = env_logger::try_init();
        let mut image = BTreeMap::new();
        // at 0 address instruction DIVU
        // DIVU x5, x6, x7
        image.insert(0_u32, 0x0273_52b3);
        add_exit_syscall(4_u32, &mut image);
        let mut vm = create_vm(image, |state: &mut State| {
            state.set_register_value(6_usize, rs1_value);
            state.set_register_value(7_usize, rs2_value);
        });
        let res = vm.step();
        assert!(res.is_ok());
        assert!(vm.state.has_halted());
        assert_eq!(vm.state.get_register_value(5_usize), rd_value);
    }

    #[test_case(0xBFFF_FFFD /*-2^31 - 3*/, 0x0000_0002 /*2*/, 0xFFFF_FFFF /*-1*/; "simple")]
    #[test_case(0x4000_0000, 0x0000_0000, 0x4000_0000; "div_by_zero")]
    #[test_case(0x8000_0000 /*-2^31*/, 0xFFFF_FFFF /*-1*/, 0x0000_0000; "overflow")]
    fn rem(rs1_value: u32, rs2_value: u32, rd_value: u32) {
        let _ = env_logger::try_init();
        let mut image = BTreeMap::new();
        // at 0 address instruction REM
        // REM x5, x6, x7
        image.insert(0_u32, 0x0273_62b3);
        add_exit_syscall(4_u32, &mut image);
        let mut vm = create_vm(image, |state: &mut State| {
            state.set_register_value(6_usize, rs1_value);
            state.set_register_value(7_usize, rs2_value);
        });
        let res = vm.step();
        assert!(res.is_ok());
        assert!(vm.state.has_halted());
        assert_eq!(vm.state.get_register_value(5_usize), rd_value);
    }

    #[test_case(0x8000_0003 /*2^31 + 3*/, 0x0000_0002 /*2*/, 0x000_0001 /*1*/; "simple")]
    #[test_case(0x4000_0000, 0x0000_0000, 0x4000_0000; "div_by_zero")]
    fn remu(rs1_value: u32, rs2_value: u32, rd_value: u32) {
        let _ = env_logger::try_init();
        let mut image = BTreeMap::new();
        // at 0 address instruction REMU
        // REMU x5, x6, x7
        image.insert(0_u32, 0x0273_72b3);
        add_exit_syscall(4_u32, &mut image);
        let mut vm = create_vm(image, |state: &mut State| {
            state.set_register_value(6_usize, rs1_value);
            state.set_register_value(7_usize, rs2_value);
        });
        let res = vm.step();
        assert!(res.is_ok());
        assert!(vm.state.has_halted());
        assert_eq!(vm.state.get_register_value(5_usize), rd_value);
    }
}<|MERGE_RESOLUTION|>--- conflicted
+++ resolved
@@ -274,12 +274,7 @@
             Instruction::JAL(jal) => {
                 let pc = self.state.get_pc();
                 let next_pc = pc + 4;
-<<<<<<< HEAD
-                self.state.set_register_value(jal.rd.into(), next_pc);
                 let jump_pc = (pc as i32) + jal.imm;
-=======
-                let jump_pc = (pc as i32) + jal.imm20;
->>>>>>> 4fca8759
                 self.state.set_pc(jump_pc as u32);
                 self.state.set_register_value(jal.rd.into(), next_pc);
                 Ok(())
