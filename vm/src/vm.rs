--- conflicted
+++ resolved
@@ -404,16 +404,10 @@
                         self.state.get_register_value_signed(div.rs1.into()),
                         self.state.get_register_value_signed(div.rs2.into()),
                     ) {
-<<<<<<< HEAD
-                        (_, 0) => 0xffff_ffff,
-                        (p, q) => p.overflowing_div(q).0 as u32,
-=======
                         // division by zero
                         (_dividend, 0) => 0xFFFF_FFFF,
                         // overflow when -2^31 / -1
-                        (-0x8000_0000, -1) => 0x8000_0000,
-                        (dividend, divisor) => (dividend / divisor) as u32,
->>>>>>> 609c83dc
+                        (dividend, divisor) => dividend.overflowing_div(divisor).0 as u32,
                     },
                 );
                 self.state.set_pc(self.state.get_pc() + 4);
