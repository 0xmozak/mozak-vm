use anyhow::Result;

use crate::elf::Program;
use crate::instruction::{Args, Op};
use crate::state::{Aux, State};
use crate::system::ecall;
use crate::system::reg_abi::REG_A0;

#[must_use]
#[allow(clippy::cast_sign_loss)]
#[allow(clippy::cast_possible_wrap)]
pub fn mulh(a: u32, b: u32) -> u32 { ((i64::from(a as i32) * i64::from(b as i32)) >> 32) as u32 }

#[must_use]
pub fn mulhu(a: u32, b: u32) -> u32 { ((u64::from(a) * u64::from(b)) >> 32) as u32 }

#[must_use]
#[allow(clippy::cast_sign_loss)]
#[allow(clippy::cast_possible_wrap)]
pub fn mulhsu(a: u32, b: u32) -> u32 { ((i64::from(a as i32) * i64::from(b)) >> 32) as u32 }

#[must_use]
#[allow(clippy::cast_sign_loss)]
#[allow(clippy::cast_possible_wrap)]
pub fn div(a: u32, b: u32) -> u32 {
    match (a as i32, b as i32) {
        (_, 0) => 0xFFFF_FFFF,
        (a, b) => a.overflowing_div(b).0 as u32,
    }
}

#[must_use]
pub fn divu(a: u32, b: u32) -> u32 {
    match (a, b) {
        (_, 0) => 0xFFFF_FFFF,
        (a, b) => a / b,
    }
}

#[must_use]
#[allow(clippy::cast_sign_loss)]
#[allow(clippy::cast_possible_wrap)]
pub fn rem(a: u32, b: u32) -> u32 {
    (match (a as i32, b as i32) {
        (a, 0) => a,
        // overflow when -2^31 / -1
        (-0x8000_0000, -1) => 0,
        (a, b) => a % b,
    }) as u32
}

#[must_use]
pub fn remu(a: u32, b: u32) -> u32 {
    match (a, b) {
        (a, 0) => a,
        (a, b) => a % b,
    }
}

#[must_use]
#[allow(clippy::cast_sign_loss)]
#[allow(clippy::cast_possible_wrap)]
pub fn lb(mem: &[u8; 4]) -> u32 { i32::from(mem[0] as i8) as u32 }

#[must_use]
pub fn lbu(mem: &[u8; 4]) -> u32 { mem[0].into() }

#[must_use]
#[allow(clippy::cast_sign_loss)]
#[allow(clippy::cast_possible_wrap)]
pub fn lh(mem: &[u8; 4]) -> u32 { i32::from(i16::from_le_bytes([mem[0], mem[1]])) as u32 }

#[must_use]
pub fn lhu(mem: &[u8; 4]) -> u32 { u16::from_le_bytes([mem[0], mem[1]]).into() }

#[must_use]
pub fn lw(mem: &[u8; 4]) -> u32 { u32::from_le_bytes(*mem) }

impl State {
    #[must_use]
    pub fn jalr(self, inst: &Args) -> (Aux, Self) {
        let new_pc = self.get_register_value(inst.rs1).wrapping_add(inst.imm) & !1;
        let dst_val = self.get_pc().wrapping_add(4);
        (
            Aux {
                dst_val,
                ..Default::default()
            },
            self.set_pc(new_pc).set_register_value(inst.rd, dst_val),
        )
    }

    #[must_use]
    pub fn ecall(self) -> (Aux, Self) {
        match self.get_register_value(REG_A0) {
            ecall::HALT => {
                // Note: we don't advance the program counter for 'halt'.
                // That is we treat 'halt' like an endless loop.
                (
                    Aux {
                        will_halt: true,
                        ..Aux::default()
                    },
                    self.halt(),
                )
            }
            _ => (Aux::default(), self.bump_pc()),
        }
    }

    #[must_use]
    /// # Panics
    ///
    /// Panics in case we intend to store to a read-only location
    pub fn store(self, inst: &Args, bytes: u32) -> (Aux, Self) {
        let dst_val: u32 = self.get_register_value(inst.rs1);
        let addr = self.get_register_value(inst.rs2).wrapping_add(inst.imm);
        (
            Aux {
                dst_val,
                mem_addr: Some(addr),
                ..Default::default()
            },
            (0..bytes)
                .map(|i| addr.wrapping_add(i))
                .zip(dst_val.to_le_bytes())
                .fold(self, |acc, (i, byte)| acc.store_u8(i, byte).unwrap()) // How do want to handle failures here?
                .bump_pc(),
        )
    }

    #[must_use]
    #[allow(clippy::cast_sign_loss)]
    #[allow(clippy::cast_possible_truncation)]
    #[allow(clippy::cast_possible_wrap)]
    pub fn execute_instruction(self, program: &Program) -> (Aux, Self) {
        let inst = self.current_instruction(program);
        macro_rules! rop {
            ($op: expr) => {
                self.register_op(&inst.args, $op)
            };
        }
        // TODO: consider factoring out this logic from `register_op`, `branch_op`,
        // `memory_load` etc.
        let op1 = self.get_register_value(inst.args.rs1);
        // For branch instructions, both op2 and imm serve different purposes.
        // Therefore, we avoid adding them together here.
        let op2 = if matches!(
            inst.op,
            Op::BEQ | Op::BNE | Op::BLT | Op::BLTU | Op::BGE | Op::BGEU
        ) {
            self.get_register_value(inst.args.rs2)
        } else {
            self.get_register_value(inst.args.rs2)
                .wrapping_add(inst.args.imm)
        };

        let (aux, state) = match inst.op {
            Op::ADD => rop!(u32::wrapping_add),
            // Only use lower 5 bits of rs2 or imm
            Op::SLL => rop!(|a, b| a << (b & 0b1_1111)),
            // Only use lower 5 bits of rs2 or imm
            Op::SRL => rop!(|a, b| a >> (b & 0b1_1111)),
            // Only use lower 5 bits of rs2 or imm
            Op::SRA => rop!(|a, b| (a as i32 >> (b & 0b1_1111) as i32) as u32),
            Op::SLT => rop!(|a, b| u32::from((a as i32) < (b as i32))),
            Op::SLTU => rop!(|a, b| u32::from(a < b)),
            Op::AND => rop!(core::ops::BitAnd::bitand),
            Op::OR => rop!(core::ops::BitOr::bitor),
            Op::XOR => rop!(core::ops::BitXor::bitxor),
            Op::SUB => rop!(u32::wrapping_sub),

            Op::LB => self.memory_load(&inst.args, lb),
            Op::LBU => self.memory_load(&inst.args, lbu),
            Op::LH => self.memory_load(&inst.args, lh),
            Op::LHU => self.memory_load(&inst.args, lhu),
            Op::LW => self.memory_load(&inst.args, lw),

            Op::ECALL => self.ecall(),
            Op::JALR => self.jalr(&inst.args),
            // branches
            Op::BEQ => self.branch_op(&inst.args, |a, b| a == b),
            Op::BNE => self.branch_op(&inst.args, |a, b| a != b),
            Op::BLT => self.branch_op(&inst.args, |a, b| (a as i32) < (b as i32)),
            Op::BLTU => self.branch_op(&inst.args, |a, b| a < b),
            Op::BGE => self.branch_op(&inst.args, |a, b| (a as i32) >= (b as i32)),
            Op::BGEU => self.branch_op(&inst.args, |a, b| a >= b),
            // branching done.
            Op::SW => self.store(&inst.args, 4),
            Op::SH => self.store(&inst.args, 2),
            Op::SB => self.store(&inst.args, 1),
            Op::MUL => rop!(u32::wrapping_mul),
            Op::MULH => rop!(mulh),
            Op::MULHU => rop!(mulhu),
            Op::MULHSU => rop!(mulhsu),
            Op::DIV => rop!(div),
            Op::DIVU => rop!(divu),
            Op::REM => rop!(rem),
            Op::REMU => rop!(remu),
            Op::UNKNOWN => unimplemented!("Unknown instruction"),
        };
        (
            Aux {
                new_pc: state.get_pc(),
                op1,
                op2,
                ..aux
            },
            state.bump_clock(),
        )
    }
}

/// Each row corresponds to the state of the VM _just before_ executing the
/// instruction that the program counter points to.
#[derive(Debug, Clone, Default)]
pub struct Row {
    pub state: State,
    pub aux: Aux,
}

#[derive(Debug, Default)]
pub struct ExecutionRecord {
    pub executed: Vec<Row>,
    pub last_state: State,
}

/// Execute a program
///
/// # Errors
/// This function returns an error, if an instruction could not be loaded
/// or executed.
///
/// # Panics
/// Panics in debug mode, when executing more steps than specified in
/// environment variable `MOZAK_MAX_LOOPS` at compile time.  Defaults to one
/// million steps.
/// This is a temporary measure to catch problems with accidental infinite
/// loops. (Matthias had some trouble debugging a problem with jumps
/// earlier.)
pub fn step(program: &Program, mut last_state: State) -> Result<ExecutionRecord> {
    let mut executed = vec![];
    while !last_state.has_halted() {
        let (aux, new_state) = last_state.clone().execute_instruction(program);
        executed.push(Row {
            state: last_state,
            aux,
        });
        last_state = new_state;

        if cfg!(debug_assertions) {
            let limit: u64 = option_env!("MOZAK_MAX_LOOPS")
                .map_or(1_000_000, |env_var| env_var.parse().unwrap());
            debug_assert!(
                last_state.clk != limit,
                "Looped for longer than MOZAK_MAX_LOOPS"
            );
        }
    }
    Ok(ExecutionRecord {
        executed,
        last_state,
    })
}

#[cfg(test)]
#[allow(clippy::cast_sign_loss)]
#[allow(clippy::cast_possible_wrap)]
mod tests {
    use im::HashMap;
    use proptest::prelude::ProptestConfig;
    use proptest::{prop_assume, proptest};

    use super::*;
    use crate::elf::Program;
    use crate::instruction::{Args, Instruction, Op};
    use crate::test_utils::{
        i16_extra, i32_extra, i8_extra, reg, state_before_final, u16_extra, u32_extra, u8_extra,
    };
    use crate::vm::step;

    fn simple_test_code(
        code: &[Instruction],
        mem: &[(u32, u32)],
        regs: &[(u8, u32)],
    ) -> ExecutionRecord {
        crate::test_utils::simple_test_code(code, mem, regs).1
    }

    proptest! {
        #![proptest_config(ProptestConfig { max_global_rejects: 100_000, .. Default::default() })]
        #[test]
        fn add_proptest(rd in reg(), rs1 in reg(), rs2 in reg(), rs1_value in u32_extra(), rs2_value in u32_extra()) {
            prop_assume!(rs1 != rs2);
            let sum = rs1_value.wrapping_add(rs2_value);
            let e = simple_test_code(
                &[Instruction::new(
                    Op::ADD,
                    Args {
                        rd,
                        rs1,
                        rs2,
                        ..Args::default()
                    }
                )],
                &[],
                &[(rs1, rs1_value), (rs2, rs2_value)]
            );
            assert_eq!(state_before_final(&e).get_register_value(rd), sum);
        }

        #[test]
        fn addi_proptest(rd in reg(), rs1 in reg(), rs1_value in u32_extra(), imm in u32_extra()) {
            let e = simple_test_code(
                &[Instruction::new(
                    Op::ADD,
                    Args {
                        rd,
                        rs1,
                        imm,
                        ..Args::default()
                    }
                )],
                &[],
                &[(rs1, rs1_value)]
            );
            assert_eq!(state_before_final(&e).get_register_value(rd), rs1_value.wrapping_add(imm));
        }

        #[test]
        fn sll_proptest(rd in reg(), rs1 in reg(), rs2 in reg(), rs1_value in u32_extra(), rs2_value in u32_extra()) {
            prop_assume!(rs1 != rs2);
            let e = simple_test_code(
                &[Instruction::new(
                    Op::SLL,
                    Args {
                        rd,
                        rs1,
                        rs2,
                        ..Args::default()
                    }
                )],
                &[],
                &[(rs1, rs1_value), (rs2, rs2_value)]
            );
            assert_eq!(
                state_before_final(&e).get_register_value(rd),
                rs1_value << (rs2_value & 0b1_1111)
            );
        }

        #[test]
        fn and_proptest(rd in reg(), rs1 in reg(), rs2 in reg(), rs1_value in u32_extra(), rs2_value in u32_extra()) {
            prop_assume!(rs1 != rs2);
            let e = simple_test_code(
                &[Instruction::new(
                    Op::AND,
                    Args { rd,
                    rs1,
                    rs2,
                        ..Args::default()
                        }
                )],
                &[],
                &[(rs1, rs1_value), (rs2, rs2_value)]
            );
            assert_eq!(
                state_before_final(&e).get_register_value(rd),
                rs1_value & rs2_value
            );
        }

        #[test]
        fn andi_proptest(rd in reg(), rs1 in reg(), rs1_value in u32_extra(), imm in u32_extra()) {
            let e = simple_test_code(
                &[Instruction::new(
                    Op::AND,
                    Args { rd,
                    rs1,
                    imm,
                        ..Args::default()
                        }
                )],
                &[],
                &[(rs1, rs1_value)]
            );
            let expected_value = rs1_value & imm;
            assert_eq!(
                state_before_final(&e).get_register_value(rd),
                expected_value
            );
        }


        #[test]
        fn srl_proptest(rd in reg(), rs1 in reg(), rs2 in reg(), rs1_value in u32_extra(), rs2_value in u32_extra()) {
            prop_assume!(rs1 != rs2);
            let e = simple_test_code(
                &[Instruction::new(
                    Op::SRL,
                    Args { rd,
                    rs1,
                    rs2,
                        ..Args::default()
                        }
                )],
                &[],
                &[(rs1, rs1_value), (rs2, rs2_value)]
            );
            assert_eq!(
                state_before_final(&e).get_register_value(rd),
                rs1_value >> (rs2_value & 0b1_1111)
            );
        }

        #[test]
        fn srli_proptest(rd in reg(), rs1 in reg(), rs1_value in u32_extra(), imm in u32_extra()) {
            let e = simple_test_code(
                &[Instruction::new(
                    Op::SRL,
                    Args { rd,
                    rs1,
                    imm,
                        ..Args::default()
                        }
                )],
                &[],
                &[(rs1, rs1_value)]
            );
            assert_eq!(
                state_before_final(&e).get_register_value(rd),
                rs1_value >> (imm & 0b1_1111)
            );
        }

        #[test]
        fn or_proptest(rd in reg(), rs1 in reg(), rs2 in reg(), rs1_value in u32_extra(), rs2_value in u32_extra()) {
            prop_assume!(rs1 != rs2);
            let e = simple_test_code(
                &[Instruction::new(
                    Op::OR,
                    Args { rd,
                    rs1,
                    rs2,
                        ..Args::default()
                        }
                )],
                &[],
                &[(rs1, rs1_value), (rs2, rs2_value)]
            );
            assert_eq!(
                state_before_final(&e).get_register_value(rd),
                rs1_value | rs2_value
            );
        }

        #[test]
        fn ori_proptest(rd in reg(), rs1 in reg(), rs1_value in u32_extra(), imm in u32_extra()) {
            let e = simple_test_code(
                &[Instruction::new(
                    Op::OR,
                    Args { rd,
                    rs1,
                    imm,
                        ..Args::default()
                        }
                )],
                &[],
                &[(rs1, rs1_value)]
            );
            let expected_value = rs1_value | imm;
            assert_eq!(
                state_before_final(&e).get_register_value(rd),
                expected_value
            );
        }

        #[test]
        fn xor_proptest(rd in reg(), rs1 in reg(), rs2 in reg(), rs1_value in u32_extra(), rs2_value in u32_extra()) {
            prop_assume!(rs1 != rs2);
            let e = simple_test_code(
                &[Instruction::new(
                    Op::XOR,
                    Args { rd,
                    rs1,
                    rs2,
                        ..Args::default()
                        }
                )],
                &[],
                &[(rs1, rs1_value), (rs2, rs2_value)]
            );
            assert_eq!(
                state_before_final(&e).get_register_value(rd),
                rs1_value ^ rs2_value
            );
        }

        #[test]
        fn xori_proptest(rd in reg(), rs1 in reg(), rs1_value in u32_extra(), imm in u32_extra()) {
            let e = simple_test_code(
                &[Instruction::new(
                    Op::XOR,
                    Args { rd,
                    rs1,
                    imm ,
                        ..Args::default()
                        }
                )],
                &[],
                &[(rs1, rs1_value)]
            );
            let expected_value = rs1_value ^ imm;
            assert_eq!(
                state_before_final(&e).get_register_value(rd),
                expected_value
            );
        }

        #[test]
        fn sra_proptest(rd in reg(), rs1 in reg(), rs2 in reg(), rs1_value in u32_extra(), rs2_value in u32_extra()) {
            prop_assume!(rs1 != rs2);
            let e = simple_test_code(
                &[Instruction::new(
                    Op::SRA,
                    Args { rd,
                    rs1,
                    rs2,
                        ..Args::default()
                        }
                )],
                &[],
                &[(rs1, rs1_value), (rs2, rs2_value)]
            );
            assert_eq!(
                state_before_final(&e).get_register_value(rd),
                (rs1_value as i32 >> (rs2_value & 0b1_1111) as i32) as u32
            );
        }

        #[test]
        fn srai_proptest(rd in reg(), rs1 in reg(), rs1_value in u32_extra(), imm in u32_extra()) {
            let e = simple_test_code(
                &[Instruction::new(
                    Op::SRA,
                    Args { rd,
                    rs1,
                    imm,
                        ..Args::default()
                        }
                )],
                &[],
                &[(rs1, rs1_value)]
            );
            let expected_value = (rs1_value as i32 >> (imm & 0b1_1111)) as u32;
            assert_eq!(
                state_before_final(&e).get_register_value(rd),
                expected_value
            );
        }

        #[test]
        fn slt_proptest(rd in reg(), rs1 in reg(), rs2 in reg(), rs1_value in u32_extra(), rs2_value in u32_extra()) {
            prop_assume!(rs1 != rs2);
            let e = simple_test_code(
                &[Instruction::new(
                    Op::SLT,
                    Args { rd,
                    rs1,
                    rs2,
                        ..Args::default()
                        }
                )],
                &[],
                &[(rs1, rs1_value), (rs2, rs2_value)]
            );
            let rs1_value = rs1_value as i32;
            let rs2_value = rs2_value as i32;
            assert_eq!(
                state_before_final(&e).get_register_value(rd),
                u32::from(rs1_value < rs2_value)
            );
        }

        #[test]
        fn sltu_proptest(rd in reg(), rs1 in reg(), rs2 in reg(), rs1_value in u32_extra(), rs2_value in u32_extra()) {
            prop_assume!(rs1 != rs2);
            let e = simple_test_code(
                &[Instruction::new(
                    Op::SLTU,
                    Args { rd,
                    rs1,
                    rs2,
                    ..Args::default()
                }
                )],
                &[],
                &[(rs1, rs1_value), (rs2, rs2_value)]
            );
            assert_eq!(
                state_before_final(&e).get_register_value(rd),
                u32::from(rs1_value < rs2_value)
            );
        }

        #[test]
        fn slti_proptest(rd in reg(), rs1 in reg(), rs1_value in u32_extra(), imm in u32_extra()) {
            let e = simple_test_code(
                &[Instruction::new(
                    Op::SLT,
                    Args { rd,
                    rs1,
                    imm,
                    ..Args::default()
                }
                )],
                &[],
                &[(rs1, rs1_value)]
            );
            assert_eq!(state_before_final(&e).get_register_value(rd), u32::from((rs1_value as i32) < (imm as i32)));
        }

        #[test]
        fn sltiu_proptest(rd in reg(), rs1 in reg(), rs1_value in u32_extra(), imm in u32_extra()) {
            let e = simple_test_code(
                &[Instruction::new(
                    Op::SLTU,
                    Args { rd,
                    rs1,
                    imm,
                    ..Args::default()
                }
                )],
                &[],
                &[(rs1, rs1_value)]
            );
            assert_eq!(state_before_final(&e).get_register_value(rd), u32::from(rs1_value < imm));
        }

        #[test]
        fn slli_proptest(rd in reg(), rs1 in reg(), rs1_value in u32_extra(), imm in u32_extra()) {
            let e = simple_test_code(
                &[Instruction::new(
                    Op::SLL,
                    Args { rd,
                    rs1,
                    imm,
                    ..Args::default()
                }
                )],
                &[],
                &[(rs1, rs1_value)]
            );
            assert_eq!(state_before_final(&e).get_register_value(rd), rs1_value << (imm & 0b1_1111));
        }

        #[test]
        fn lb_proptest(rd in reg(), rs2 in reg(), rs2_value in u32_extra(), offset in u32_extra(), memory_value in i8_extra()) {
            let address = rs2_value.wrapping_add(offset);

            let e = simple_test_code(
                &[Instruction::new(
                    Op::LB,
                    Args { rd,
                    rs2,
                    imm: offset,
                    ..Args::default()
                }

                )],
                &[(address, memory_value as u32)],
                &[(rs2, rs2_value)]
            );

            let expected_value = i32::from(memory_value) as u32;
            assert_eq!(state_before_final(&e).get_register_value(rd), expected_value);
        }

        #[test]
        fn lbu_proptest(rd in reg(), rs2 in reg(), rs2_value in u32_extra(), offset in u32_extra(), memory_value in u8_extra()) {
            let address = rs2_value.wrapping_add(offset);

            let e = simple_test_code(
                &[Instruction::new(
                    Op::LBU,
                    Args { rd,
                    rs2,
                    imm: offset,
                    ..Args::default()
                }

                )],
                &[(address, u32::from(memory_value))],
                &[(rs2, rs2_value)]
            );
            assert_eq!(state_before_final(&e).get_register_value(rd), u32::from(memory_value));
        }

        #[test]
        fn lh_proptest(rd in reg(), rs2 in reg(), rs2_value in u32_extra(), offset in u32_extra(), memory_value in i16_extra()) {
            let address = rs2_value.wrapping_add(offset);

            let e = simple_test_code(
                &[Instruction::new(
                    Op::LH,
                    Args { rd,
                    rs2,
                    imm: offset,
                    ..Args::default()
                }

                )],
                &[(address, u32::from(memory_value as u16))],
                &[(rs2, rs2_value)]
            );
            assert_eq!(state_before_final(&e).get_register_value(rd), i32::from(memory_value) as u32);
        }

        #[test]
        fn lhu_proptest(rd in reg(), rs2 in reg(), rs2_value in u32_extra(), offset in u32_extra(), memory_value in u16_extra()) {
            let address = rs2_value.wrapping_add(offset);

            let e = simple_test_code(
                &[Instruction::new(
                    Op::LHU,
                    Args { rd,
                    rs2,
                    imm: offset,
                    ..Args::default()
                }

                )],
                &[(address, u32::from(memory_value))],
                &[(rs2, rs2_value)]
            );

            assert_eq!(state_before_final(&e).get_register_value(rd), u32::from(memory_value));
        }

        #[test]
        fn lw_proptest(rd in reg(), rs2 in reg(), rs2_value in u32_extra(), offset in u32_extra(), memory_value in u32_extra()) {
            let address = rs2_value.wrapping_add(offset);

            let e = simple_test_code(
                &[Instruction::new(
                    Op::LW,
                    Args { rd,
                    rs2,
                    imm: offset,
                    ..Args::default()
                }
                )],
                &[(address, memory_value)],
                &[(rs2, rs2_value)]
            );
            assert_eq!(state_before_final(&e).get_register_value(rd), memory_value);
        }

        #[test]
        fn sb_proptest(rs1 in reg(), rs1_val in u32_extra(), rs2 in reg(), rs2_val in u32_extra(), offset in u32_extra()) {
            prop_assume!(rs1 != rs2);
            let address = rs2_val.wrapping_add(offset);
            prop_assume!(address > 4);
            let e = simple_test_code(
                &[Instruction::new(
                    Op::SB,
                    Args {rs1,
                    rs2,
                    imm: offset,
                    ..Args::default()
                }
                )],
                &[(address, 0x0)],
                &[(rs1, rs1_val), (rs2, rs2_val)]
            );

            assert_eq!(u32::from(state_before_final(&e).load_u8(address)), rs1_val & 0xff);
        }

        #[test]
        fn sh_proptest(rs1 in reg(), rs1_val in u32_extra(), rs2 in reg(), rs2_val in u32_extra(), offset in u32_extra()) {
            prop_assume!(rs1 != rs2);
            let address = rs2_val.wrapping_add(offset);
<<<<<<< HEAD
            prop_assume!(address >= 4);               // Ensure no reading starts before index 4
=======
            prop_assume!(address >= 4);          // Ensure no reading starts before index 4
>>>>>>> 16dbe7c0
            prop_assume!(address < u32::MAX);    // Ensure last byte read is not index 0 (4 byte long word)
            let e = simple_test_code(
                &[Instruction::new(
                    Op::SH,
                    Args {
                    rs1,
                    rs2,
                    imm: offset,
                    ..Args::default()
                }

                )],
                &[(address, 0x0)],
                &[(rs1, rs1_val), (rs2, rs2_val)]
            );
            // lh will return [0, 1] as LSBs and will set MSBs to 0xFFFF
            let state = state_before_final(&e);
            let memory_value = lh(
                &[
                    state.load_u8(address),
                    state.load_u8(address.wrapping_add(1)),
                    state.load_u8(address.wrapping_add(2)),
                    state.load_u8(address.wrapping_add(3))
                ]
            );
            assert_eq!(memory_value & 0xffff, rs1_val & 0xffff);
        }

        #[test]
        fn sw_proptest(rs1 in reg(), rs1_val in u32_extra(), rs2 in reg(), rs2_val in u32_extra(), offset in u32_extra()) {
            prop_assume!(rs1 != rs2);
            let address = rs2_val.wrapping_add(offset);
            prop_assume!(address >= 4);                // Ensure no reading starts before index 4
            prop_assume!(address <= u32::MAX - 3);     // Ensure last byte read is not index 0 (4 byte long word)
            let e = simple_test_code(
                &[Instruction::new(
                    Op::SW,
                Args {
                    rs1,
                    rs2,
                    imm: offset,
                    ..Args::default()
                }
                )],
                &[(address, 0x0)],
                &[(rs1, rs1_val), (rs2, rs2_val)]
            );

            let state = state_before_final(&e);
            let memory_value = lw(
                &[
                    state.load_u8(address),
                    state.load_u8(address.wrapping_add(1)),
                    state.load_u8(address.wrapping_add(2)),
                    state.load_u8(address.wrapping_add(3))
                ]
            );
            assert_eq!(memory_value, rs1_val);
        }

        #[test]
        #[allow(clippy::cast_possible_truncation)]
        fn mul_proptest(rd in reg(), rs1 in reg(), rs2 in reg(), rs1_value in u32_extra(), rs2_value in u32_extra()) {
            prop_assume!(rs1 != rs2);
            let prod = rs1_value.wrapping_mul(rs2_value);
            let e = simple_test_code(
                &[Instruction::new(
                    Op::MUL,
                    Args { rd,
                    rs1,
                    rs2,
                    ..Args::default()
                }
                )],
                &[],
                &[(rs1, rs1_value), (rs2, rs2_value)]
            );
            assert_eq!(state_before_final(&e).get_register_value(rd), prod);
        }

        #[test]
        #[allow(clippy::cast_possible_truncation)]
        fn mulh_proptest(rd in reg(), rs1 in reg(), rs2 in reg(), rs1_value in i32_extra(), rs2_value in i32_extra()) {
            prop_assume!(rs1 != rs2);
            let prod: i64 = i64::from(rs1_value) * i64::from(rs2_value);
            let e = simple_test_code(
                &[Instruction::new(
                    Op::MULH,
                    Args { rd,
                    rs1,
                    rs2,
                    ..Args::default()
                }
                )],
                &[],
                &[(rs1, rs1_value as u32), (rs2, rs2_value as u32)]
            );
            assert_eq!(state_before_final(&e).get_register_value(rd), (prod >> 32) as u32);
        }

        #[test]
        #[allow(clippy::cast_possible_truncation)]
        fn mulhu_proptest(rd in reg(), rs1 in reg(), rs2 in reg(), rs1_value in u32_extra(), rs2_value in u32_extra()) {
            prop_assume!(rs1 != rs2);
            let prod: u64 = u64::from(rs1_value) * u64::from(rs2_value);
            let e = simple_test_code(
                &[Instruction::new(
                    Op::MULHU,
                    Args { rd,
                    rs1,
                    rs2,
                    ..Args::default()
                }
                )],
                &[],
                &[(rs1, rs1_value), (rs2, rs2_value)]
            );
            assert_eq!(state_before_final(&e).get_register_value(rd), (prod >> 32) as u32);
        }

        #[test]
        #[allow(clippy::cast_possible_truncation)]
        fn mulhsu_proptest(rd in reg(), rs1 in reg(), rs2 in reg(), rs1_value in i32_extra(), rs2_value in u32_extra()) {
            prop_assume!(rs1 != rs2);
            let prod: i64 = i64::from(rs1_value) * i64::from(rs2_value);
            let e = simple_test_code(
                &[Instruction::new(
                    Op::MULHSU,
                    Args { rd,
                    rs1,
                    rs2,
                    ..Args::default()
                }
                )],
                &[],
                &[(rs1, rs1_value as u32), (rs2, rs2_value)]
            );
            assert_eq!(state_before_final(&e).get_register_value(rd), (prod >> 32) as u32);
        }

        #[test]
        #[allow(clippy::cast_possible_truncation)]
        fn div_proptest(rd in reg(), rs1 in reg(), rs2 in reg(), rs1_value in i32_extra(), rs2_value in i32_extra()) {
            prop_assume!(rs1 != rs2);
            prop_assume!(rs2_value != 0);
            let e = simple_test_code(
                &[Instruction::new(
                    Op::DIV,
                    Args { rd,
                    rs1,
                    rs2,
                    ..Args::default()
                }
                )],
                &[],
                &[(rs1, rs1_value as u32), (rs2, rs2_value as u32)]
            );
            assert_eq!(state_before_final(&e).get_register_value(rd), div(rs1_value as u32, rs2_value as u32));
        }

        #[test]
        fn divu_proptest(rd in reg(), rs1 in reg(), rs2 in reg(), rs1_value in u32_extra(), rs2_value in u32_extra()) {
            prop_assume!(rs1 != rs2);
            prop_assume!(rs2_value != 0);
            let e = simple_test_code(
                &[Instruction::new(
                    Op::DIVU,
                    Args { rd,
                    rs1,
                    rs2,
                    ..Args::default()
                }
                )],
                &[],
                &[(rs1, rs1_value), (rs2, rs2_value)]
            );
            assert_eq!(state_before_final(&e).get_register_value(rd), divu(rs1_value, rs2_value));
        }

        #[test]
        fn rem_proptest(rd in reg(), rs1 in reg(), rs2 in reg(), rs1_value in i32_extra(), rs2_value in i32_extra()) {
            prop_assume!(rs1 != rs2);
            prop_assume!(rs2_value != 0);
            prop_assume!(rs1_value != i32::min_value() && rs2_value != -1);
            let rem = rs1_value % rs2_value;
            let e = simple_test_code(
                &[Instruction::new(
                    Op::REM,
                    Args { rd,
                    rs1,
                    rs2,
                    ..Args::default()
                }
                )],
                &[],
                &[(rs1, rs1_value as u32), (rs2, rs2_value as u32)]
            );
            assert_eq!(state_before_final(&e).get_register_value(rd), rem as u32);
        }

        #[test]
        fn remu_proptest(rd in reg(), rs1 in reg(), rs2 in reg(), rs1_value in u32_extra(), rs2_value in u32_extra()) {
            prop_assume!(rs1 != rs2);
            prop_assume!(rs2_value != 0);
            let rem = rs1_value % rs2_value;
            let e = simple_test_code(
                &[Instruction::new(
                    Op::REMU,
                    Args { rd,
                    rs1,
                    rs2,
                    ..Args::default()
                }
                )],
                &[],
                &[(rs1, rs1_value), (rs2, rs2_value)]
            );
            assert_eq!(state_before_final(&e).get_register_value(rd), rem);
        }

        #[test]
        fn beq_proptest(rd in reg(), rs1 in reg(), rs2 in reg(), rs1_value in u32_extra(), rs2_value in u32_extra()) {
            prop_assume!(rs1 != rs2);
            prop_assume!(rd != rs1);
            prop_assume!(rd != rs2);
            let e = simple_test_code(
                &[  // rs1 == rs1: take imm-path (8)
                    Instruction::new(
                        Op::BEQ,
                        Args { rd,
                        rs1,
                        rs2: rs1,
                        imm: 8,  // branch target
                }
                    ),
                    Instruction::new(
                        Op::SUB,
                        Args { rd: rs1,
                        rs1,
                        rs2,

                    ..Args::default()
                }
                    ),
                    Instruction::new(
                        Op::ADD,
                        Args { rd,
                        rs1,
                        rs2,
                        ..Args::default()
                    }
                    ),
                ],
                &[],
                &[(rs1, rs1_value), (rs2, rs2_value)]
            );
            assert_eq!(state_before_final(&e).get_register_value(rd), rs1_value.wrapping_add(rs2_value));
        }

        #[test]
        fn bne_proptest(rd in reg(), rs1 in reg(), rs2 in reg(), rs1_value in u32_extra(), rs2_value in u32_extra()) {
            prop_assume!(rs1 != rs2);
            prop_assume!(rs1_value != rs2_value);

            let e = simple_test_code(
                &[  // rs1 != rs2: take imm-path (8)
                    Instruction::new(
                        Op::BNE,
                        Args { rd,
                        rs1,
                        rs2,
                        imm: 8,  // branch target
                    }
                    ),
                    Instruction::new(
                        Op::SUB,
                        Args { rd: rs1,
                        rs1,
                        rs2,
                        ..Args::default()
                    }
                    ),
                    Instruction::new(
                        Op::ADD,
                        Args { rd,
                        rs1,
                        rs2,
                        ..Args::default()
                    }
                    ),
                ],
                &[],
                &[(rs1, rs1_value), (rs2, rs2_value)]
            );
            assert_eq!(state_before_final(&e).get_register_value(rd), rs1_value.wrapping_add(rs2_value));
        }

        #[test]
        fn blt_proptest(rd in reg(), rs1 in reg(), rs2 in reg(), rs1_value in i32_extra(), rs2_value in i32_extra()) {
            prop_assume!(rs1 != rs2);
            prop_assume!(rd != rs1);
            prop_assume!(rd != rs2);
            prop_assume!(rs1_value < rs2_value);

            let e = simple_test_code(
                &[
                    Instruction::new(
                        Op::BLT,
                        Args { rd,
                        rs1,
                        rs2,
                        imm: 8,  // branch target
                    }
                    ),
                    Instruction::new(
                        Op::SUB,
                        Args {rd: rs1,
                        rs1,
                        rs2,
                        ..Args::default()
                    }
                    ),
                    Instruction::new(
                        Op::ADD,
                        Args { rd,
                        rs1,
                        rs2,
                        ..Args::default()
                    }
                    ),
                ],
                &[],
                &[(rs1, rs1_value as u32), (rs2, rs2_value as u32)]
            );
            assert_eq!(state_before_final(&e).get_register_value(rd), rs1_value.wrapping_add(rs2_value) as u32);
        }

        #[test]
        fn bltu_proptest(rd in reg(), rs1 in reg(), rs2 in reg(), rs1_value in u32_extra(), rs2_value in u32_extra()) {
            prop_assume!(rs1 != rs2);
            prop_assume!(rd != rs1);
            prop_assume!(rd != rs2);
            prop_assume!(rs1_value < rs2_value);

            let e = simple_test_code(
                &[
                    Instruction::new(
                        Op::BLTU,
                        Args { rd,
                        rs1,
                        rs2,
                        imm: 8,  // branch target
                    }
                    ),
                    Instruction::new(
                        Op::SUB,
                        Args { rd: rs1,
                        rs1,
                        rs2,
                        ..Args::default()
                        }
                    ),
                    Instruction::new(
                        Op::ADD,
                        Args { rd,
                        rs1,
                        rs2,
                        ..Args::default()
                        }
                    ),
                ],
                &[],
                &[(rs1, rs1_value), (rs2, rs2_value)]
            );
            assert_eq!(state_before_final(&e).get_register_value(rd), rs1_value.wrapping_add(rs2_value));
        }

        #[test]
        fn bge_proptest(rd in reg(), rs1 in reg(), rs2 in reg(), rs1_value in i32_extra(), rs2_value in i32_extra()) {
            prop_assume!(rs1 != rs2);
            prop_assume!(rd != rs1);
            prop_assume!(rd != rs2);
            prop_assume!(rs1_value >= rs2_value);

            let e = simple_test_code(
                &[
                    Instruction::new(
                        Op::BGE,
                        Args { rd,
                        rs1,
                        rs2,
                        imm: 8,  // branch target
                        }
                    ),
                    Instruction::new(
                        Op::SUB,
                        Args { rd: rs1,
                        rs1,
                        rs2,
                        ..Args::default()
                        }
                    ),
                    Instruction::new(
                        Op::ADD,
                        Args { rd,
                        rs1,
                        rs2,
                        ..Args::default()
                        }
                    ),
                ],
                &[],
                &[(rs1, rs1_value as u32), (rs2, rs2_value as u32)]
            );
            assert_eq!(state_before_final(&e).get_register_value(rd), rs1_value.wrapping_add(rs2_value) as u32);
        }

        #[test]
        fn bgeu_proptest(rd in reg(), rs1 in reg(), rs2 in reg(), rs1_value in u32_extra(), rs2_value in u32_extra()) {
            prop_assume!(rs1 != rs2);
            prop_assume!(rd != rs1);
            prop_assume!(rd != rs2);
            prop_assume!(rs1_value >= rs2_value);

            let e = simple_test_code(
                &[
                    Instruction::new(
                        Op::BGEU,
                        Args {
                                    rd,
                        rs1,
                        rs2,
                        imm: 8,  // branch target
                        }
                    ),
                    Instruction::new(
                        Op::SUB,
                                Args {
                        rd: rs1,
                        rs1,
                        rs2,
                        imm: 0,  // branch target
                        }
                    ),
                    Instruction::new(
                        Op::ADD,
                        Args {
                        rd,
                        rs1,
                        rs2,
                        ..Args::default()
                        }
                    ),
                ],
                &[],
                &[(rs1, rs1_value), (rs2, rs2_value)]
            );
            assert_eq!(state_before_final(&e).get_register_value(rd), rs1_value.wrapping_add(rs2_value));
        }

        #[test]
        fn jal_jalr_proptest(imm in 0_u32..3) {
            let imm_value_fixed = 4 * imm + 4; // 4 * (0..3) + 4 = 4, 8, 12, 16
            let inst = Instruction::new( // imm = 0, jump = 4, 1+1 + 1 + 1 + 1 = 5
                        Op::ADD,
                        Args {
                        rd: 2,
                        rs1: 2,
                        rs2: 3,
                    ..Args::default()
            }
                    );
            let e = simple_test_code(
                &[
                    Instruction::new(
                        Op::JALR,
                        Args {
                            imm: imm_value_fixed,
                            ..Args::default()
                        }
                    ),
                    inst,
                    inst,
                    inst,
                    inst,
                ],
                &[],
                &[(2, 1), (3, 1)],
            );
            assert_eq!(state_before_final(&e).get_register_value(2), 5 - imm);
        }
    }

    #[must_use]
    #[allow(clippy::missing_panics_doc)]
    fn simple_test(exit_at: u32, mem: &[(u32, u32)], regs: &[(u8, u32)]) -> ExecutionRecord {
        // TODO(Matthias): stick this line into proper common setup?
        let _ = env_logger::try_init();
        let exit_inst =
        // set sys-call EXIT in x17(or a7)
        &[(exit_at, 0x05d0_0893_u32),
        // add ECALL to halt the program
        (exit_at + 4, 0x0000_0073_u32)];

        let image: HashMap<u32, u32> = mem.iter().chain(exit_inst.iter()).copied().collect();
        let program = Program::from(image);

        let state = regs.iter().fold(State::from(&program), |state, (rs, val)| {
            state.set_register_value(*rs, *val)
        });

        let record = step(&program, state).unwrap();
        assert!(record.last_state.has_halted());
        record
    }

    // NOTE: For writing test cases please follow RISCV
    // calling convention for using registers in instructions.
    // Please check https://en.wikichip.org/wiki/risc-v/registers

    #[test]
    fn ecall() {
        let _ = simple_test_code(&[Instruction::new(Op::ECALL, Args::default())], &[], &[]);
    }

    #[test]
    fn lui() {
        // at 0 address instruction lui
        // LUI x1, -524288
        let ExecutionRecord { last_state, .. } = simple_test(4, &[(0_u32, 0x8000_00b7)], &[]);
        assert_eq!(last_state.get_register_value(1), 0x8000_0000);
        assert_eq!(last_state.get_register_value(1) as i32, -2_147_483_648);
    }

    #[test]
    fn auipc() {
        // at 0 address addi x0, x0, 0
        let ExecutionRecord { last_state, .. } = simple_test(
            8,
            &[
                (0_u32, 0x0000_0013),
                // at 4 address instruction auipc
                // auipc x1, -524288
                (4_u32, 0x8000_0097),
            ],
            &[],
        );
        assert_eq!(last_state.get_register_value(1), 0x8000_0004);
        assert_eq!(last_state.get_register_value(1) as i32, -2_147_483_644);
    }

    #[test]
    fn system_opcode_instructions() {
        let _ = simple_test(
            20,
            &[
                // mret
                (0_u32, 0x3020_0073),
                // csrrs, t5, mcause
                (4_u32, 0x3420_2f73),
                // csrrw, mtvec, t0
                (8_u32, 0x3052_9073),
                // csrrwi, 0x744, 8
                (12_u32, 0x7444_5073),
                // fence, iorw, iorw
                (16_u32, 0x0ff0_000f),
            ],
            &[],
        );
    }
}<|MERGE_RESOLUTION|>--- conflicted
+++ resolved
@@ -781,11 +781,7 @@
         fn sh_proptest(rs1 in reg(), rs1_val in u32_extra(), rs2 in reg(), rs2_val in u32_extra(), offset in u32_extra()) {
             prop_assume!(rs1 != rs2);
             let address = rs2_val.wrapping_add(offset);
-<<<<<<< HEAD
-            prop_assume!(address >= 4);               // Ensure no reading starts before index 4
-=======
             prop_assume!(address >= 4);          // Ensure no reading starts before index 4
->>>>>>> 16dbe7c0
             prop_assume!(address < u32::MAX);    // Ensure last byte read is not index 0 (4 byte long word)
             let e = simple_test_code(
                 &[Instruction::new(
