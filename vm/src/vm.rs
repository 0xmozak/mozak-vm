use anyhow::Result;

use crate::{
    instruction::{ITypeInst, Instruction, JTypeInst, STypeInst, UTypeInst},
    state::State,
};

#[must_use]
pub fn mulh(a: u32, b: u32) -> u32 {
    ((i64::from(a as i32) * i64::from(b as i32)) >> 32) as u32
}

#[must_use]
pub fn mulhu(a: u32, b: u32) -> u32 {
    ((u64::from(a) * u64::from(b)) >> 32) as u32
}

#[must_use]
pub fn mulhsu(a: u32, b: u32) -> u32 {
    ((i64::from(a as i32) * i64::from(b)) >> 32) as u32
}

#[must_use]
pub fn div(a: u32, b: u32) -> u32 {
    match (a as i32, b as i32) {
        (_, 0) => 0xFFFF_FFFF,
        (a, b) => a.overflowing_div(b).0 as u32,
    }
}

#[must_use]
pub fn divu(a: u32, b: u32) -> u32 {
    match (a, b) {
        (_, 0) => 0xFFFF_FFFF,
        (a, b) => a / b,
    }
}

#[must_use]
pub fn rem(a: u32, b: u32) -> u32 {
    (match (a as i32, b as i32) {
        (a, 0) => a,
        // overflow when -2^31 / -1
        (-0x8000_0000, -1) => 0,
        (a, b) => a % b,
    }) as u32
}

#[must_use]
pub fn remu(a: u32, b: u32) -> u32 {
    match (a, b) {
        (a, 0) => a,
        (a, b) => a % b,
    }
}

#[must_use]
pub fn lb(mem: &[u8; 4]) -> u32 {
    i32::from(mem[0] as i8) as u32
}

#[must_use]
pub fn lbu(mem: &[u8; 4]) -> u32 {
    mem[0].into()
}

#[must_use]
pub fn lh(mem: &[u8; 4]) -> u32 {
    i32::from(i16::from_le_bytes([mem[0], mem[1]])) as u32
}

#[must_use]
pub fn lhu(mem: &[u8; 4]) -> u32 {
    u16::from_le_bytes([mem[0], mem[1]]).into()
}

#[must_use]
pub fn lw(mem: &[u8; 4]) -> u32 {
    u32::from_le_bytes(*mem)
}

impl State {
    #[must_use]
    pub fn lui(self, inst: &UTypeInst) -> Self {
        self.set_register_value(inst.rd.into(), inst.imm as u32)
            .bump_pc()
    }

    #[must_use]
    pub fn jal(self, inst: &JTypeInst) -> Self {
        let pc = self.get_pc();
        self.bump_pc_n(inst.imm as u32)
            .set_register_value(inst.rd.into(), pc.wrapping_add(4))
    }

    #[must_use]
    pub fn jalr(self, inst: &ITypeInst) -> Self {
        let pc = self.get_pc();
        let new_pc = (self
            .get_register_value(inst.rs1.into())
            .wrapping_add(inst.imm as u32))
            & !1;
        self.set_pc(new_pc)
            .set_register_value(inst.rd.into(), pc.wrapping_add(4))
    }

    #[must_use]
    pub fn ecall(self) -> Self {
        if self.get_register_value(17_usize) == 93 {
            self.halt() // exit system call
        } else {
            self
        }
        .bump_pc()
    }

    #[must_use]
    pub fn auipc(self, inst: &UTypeInst) -> Self {
        let res = self.get_pc().wrapping_add(inst.imm as u32);
        self.set_register_value(inst.rd.into(), res).bump_pc()
    }

    #[must_use]
    pub fn store(self, inst: &STypeInst, bytes: usize) -> Self {
        let addr = self
            .get_register_value(inst.rs1.into())
            .wrapping_add(inst.imm as u32);
        let value: u32 = self.get_register_value(inst.rs2.into());
        (value.to_le_bytes()[0..bytes])
            .iter()
            .enumerate()
            .fold(self, |acc, (i, byte)| {
                acc.store_u8(addr.wrapping_add(i as u32), *byte)
            })
            .bump_pc()
    }

    #[must_use]
    pub fn execute_instruction(self) -> Self where {
        let inst = self.current_instruction();
        match inst {
            Instruction::ADD(inst) => inst.register_op(self, u32::wrapping_add),
            Instruction::ADDI(inst) => inst.register_op(self, u32::wrapping_add),
            // Only use lower 5 bits of rs2
            Instruction::SLL(inst) => inst.register_op(self, |a, b| a << (b & 0x1F)),
            // Only use lower 5 bits of rs2
            Instruction::SRL(inst) => inst.register_op(self, |a, b| a >> (b & 0x1F)),
            // Only use lower 5 bits of rs2
            Instruction::SRA(inst) => {
                inst.register_op(self, |a, b| (a as i32 >> (b & 0x1F) as i32) as u32)
            }
            Instruction::SLT(inst) => {
                inst.register_op(self, |a, b| u32::from((a as i32) < (b as i32)))
            }
            Instruction::SLTU(inst) => inst.register_op(self, |a, b| u32::from(a < b)),
            Instruction::SRAI(inst) => inst.register_op(self, |a, b| ((a as i32) >> b) as u32),
            Instruction::SRLI(inst) => inst.register_op(self, core::ops::Shr::shr),
            Instruction::SLLI(inst) => inst.register_op(self, |a, b| a << b),
            Instruction::SLTI(inst) => {
                inst.register_op(self, |a, b| u32::from((a as i32) < b as i32))
            }
            Instruction::SLTIU(inst) => inst.register_op(self, |a, b| u32::from(a < b)),
            Instruction::AND(inst) => inst.register_op(self, core::ops::BitAnd::bitand),
            Instruction::ANDI(inst) => inst.register_op(self, core::ops::BitAnd::bitand),
            Instruction::OR(inst) => inst.register_op(self, core::ops::BitOr::bitor),
            Instruction::ORI(inst) => inst.register_op(self, core::ops::BitOr::bitor),
            Instruction::XOR(inst) => inst.register_op(self, core::ops::BitXor::bitxor),
            Instruction::XORI(inst) => inst.register_op(self, core::ops::BitXor::bitxor),
            Instruction::SUB(inst) => inst.register_op(self, u32::wrapping_sub),

            Instruction::LB(inst) => inst.memory_load(self, lb),
            Instruction::LBU(inst) => inst.memory_load(self, lbu),
            Instruction::LH(inst) => inst.memory_load(self, lh),
            Instruction::LHU(inst) => inst.memory_load(self, lhu),
            Instruction::LW(inst) => inst.memory_load(self, lw),
            Instruction::ECALL => self.ecall(),
            Instruction::JAL(inst) => self.jal(&inst),
            Instruction::JALR(inst) => self.jalr(&inst),
            Instruction::BEQ(inst) => inst.register_op(self, |a, b| a == b),
            Instruction::BNE(inst) => inst.register_op(self, |a, b| a != b),
            Instruction::BLT(inst) => inst.register_op(self, |a, b| (a as i32) < (b as i32)),
            Instruction::BLTU(inst) => inst.register_op(self, |a, b| a < b),
            Instruction::BGE(inst) => inst.register_op(self, |a, b| (a as i32) >= (b as i32)),
            Instruction::BGEU(inst) => inst.register_op(self, |a, b| a >= b),
            Instruction::SW(inst) => self.store(&inst, 4),
            Instruction::SH(inst) => self.store(&inst, 2),
            Instruction::SB(inst) => self.store(&inst, 1),
            Instruction::MUL(inst) => inst.register_op(self, u32::wrapping_mul),
            Instruction::MULH(inst) => inst.register_op(self, mulh),
            Instruction::MULHU(inst) => inst.register_op(self, mulhu),
            Instruction::MULHSU(inst) => inst.register_op(self, mulhsu),
            Instruction::LUI(inst) => self.lui(&inst),
            Instruction::AUIPC(inst) => self.auipc(&inst),
            Instruction::DIV(inst) => inst.register_op(self, div),
            Instruction::DIVU(inst) => inst.register_op(self, divu),
            Instruction::REM(inst) => inst.register_op(self, rem),
            Instruction::REMU(inst) => inst.register_op(self, remu),
            // It's not important that these instructions are implemented for the sake of
            // our purpose at this moment, but these instructions are found in the test
            // data that we use - so we simply advance the register.
            Instruction::FENCE(_)
            | Instruction::CSRRS(_)
            | Instruction::CSRRW(_)
            | Instruction::CSRRWI(_)
            | Instruction::EBREAK
            | Instruction::MRET => self.bump_pc(),
            Instruction::UNKNOWN => unimplemented!("Unknown instruction"),
        }
        .bump_clock()
    }
}

/// Later on, this can hold traces.
#[derive(Debug, Clone, Default)]
pub struct Row {
    pub state: State,
}

/// Execute a program
///
/// # Errors
/// This function returns an error, if an instruction could not be loaded
/// or executed.
///
/// # Panics
/// Panics in debug mode, when executing more steps than specified in
/// environment variable `MOZAK_MAX_LOOPS` at compile time.  Defaults to one
/// million steps.
/// This is a temporary measure to catch problems with accidental infinite
/// loops. (Matthias had some trouble debugging a problem with jumps
/// earlier.)
pub fn step(mut state: State) -> Result<(Vec<Row>, State)> {
    let mut rows = vec![Row {
        state: state.clone(),
    }];
    while !state.has_halted() {
        state = state.execute_instruction();
        rows.push(Row {
            state: state.clone(),
<<<<<<< HEAD
        });

        if cfg!(debug_assertions) {
            let limit: u32 = std::option_env!("MOZAK_MAX_LOOPS")
                .map_or(1_000_000, |env_var| env_var.parse().unwrap());
            debug_assert!(state.clk != limit, "Looped for longer than MOZAK_MAX_LOOPS");
=======
        }];
        while !state.has_halted() {
            state = state.execute_instruction();
            rows.push(Row {
                state: state.clone(),
            });

            if cfg!(debug_assertions) {
                let limit: usize = std::option_env!("MOZAK_MAX_LOOPS")
                    .map_or(1_000_000, |env_var| env_var.parse().unwrap());
                debug_assert!(state.clk != limit, "Looped for longer than MOZAK_MAX_LOOPS");
            }
>>>>>>> 5627d116
        }
    }
    Ok((rows, state))
}

#[cfg(test)]
mod tests {
    use anyhow::Result;
    use im::hashmap::HashMap;
    use test_case::test_case;

    use crate::{elf::Program, state::State};
    impl State {
        pub fn set_register_value_mut(&mut self, index: usize, value: u32) {
            *self = self.clone().set_register_value(index, value);
        }

        pub fn set_pc_mut(&mut self, value: u32) {
            *self = self.clone().set_pc(value);
        }

        #[must_use]
        pub fn get_register_value_signed(&self, index: usize) -> i32 {
            self.get_register_value(index) as i32
        }

        /// Store a word to memory
        ///
        /// # Errors
        /// This function returns an error, if you try to store to an invalid
        /// address.
        pub fn store_u32(&mut self, addr: u32, value: u32) -> Result<()> {
            let bytes = value.to_le_bytes();
            for (i, byte) in bytes.iter().enumerate() {
                *self = self.clone().store_u8(addr + i as u32, *byte);
            }
            Ok(())
        }

        /// Load a halfword from memory
        ///
        /// # Errors
        /// This function returns an error, if you try to load from an invalid
        /// address.
        #[must_use]
        pub fn load_u16(&self, addr: u32) -> u16 {
            let mut bytes = [0_u8; 2];
            bytes[0] = self.load_u8(addr);
            bytes[1] = self.load_u8(addr + 1_u32);
            u16::from_le_bytes(bytes)
        }
    }

    fn create_prog(image: HashMap<u32, u32>) -> State {
        State::from(Program::from(image))
    }

    fn simple_test(exit_at: u32, mem: &[(u32, u32)], regs: &[(usize, u32)]) -> State {
        // TODO(Matthias): stick this line into proper common setup?
        let _ = env_logger::try_init();
        let exit_inst =
              // set sys-call EXIT in x17(or a7)
              &[(exit_at, 0x05d0_0893_u32),
              // add ECALL to halt the program
              (exit_at + 4, 0x0000_0073_u32)];

        let image: HashMap<u32, u32> = mem.iter().chain(exit_inst.iter()).copied().collect();

        let state = regs.iter().fold(create_prog(image), |state, (rs, val)| {
            state.set_register_value(*rs, *val)
        });

        let state = super::step(state).unwrap().1;
        assert!(state.has_halted());
        state
    }

    // NOTE: For writing test cases please follow RISCV
    // calling convention for using registers in instructions.
    // Please check https://en.wikichip.org/wiki/risc-v/registers

    #[test_case(0x0073_02b3, 5, 6, 7, 60049, 50493; "add r5, r6, r7")]
    #[test_case(0x01FF_8FB3, 31, 31, 31, 8981, 8981; "add r31, r31, r31")]
    fn add(word: u32, rd: usize, rs1: usize, rs2: usize, rs1_value: u32, rs2_value: u32) {
        let state = simple_test(4, &[(0_u32, word)], &[(rs1, rs1_value), (rs2, rs2_value)]);
        assert_eq!(state.get_register_value(rd), rs1_value + rs2_value);
    }

    // Tests 2 cases:
    //   1) rs2 overflow (0x1111 should only use lower 5 bits)
    //   2) rs1 overflow (0x12345678 << 0x08 == 0x34567800)
    #[test_case(0x0073_12b3, 5, 6, 7, 7, 0x1111; "sll r5, r6, r7, only lower 5 bits rs2")]
    #[test_case(0x0139_12b3, 5, 18, 19, 0x1234_5678, 0x08; "sll r5, r18, r19, rs1 overflow")]
    fn sll(word: u32, rd: usize, rs1: usize, rs2: usize, rs1_value: u32, rs2_value: u32) {
        let state = simple_test(4, &[(0_u32, word)], &[(rs1, rs1_value), (rs2, rs2_value)]);
        assert_eq!(
            state.get_register_value(rd),
            rs1_value << (rs2_value & 0x1F)
        );
    }

    #[test_case(0x0073_72b3, 5, 6, 7, 7, 8; "and r5, r6, r7")]
    fn and(word: u32, rd: usize, rs1: usize, rs2: usize, rs1_value: u32, rs2_value: u32) {
        let state = simple_test(4, &[(0_u32, word)], &[(rs1, rs1_value), (rs2, rs2_value)]);
        assert_eq!(state.get_register_value(rd), rs1_value & rs2_value);
    }

    // Tests 2 cases:
    //   1) rs2 overflow (0x1111 should only use lower 5 bits)
    //   2) rs1 underflow (0x87654321 >> 0x08 == 0x00876543)
    #[test_case(0x0073_52b3, 5, 6, 7, 7, 0x1111; "srl r5, r6, r7, only lower 5 bits rs2")]
    #[test_case(0x0139_52b3, 5, 18, 19, 0x8765_4321, 0x08; "srl r5, r18, r19, rs1 underflow")]
    fn srl(word: u32, rd: usize, rs1: usize, rs2: usize, rs1_value: u32, rs2_value: u32) {
        let state = simple_test(4, &[(0_u32, word)], &[(rs1, rs1_value), (rs2, rs2_value)]);
        assert_eq!(
            state.get_register_value(rd),
            rs1_value >> (rs2_value & 0x1F)
        );
    }

    #[test_case(0x0073_62b3, 5, 6, 7, 7, 8; "or r5, r6, r7")]
    fn or(word: u32, rd: usize, rs1: usize, rs2: usize, rs1_value: u32, rs2_value: u32) {
        let state = simple_test(4, &[(0_u32, word)], &[(rs1, rs1_value), (rs2, rs2_value)]);
        assert_eq!(state.get_register_value(rd), rs1_value | rs2_value);
    }

    // Tests 2 cases:
    //   1) x6 = 0x55551111, imm = 0xff (255), x5 = 0x555511ff
    //   2) x6 = 0x55551111, imm = 0x800 (-2048), x5 = 0xfffff911
    #[test_case(0x0ff3_6293, 5, 6, 0x5555_1111, 255; "ori r5, r6, 255")]
    #[test_case(0x8003_6293, 5, 6, 0x5555_1111, -2048; "ori r5, r6, -2048")]
    fn ori(word: u32, rd: usize, rs1: usize, rs1_value: u32, imm: i32) {
        let state = simple_test(4, &[(0_u32, word)], &[(rs1, rs1_value)]);

        let expected_value = (rs1_value as i32 | imm) as u32;
        assert_eq!(state.get_register_value(rd), expected_value);
    }

    // Tests 2 cases:
    //   1) x6 = 0x55551111, imm = 0xff (255), x5 = 0x555510000
    //   2) x6 = 0x55551111, imm = 0x800 (-2048), x5 = 0x00000011
    #[test_case(0x0ff3_7293, 5, 6, 0x5555_1111, 255; "andi r5, r6, 255")]
    #[test_case(0x8003_7293, 5, 6, 0x5555_1111, -2048; "andi r5, r6, -2048")]
    fn andi(word: u32, rd: usize, rs1: usize, rs1_value: u32, imm: i32) {
        let state = simple_test(4, &[(0_u32, word)], &[(rs1, rs1_value)]);
        let expected_value = (rs1_value as i32 & imm) as u32;
        assert_eq!(state.get_register_value(rd), expected_value);
    }

    #[test_case(0x0073_42b3, 5, 6, 7, 0x0000_1111, 0x0011_0011; "xor r5, r6, r7")]
    fn xor(word: u32, rd: usize, rs1: usize, rs2: usize, rs1_value: u32, rs2_value: u32) {
        let state = simple_test(4, &[(0_u32, word)], &[(rs1, rs1_value), (rs2, rs2_value)]);

        let expected_value = rs1_value ^ rs2_value;
        assert_eq!(state.get_register_value(rd), expected_value);
    }

    // Tests 2 cases:
    //   1) x6 = 0x55551111, imm = 0xff (255), x5 = 0x555511ff
    //   2) x6 = 0x55551111, imm = 0x800 (-2048), x5 = 0xfffff911
    #[test_case(0x0ff3_4293, 5, 6, 0x5555_1111, 255; "xori r5, r6, 255")]
    #[test_case(0x8003_4293, 5, 6, 0x5555_1111, -2048; "xori r5, r6, -2048")]
    fn xori(word: u32, rd: usize, rs1: usize, rs1_value: u32, imm: i32) {
        let state = simple_test(4, &[(0_u32, word)], &[(rs1, rs1_value)]);

        let expected_value = (rs1_value as i32 ^ imm) as u32;
        assert_eq!(state.get_register_value(rd), expected_value);
    }

    // Tests 2 cases:
    //   1) rs2 overflow (0x1111 should only use lower 5 bits)
    //   2) rs1 underflow (0x87654321 >> 0x08 == 0xff876543)
    #[test_case(0x4073_52b3, 5, 6, 7, 7, 0x1111; "sra r5, r6, r7, only lower 5 bits rs2")]
    #[test_case(0x4139_52b3, 5, 18, 19, 0x8765_4321, 0x08; "sra r5, r18, r19, rs1 underflow")]
    fn sra(word: u32, rd: usize, rs1: usize, rs2: usize, rs1_value: u32, rs2_value: u32) {
        let state = simple_test(4, &[(0_u32, word)], &[(rs1, rs1_value), (rs2, rs2_value)]);
        assert_eq!(
            state.get_register_value(rd),
            (rs1_value as i32 >> (rs2_value & 0x1F) as i32) as u32
        );
    }

    // x6 = 0x8000ffff x7 = 0x12345678, x5 = 0x00000001
    // x6 = 0x12345678 x7 = 0x8000ffff, x5 = 0x00000000
    // x6 = 0x12345678 x7 = 0x0000ffff, x5 = 0x00000000
    // x18 = 0x82345678 x19 = 0x8000ffff, x5 = 0x00000001
    #[test_case(0x0073_22b3, 5, 6, 7, 0x8000_ffff, 0x1234_5678; "slt r5, r6, r7, neg rs1")]
    #[test_case(0x0073_22b3, 5, 6, 7, 0x1234_5678, 0x8000_ffff; "slt r5, r6, r7, neg rs2")]
    #[test_case(0x0073_22b3, 5, 6, 7, 0x1234_5678, 0x0000_ffff; "slt r5, r6, r7")]
    #[test_case(0x0139_22b3, 5, 18, 19, 0x8234_5678, 0x0000_ffff; "slt r5, r18, r19")]
    fn slt(word: u32, rd: usize, rs1: usize, rs2: usize, rs1_value: u32, rs2_value: u32) {
        let state = simple_test(4, &[(0_u32, word)], &[(rs1, rs1_value), (rs2, rs2_value)]);
        let rs1_value = rs1_value as i32;
        let rs2_value = rs2_value as i32;
        assert_eq!(
            state.get_register_value(rd),
            u32::from(rs1_value < rs2_value)
        );
    }

    #[test_case(0x4043_5293, 5, 6, 0x8765_4321, 4; "srai r5, r6, 4")]
    #[test_case(0x41f3_5293, 5, 6, 1, 31; "srai r5, r6, 31")]
    fn srai(word: u32, rd: usize, rs1: usize, rs1_value: u32, imm: i32) {
        let state = simple_test(4, &[(0_u32, word)], &[(rs1, rs1_value)]);
        assert_eq!(
            state.get_register_value(rd),
            (rs1_value as i32 >> imm) as u32
        );
    }

    #[test_case(0x0043_5293, 5, 6, 0x8765_4321, 4; "srli r5, r6, 4")]
    #[test_case(0x01f3_5293, 5, 6, 1, 31; "srli r5, r6, 31")]
    fn srli(word: u32, rd: usize, rs1: usize, rs1_value: u32, imm: i32) {
        let state = simple_test(4, &[(0_u32, word)], &[(rs1, rs1_value)]);
        assert_eq!(state.get_register_value(rd), rs1_value >> imm);
    }

    #[test_case(0x0043_1293, 5, 6, 0x8765_4321, 4; "slli r5, r6, 4")]
    #[test_case(0x01f3_1293, 5, 6, 1, 31; "slli r5, r6, 31")]
    fn slli(word: u32, rd: usize, rs1: usize, rs1_value: u32, imm: i32) {
        let state = simple_test(4, &[(0_u32, word)], &[(rs1, rs1_value)]);
        assert_eq!(state.get_register_value(rd), rs1_value << imm);
    }

    #[test_case(0x8009_2293, 5, 6, 1, -2048; "slti r5, r6, -2048")]
    #[test_case(0xfff3_2293, 5, 6, 1, -1; "slti r5, r6, -1")]
    #[test_case(0x0009_2293, 5, 6, 1, 0; "slti r5, r6, 0")]
    #[test_case(0x7ff3_2293, 5, 6, 1, 2047; "slti r5, r6, 2047")]
    fn slti(word: u32, rd: usize, rs1: usize, rs1_value: u32, imm: i32) {
        let state = simple_test(4, &[(0_u32, word)], &[(rs1, rs1_value)]);
        let rs1_value = rs1_value as i32;
        assert_eq!(state.get_register_value(rd), u32::from(rs1_value < imm));
    }

    #[test_case(0x8003_3293, 5, 6, 1, -2048; "sltiu r5, r6, -2048")]
    #[test_case(0xfff3_3293, 5, 6, 1, -1; "sltiu r5, r6, -1")]
    #[test_case(0x0003_3293, 5, 6, 1, 0; "sltiu r5, r6, 0")]
    #[test_case(0x7ff3_3293, 5, 6, 1, 2047; "sltiu r5, r6, 2047")]
    fn sltiu(word: u32, rd: usize, rs1: usize, rs1_value: u32, imm: i32) {
        let state = simple_test(4, &[(0_u32, word)], &[(rs1, rs1_value)]);
        assert_eq!(
            state.get_register_value(rd),
            u32::from(rs1_value < imm as u32)
        );
    }

    // x6 = 0x12345678 x7 = 0x0000ffff, x5 = 0x00000000
    // x18 = 0x12345678 x19 = 0x8000ffff, x5 = 0x00000001
    #[test_case(0x0073_32b3, 5, 6, 7, 0x1234_5678, 0x0000_ffff; "sltu r5, r6, r7")]
    #[test_case(0x0139_32b3, 5, 18, 19, 0x1234_5678, 0x8000_ffff; "sltu r5, r18, r19")]
    fn sltu(word: u32, rd: usize, rs1: usize, rs2: usize, rs1_value: u32, rs2_value: u32) {
        let state = simple_test(4, &[(0_u32, word)], &[(rs1, rs1_value), (rs2, rs2_value)]);
        assert_eq!(
            state.get_register_value(rd),
            u32::from(rs1_value < rs2_value)
        );
    }

    #[test_case(0x05d0_0393, 7, 0, 0, 93; "addi r7, r0, 93")]
    fn addi(word: u32, rd: usize, rs1: usize, rs1_value: u32, imm: i32) {
        let state = simple_test(4, &[(0_u32, word)], &[(rs1, rs1_value)]);
        let mut expected_value = rs1_value;
        if imm.is_negative() {
            expected_value -= imm.unsigned_abs();
        } else {
            expected_value += imm as u32;
        }
        assert_eq!(state.get_register_value(rd), expected_value);
    }

    #[test_case(0x0643_0283, 5, 6, 100, 0, 127; "lb r5, 100(r6)")]
    #[test_case(0x0643_0283, 5, 6, 100, 200, 127; "lb r5, -100(r6) offset_negative")]
    #[test_case(0x0643_0283, 5, 6, 100, 0, -128; "lb r5, 100(r6) value_negative")]
    #[test_case(0x0643_0283, 5, 6, 100, 200, -128; "lb r5, -100(r6) offset_negative_value_negative")]
    fn lb(word: u32, rd: usize, rs1: usize, offset: i16, rs1_value: u32, memory_value: i8) {
        let mut address: u32 = rs1_value;
        if offset.is_negative() {
            let abs_offset = u32::from(offset.unsigned_abs());
            assert!(abs_offset <= rs1_value);
            address -= u32::from(offset.unsigned_abs());
        } else {
            address += offset as u32;
        }
        let state = simple_test(
            4,
            &[(0_u32, word), (address, memory_value as u32)],
            &[(rs1, rs1_value)],
        );
        let mut expected_value = memory_value as u32;
        if memory_value.is_negative() {
            // extend the sign
            expected_value |= 0xffff_ff00;
        }
        assert_eq!(state.get_register_value(rd), expected_value);
    }

    #[test_case(0x0643_4283, 5, 6, 100, 0, 127; "lbu r5, 100(r6)")]
    #[test_case(0x0643_4283, 5, 6, 100, 200, 127; "lbu r5, -100(r6) offset_negative")]
    #[test_case(0x0643_4283, 5, 6, 100, 0, -128; "lbu r5, 100(r6) value_negative")]
    #[test_case(0x0643_4283, 5, 6, 100, 200, -128; "lbu r5, -100(r6) offset_negative_value_negative")]
    fn lbu(word: u32, rd: usize, rs1: usize, offset: i16, rs1_value: u32, memory_value: i8) {
        let mut address: u32 = rs1_value;
        if offset.is_negative() {
            let abs_offset = u32::from(offset.unsigned_abs());
            assert!(abs_offset <= rs1_value);
            address -= u32::from(offset.unsigned_abs());
        } else {
            address += offset as u32;
        }
        let state = simple_test(
            4,
            &[(0_u32, word), (address, memory_value as u32)],
            &[(rs1, rs1_value)],
        );
        let expected_value = (memory_value as u32) & 0x0000_00FF;
        assert_eq!(state.get_register_value(rd), expected_value);
    }

    #[test_case(0x0643_1283, 5, 6, 100, 0, 4096; "lh r5, 100(r6)")]
    #[test_case(0x0643_1283, 5, 6, 100, 200, 4096; "lh r5, -100(r6) offset_negative")]
    #[test_case(0x0643_1283, 5, 6, 100, 0, -4095; "lh r5, 100(r6) value_negative")]
    #[test_case(0x0643_1283, 5, 6, 100, 200, -4095; "lh r5, -100(r6) offset_negative_value_negative")]
    fn lh(word: u32, rd: usize, rs1: usize, offset: i16, rs1_value: u32, memory_value: i16) {
        let mut address: u32 = rs1_value;
        if offset.is_negative() {
            let abs_offset = u32::from(offset.unsigned_abs());
            assert!(abs_offset <= rs1_value);
            address -= u32::from(offset.unsigned_abs());
        } else {
            address += offset as u32;
        }
        let state = simple_test(
            4,
            &[(0_u32, word), (address, memory_value as u32)],
            &[(rs1, rs1_value)],
        );
        let mut expected_value = memory_value as u32;
        if memory_value.is_negative() {
            // extend the sign
            expected_value |= 0xffff_0000;
        }
        assert_eq!(state.get_register_value(rd), expected_value);
    }

    #[test_case(0x0643_5283, 5, 6, 100, 0, 4096; "lhu r5, 100(r6)")]
    #[test_case(0x0643_5283, 5, 6, 100, 200, 4096; "lhu r5, -100(r6) offset_negative")]
    #[test_case(0x0643_5283, 5, 6, 100, 0, -4095; "lhu r5, 100(r6) value_negative")]
    #[test_case(0x0643_5283, 5, 6, 100, 200, -4095; "lhu r5, -100(r6) offset_negative_value_negative")]
    fn lhu(word: u32, rd: usize, rs1: usize, offset: i16, rs1_value: u32, memory_value: i16) {
        let mut address: u32 = rs1_value;
        if offset.is_negative() {
            let abs_offset = u32::from(offset.unsigned_abs());
            assert!(abs_offset <= rs1_value);
            address -= u32::from(offset.unsigned_abs());
        } else {
            address += offset as u32;
        }
        let state = simple_test(
            4,
            &[(0_u32, word), (address, memory_value as u32)],
            &[(rs1, rs1_value)],
        );
        let expected_value = (memory_value as u32) & 0x0000_FFFF;
        assert_eq!(state.get_register_value(rd), expected_value);
    }

    #[test_case(0x0643_2283, 5, 6, 100, 0, 65535; "lw r5, 100(r6)")]
    #[test_case(0x0643_2283, 5, 6, 100, 200, 65535; "lw r5, -100(r6) offset_negative")]
    #[test_case(0x0643_2283, 5, 6, 100, 0, -65535; "lw r5, 100(r6) value_negative")]
    #[test_case(0x0643_2283, 5, 6, 100, 200, -65535; "lw r5, -100(r6) offset_negative_value_negative")]
    fn lw(word: u32, rd: usize, rs1: usize, offset: i16, rs1_value: u32, memory_value: i32) {
        let mut address: u32 = rs1_value;
        if offset.is_negative() {
            let abs_offset = u32::from(offset.unsigned_abs());
            assert!(abs_offset <= rs1_value);
            address -= u32::from(offset.unsigned_abs());
        } else {
            address += offset as u32;
        }
        let state = simple_test(
            4,
            &[(0_u32, word), (address, memory_value as u32)],
            &[(rs1, rs1_value)],
        );
        let expected_value = memory_value as u32;
        assert_eq!(state.get_register_value(rd), expected_value);
    }

    // TODO: Add more tests for JAL/JALR
    #[test]
    fn jal_jalr() {
        let _ = env_logger::try_init();
        let mem =
        // at 0 address instruction jal to 256
        // JAL x1, 256
        [(0_u32, 0x1000_00ef),
        // set R5 to 100 so that it can be verified
        // that indeed control passed to this location
        // ADDI x5, x0, 100
            (256_u32, 0x0640_0293),
        // at 260 go back to address after JAL
        // JALR x0, x1, 0
            (260_u32, 0x0000_8067)];
        let state = simple_test(4, &mem, &[]);
        assert_eq!(state.get_register_value(5_usize), 100_u32);
    }

    #[test]
    fn jalr_same_registers() {
        let mem = [
            // at 0 address instruction jal to 256
            // JAL x1, 256
            (0_u32, 0x1000_00ef),
            // set R5 to 100 so that it can be verified
            // that indeed control passed to this location
            // ADDI x5, x0, 100
            (256_u32, 0x0640_0293),
            // at 260 go back to address after JAL
            // JALR x1, x1, 0
            (260_u32, 0x0000_80e7),
        ];
        let state = simple_test(4, &mem, &[]);

        assert_eq!(state.get_register_value(5_usize), 100_u32);
        // JALR at 260 updates X1 to have value of next_pc i.e 264
        assert_eq!(state.get_register_value(1_usize), 264_u32);
    }

    #[test]
    fn beq() {
        let mem = [
            // at 0 address instruction BEQ to 256
            // BEQ x0, x1, 256
            (0_u32, 0x1010_0063),
            // set R5 to 100 so that it can be verified
            // that indeed control passed to this location
            // ADDI x5, x0, 100
            (256_u32, 0x0640_0293),
            // at 260 go back to address after BEQ
            // JAL x0, -256
            (260_u32, 0xf01f_f06f),
        ];
        let state = simple_test(4, &mem, &[]);

        assert_eq!(state.get_register_value(5_usize), 100_u32);
    }

    #[test]
    fn bne() {
        let mem = [
            // at 0 address instruction BNE to 256
            // BNE x0, x1, 256
            (0_u32, 0x1010_1063),
            // set R5 to 100 so that it can be verified
            // that indeed control passed to this location
            // ADDI x5, x0, 100
            (256_u32, 0x0640_0293),
            // at 260 go back to address after BNE
            // JAL x0, -256
            (260_u32, 0xf01f_f06f),
        ];
        let state = simple_test(4, &mem, &[(1, 1)]);

        assert_eq!(state.get_register_value(5_usize), 100_u32);
    }

    #[test]
    fn blt() {
        let mem = [
            // at 0 address instruction BLT to 256
            // BLT x1, x0, 256
            (0_u32, 0x1000_c063),
            // set R5 to 100 so that it can be verified
            // that indeed control passed to this location
            // ADDI x5, x0, 100
            (256_u32, 0x0640_0293),
            // at 260 go back to address after BLT
            // JAL x0, -256
            (260_u32, 0xf01f_f06f),
        ];

        // set R1 = -1
        let state = simple_test(4, &mem, &[(1, 0xffff_ffff)]);

        assert_eq!(state.get_register_value(5_usize), 100_u32);
    }

    #[test]
    fn bltu() {
        let mem = [
            // at 0 address instruction BLTU to 256
            // BLTU x1, x2, 256
            (0_u32, 0x1020_e063),
            // set R5 to 100 so that it can be verified
            // that indeed control passed to this location
            // ADDI x5, x0, 100
            (256_u32, 0x0640_0293),
            // at 260 go back to address after BLTU
            // JAL x0, -256
            (260_u32, 0xf01f_f06f),
        ];
        let state = simple_test(4, &mem, &[(1_usize, 0xffff_fffe), (2_usize, 0xffff_ffff)]);

        assert_eq!(state.get_register_value(5_usize), 100_u32);
    }

    #[test]
    fn bge() {
        let mem = [
            // at 0 address instruction BGE to 256
            // BGE x0, x1, 256
            (0_u32, 0x1010_5063),
            // set R5 to 100 so that it can be verified
            // that indeed control passed to this location
            // ADDI x5, x0, 100
            (256_u32, 0x0640_0293),
            // at 260 go back to address after BGE
            // JAL x0, -256
            (260_u32, 0xf01f_f06f),
        ];
        // set R1 = -1
        let state = simple_test(4, &mem, &[(1_usize, 0xffff_ffff)]);

        assert_eq!(state.get_register_value(5_usize), 100_u32);
    }

    #[test]
    fn bgeu() {
        let mem = [
            // at 0 address instruction BGEU to 256
            // BGEU x2, x1, 256
            (0_u32, 0x1011_7063),
            // set R5 to 100 so that it can be verified
            // that indeed control passed to this location
            // ADDI x5, x0, 100
            (256_u32, 0x0640_0293),
            // at 260 go back to address after BGEU
            // JAL x0, -256
            (260_u32, 0xf01f_f06f),
        ];
        let state = simple_test(4, &mem, &[(1_usize, 0xffff_fffe), (2_usize, 0xffff_ffff)]);

        assert_eq!(state.get_register_value(5_usize), 100_u32);
    }

    #[test]
    fn sb() {
        // at 0 address instruction SB
        // SB x5, 1200(x0)
        let state = simple_test(4, &[(0, 0x4a50_0823)], &[(5, 0x0000_00FF)]);

        assert_eq!(state.load_u32(1200), 0x0000_00FF);
    }

    #[test]
    fn sh() {
        // at 0 address instruction SH
        // SH x5, 1200(x0)
        let state = simple_test(4, &[(0, 0x4a50_1823)], &[(5_usize, 0x0000_BABE)]);
        // assert_eq!(vm.state.load_u32(1200), 0);

        assert_eq!(state.load_u32(1200), 0x0000_BABE);
    }

    #[test]
    fn sw() {
        // at 0 address instruction SW
        // SW x5, 1200(x0)
        let state = simple_test(4, &[(0, 0x4a50_2823)], &[(5_usize, 0xC0DE_BABE)]);
        // assert_eq!(vm.state.load_u32(1200), 0);

        assert_eq!(state.load_u32(1200), 0xC0DE_BABE);
    }

    #[test]
    fn mulh() {
        // at 0 address instruction MULH
        // MULH x5, x6, x7
        let state = simple_test(
            4,
            &[(0, 0x0273_12b3)],
            &[
                (6_usize, 0x8000_0000 /* == -2^31 */),
                (7_usize, 0x8000_0000 /* == -2^31 */),
            ],
        );

        assert_eq!(
            state.get_register_value(5_usize),
            0x4000_0000 // High bits for 2^62
        );
    }

    #[test]
    fn mul() {
        // at 0 address instruction MUL
        // MUL x5, x6, x7
        let state = simple_test(
            4,
            &[(0, 0x0273_02b3)],
            &[
                (6_usize, 0x4000_0000 /* == 2^30 */),
                (7_usize, 0xFFFF_FFFE /* == -2 */),
            ],
        );
        assert_eq!(
            state.get_register_value(5_usize),
            0x8000_0000 // -2^31
        );
    }

    #[test]
    fn mulhsu() {
        // at 0 address instruction MULHSU
        // MULHSU x5, x6, x7
        let state = simple_test(
            4,
            &[(0_u32, 0x0273_22b3)],
            &[
                (6_usize, 0xFFFF_FFFE /* == -2 */),
                (7_usize, 0x4000_0000 /* == 2^30 */),
            ],
        );
        assert_eq!(state.get_register_value(5_usize), 0xFFFF_FFFF);
    }

    #[test]
    fn mulhu() {
        // at 0 address instruction MULHU
        // MULHU x5, x6, x7
        let state = simple_test(
            4,
            &[(0_u32, 0x0273_32b3)],
            &[
                (6_usize, 0x0000_0002 /* == 2 */),
                (7_usize, 0x8000_0000 /* == 2^31 */),
            ],
        );
        assert_eq!(state.get_register_value(5_usize), 0x0000_0001);
    }

    #[test]
    fn lui() {
        // at 0 address instruction lui
        // LUI x1, -524288
        let state = simple_test(4, &[(0_u32, 0x8000_00b7)], &[]);
        assert_eq!(state.get_register_value(1), 0x8000_0000);
        assert_eq!(state.get_register_value_signed(1), -2_147_483_648);
    }

    #[test]
    fn auipc() {
        // at 0 address addi x0, x0, 0
        let state = simple_test(
            8,
            &[
                (0_u32, 0x0000_0013),
                // at 4 address instruction auipc
                // auipc x1, -524288
                (4_u32, 0x8000_0097),
            ],
            &[],
        );
        assert_eq!(state.get_register_value(1), 0x8000_0004);
        assert_eq!(state.get_register_value_signed(1), -2_147_483_644);
    }

    #[test]
    fn system_opcode_instructions() {
        simple_test(
            20,
            &[
                // mret
                (0_u32, 0x3020_0073),
                // csrrs, t5, mcause
                (4_u32, 0x3420_2f73),
                // csrrw, mtvec, t0
                (8_u32, 0x3052_9073),
                // csrrwi, 0x744, 8
                (12_u32, 0x7444_5073),
                // fence, iorw, iorw
                (16_u32, 0x0ff0_000f),
            ],
            &[],
        );
    }

    #[test_case(0x4000_0000 /*2^30*/, 0xFFFF_FFFE /*-2*/, 0xE000_0000 /*-2^29*/; "simple")]
    #[test_case(0x4000_0000, 0x0000_0000, 0xFFFF_FFFF; "div_by_zero")]
    #[test_case(0x8000_0000 /*-2^31*/, 0xFFFF_FFFF /*-1*/, 0x8000_0000; "overflow")]
    fn div(rs1_value: u32, rs2_value: u32, rd_value: u32) {
        // at 0 address instruction DIV
        // DIV x5, x6, x7
        let state = simple_test(
            4,
            &[(0_u32, 0x0273_42b3)],
            &[
                (6_usize, rs1_value /* == 2^30 */),
                (7_usize, rs2_value /* == -2 */),
            ],
        );
        assert_eq!(
            state.get_register_value(5_usize),
            rd_value // -2^29
        );
    }

    #[test_case(0x8000_0000 /*2^31*/, 0x0000_0002 /*2*/, 0x4000_0000 /*2^30*/; "simple")]
    #[test_case(0x4000_0000, 0x0000_0000, 0xFFFF_FFFF; "div_by_zero")]
    fn divu(rs1_value: u32, rs2_value: u32, rd_value: u32) {
        // at 0 address instruction DIVU
        // DIVU x5, x6, x7
        let state = simple_test(
            4,
            &[(0_u32, 0x0273_52b3)],
            &[(6_usize, rs1_value), (7_usize, rs2_value)],
        );
        assert_eq!(state.get_register_value(5_usize), rd_value);
    }

    #[test_case(0xBFFF_FFFD /*-2^31 - 3*/, 0x0000_0002 /*2*/, 0xFFFF_FFFF /*-1*/; "simple")]
    #[test_case(0x4000_0000, 0x0000_0000, 0x4000_0000; "div_by_zero")]
    #[test_case(0x8000_0000 /*-2^31*/, 0xFFFF_FFFF /*-1*/, 0x0000_0000; "overflow")]
    fn rem(rs1_value: u32, rs2_value: u32, rd_value: u32) {
        // at 0 address instruction REM
        // REM x5, x6, x7
        let state = simple_test(
            4,
            &[(0_u32, 0x0273_62b3)],
            &[(6_usize, rs1_value), (7_usize, rs2_value)],
        );
        assert_eq!(state.get_register_value(5_usize), rd_value);
    }

    #[test_case(0x8000_0003 /*2^31 + 3*/, 0x0000_0002 /*2*/, 0x000_0001 /*1*/; "simple")]
    #[test_case(0x4000_0000, 0x0000_0000, 0x4000_0000; "div_by_zero")]
    fn remu(rs1_value: u32, rs2_value: u32, rd_value: u32) {
        // at 0 address instruction REMU
        // REMU x5, x6, x7
        let state = simple_test(
            4,
            &[(0_u32, 0x0273_72b3)],
            &[(6_usize, rs1_value), (7_usize, rs2_value)],
        );
        assert_eq!(state.get_register_value(5_usize), rd_value);
    }
}<|MERGE_RESOLUTION|>--- conflicted
+++ resolved
@@ -237,27 +237,12 @@
         state = state.execute_instruction();
         rows.push(Row {
             state: state.clone(),
-<<<<<<< HEAD
         });
 
         if cfg!(debug_assertions) {
-            let limit: u32 = std::option_env!("MOZAK_MAX_LOOPS")
+            let limit: usize = std::option_env!("MOZAK_MAX_LOOPS")
                 .map_or(1_000_000, |env_var| env_var.parse().unwrap());
             debug_assert!(state.clk != limit, "Looped for longer than MOZAK_MAX_LOOPS");
-=======
-        }];
-        while !state.has_halted() {
-            state = state.execute_instruction();
-            rows.push(Row {
-                state: state.clone(),
-            });
-
-            if cfg!(debug_assertions) {
-                let limit: usize = std::option_env!("MOZAK_MAX_LOOPS")
-                    .map_or(1_000_000, |env_var| env_var.parse().unwrap());
-                debug_assert!(state.clk != limit, "Looped for longer than MOZAK_MAX_LOOPS");
-            }
->>>>>>> 5627d116
         }
     }
     Ok((rows, state))
