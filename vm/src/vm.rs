use anyhow::Result;

use crate::{
    instruction::{Data, Instruction, Op},
    state::State,
    trace::RangeCheckRow,
};

#[must_use]
#[allow(clippy::cast_sign_loss)]
#[allow(clippy::cast_possible_wrap)]
pub fn mulh(a: u32, b: u32) -> u32 {
    ((i64::from(a as i32) * i64::from(b as i32)) >> 32) as u32
}

#[must_use]
pub fn mulhu(a: u32, b: u32) -> u32 {
    ((u64::from(a) * u64::from(b)) >> 32) as u32
}

#[must_use]
#[allow(clippy::cast_sign_loss)]
#[allow(clippy::cast_possible_wrap)]
pub fn mulhsu(a: u32, b: u32) -> u32 {
    ((i64::from(a as i32) * i64::from(b)) >> 32) as u32
}

#[must_use]
#[allow(clippy::cast_sign_loss)]
#[allow(clippy::cast_possible_wrap)]
pub fn div(a: u32, b: u32) -> u32 {
    match (a as i32, b as i32) {
        (_, 0) => 0xFFFF_FFFF,
        (a, b) => a.overflowing_div(b).0 as u32,
    }
}

#[must_use]
pub fn divu(a: u32, b: u32) -> u32 {
    match (a, b) {
        (_, 0) => 0xFFFF_FFFF,
        (a, b) => a / b,
    }
}

#[must_use]
#[allow(clippy::cast_sign_loss)]
#[allow(clippy::cast_possible_wrap)]
pub fn rem(a: u32, b: u32) -> u32 {
    (match (a as i32, b as i32) {
        (a, 0) => a,
        // overflow when -2^31 / -1
        (-0x8000_0000, -1) => 0,
        (a, b) => a % b,
    }) as u32
}

#[must_use]
pub fn remu(a: u32, b: u32) -> u32 {
    match (a, b) {
        (a, 0) => a,
        (a, b) => a % b,
    }
}

#[must_use]
#[allow(clippy::cast_sign_loss)]
#[allow(clippy::cast_possible_wrap)]
pub fn lb(mem: &[u8; 4]) -> u32 {
    i32::from(mem[0] as i8) as u32
}

#[must_use]
pub fn lbu(mem: &[u8; 4]) -> u32 {
    mem[0].into()
}

#[must_use]
#[allow(clippy::cast_sign_loss)]
#[allow(clippy::cast_possible_wrap)]
pub fn lh(mem: &[u8; 4]) -> u32 {
    i32::from(i16::from_le_bytes([mem[0], mem[1]])) as u32
}

#[must_use]
pub fn lhu(mem: &[u8; 4]) -> u32 {
    u16::from_le_bytes([mem[0], mem[1]]).into()
}

#[must_use]
pub fn lw(mem: &[u8; 4]) -> u32 {
    u32::from_le_bytes(*mem)
}

impl State {
    #[must_use]
    pub fn lui(self, inst: &Data) -> Self {
        self.set_register_value(inst.rd.into(), inst.imm).bump_pc()
    }

    #[must_use]
    pub fn jal(self, inst: &Data) -> Self {
        let pc = self.get_pc();
        self.bump_pc_n(inst.imm)
            .set_register_value(inst.rd.into(), pc.wrapping_add(4))
    }

    #[must_use]
    pub fn jalr(self, inst: &Data) -> Self {
        let pc = self.get_pc();
        let new_pc = (self
            .get_register_value(inst.rs1.into())
            .wrapping_add(inst.imm))
            & !1;
        self.set_pc(new_pc)
            .set_register_value(inst.rd.into(), pc.wrapping_add(4))
    }

    #[must_use]
    pub fn ecall(self) -> Self {
        if self.get_register_value(17_usize) == 93 {
            self.halt() // exit system call
        } else {
            self
        }
        .bump_pc()
    }

    #[must_use]
    pub fn auipc(self, inst: &Data) -> Self {
        let res = self.get_pc().wrapping_add(inst.imm);
        self.set_register_value(inst.rd.into(), res).bump_pc()
    }

    #[must_use]
    pub fn store(self, inst: &Data, bytes: u32) -> Self {
        let addr = self
            .get_register_value(inst.rs1.into())
            .wrapping_add(inst.imm);
        let value: u32 = self.get_register_value(inst.rs2.into());
        (0..bytes)
            .map(|i| addr.wrapping_add(i))
            .zip(value.to_le_bytes().into_iter())
            .fold(self, |acc, (i, byte)| acc.store_u8(i, byte))
            .bump_pc()
    }

    #[must_use]
<<<<<<< HEAD
    pub fn execute_instruction(mut self) -> Self {
=======
    #[allow(clippy::cast_sign_loss)]
    #[allow(clippy::cast_possible_truncation)]
    #[allow(clippy::cast_possible_wrap)]
    pub fn execute_instruction(self) -> Self {
>>>>>>> 87a890f1
        let inst = self.current_instruction();
        macro_rules! x_op {
            ($op: expr) => {
                self.register_op(&inst.data, $op)
            };
        }
        macro_rules! rop {
            ($op: expr) => {
                self.register_op(&inst.data, |a, b, _i| $op(a, b))
            };
        }
        macro_rules! iop {
            ($op: expr) => {
                self.register_op(&inst.data, |a, _b, i| $op(a, i))
            };
        }
        match inst.op {
<<<<<<< HEAD
            Op::ADD => {
                let res = rop!(u32::wrapping_add);
                res
            }
            Op::ADDI => iop!(u32::wrapping_add),
=======
            Op::ADD => x_op!(|a, b, i| a.wrapping_add(b.wrapping_add(i))),
>>>>>>> 87a890f1
            // Only use lower 5 bits of rs2
            Op::SLL => rop!(|a, b| a << (b & 0x1F)),
            // Only use lower 5 bits of rs2
            Op::SRL => rop!(|a, b| a >> (b & 0x1F)),
            // Only use lower 5 bits of rs2
            Op::SRA => rop!(|a, b| (a as i32 >> (b & 0x1F) as i32) as u32),
            Op::SLT => rop!(|a, b| u32::from((a as i32) < (b as i32))),
            Op::SLTU => rop!(|a, b| u32::from(a < b)),
            Op::SRAI => iop!(|a, b| ((a as i32) >> b) as u32),
            Op::SRLI => iop!(core::ops::Shr::shr),
            Op::SLLI => iop!(|a, b| a << b),
            Op::SLTI => iop!(|a, b| u32::from((a as i32) < b as i32)),
            Op::SLTIU => iop!(|a, b| u32::from(a < b)),
            Op::AND => rop!(core::ops::BitAnd::bitand),
            Op::ANDI => iop!(core::ops::BitAnd::bitand),
            Op::OR => rop!(core::ops::BitOr::bitor),
            Op::ORI => iop!(core::ops::BitOr::bitor),
            Op::XOR => rop!(core::ops::BitXor::bitxor),
            Op::XORI => iop!(core::ops::BitXor::bitxor),
            Op::SUB => rop!(u32::wrapping_sub),

            Op::LB => self.memory_load(&inst.data, lb),
            Op::LBU => self.memory_load(&inst.data, lbu),
            Op::LH => self.memory_load(&inst.data, lh),
            Op::LHU => self.memory_load(&inst.data, lhu),
            Op::LW => self.memory_load(&inst.data, lw),

            Op::ECALL => self.ecall(),
            Op::JAL => self.jal(&inst.data),
            Op::JALR => self.jalr(&inst.data),
            // branches
            Op::BEQ => self.branch_op(&inst.data, |a, b| a == b),
            Op::BNE => self.branch_op(&inst.data, |a, b| a != b),
            Op::BLT => self.branch_op(&inst.data, |a, b| (a as i32) < (b as i32)),
            Op::BLTU => self.branch_op(&inst.data, |a, b| a < b),
            Op::BGE => self.branch_op(&inst.data, |a, b| (a as i32) >= (b as i32)),
            Op::BGEU => self.branch_op(&inst.data, |a, b| a >= b),
            // branching done.
            Op::SW => self.store(&inst.data, 4),
            Op::SH => self.store(&inst.data, 2),
            Op::SB => self.store(&inst.data, 1),
            Op::MUL => rop!(u32::wrapping_mul),
            Op::MULH => rop!(mulh),
            Op::MULHU => rop!(mulhu),
            Op::MULHSU => rop!(mulhsu),
            Op::LUI => self.lui(&inst.data),
            Op::AUIPC => self.auipc(&inst.data),
            Op::DIV => rop!(div),
            Op::DIVU => rop!(divu),
            Op::REM => rop!(rem),
            Op::REMU => rop!(remu),
            // It's not important that these instructions are implemented for the sake of
            // our purpose at this moment, but these instructions are found in the test
            // data that we use - so we simply advance the register.
            Op::FENCE | Op::CSRRS | Op::CSRRW | Op::CSRRWI | Op::EBREAK | Op::MRET => {
                self.bump_pc()
            }
            Op::UNKNOWN => unimplemented!("Unknown instruction"),
        }
        .bump_clock()
    }

    fn insert_rangecheck(&mut self, inst: &Instruction) {
        println!("inst: {:?}", inst);
        let val = self.get_register_value(inst.data.rd.into());
        let limb_hi = (val >> 8) as u16;
        let limb_lo = val as u16 & 0xffff;
        self.trace.rangecheck_column.push(RangeCheckRow {
            val,
            limb_lo,
            limb_hi,
            filter_cpu: 1,
        });
    }
}

/// Later on, this can hold traces.
#[derive(Debug, Clone, Default)]
pub struct Row {
    pub state: State,
    pub inst: Instruction,
}

/// Execute a program
///
/// # Errors
/// This function returns an error, if an instruction could not be loaded
/// or executed.
///
/// # Panics
/// Panics in debug mode, when executing more steps than specified in
/// environment variable `MOZAK_MAX_LOOPS` at compile time.  Defaults to one
/// million steps.
/// This is a temporary measure to catch problems with accidental infinite
/// loops. (Matthias had some trouble debugging a problem with jumps
/// earlier.)
pub fn step(mut state: State) -> Result<(Vec<Row>, State)> {
    let mut rows = vec![];
    while !state.has_halted() {
        let inst = state.current_instruction();
        state = state.execute_instruction();
        rows.push(Row {
            state: state.clone(),
            inst,
        });

        if cfg!(debug_assertions) {
            let limit: u64 = std::option_env!("MOZAK_MAX_LOOPS")
                .map_or(1_000_000, |env_var| env_var.parse().unwrap());
            debug_assert!(state.clk != limit, "Looped for longer than MOZAK_MAX_LOOPS");
        }
    }
    Ok((rows, state))
}

#[cfg(test)]
#[allow(clippy::cast_sign_loss)]
#[allow(clippy::cast_possible_wrap)]
mod tests {
    use test_case::test_case;

    use crate::test_utils::simple_test;

    // NOTE: For writing test cases please follow RISCV
    // calling convention for using registers in instructions.
    // Please check https://en.wikichip.org/wiki/risc-v/registers

    #[test_case(0x0073_02b3, 5, 6, 7, 60049, 50493; "add r5, r6, r7")]
    #[test_case(0x01FF_8FB3, 31, 31, 31, 8981, 8981; "add r31, r31, r31")]
    fn add(word: u32, rd: usize, rs1: usize, rs2: usize, rs1_value: u32, rs2_value: u32) {
        let (_rows, state) =
            simple_test(4, &[(0_u32, word)], &[(rs1, rs1_value), (rs2, rs2_value)]);
        assert_eq!(state.get_register_value(rd), rs1_value + rs2_value);
    }

    // Tests 2 cases:
    //   1) rs2 overflow (0x1111 should only use lower 5 bits)
    //   2) rs1 overflow (0x12345678 << 0x08 == 0x34567800)
    #[test_case(0x0073_12b3, 5, 6, 7, 7, 0x1111; "sll r5, r6, r7, only lower 5 bits rs2")]
    #[test_case(0x0139_12b3, 5, 18, 19, 0x1234_5678, 0x08; "sll r5, r18, r19, rs1 overflow")]
    fn sll(word: u32, rd: usize, rs1: usize, rs2: usize, rs1_value: u32, rs2_value: u32) {
        let (_rows, state) =
            simple_test(4, &[(0_u32, word)], &[(rs1, rs1_value), (rs2, rs2_value)]);
        assert_eq!(
            state.get_register_value(rd),
            rs1_value << (rs2_value & 0x1F)
        );
    }

    #[test_case(0x0073_72b3, 5, 6, 7, 7, 8; "and r5, r6, r7")]
    fn and(word: u32, rd: usize, rs1: usize, rs2: usize, rs1_value: u32, rs2_value: u32) {
        let (_rows, state) =
            simple_test(4, &[(0_u32, word)], &[(rs1, rs1_value), (rs2, rs2_value)]);
        assert_eq!(state.get_register_value(rd), rs1_value & rs2_value);
    }

    // Tests 2 cases:
    //   1) rs2 overflow (0x1111 should only use lower 5 bits)
    //   2) rs1 underflow (0x87654321 >> 0x08 == 0x00876543)
    #[test_case(0x0073_52b3, 5, 6, 7, 7, 0x1111; "srl r5, r6, r7, only lower 5 bits rs2")]
    #[test_case(0x0139_52b3, 5, 18, 19, 0x8765_4321, 0x08; "srl r5, r18, r19, rs1 underflow")]
    fn srl(word: u32, rd: usize, rs1: usize, rs2: usize, rs1_value: u32, rs2_value: u32) {
        let (_rows, state) =
            simple_test(4, &[(0_u32, word)], &[(rs1, rs1_value), (rs2, rs2_value)]);
        assert_eq!(
            state.get_register_value(rd),
            rs1_value >> (rs2_value & 0x1F)
        );
    }

    #[test_case(0x0073_62b3, 5, 6, 7, 7, 8; "or r5, r6, r7")]
    fn or(word: u32, rd: usize, rs1: usize, rs2: usize, rs1_value: u32, rs2_value: u32) {
        let (_rows, state) =
            simple_test(4, &[(0_u32, word)], &[(rs1, rs1_value), (rs2, rs2_value)]);
        assert_eq!(state.get_register_value(rd), rs1_value | rs2_value);
    }

    // Tests 2 cases:
    //   1) x6 = 0x55551111, imm = 0xff (255), x5 = 0x555511ff
    //   2) x6 = 0x55551111, imm = 0x800 (-2048), x5 = 0xfffff911
    #[test_case(0x0ff3_6293, 5, 6, 0x5555_1111, 255; "ori r5, r6, 255")]
    #[test_case(0x8003_6293, 5, 6, 0x5555_1111, -2048; "ori r5, r6, -2048")]
    fn ori(word: u32, rd: usize, rs1: usize, rs1_value: u32, imm: i32) {
        let (_rows, state) = simple_test(4, &[(0_u32, word)], &[(rs1, rs1_value)]);

        let expected_value = (rs1_value as i32 | imm) as u32;
        assert_eq!(state.get_register_value(rd), expected_value);
    }

    // Tests 2 cases:
    //   1) x6 = 0x55551111, imm = 0xff (255), x5 = 0x555510000
    //   2) x6 = 0x55551111, imm = 0x800 (-2048), x5 = 0x00000011
    #[test_case(0x0ff3_7293, 5, 6, 0x5555_1111, 255; "andi r5, r6, 255")]
    #[test_case(0x8003_7293, 5, 6, 0x5555_1111, -2048; "andi r5, r6, -2048")]
    fn andi(word: u32, rd: usize, rs1: usize, rs1_value: u32, imm: i32) {
        let (_rows, state) = simple_test(4, &[(0_u32, word)], &[(rs1, rs1_value)]);
        let expected_value = (rs1_value as i32 & imm) as u32;
        assert_eq!(state.get_register_value(rd), expected_value);
    }

    #[test_case(0x0073_42b3, 5, 6, 7, 0x0000_1111, 0x0011_0011; "xor r5, r6, r7")]
    fn xor(word: u32, rd: usize, rs1: usize, rs2: usize, rs1_value: u32, rs2_value: u32) {
        let (_rows, state) =
            simple_test(4, &[(0_u32, word)], &[(rs1, rs1_value), (rs2, rs2_value)]);

        let expected_value = rs1_value ^ rs2_value;
        assert_eq!(state.get_register_value(rd), expected_value);
    }

    // Tests 2 cases:
    //   1) x6 = 0x55551111, imm = 0xff (255), x5 = 0x555511ff
    //   2) x6 = 0x55551111, imm = 0x800 (-2048), x5 = 0xfffff911
    #[test_case(0x0ff3_4293, 5, 6, 0x5555_1111, 255; "xori r5, r6, 255")]
    #[test_case(0x8003_4293, 5, 6, 0x5555_1111, -2048; "xori r5, r6, -2048")]
    fn xori(word: u32, rd: usize, rs1: usize, rs1_value: u32, imm: i32) {
        let (_rows, state) = simple_test(4, &[(0_u32, word)], &[(rs1, rs1_value)]);

        let expected_value = (rs1_value as i32 ^ imm) as u32;
        assert_eq!(state.get_register_value(rd), expected_value);
    }

    // Tests 2 cases:
    //   1) rs2 overflow (0x1111 should only use lower 5 bits)
    //   2) rs1 underflow (0x87654321 >> 0x08 == 0xff876543)
    #[test_case(0x4073_52b3, 5, 6, 7, 7, 0x1111; "sra r5, r6, r7, only lower 5 bits rs2")]
    #[test_case(0x4139_52b3, 5, 18, 19, 0x8765_4321, 0x08; "sra r5, r18, r19, rs1 underflow")]
    fn sra(word: u32, rd: usize, rs1: usize, rs2: usize, rs1_value: u32, rs2_value: u32) {
        let (_rows, state) =
            simple_test(4, &[(0_u32, word)], &[(rs1, rs1_value), (rs2, rs2_value)]);
        assert_eq!(
            state.get_register_value(rd),
            (rs1_value as i32 >> (rs2_value & 0x1F) as i32) as u32
        );
    }

    // x6 = 0x8000ffff x7 = 0x12345678, x5 = 0x00000001
    // x6 = 0x12345678 x7 = 0x8000ffff, x5 = 0x00000000
    // x6 = 0x12345678 x7 = 0x0000ffff, x5 = 0x00000000
    // x18 = 0x82345678 x19 = 0x8000ffff, x5 = 0x00000001
    #[test_case(0x0073_22b3, 5, 6, 7, 0x8000_ffff, 0x1234_5678; "slt r5, r6, r7, neg rs1")]
    #[test_case(0x0073_22b3, 5, 6, 7, 0x1234_5678, 0x8000_ffff; "slt r5, r6, r7, neg rs2")]
    #[test_case(0x0073_22b3, 5, 6, 7, 0x1234_5678, 0x0000_ffff; "slt r5, r6, r7")]
    #[test_case(0x0139_22b3, 5, 18, 19, 0x8234_5678, 0x0000_ffff; "slt r5, r18, r19")]
    fn slt(word: u32, rd: usize, rs1: usize, rs2: usize, rs1_value: u32, rs2_value: u32) {
        let (_rows, state) =
            simple_test(4, &[(0_u32, word)], &[(rs1, rs1_value), (rs2, rs2_value)]);
        let rs1_value = rs1_value as i32;
        let rs2_value = rs2_value as i32;
        assert_eq!(
            state.get_register_value(rd),
            u32::from(rs1_value < rs2_value)
        );
    }

    #[test_case(0x4043_5293, 5, 6, 0x8765_4321, 4; "srai r5, r6, 4")]
    #[test_case(0x41f3_5293, 5, 6, 1, 31; "srai r5, r6, 31")]
    fn srai(word: u32, rd: usize, rs1: usize, rs1_value: u32, imm: i32) {
        let (_rows, state) = simple_test(4, &[(0_u32, word)], &[(rs1, rs1_value)]);
        assert_eq!(
            state.get_register_value(rd),
            (rs1_value as i32 >> imm) as u32
        );
    }

    #[test_case(0x0043_5293, 5, 6, 0x8765_4321, 4; "srli r5, r6, 4")]
    #[test_case(0x01f3_5293, 5, 6, 1, 31; "srli r5, r6, 31")]
    fn srli(word: u32, rd: usize, rs1: usize, rs1_value: u32, imm: i32) {
        let (_rows, state) = simple_test(4, &[(0_u32, word)], &[(rs1, rs1_value)]);
        assert_eq!(state.get_register_value(rd), rs1_value >> imm);
    }

    #[test_case(0x0043_1293, 5, 6, 0x8765_4321, 4; "slli r5, r6, 4")]
    #[test_case(0x01f3_1293, 5, 6, 1, 31; "slli r5, r6, 31")]
    fn slli(word: u32, rd: usize, rs1: usize, rs1_value: u32, imm: i32) {
        let (_rows, state) = simple_test(4, &[(0_u32, word)], &[(rs1, rs1_value)]);
        assert_eq!(state.get_register_value(rd), rs1_value << imm);
    }

    #[test_case(0x8009_2293, 5, 6, 1, -2048; "slti r5, r6, -2048")]
    #[test_case(0xfff3_2293, 5, 6, 1, -1; "slti r5, r6, -1")]
    #[test_case(0x0009_2293, 5, 6, 1, 0; "slti r5, r6, 0")]
    #[test_case(0x7ff3_2293, 5, 6, 1, 2047; "slti r5, r6, 2047")]
    fn slti(word: u32, rd: usize, rs1: usize, rs1_value: u32, imm: i32) {
        let (_rows, state) = simple_test(4, &[(0_u32, word)], &[(rs1, rs1_value)]);
        let rs1_value = rs1_value as i32;
        assert_eq!(state.get_register_value(rd), u32::from(rs1_value < imm));
    }

    #[test_case(0x8003_3293, 5, 6, 1, -2048; "sltiu r5, r6, -2048")]
    #[test_case(0xfff3_3293, 5, 6, 1, -1; "sltiu r5, r6, -1")]
    #[test_case(0x0003_3293, 5, 6, 1, 0; "sltiu r5, r6, 0")]
    #[test_case(0x7ff3_3293, 5, 6, 1, 2047; "sltiu r5, r6, 2047")]
    fn sltiu(word: u32, rd: usize, rs1: usize, rs1_value: u32, imm: i32) {
        let (_rows, state) = simple_test(4, &[(0_u32, word)], &[(rs1, rs1_value)]);
        assert_eq!(
            state.get_register_value(rd),
            u32::from(rs1_value < imm as u32)
        );
    }

    // x6 = 0x12345678 x7 = 0x0000ffff, x5 = 0x00000000
    // x18 = 0x12345678 x19 = 0x8000ffff, x5 = 0x00000001
    #[test_case(0x0073_32b3, 5, 6, 7, 0x1234_5678, 0x0000_ffff; "sltu r5, r6, r7")]
    #[test_case(0x0139_32b3, 5, 18, 19, 0x1234_5678, 0x8000_ffff; "sltu r5, r18, r19")]
    fn sltu(word: u32, rd: usize, rs1: usize, rs2: usize, rs1_value: u32, rs2_value: u32) {
        let (_rows, state) =
            simple_test(4, &[(0_u32, word)], &[(rs1, rs1_value), (rs2, rs2_value)]);
        assert_eq!(
            state.get_register_value(rd),
            u32::from(rs1_value < rs2_value)
        );
    }

    #[test_case(0x05d0_0393, 7, 0, 0, 93; "addi r7, r0, 93")]
    fn addi(word: u32, rd: usize, rs1: usize, rs1_value: u32, imm: i32) {
        let (_rows, state) = simple_test(4, &[(0_u32, word)], &[(rs1, rs1_value)]);
        let mut expected_value = rs1_value;
        if imm.is_negative() {
            expected_value -= imm.unsigned_abs();
        } else {
            expected_value += imm as u32;
        }
        assert_eq!(state.get_register_value(rd), expected_value);
    }

    #[test_case(0x0643_0283, 5, 6, 100, 0, 127; "lb r5, 100(r6)")]
    #[test_case(0x0643_0283, 5, 6, 100, 200, 127; "lb r5, -100(r6) offset_negative")]
    #[test_case(0x0643_0283, 5, 6, 100, 0, -128; "lb r5, 100(r6) value_negative")]
    #[test_case(0x0643_0283, 5, 6, 100, 200, -128; "lb r5, -100(r6) offset_negative_value_negative")]
    fn lb(word: u32, rd: usize, rs1: usize, offset: i16, rs1_value: u32, memory_value: i8) {
        let mut address: u32 = rs1_value;
        if offset.is_negative() {
            let abs_offset = u32::from(offset.unsigned_abs());
            assert!(abs_offset <= rs1_value);
            address -= u32::from(offset.unsigned_abs());
        } else {
            address += offset as u32;
        }
        let (_rows, state) = simple_test(
            4,
            &[(0_u32, word), (address, memory_value as u32)],
            &[(rs1, rs1_value)],
        );
        let mut expected_value = memory_value as u32;
        if memory_value.is_negative() {
            // extend the sign
            expected_value |= 0xffff_ff00;
        }
        assert_eq!(state.get_register_value(rd), expected_value);
    }

    #[test_case(0x0643_4283, 5, 6, 100, 0, 127; "lbu r5, 100(r6)")]
    #[test_case(0x0643_4283, 5, 6, 100, 200, 127; "lbu r5, -100(r6) offset_negative")]
    #[test_case(0x0643_4283, 5, 6, 100, 0, -128; "lbu r5, 100(r6) value_negative")]
    #[test_case(0x0643_4283, 5, 6, 100, 200, -128; "lbu r5, -100(r6) offset_negative_value_negative")]
    fn lbu(word: u32, rd: usize, rs1: usize, offset: i16, rs1_value: u32, memory_value: i8) {
        let mut address: u32 = rs1_value;
        if offset.is_negative() {
            let abs_offset = u32::from(offset.unsigned_abs());
            assert!(abs_offset <= rs1_value);
            address -= u32::from(offset.unsigned_abs());
        } else {
            address += offset as u32;
        }
        let (_rows, state) = simple_test(
            4,
            &[(0_u32, word), (address, memory_value as u32)],
            &[(rs1, rs1_value)],
        );
        let expected_value = (memory_value as u32) & 0x0000_00FF;
        assert_eq!(state.get_register_value(rd), expected_value);
    }

    #[test_case(0x0643_1283, 5, 6, 100, 0, 4096; "lh r5, 100(r6)")]
    #[test_case(0x0643_1283, 5, 6, 100, 200, 4096; "lh r5, -100(r6) offset_negative")]
    #[test_case(0x0643_1283, 5, 6, 100, 0, -4095; "lh r5, 100(r6) value_negative")]
    #[test_case(0x0643_1283, 5, 6, 100, 200, -4095; "lh r5, -100(r6) offset_negative_value_negative")]
    fn lh(word: u32, rd: usize, rs1: usize, offset: i16, rs1_value: u32, memory_value: i16) {
        let mut address: u32 = rs1_value;
        if offset.is_negative() {
            let abs_offset = u32::from(offset.unsigned_abs());
            assert!(abs_offset <= rs1_value);
            address -= u32::from(offset.unsigned_abs());
        } else {
            address += offset as u32;
        }
        let (_rows, state) = simple_test(
            4,
            &[(0_u32, word), (address, memory_value as u32)],
            &[(rs1, rs1_value)],
        );
        let mut expected_value = memory_value as u32;
        if memory_value.is_negative() {
            // extend the sign
            expected_value |= 0xffff_0000;
        }
        assert_eq!(state.get_register_value(rd), expected_value);
    }

    #[test_case(0x0643_5283, 5, 6, 100, 0, 4096; "lhu r5, 100(r6)")]
    #[test_case(0x0643_5283, 5, 6, 100, 200, 4096; "lhu r5, -100(r6) offset_negative")]
    #[test_case(0x0643_5283, 5, 6, 100, 0, -4095; "lhu r5, 100(r6) value_negative")]
    #[test_case(0x0643_5283, 5, 6, 100, 200, -4095; "lhu r5, -100(r6) offset_negative_value_negative")]
    fn lhu(word: u32, rd: usize, rs1: usize, offset: i16, rs1_value: u32, memory_value: i16) {
        let mut address: u32 = rs1_value;
        if offset.is_negative() {
            let abs_offset = u32::from(offset.unsigned_abs());
            assert!(abs_offset <= rs1_value);
            address -= u32::from(offset.unsigned_abs());
        } else {
            address += offset as u32;
        }
        let (_rows, state) = simple_test(
            4,
            &[(0_u32, word), (address, memory_value as u32)],
            &[(rs1, rs1_value)],
        );
        let expected_value = (memory_value as u32) & 0x0000_FFFF;
        assert_eq!(state.get_register_value(rd), expected_value);
    }

    #[test_case(0x0643_2283, 5, 6, 100, 0, 65535; "lw r5, 100(r6)")]
    #[test_case(0x0643_2283, 5, 6, 100, 200, 65535; "lw r5, -100(r6) offset_negative")]
    #[test_case(0x0643_2283, 5, 6, 100, 0, -65535; "lw r5, 100(r6) value_negative")]
    #[test_case(0x0643_2283, 5, 6, 100, 200, -65535; "lw r5, -100(r6) offset_negative_value_negative")]
    fn lw(word: u32, rd: usize, rs1: usize, offset: i16, rs1_value: u32, memory_value: i32) {
        let mut address: u32 = rs1_value;
        if offset.is_negative() {
            let abs_offset = u32::from(offset.unsigned_abs());
            assert!(abs_offset <= rs1_value);
            address -= u32::from(offset.unsigned_abs());
        } else {
            address += offset as u32;
        }
        let (_rows, state) = simple_test(
            4,
            &[(0_u32, word), (address, memory_value as u32)],
            &[(rs1, rs1_value)],
        );
        let expected_value = memory_value as u32;
        assert_eq!(state.get_register_value(rd), expected_value);
    }

    // TODO: Add more tests for JAL/JALR
    #[test]
    fn jal_jalr() {
        let _ = env_logger::try_init();
        let mem =
        // at 0 address instruction jal to 256
        // JAL x1, 256
        [(0_u32, 0x1000_00ef),
        // set R5 to 100 so that it can be verified
        // that indeed control passed to this location
        // ADDI x5, x0, 100
            (256_u32, 0x0640_0293),
        // at 260 go back to address after JAL
        // JALR x0, x1, 0
            (260_u32, 0x0000_8067)];
        let (_rows, state) = simple_test(4, &mem, &[]);
        assert_eq!(state.get_register_value(5_usize), 100_u32);
    }

    #[test]
    fn jalr_same_registers() {
        let mem = [
            // at 0 address instruction jal to 256
            // JAL x1, 256
            (0_u32, 0x1000_00ef),
            // set R5 to 100 so that it can be verified
            // that indeed control passed to this location
            // ADDI x5, x0, 100
            (256_u32, 0x0640_0293),
            // at 260 go back to address after JAL
            // JALR x1, x1, 0
            (260_u32, 0x0000_80e7),
        ];
        let (_rows, state) = simple_test(4, &mem, &[]);

        assert_eq!(state.get_register_value(5_usize), 100_u32);
        // JALR at 260 updates X1 to have value of next_pc i.e 264
        assert_eq!(state.get_register_value(1_usize), 264_u32);
    }

    #[test]
    fn beq() {
        let mem = [
            // at 0 address instruction BEQ to 256
            // BEQ x0, x1, 256
            (0_u32, 0x1010_0063),
            // set R5 to 100 so that it can be verified
            // that indeed control passed to this location
            // ADDI x5, x0, 100
            (256_u32, 0x0640_0293),
            // at 260 go back to address after BEQ
            // JAL x0, -256
            (260_u32, 0xf01f_f06f),
        ];
        let (_rows, state) = simple_test(4, &mem, &[]);

        assert_eq!(state.get_register_value(5_usize), 100_u32);
    }

    #[test]
    fn bne() {
        let mem = [
            // at 0 address instruction BNE to 256
            // BNE x0, x1, 256
            (0_u32, 0x1010_1063),
            // set R5 to 100 so that it can be verified
            // that indeed control passed to this location
            // ADDI x5, x0, 100
            (256_u32, 0x0640_0293),
            // at 260 go back to address after BNE
            // JAL x0, -256
            (260_u32, 0xf01f_f06f),
        ];
        let (_rows, state) = simple_test(4, &mem, &[(1, 1)]);

        assert_eq!(state.get_register_value(5_usize), 100_u32);
    }

    #[test]
    fn blt() {
        let mem = [
            // at 0 address instruction BLT to 256
            // BLT x1, x0, 256
            (0_u32, 0x1000_c063),
            // set R5 to 100 so that it can be verified
            // that indeed control passed to this location
            // ADDI x5, x0, 100
            (256_u32, 0x0640_0293),
            // at 260 go back to address after BLT
            // JAL x0, -256
            (260_u32, 0xf01f_f06f),
        ];

        // set R1 = -1
        let (_rows, state) = simple_test(4, &mem, &[(1, 0xffff_ffff)]);

        assert_eq!(state.get_register_value(5_usize), 100_u32);
    }

    #[test]
    fn bltu() {
        let mem = [
            // at 0 address instruction BLTU to 256
            // BLTU x1, x2, 256
            (0_u32, 0x1020_e063),
            // set R5 to 100 so that it can be verified
            // that indeed control passed to this location
            // ADDI x5, x0, 100
            (256_u32, 0x0640_0293),
            // at 260 go back to address after BLTU
            // JAL x0, -256
            (260_u32, 0xf01f_f06f),
        ];
        let (_rows, state) =
            simple_test(4, &mem, &[(1_usize, 0xffff_fffe), (2_usize, 0xffff_ffff)]);

        assert_eq!(state.get_register_value(5_usize), 100_u32);
    }

    #[test]
    fn bge() {
        let mem = [
            // at 0 address instruction BGE to 256
            // BGE x0, x1, 256
            (0_u32, 0x1010_5063),
            // set R5 to 100 so that it can be verified
            // that indeed control passed to this location
            // ADDI x5, x0, 100
            (256_u32, 0x0640_0293),
            // at 260 go back to address after BGE
            // JAL x0, -256
            (260_u32, 0xf01f_f06f),
        ];
        // set R1 = -1
        let (_rows, state) = simple_test(4, &mem, &[(1_usize, 0xffff_ffff)]);

        assert_eq!(state.get_register_value(5_usize), 100_u32);
    }

    #[test]
    fn bgeu() {
        let mem = [
            // at 0 address instruction BGEU to 256
            // BGEU x2, x1, 256
            (0_u32, 0x1011_7063),
            // set R5 to 100 so that it can be verified
            // that indeed control passed to this location
            // ADDI x5, x0, 100
            (256_u32, 0x0640_0293),
            // at 260 go back to address after BGEU
            // JAL x0, -256
            (260_u32, 0xf01f_f06f),
        ];
        let (_rows, state) =
            simple_test(4, &mem, &[(1_usize, 0xffff_fffe), (2_usize, 0xffff_ffff)]);

        assert_eq!(state.get_register_value(5_usize), 100_u32);
    }

    #[test]
    fn sb() {
        // at 0 address instruction SB
        // SB x5, 1200(x0)
        let (_rows, state) = simple_test(4, &[(0, 0x4a50_0823)], &[(5, 0x0000_00FF)]);

        assert_eq!(state.load_u32(1200), 0x0000_00FF);
    }

    #[test]
    fn sh() {
        // at 0 address instruction SH
        // SH x5, 1200(x0)
        let (_rows, state) = simple_test(4, &[(0, 0x4a50_1823)], &[(5_usize, 0x0000_BABE)]);
        // assert_eq!(vm.state.load_u32(1200), 0);

        assert_eq!(state.load_u32(1200), 0x0000_BABE);
    }

    #[test]
    fn sw() {
        // at 0 address instruction SW
        // SW x5, 1200(x0)
        let (_rows, state) = simple_test(4, &[(0, 0x4a50_2823)], &[(5_usize, 0xC0DE_BABE)]);
        // assert_eq!(vm.state.load_u32(1200), 0);

        assert_eq!(state.load_u32(1200), 0xC0DE_BABE);
    }

    #[test]
    fn mulh() {
        // at 0 address instruction MULH
        // MULH x5, x6, x7
        let (_rows, state) = simple_test(
            4,
            &[(0, 0x0273_12b3)],
            &[
                (6_usize, 0x8000_0000 /* == -2^31 */),
                (7_usize, 0x8000_0000 /* == -2^31 */),
            ],
        );

        assert_eq!(
            state.get_register_value(5_usize),
            0x4000_0000 // High bits for 2^62
        );
    }

    #[test]
    fn mul() {
        // at 0 address instruction MUL
        // MUL x5, x6, x7
        let (_rows, state) = simple_test(
            4,
            &[(0, 0x0273_02b3)],
            &[
                (6_usize, 0x4000_0000 /* == 2^30 */),
                (7_usize, 0xFFFF_FFFE /* == -2 */),
            ],
        );
        assert_eq!(
            state.get_register_value(5_usize),
            0x8000_0000 // -2^31
        );
    }

    #[test]
    fn mulhsu() {
        // at 0 address instruction MULHSU
        // MULHSU x5, x6, x7
        let (_rows, state) = simple_test(
            4,
            &[(0_u32, 0x0273_22b3)],
            &[
                (6_usize, 0xFFFF_FFFE /* == -2 */),
                (7_usize, 0x4000_0000 /* == 2^30 */),
            ],
        );
        assert_eq!(state.get_register_value(5_usize), 0xFFFF_FFFF);
    }

    #[test]
    fn mulhu() {
        // at 0 address instruction MULHU
        // MULHU x5, x6, x7
        let (_rows, state) = simple_test(
            4,
            &[(0_u32, 0x0273_32b3)],
            &[
                (6_usize, 0x0000_0002 /* == 2 */),
                (7_usize, 0x8000_0000 /* == 2^31 */),
            ],
        );
        assert_eq!(state.get_register_value(5_usize), 0x0000_0001);
    }

    #[test]
    fn lui() {
        // at 0 address instruction lui
        // LUI x1, -524288
        let (_rows, state) = simple_test(4, &[(0_u32, 0x8000_00b7)], &[]);
        assert_eq!(state.get_register_value(1), 0x8000_0000);
        assert_eq!(state.get_register_value(1) as i32, -2_147_483_648);
    }

    #[test]
    fn auipc() {
        // at 0 address addi x0, x0, 0
        let (_rows, state) = simple_test(
            8,
            &[
                (0_u32, 0x0000_0013),
                // at 4 address instruction auipc
                // auipc x1, -524288
                (4_u32, 0x8000_0097),
            ],
            &[],
        );
        assert_eq!(state.get_register_value(1), 0x8000_0004);
        assert_eq!(state.get_register_value(1) as i32, -2_147_483_644);
    }

    #[test]
    fn system_opcode_instructions() {
        let _ = simple_test(
            20,
            &[
                // mret
                (0_u32, 0x3020_0073),
                // csrrs, t5, mcause
                (4_u32, 0x3420_2f73),
                // csrrw, mtvec, t0
                (8_u32, 0x3052_9073),
                // csrrwi, 0x744, 8
                (12_u32, 0x7444_5073),
                // fence, iorw, iorw
                (16_u32, 0x0ff0_000f),
            ],
            &[],
        );
    }

    #[test_case(0x4000_0000 /*2^30*/, 0xFFFF_FFFE /*-2*/, 0xE000_0000 /*-2^29*/; "simple")]
    #[test_case(0x4000_0000, 0x0000_0000, 0xFFFF_FFFF; "div_by_zero")]
    #[test_case(0x8000_0000 /*-2^31*/, 0xFFFF_FFFF /*-1*/, 0x8000_0000; "overflow")]
    fn div(rs1_value: u32, rs2_value: u32, rd_value: u32) {
        // at 0 address instruction DIV
        // DIV x5, x6, x7
        let (_rows, state) = simple_test(
            4,
            &[(0_u32, 0x0273_42b3)],
            &[
                (6_usize, rs1_value /* == 2^30 */),
                (7_usize, rs2_value /* == -2 */),
            ],
        );
        assert_eq!(
            state.get_register_value(5_usize),
            rd_value // -2^29
        );
    }

    #[test_case(0x8000_0000 /*2^31*/, 0x0000_0002 /*2*/, 0x4000_0000 /*2^30*/; "simple")]
    #[test_case(0x4000_0000, 0x0000_0000, 0xFFFF_FFFF; "div_by_zero")]
    fn divu(rs1_value: u32, rs2_value: u32, rd_value: u32) {
        // at 0 address instruction DIVU
        // DIVU x5, x6, x7
        let (_rows, state) = simple_test(
            4,
            &[(0_u32, 0x0273_52b3)],
            &[(6_usize, rs1_value), (7_usize, rs2_value)],
        );
        assert_eq!(state.get_register_value(5_usize), rd_value);
    }

    #[test_case(0xBFFF_FFFD /*-2^31 - 3*/, 0x0000_0002 /*2*/, 0xFFFF_FFFF /*-1*/; "simple")]
    #[test_case(0x4000_0000, 0x0000_0000, 0x4000_0000; "div_by_zero")]
    #[test_case(0x8000_0000 /*-2^31*/, 0xFFFF_FFFF /*-1*/, 0x0000_0000; "overflow")]
    fn rem(rs1_value: u32, rs2_value: u32, rd_value: u32) {
        // at 0 address instruction REM
        // REM x5, x6, x7
        let (_rows, state) = simple_test(
            4,
            &[(0_u32, 0x0273_62b3)],
            &[(6_usize, rs1_value), (7_usize, rs2_value)],
        );
        assert_eq!(state.get_register_value(5_usize), rd_value);
    }

    #[test_case(0x8000_0003 /*2^31 + 3*/, 0x0000_0002 /*2*/, 0x000_0001 /*1*/; "simple")]
    #[test_case(0x4000_0000, 0x0000_0000, 0x4000_0000; "div_by_zero")]
    fn remu(rs1_value: u32, rs2_value: u32, rd_value: u32) {
        // at 0 address instruction REMU
        // REMU x5, x6, x7
        let (_rows, state) = simple_test(
            4,
            &[(0_u32, 0x0273_72b3)],
            &[(6_usize, rs1_value), (7_usize, rs2_value)],
        );
        assert_eq!(state.get_register_value(5_usize), rd_value);
    }
}<|MERGE_RESOLUTION|>--- conflicted
+++ resolved
@@ -146,14 +146,10 @@
     }
 
     #[must_use]
-<<<<<<< HEAD
-    pub fn execute_instruction(mut self) -> Self {
-=======
     #[allow(clippy::cast_sign_loss)]
     #[allow(clippy::cast_possible_truncation)]
     #[allow(clippy::cast_possible_wrap)]
     pub fn execute_instruction(self) -> Self {
->>>>>>> 87a890f1
         let inst = self.current_instruction();
         macro_rules! x_op {
             ($op: expr) => {
@@ -171,15 +167,7 @@
             };
         }
         match inst.op {
-<<<<<<< HEAD
-            Op::ADD => {
-                let res = rop!(u32::wrapping_add);
-                res
-            }
-            Op::ADDI => iop!(u32::wrapping_add),
-=======
             Op::ADD => x_op!(|a, b, i| a.wrapping_add(b.wrapping_add(i))),
->>>>>>> 87a890f1
             // Only use lower 5 bits of rs2
             Op::SLL => rop!(|a, b| a << (b & 0x1F)),
             // Only use lower 5 bits of rs2
