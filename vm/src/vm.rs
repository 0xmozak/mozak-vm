--- conflicted
+++ resolved
@@ -451,14 +451,44 @@
         assert_eq!(vm.state.get_register_value(rd), rs1_value | rs2_value);
     }
 
-<<<<<<< HEAD
     #[test_case(0x0ff36293, 5, 6, 0x55551111, 0xff; "ori r5, r6, 255")]
     #[test_case(0x80036293, 5, 6, 0x55551111, -2048; "ori r5, r6, -2048")]
     fn ori(word: u32, rd: usize, rs1: usize, rs1_value: u32, imm12: i16) {
         let _ = env_logger::try_init();
         let mut image = BTreeMap::new();
         // at 0 address instruction ori
-=======
+        image.insert(0_u32, word);
+        add_exit_syscall(4_u32, &mut image);
+        let mut vm = create_vm(image, |state: &mut State| {
+            state.set_register_value(rs1, rs1_value);
+        });
+
+        let expected_value = (rs1_value as i64 | imm12 as i64) as u32;
+        let res = vm.step();
+        assert!(res.is_ok());
+        assert_eq!(vm.state.get_register_value(rd), expected_value);
+    }
+
+    // x6 = 0x55551111, imm = 0x800, x5 = 0x55551000
+    #[test_case(0x0ff37293, 5, 6, 0x55551111, 255; "andi r5, r6, 255")]
+    #[test_case(0x80037293, 5, 6, 0x55551111, -2048; "andi r5, r6, -2048")]
+    fn andi(word: u32, rd: usize, rs1: usize, rs1_value: u32, imm12: i16) {
+        let _ = env_logger::try_init();
+        let mut image = BTreeMap::new();
+        // at 0 address instruction andi
+        image.insert(0_u32, word);
+        add_exit_syscall(4_u32, &mut image);
+        let mut vm = create_vm(image, |state: &mut State| {
+            state.set_register_value(rs1, rs1_value);
+        });
+
+        let expected_value = (rs1_value as i64 & imm12 as i64) as u32;
+        // ignore anything above 32-bits
+        let res = vm.step();
+        assert!(res.is_ok());
+        assert_eq!(vm.state.get_register_value(rd), expected_value);
+    }
+
     // Tests 2 cases:
     //   1) rs2 overflow (0x1111 should only use lower 5 bits)
     //   2) rs1 underflow (0x87654321 >> 0x08 == 0xff876543)
@@ -468,28 +498,11 @@
         let _ = env_logger::try_init();
         let mut image = BTreeMap::new();
         // at 0 address instruction sra
->>>>>>> db0594e4
-        image.insert(0_u32, word);
-        add_exit_syscall(4_u32, &mut image);
-        let mut vm = create_vm(image, |state: &mut State| {
-            state.set_register_value(rs1, rs1_value);
-<<<<<<< HEAD
-        });
-
-        let expected_value = (rs1_value as i64 | imm12 as i64) as u32;
-        let res = vm.step();
-        assert!(res.is_ok());
-        assert_eq!(vm.state.get_register_value(rd), expected_value);
-    }
-
-    // x6 = 0x55551111, imm = 0x800, x5 = 0x55551000
-    #[test_case(0x0ff37293, 5, 6, 0x55551111, 255; "andi r5, r6, 255")]
-    #[test_case(0x80037293, 5, 6, 0x55551111, -2048; "andi r5, r6, -2048")]
-    fn andi(word: u32, rd: usize, rs1: usize, rs1_value: u32, imm12: i16) {
-        let _ = env_logger::try_init();
-        let mut image = BTreeMap::new();
-        // at 0 address instruction ori
-=======
+
+        image.insert(0_u32, word);
+        add_exit_syscall(4_u32, &mut image);
+        let mut vm = create_vm(image, |state: &mut State| {
+            state.set_register_value(rs1, rs1_value);
             state.set_register_value(rs2, rs2_value);
         });
         let res = vm.step();
@@ -512,20 +525,10 @@
         let _ = env_logger::try_init();
         let mut image = BTreeMap::new();
         // at 0 address instruction slt
->>>>>>> db0594e4
-        image.insert(0_u32, word);
-        add_exit_syscall(4_u32, &mut image);
-        let mut vm = create_vm(image, |state: &mut State| {
-            state.set_register_value(rs1, rs1_value);
-<<<<<<< HEAD
-        });
-
-        let expected_value = (rs1_value as i64 & imm12 as i64) as u32;
-        // ignore anything above 32-bits
-        let res = vm.step();
-        assert!(res.is_ok());
-        assert_eq!(vm.state.get_register_value(rd), expected_value);
-=======
+        image.insert(0_u32, word);
+        add_exit_syscall(4_u32, &mut image);
+        let mut vm = create_vm(image, |state: &mut State| {
+            state.set_register_value(rs1, rs1_value);
             state.set_register_value(rs2, rs2_value);
         });
         let res = vm.step();
@@ -558,7 +561,6 @@
             vm.state.get_register_value(rd),
             (rs1_value < rs2_value) as u32
         );
->>>>>>> db0594e4
     }
 
     #[test_case(0x05d00393, 7, 0, 0, 93; "addi r7, r0, 93")]
