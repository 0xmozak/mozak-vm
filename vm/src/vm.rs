--- conflicted
+++ resolved
@@ -298,7 +298,6 @@
                 self.state.set_pc(self.state.get_pc() + 4);
                 Ok(())
             }
-<<<<<<< HEAD
             Instruction::MUL(mul) => {
                 let rs1: i64 = self.state.get_register_value_signed(mul.rs1.into()).into();
                 let rs2: i64 = self.state.get_register_value_signed(mul.rs2.into()).into();
@@ -331,7 +330,9 @@
                 let rs2: i64 = self.state.get_register_value(mulhu.rs2.into()).into();
                 let res: u32 = ((rs1 * rs2) >> 32) as u32;
                 self.state.set_register_value(mulhu.rd.into(), res);
-=======
+                self.state.set_pc(self.state.get_pc() + 4);
+                Ok(())
+            }
             Instruction::LUI(lui) => {
                 self.state
                     .set_register_value(lui.rd.into(), lui.imm20 as u32);
@@ -344,7 +345,6 @@
                 let res = pc + val;
                 let res_u32 = res as u32;
                 self.state.set_register_value(auipc.rd.into(), res_u32);
->>>>>>> 619ecd5a
                 self.state.set_pc(self.state.get_pc() + 4);
                 Ok(())
             }
@@ -959,7 +959,6 @@
     }
 
     #[test]
-<<<<<<< HEAD
     fn mulh() {
         let _ = env_logger::try_init();
         let mut image = BTreeMap::new();
@@ -1035,7 +1034,9 @@
         assert!(res.is_ok());
         assert!(vm.state.has_halted());
         assert_eq!(vm.state.get_register_value(5_usize), 0x0000_0001);
-=======
+    }
+
+    #[test]
     fn lui() {
         let _ = env_logger::try_init();
         let mut image = BTreeMap::new();
@@ -1067,6 +1068,5 @@
         assert!(vm.state.has_halted());
         assert_eq!(vm.state.get_register_value(1), 0x80000004);
         assert_eq!(vm.state.get_register_value_signed(1), -2147483644);
->>>>>>> 619ecd5a
     }
 }