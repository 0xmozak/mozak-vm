--- conflicted
+++ resolved
@@ -254,10 +254,6 @@
 pub fn step(mut state: State) -> Result<(Vec<Row>, State)> {
     let mut rows = vec![Row {
         state: state.clone(),
-<<<<<<< HEAD
-        inst: Instruction::default(),
-=======
->>>>>>> 60815ff8
     }];
     while !state.has_halted() {
         state = state.execute_instruction();
