use anyhow::Result;

use crate::instruction::{Args, Op};
use crate::state::{Aux, State};

#[must_use]
#[allow(clippy::cast_sign_loss)]
#[allow(clippy::cast_possible_wrap)]
pub fn mulh(a: u32, b: u32) -> u32 { ((i64::from(a as i32) * i64::from(b as i32)) >> 32) as u32 }

#[must_use]
pub fn mulhu(a: u32, b: u32) -> u32 { ((u64::from(a) * u64::from(b)) >> 32) as u32 }

#[must_use]
#[allow(clippy::cast_sign_loss)]
#[allow(clippy::cast_possible_wrap)]
pub fn mulhsu(a: u32, b: u32) -> u32 { ((i64::from(a as i32) * i64::from(b)) >> 32) as u32 }

#[must_use]
#[allow(clippy::cast_sign_loss)]
#[allow(clippy::cast_possible_wrap)]
pub fn div(a: u32, b: u32) -> u32 {
    match (a as i32, b as i32) {
        (_, 0) => 0xFFFF_FFFF,
        (a, b) => a.overflowing_div(b).0 as u32,
    }
}

#[must_use]
pub fn divu(a: u32, b: u32) -> u32 {
    match (a, b) {
        (_, 0) => 0xFFFF_FFFF,
        (a, b) => a / b,
    }
}

#[must_use]
#[allow(clippy::cast_sign_loss)]
#[allow(clippy::cast_possible_wrap)]
pub fn rem(a: u32, b: u32) -> u32 {
    (match (a as i32, b as i32) {
        (a, 0) => a,
        // overflow when -2^31 / -1
        (-0x8000_0000, -1) => 0,
        (a, b) => a % b,
    }) as u32
}

#[must_use]
pub fn remu(a: u32, b: u32) -> u32 {
    match (a, b) {
        (a, 0) => a,
        (a, b) => a % b,
    }
}

#[must_use]
#[allow(clippy::cast_sign_loss)]
#[allow(clippy::cast_possible_wrap)]
pub fn lb(mem: &[u8; 4]) -> u32 { i32::from(mem[0] as i8) as u32 }

#[must_use]
pub fn lbu(mem: &[u8; 4]) -> u32 { mem[0].into() }

#[must_use]
#[allow(clippy::cast_sign_loss)]
#[allow(clippy::cast_possible_wrap)]
pub fn lh(mem: &[u8; 4]) -> u32 { i32::from(i16::from_le_bytes([mem[0], mem[1]])) as u32 }

#[must_use]
pub fn lhu(mem: &[u8; 4]) -> u32 { u16::from_le_bytes([mem[0], mem[1]]).into() }

#[must_use]
pub fn lw(mem: &[u8; 4]) -> u32 { u32::from_le_bytes(*mem) }

impl State {
    #[must_use]
    pub fn jalr(self, inst: &Args) -> (Aux, Self) {
        let new_pc = self.get_register_value(inst.rs1).wrapping_add(inst.imm) & !1;
        let dst_val = self.get_pc().wrapping_add(4);
        (
            Aux {
                dst_val,
                ..Default::default()
            },
            self.set_pc(new_pc).set_register_value(inst.rd, dst_val),
        )
    }

    #[must_use]
    pub fn ecall(self) -> (Aux, Self) {
        (
            Aux {
                will_halt: true,
                ..Aux::default()
            },
            if self.get_register_value(17) == 93 {
                // Note: we don't advance the program counter for 'halt'.
                // That is we treat 'halt' like an endless loop.
                self.halt() // exit system call
            } else {
                self.bump_pc()
            },
        )
    }

    #[must_use]
    pub fn store(self, inst: &Args, bytes: u32) -> (Aux, Self) {
        let dst_val: u32 = self.get_register_value(inst.rs1);
        let addr = self.get_register_value(inst.rs2).wrapping_add(inst.imm);
        (
            Aux {
                dst_val,
                mem_addr: Some(addr),
                ..Default::default()
            },
            (0..bytes)
                .map(|i| addr.wrapping_add(i))
                .zip(dst_val.to_le_bytes())
                .fold(self, |acc, (i, byte)| acc.store_u8(i, byte))
                .bump_pc(),
        )
    }

    #[must_use]
    #[allow(clippy::cast_sign_loss)]
    #[allow(clippy::cast_possible_truncation)]
    #[allow(clippy::cast_possible_wrap)]
    pub fn execute_instruction(self) -> (Aux, Self) {
        let inst = self.current_instruction();
        macro_rules! rop {
            ($op: expr) => {
                self.register_op(&inst.args, $op)
            };
        }

        let (aux, state) = match inst.op {
            Op::ADD => rop!(u32::wrapping_add),
            // Only use lower 5 bits of rs2 or imm
            Op::SLL => rop!(|a, b| a << (b & 0x1F)),
            // Only use lower 5 bits of rs2 or imm
            Op::SRL => rop!(|a, b| a >> (b & 0x1F)),
            // Only use lower 5 bits of rs2 or imm
            Op::SRA => rop!(|a, b| (a as i32 >> (b & 0x1F) as i32) as u32),
            Op::SLT => rop!(|a, b| u32::from((a as i32) < (b as i32))),
            Op::SLTU => rop!(|a, b| u32::from(a < b)),
            Op::AND => rop!(core::ops::BitAnd::bitand),
            Op::OR => rop!(core::ops::BitOr::bitor),
            Op::XOR => rop!(core::ops::BitXor::bitxor),
            Op::SUB => rop!(u32::wrapping_sub),

            Op::LB => self.memory_load(&inst.args, lb),
            Op::LBU => self.memory_load(&inst.args, lbu),
            Op::LH => self.memory_load(&inst.args, lh),
            Op::LHU => self.memory_load(&inst.args, lhu),
            Op::LW => self.memory_load(&inst.args, lw),

            Op::ECALL => self.ecall(),
            Op::JALR => self.jalr(&inst.args),
            // branches
            Op::BEQ => self.branch_op(&inst.args, |a, b| a == b),
            Op::BNE => self.branch_op(&inst.args, |a, b| a != b),
            Op::BLT => self.branch_op(&inst.args, |a, b| (a as i32) < (b as i32)),
            Op::BLTU => self.branch_op(&inst.args, |a, b| a < b),
            Op::BGE => self.branch_op(&inst.args, |a, b| (a as i32) >= (b as i32)),
            Op::BGEU => self.branch_op(&inst.args, |a, b| a >= b),
            // branching done.
            Op::SW => self.store(&inst.args, 4),
            Op::SH => self.store(&inst.args, 2),
            Op::SB => self.store(&inst.args, 1),
            Op::MUL => rop!(u32::wrapping_mul),
            Op::MULH => rop!(mulh),
            Op::MULHU => rop!(mulhu),
            Op::MULHSU => rop!(mulhsu),
            Op::DIV => rop!(div),
            Op::DIVU => rop!(divu),
            Op::REM => rop!(rem),
            Op::REMU => rop!(remu),
            Op::UNKNOWN => unimplemented!("Unknown instruction"),
        };
        (
            Aux {
                new_pc: state.get_pc(),
                ..aux
            },
            state.bump_clock(),
        )
    }
}

/// Each row corresponds to the state of the VM _just before_ executing the
/// instruction that the program counter points to.
#[derive(Debug, Clone, Default)]
pub struct Row {
    pub state: State,
    pub aux: Aux,
}

#[derive(Debug, Default)]
pub struct ExecutionRecord {
    pub executed: Vec<Row>,
    pub last_state: State,
}

/// Execute a program
///
/// # Errors
/// This function returns an error, if an instruction could not be loaded
/// or executed.
///
/// # Panics
/// Panics in debug mode, when executing more steps than specified in
/// environment variable `MOZAK_MAX_LOOPS` at compile time.  Defaults to one
/// million steps.
/// This is a temporary measure to catch problems with accidental infinite
/// loops. (Matthias had some trouble debugging a problem with jumps
/// earlier.)
pub fn step(mut last_state: State) -> Result<ExecutionRecord> {
    let mut executed = vec![];
    while !last_state.has_halted() {
        let (aux, new_state) = last_state.clone().execute_instruction();
        executed.push(Row {
            state: last_state,
            aux,
        });
        last_state = new_state;

        if cfg!(debug_assertions) {
            let limit: u64 = std::option_env!("MOZAK_MAX_LOOPS")
                .map_or(1_000_000, |env_var| env_var.parse().unwrap());
            debug_assert!(
                last_state.clk != limit,
                "Looped for longer than MOZAK_MAX_LOOPS"
            );
        }
    }
    Ok(ExecutionRecord {
        executed,
        last_state,
    })
}

#[cfg(test)]
#[allow(clippy::cast_sign_loss)]
#[allow(clippy::cast_possible_wrap)]
mod tests {
    use proptest::prelude::ProptestConfig;
    use proptest::{prop_assume, proptest};

    use super::{div, divu, lh, lw, ExecutionRecord};
    use crate::instruction::{Args, Instruction, Op};
    use crate::test_utils::{
        i16_extra, i32_extra, i8_extra, last_but_coda, reg, simple_test, simple_test_code,
        u16_extra, u32_extra, u8_extra,
    };

    proptest! {
        #![proptest_config(ProptestConfig { max_global_rejects: 100_000, .. Default::default() })]
        #[test]
        fn add_proptest(rd in reg(), rs1 in reg(), rs2 in reg(), rs1_value in u32_extra(), rs2_value in u32_extra()) {
            prop_assume!(rs1 != rs2);
            let sum = rs1_value.wrapping_add(rs2_value);
            let e = simple_test_code(
                &[Instruction::new(
                    Op::ADD,
                    Args {
                        rd,
                        rs1,
                        rs2,
                        ..Args::default()
                    }
                )],
                &[],
                &[(rs1, rs1_value), (rs2, rs2_value)]
            );
            assert_eq!(last_but_coda(&e).get_register_value(rd), sum);
        }

        #[test]
        fn addi_proptest(rd in reg(), rs1 in reg(), rs1_value in u32_extra(), imm in u32_extra()) {
            let e = simple_test_code(
                &[Instruction::new(
                    Op::ADD,
                    Args {
                        rd,
                        rs1,
                        imm,
                        ..Args::default()
                    }
                )],
                &[],
                &[(rs1, rs1_value)]
            );
            assert_eq!(last_but_coda(&e).get_register_value(rd), rs1_value.wrapping_add(imm));
        }

        #[test]
        fn sll_proptest(rd in reg(), rs1 in reg(), rs2 in reg(), rs1_value in u32_extra(), rs2_value in u32_extra()) {
            prop_assume!(rs1 != rs2);
            let e = simple_test_code(
                &[Instruction::new(
                    Op::SLL,
                    Args {
                        rd,
                        rs1,
                        rs2,
                        ..Args::default()
                    }
                )],
                &[],
                &[(rs1, rs1_value), (rs2, rs2_value)]
            );
            assert_eq!(
                last_but_coda(&e).get_register_value(rd),
                rs1_value << (rs2_value & 0x1F)
            );
        }

        #[test]
        fn and_proptest(rd in reg(), rs1 in reg(), rs2 in reg(), rs1_value in u32_extra(), rs2_value in u32_extra()) {
            prop_assume!(rs1 != rs2);
            let e = simple_test_code(
                &[Instruction::new(
                    Op::AND,
                    Args { rd,
                    rs1,
                    rs2,
                        ..Args::default()
                        }
                )],
                &[],
                &[(rs1, rs1_value), (rs2, rs2_value)]
            );
            assert_eq!(
                last_but_coda(&e).get_register_value(rd),
                rs1_value & rs2_value
            );
        }

        #[test]
        fn andi_proptest(rd in reg(), rs1 in reg(), rs1_value in u32_extra(), imm in u32_extra()) {
            let e = simple_test_code(
                &[Instruction::new(
                    Op::AND,
                    Args { rd,
                    rs1,
                    imm,
                        ..Args::default()
                        }
                )],
                &[],
                &[(rs1, rs1_value)]
            );
            let expected_value = rs1_value & imm;
            assert_eq!(
                last_but_coda(&e).get_register_value(rd),
                expected_value
            );
        }


        #[test]
        fn srl_proptest(rd in reg(), rs1 in reg(), rs2 in reg(), rs1_value in u32_extra(), rs2_value in u32_extra()) {
            prop_assume!(rs1 != rs2);
            let e = simple_test_code(
                &[Instruction::new(
                    Op::SRL,
                    Args { rd,
                    rs1,
                    rs2,
                        ..Args::default()
                        }
                )],
                &[],
                &[(rs1, rs1_value), (rs2, rs2_value)]
            );
            assert_eq!(
                last_but_coda(&e).get_register_value(rd),
                rs1_value >> (rs2_value & 0x1F)
            );
        }

        #[test]
        fn srli_proptest(rd in reg(), rs1 in reg(), rs1_value in u32_extra(), imm in u32_extra()) {
            let e = simple_test_code(
                &[Instruction::new(
                    Op::SRL,
                    Args { rd,
                    rs1,
                    imm,
                        ..Args::default()
                        }
                )],
                &[],
                &[(rs1, rs1_value)]
            );
            assert_eq!(
                last_but_coda(&e).get_register_value(rd),
                rs1_value >> (imm & 0x1f)
            );
        }

        #[test]
        fn or_proptest(rd in reg(), rs1 in reg(), rs2 in reg(), rs1_value in u32_extra(), rs2_value in u32_extra()) {
            prop_assume!(rs1 != rs2);
            let e = simple_test_code(
                &[Instruction::new(
                    Op::OR,
                    Args { rd,
                    rs1,
                    rs2,
                        ..Args::default()
                        }
                )],
                &[],
                &[(rs1, rs1_value), (rs2, rs2_value)]
            );
            assert_eq!(
                last_but_coda(&e).get_register_value(rd),
                rs1_value | rs2_value
            );
        }

        #[test]
        fn ori_proptest(rd in reg(), rs1 in reg(), rs1_value in u32_extra(), imm in u32_extra()) {
            let e = simple_test_code(
                &[Instruction::new(
                    Op::OR,
                    Args { rd,
                    rs1,
                    imm,
                        ..Args::default()
                        }
                )],
                &[],
                &[(rs1, rs1_value)]
            );
            let expected_value = rs1_value | imm;
            assert_eq!(
                last_but_coda(&e).get_register_value(rd),
                expected_value
            );
        }

        #[test]
        fn xor_proptest(rd in reg(), rs1 in reg(), rs2 in reg(), rs1_value in u32_extra(), rs2_value in u32_extra()) {
            prop_assume!(rs1 != rs2);
            let e = simple_test_code(
                &[Instruction::new(
                    Op::XOR,
                    Args { rd,
                    rs1,
                    rs2,
                        ..Args::default()
                        }
                )],
                &[],
                &[(rs1, rs1_value), (rs2, rs2_value)]
            );
            assert_eq!(
                last_but_coda(&e).get_register_value(rd),
                rs1_value ^ rs2_value
            );
        }

        #[test]
        fn xori_proptest(rd in reg(), rs1 in reg(), rs1_value in u32_extra(), imm in u32_extra()) {
            let e = simple_test_code(
                &[Instruction::new(
                    Op::XOR,
                    Args { rd,
                    rs1,
                    imm ,
                        ..Args::default()
                        }
                )],
                &[],
                &[(rs1, rs1_value)]
            );
            let expected_value = rs1_value ^ imm;
            assert_eq!(
                last_but_coda(&e).get_register_value(rd),
                expected_value
            );
        }

        #[test]
        fn sra_proptest(rd in reg(), rs1 in reg(), rs2 in reg(), rs1_value in u32_extra(), rs2_value in u32_extra()) {
            prop_assume!(rs1 != rs2);
            let e = simple_test_code(
                &[Instruction::new(
                    Op::SRA,
                    Args { rd,
                    rs1,
                    rs2,
                        ..Args::default()
                        }
                )],
                &[],
                &[(rs1, rs1_value), (rs2, rs2_value)]
            );
            assert_eq!(
                last_but_coda(&e).get_register_value(rd),
                (rs1_value as i32 >> (rs2_value & 0x1F) as i32) as u32
            );
        }

        #[test]
        fn srai_proptest(rd in reg(), rs1 in reg(), rs1_value in u32_extra(), imm in u32_extra()) {
            let e = simple_test_code(
                &[Instruction::new(
                    Op::SRA,
                    Args { rd,
                    rs1,
                    imm,
                        ..Args::default()
                        }
                )],
                &[],
                &[(rs1, rs1_value)]
            );
            let expected_value = (rs1_value as i32 >> (imm & 0x1f)) as u32;
            assert_eq!(
                last_but_coda(&e).get_register_value(rd),
                expected_value
            );
        }

        #[test]
        fn slt_proptest(rd in reg(), rs1 in reg(), rs2 in reg(), rs1_value in u32_extra(), rs2_value in u32_extra()) {
            prop_assume!(rs1 != rs2);
            let e = simple_test_code(
                &[Instruction::new(
                    Op::SLT,
                    Args { rd,
                    rs1,
                    rs2,
                        ..Args::default()
                        }
                )],
                &[],
                &[(rs1, rs1_value), (rs2, rs2_value)]
            );
            let rs1_value = rs1_value as i32;
            let rs2_value = rs2_value as i32;
            assert_eq!(
                last_but_coda(&e).get_register_value(rd),
                u32::from(rs1_value < rs2_value)
            );
        }

        #[test]
        fn sltu_proptest(rd in reg(), rs1 in reg(), rs2 in reg(), rs1_value in u32_extra(), rs2_value in u32_extra()) {
            prop_assume!(rs1 != rs2);
            let e = simple_test_code(
                &[Instruction::new(
                    Op::SLTU,
                    Args { rd,
                    rs1,
                    rs2,
                    ..Args::default()
                }
                )],
                &[],
                &[(rs1, rs1_value), (rs2, rs2_value)]
            );
            assert_eq!(
                last_but_coda(&e).get_register_value(rd),
                u32::from(rs1_value < rs2_value)
            );
        }

        #[test]
        fn slti_proptest(rd in reg(), rs1 in reg(), rs1_value in u32_extra(), imm in u32_extra()) {
            let e = simple_test_code(
                &[Instruction::new(
                    Op::SLT,
                    Args { rd,
                    rs1,
                    imm,
                    ..Args::default()
                }
                )],
                &[],
                &[(rs1, rs1_value)]
            );
            assert_eq!(last_but_coda(&e).get_register_value(rd), u32::from((rs1_value as i32) < (imm as i32)));
        }

        #[test]
        fn sltiu_proptest(rd in reg(), rs1 in reg(), rs1_value in u32_extra(), imm in u32_extra()) {
            let e = simple_test_code(
                &[Instruction::new(
                    Op::SLTU,
                    Args { rd,
                    rs1,
                    imm,
                    ..Args::default()
                }
                )],
                &[],
                &[(rs1, rs1_value)]
            );
            assert_eq!(last_but_coda(&e).get_register_value(rd), u32::from(rs1_value < imm));
        }

        #[test]
        fn slli_proptest(rd in reg(), rs1 in reg(), rs1_value in u32_extra(), imm in u32_extra()) {
            let e = simple_test_code(
                &[Instruction::new(
                    Op::SLL,
                    Args { rd,
                    rs1,
                    imm,
                    ..Args::default()
                }
                )],
                &[],
                &[(rs1, rs1_value)]
            );
            assert_eq!(last_but_coda(&e).get_register_value(rd), rs1_value << (imm & 0x1F));
        }

        #[test]
        fn lb_proptest(rd in reg(), rs2 in reg(), rs2_value in u32_extra(), offset in u32_extra(), memory_value in i8_extra()) {
            let address = rs2_value.wrapping_add(offset);

            let e = simple_test_code(
                &[Instruction::new(
                    Op::LB,
<<<<<<< HEAD
                    rd,
                    0,
                    rs2,
                    offset,
=======
                    Args { rd,
                    rs1,
                    imm: offset,
                    ..Args::default()
                }
>>>>>>> b683fa87
                )],
                &[(address, memory_value as u32)],
                &[(rs2, rs2_value)]
            );

            let expected_value = i32::from(memory_value) as u32;
            assert_eq!(last_but_coda(&e).get_register_value(rd), expected_value);
        }

        #[test]
        fn lbu_proptest(rd in reg(), rs1 in reg(), rs1_value in u32_extra(), offset in u32_extra(), memory_value in u8_extra()) {
            let address = rs1_value.wrapping_add(offset);

            let e = simple_test_code(
                &[Instruction::new(
                    Op::LBU,
                    Args { rd,
                    rs1,
                    imm: offset,
                    ..Args::default()
                }
                )],
                &[(address, u32::from(memory_value))],
                &[(rs1, rs1_value)]
            );
            assert_eq!(last_but_coda(&e).get_register_value(rd), u32::from(memory_value));
        }

        #[test]
        fn lh_proptest(rd in reg(), rs1 in reg(), rs1_value in u32_extra(), offset in u32_extra(), memory_value in i16_extra()) {
            let address = rs1_value.wrapping_add(offset);

            let e = simple_test_code(
                &[Instruction::new(
                    Op::LH,
                    Args { rd,
                    rs1,
                    imm: offset,
                    ..Args::default()
                }
                )],
                &[(address, u32::from(memory_value as u16))],
                &[(rs1, rs1_value)]
            );
            assert_eq!(last_but_coda(&e).get_register_value(rd), i32::from(memory_value) as u32);
        }

        #[test]
        fn lhu_proptest(rd in reg(), rs2 in reg(), rs2_value in u32_extra(), offset in u32_extra(), memory_value in u16_extra()) {
            let address = rs2_value.wrapping_add(offset);

            let e = simple_test_code(
                &[Instruction::new(
                    Op::LHU,
<<<<<<< HEAD
                    rd,
                    0,
                    rs2,
                    offset,
=======
                    Args { rd,
                    rs1,
                    imm: offset,
                    ..Args::default()
                }
>>>>>>> b683fa87
                )],
                &[(address, u32::from(memory_value))],
                &[(rs2, rs2_value)]
            );

            assert_eq!(last_but_coda(&e).get_register_value(rd), u32::from(memory_value));
        }

        #[test]
        fn lw_proptest(rd in reg(), rs1 in reg(), rs1_value in u32_extra(), offset in u32_extra(), memory_value in u32_extra()) {
            let address = rs1_value.wrapping_add(offset);

            let e = simple_test_code(
                &[Instruction::new(
                    Op::LW,
                    Args { rd,
                    rs1,
                    imm: offset,
                    ..Args::default()
                }
                )],
                &[(address, memory_value)],
                &[(rs1, rs1_value)]
            );
            assert_eq!(last_but_coda(&e).get_register_value(rd), memory_value);
        }

        #[test]
        fn sb_proptest(rs1 in reg(), rs1_val in u32_extra(), rs2 in reg(), rs2_val in u32_extra(), offset in u32_extra()) {
            prop_assume!(rs1 != rs2);
            let address = rs1_val.wrapping_add(offset);
            let e = simple_test_code(
                &[Instruction::new(
                    Op::SB,
                    Args {rs1,
                    rs2,
                    imm: offset,
                    ..Args::default()
                }
                )],
                &[(address, 0x0)],
                &[(rs1, rs1_val), (rs2, rs2_val)]
            );

            assert_eq!(u32::from(last_but_coda(&e).load_u8(address)), rs2_val & 0xff);
        }

        #[test]
        fn sh_proptest(rs1 in reg(), rs1_val in u32_extra(), rs2 in reg(), rs2_val in u32_extra(), offset in u32_extra()) {
            prop_assume!(rs1 != rs2);
            let address = rs1_val.wrapping_add(offset);
            let e = simple_test_code(
                &[Instruction::new(
                    Op::SH,
                    Args {
                    rs1,
                    rs2,
                    imm: offset,
                    ..Args::default()
                }

                )],
                &[(address, 0x0)],
                &[(rs1, rs1_val), (rs2, rs2_val)]
            );
            // lh will return [0, 1] as LSBs and will set MSBs to 0xFFFF
            let state = last_but_coda(&e);
            let memory_value = lh(
                &[
                    state.load_u8(address),
                    state.load_u8(address.wrapping_add(1)),
                    state.load_u8(address.wrapping_add(2)),
                    state.load_u8(address.wrapping_add(3))
                ]
            );
            assert_eq!(memory_value & 0xffff, rs2_val & 0xffff);
        }

        #[test]
        fn sw_proptest(rs1 in reg(), rs1_val in u32_extra(), rs2 in reg(), rs2_val in u32_extra(), offset in u32_extra()) {
            prop_assume!(rs1 != rs2);
            let address = rs1_val.wrapping_add(offset);
            let e = simple_test_code(
                &[Instruction::new(
                    Op::SW,
                Args {
                    rs1,
                    rs2,
                    imm: offset,
                    ..Args::default()
                }
                )],
                &[(address, 0x0)],
                &[(rs1, rs1_val), (rs2, rs2_val)]
            );

            let state = last_but_coda(&e);
            let memory_value = lw(
                &[
                    state.load_u8(address),
                    state.load_u8(address.wrapping_add(1)),
                    state.load_u8(address.wrapping_add(2)),
                    state.load_u8(address.wrapping_add(3))
                ]
            );
            assert_eq!(memory_value, rs2_val);
        }

        #[test]
        #[allow(clippy::cast_possible_truncation)]
        fn mul_proptest(rd in reg(), rs1 in reg(), rs2 in reg(), rs1_value in u32_extra(), rs2_value in u32_extra()) {
            prop_assume!(rs1 != rs2);
            let prod = rs1_value.wrapping_mul(rs2_value);
            let e = simple_test_code(
                &[Instruction::new(
                    Op::MUL,
                    Args { rd,
                    rs1,
                    rs2,
                    ..Args::default()
                }
                )],
                &[],
                &[(rs1, rs1_value), (rs2, rs2_value)]
            );
            assert_eq!(last_but_coda(&e).get_register_value(rd), prod);
        }

        #[test]
        #[allow(clippy::cast_possible_truncation)]
        fn mulh_proptest(rd in reg(), rs1 in reg(), rs2 in reg(), rs1_value in i32_extra(), rs2_value in i32_extra()) {
            prop_assume!(rs1 != rs2);
            let prod: i64 = i64::from(rs1_value) * i64::from(rs2_value);
            let e = simple_test_code(
                &[Instruction::new(
                    Op::MULH,
                    Args { rd,
                    rs1,
                    rs2,
                    ..Args::default()
                }
                )],
                &[],
                &[(rs1, rs1_value as u32), (rs2, rs2_value as u32)]
            );
            assert_eq!(last_but_coda(&e).get_register_value(rd), (prod >> 32) as u32);
        }

        #[test]
        #[allow(clippy::cast_possible_truncation)]
        fn mulhu_proptest(rd in reg(), rs1 in reg(), rs2 in reg(), rs1_value in u32_extra(), rs2_value in u32_extra()) {
            prop_assume!(rs1 != rs2);
            let prod: u64 = u64::from(rs1_value) * u64::from(rs2_value);
            let e = simple_test_code(
                &[Instruction::new(
                    Op::MULHU,
                    Args { rd,
                    rs1,
                    rs2,
                    ..Args::default()
                }
                )],
                &[],
                &[(rs1, rs1_value), (rs2, rs2_value)]
            );
            assert_eq!(last_but_coda(&e).get_register_value(rd), (prod >> 32) as u32);
        }

        #[test]
        #[allow(clippy::cast_possible_truncation)]
        fn mulhsu_proptest(rd in reg(), rs1 in reg(), rs2 in reg(), rs1_value in i32_extra(), rs2_value in u32_extra()) {
            prop_assume!(rs1 != rs2);
            let prod: i64 = i64::from(rs1_value) * i64::from(rs2_value);
            let e = simple_test_code(
                &[Instruction::new(
                    Op::MULHSU,
                    Args { rd,
                    rs1,
                    rs2,
                    ..Args::default()
                }
                )],
                &[],
                &[(rs1, rs1_value as u32), (rs2, rs2_value)]
            );
            assert_eq!(last_but_coda(&e).get_register_value(rd), (prod >> 32) as u32);
        }

        #[test]
        #[allow(clippy::cast_possible_truncation)]
        fn div_proptest(rd in reg(), rs1 in reg(), rs2 in reg(), rs1_value in i32_extra(), rs2_value in i32_extra()) {
            prop_assume!(rs1 != rs2);
            prop_assume!(rs2_value != 0);
            let e = simple_test_code(
                &[Instruction::new(
                    Op::DIV,
                    Args { rd,
                    rs1,
                    rs2,
                    ..Args::default()
                }
                )],
                &[],
                &[(rs1, rs1_value as u32), (rs2, rs2_value as u32)]
            );
            assert_eq!(last_but_coda(&e).get_register_value(rd), div(rs1_value as u32, rs2_value as u32));
        }

        #[test]
        fn divu_proptest(rd in reg(), rs1 in reg(), rs2 in reg(), rs1_value in u32_extra(), rs2_value in u32_extra()) {
            prop_assume!(rs1 != rs2);
            prop_assume!(rs2_value != 0);
            let e = simple_test_code(
                &[Instruction::new(
                    Op::DIVU,
                    Args { rd,
                    rs1,
                    rs2,
                    ..Args::default()
                }
                )],
                &[],
                &[(rs1, rs1_value), (rs2, rs2_value)]
            );
            assert_eq!(last_but_coda(&e).get_register_value(rd), divu(rs1_value, rs2_value));
        }

        #[test]
        fn rem_proptest(rd in reg(), rs1 in reg(), rs2 in reg(), rs1_value in i32_extra(), rs2_value in i32_extra()) {
            prop_assume!(rs1 != rs2);
            prop_assume!(rs2_value != 0);
            prop_assume!(rs1_value != i32::min_value() && rs2_value != -1);
            let rem = rs1_value % rs2_value;
            let e = simple_test_code(
                &[Instruction::new(
                    Op::REM,
                    Args { rd,
                    rs1,
                    rs2,
                    ..Args::default()
                }
                )],
                &[],
                &[(rs1, rs1_value as u32), (rs2, rs2_value as u32)]
            );
            assert_eq!(last_but_coda(&e).get_register_value(rd), rem as u32);
        }

        #[test]
        fn remu_proptest(rd in reg(), rs1 in reg(), rs2 in reg(), rs1_value in u32_extra(), rs2_value in u32_extra()) {
            prop_assume!(rs1 != rs2);
            prop_assume!(rs2_value != 0);
            let rem = rs1_value % rs2_value;
            let e = simple_test_code(
                &[Instruction::new(
                    Op::REMU,
                    Args { rd,
                    rs1,
                    rs2,
                    ..Args::default()
                }
                )],
                &[],
                &[(rs1, rs1_value), (rs2, rs2_value)]
            );
            assert_eq!(last_but_coda(&e).get_register_value(rd), rem);
        }

        #[test]
        fn beq_proptest(rd in reg(), rs1 in reg(), rs2 in reg(), rs1_value in u32_extra(), rs2_value in u32_extra()) {
            prop_assume!(rs1 != rs2);
            prop_assume!(rd != rs1);
            prop_assume!(rd != rs2);
            let e = simple_test_code(
                &[  // rs1 == rs1: take imm-path (8)
                    Instruction::new(
                        Op::BEQ,
                        Args { rd,
                        rs1,
                        rs2: rs1,
                        branch_target: 8,
                    ..Args::default()
                }
                    ),
                    Instruction::new(
                        Op::SUB,
                        Args { rd: rs1,
                        rs1,
                        rs2,

                    ..Args::default()
                }
                    ),
                    Instruction::new(
                        Op::ADD,
                        Args { rd,
                        rs1,
                        rs2,
                        ..Args::default()
                    }
                    ),
                ],
                &[],
                &[(rs1, rs1_value), (rs2, rs2_value)]
            );
            assert_eq!(last_but_coda(&e).get_register_value(rd), rs1_value.wrapping_add(rs2_value));
        }

        #[test]
        fn bne_proptest(rd in reg(), rs1 in reg(), rs2 in reg(), rs1_value in u32_extra(), rs2_value in u32_extra()) {
            prop_assume!(rs1 != rs2);
            prop_assume!(rs1_value != rs2_value);

            let e = simple_test_code(
                &[  // rs1 != rs2: take imm-path (8)
                    Instruction::new(
                        Op::BNE,
                        Args { rd,
                        rs1,
                        rs2,
                        branch_target: 8,
                        ..Args::default()
                    }
                    ),
                    Instruction::new(
                        Op::SUB,
                        Args { rd: rs1,
                        rs1,
                        rs2,
                        ..Args::default()
                    }
                    ),
                    Instruction::new(
                        Op::ADD,
                        Args { rd,
                        rs1,
                        rs2,
                        ..Args::default()
                    }
                    ),
                ],
                &[],
                &[(rs1, rs1_value), (rs2, rs2_value)]
            );
            assert_eq!(last_but_coda(&e).get_register_value(rd), rs1_value.wrapping_add(rs2_value));
        }

        #[test]
        fn blt_proptest(rd in reg(), rs1 in reg(), rs2 in reg(), rs1_value in i32_extra(), rs2_value in i32_extra()) {
            prop_assume!(rs1 != rs2);
            prop_assume!(rd != rs1);
            prop_assume!(rd != rs2);
            prop_assume!(rs1_value < rs2_value);

            let e = simple_test_code(
                &[
                    Instruction::new(
                        Op::BLT,
                        Args { rd,
                        rs1,
                        rs2,
                        branch_target: 8,
                        ..Args::default()
                    }
                    ),
                    Instruction::new(
                        Op::SUB,
                        Args {rd: rs1,
                        rs1,
                        rs2,
                        ..Args::default()
                    }
                    ),
                    Instruction::new(
                        Op::ADD,
                        Args { rd,
                        rs1,
                        rs2,
                        ..Args::default()
                    }
                    ),
                ],
                &[],
                &[(rs1, rs1_value as u32), (rs2, rs2_value as u32)]
            );
            assert_eq!(last_but_coda(&e).get_register_value(rd), rs1_value.wrapping_add(rs2_value) as u32);
        }

        #[test]
        fn bltu_proptest(rd in reg(), rs1 in reg(), rs2 in reg(), rs1_value in u32_extra(), rs2_value in u32_extra()) {
            prop_assume!(rs1 != rs2);
            prop_assume!(rd != rs1);
            prop_assume!(rd != rs2);
            prop_assume!(rs1_value < rs2_value);

            let e = simple_test_code(
                &[
                    Instruction::new(
                        Op::BLTU,
                        Args { rd,
                        rs1,
                        rs2,
                        branch_target: 8,
                        ..Args::default()
                    }
                    ),
                    Instruction::new(
                        Op::SUB,
                        Args { rd: rs1,
                        rs1,
                        rs2,
                        ..Args::default()
                        }
                    ),
                    Instruction::new(
                        Op::ADD,
                        Args { rd,
                        rs1,
                        rs2,
                        ..Args::default()
                        }
                    ),
                ],
                &[],
                &[(rs1, rs1_value), (rs2, rs2_value)]
            );
            assert_eq!(last_but_coda(&e).get_register_value(rd), rs1_value.wrapping_add(rs2_value));
        }

        #[test]
        fn bge_proptest(rd in reg(), rs1 in reg(), rs2 in reg(), rs1_value in i32_extra(), rs2_value in i32_extra()) {
            prop_assume!(rs1 != rs2);
            prop_assume!(rd != rs1);
            prop_assume!(rd != rs2);
            prop_assume!(rs1_value >= rs2_value);

            let e = simple_test_code(
                &[
                    Instruction::new(
                        Op::BGE,
                        Args { rd,
                        rs1,
                        rs2,
                        branch_target: 8,
                        ..Args::default()
                        }
                    ),
                    Instruction::new(
                        Op::SUB,
                        Args { rd: rs1,
                        rs1,
                        rs2,
                        ..Args::default()
                        }
                    ),
                    Instruction::new(
                        Op::ADD,
                        Args { rd,
                        rs1,
                        rs2,
                        ..Args::default()
                        }
                    ),
                ],
                &[],
                &[(rs1, rs1_value as u32), (rs2, rs2_value as u32)]
            );
            assert_eq!(last_but_coda(&e).get_register_value(rd), rs1_value.wrapping_add(rs2_value) as u32);
        }

        #[test]
        fn bgeu_proptest(rd in reg(), rs1 in reg(), rs2 in reg(), rs1_value in u32_extra(), rs2_value in u32_extra()) {
            prop_assume!(rs1 != rs2);
            prop_assume!(rd != rs1);
            prop_assume!(rd != rs2);
            prop_assume!(rs1_value >= rs2_value);

            let e = simple_test_code(
                &[
                    Instruction::new(
                        Op::BGEU,
                        Args {
                                    rd,
                        rs1,
                        rs2,
                        branch_target: 8,
                        ..Args::default()
                        }
                    ),
                    Instruction::new(
                        Op::SUB,
                                Args {
                        rd: rs1,
                        rs1,
                        rs2,
                        branch_target: 0,
                        ..Args::default()
                        }
                    ),
                    Instruction::new(
                        Op::ADD,
                        Args {
                        rd,
                        rs1,
                        rs2,
                        ..Args::default()
                        }
                    ),
                ],
                &[],
                &[(rs1, rs1_value), (rs2, rs2_value)]
            );
            assert_eq!(last_but_coda(&e).get_register_value(rd), rs1_value.wrapping_add(rs2_value));
        }

        #[test]
        fn jal_jalr_proptest(imm in 0_u32..3) {
            let imm_value_fixed = 4 * imm + 4; // 4 * (0..3) + 4 = 4, 8, 12, 16
            let inst = Instruction::new( // imm = 0, jump = 4, 1+1 + 1 + 1 + 1 = 5
                        Op::ADD,
                        Args {
                        rd: 2,
                        rs1: 2,
                        rs2: 3,
                    ..Args::default()
            }
                    );
            let e = simple_test_code(
                &[
                    Instruction::new(
                        Op::JALR,
                        Args {
                            imm: imm_value_fixed,
                            ..Args::default()
                        }
                    ),
                    inst,
                    inst,
                    inst,
                    inst,
                ],
                &[],
                &[(2, 1), (3, 1)],
            );
            assert_eq!(last_but_coda(&e).get_register_value(2), 5 - imm);
        }
    }

    // NOTE: For writing test cases please follow RISCV
    // calling convention for using registers in instructions.
    // Please check https://en.wikichip.org/wiki/risc-v/registers

    #[test]
    fn ecall() {
        let _ = simple_test_code(&[Instruction::new(Op::ECALL, Args::default())], &[], &[]);
    }

    #[test]
    fn lui() {
        // at 0 address instruction lui
        // LUI x1, -524288
        let ExecutionRecord { last_state, .. } = simple_test(4, &[(0_u32, 0x8000_00b7)], &[]);
        assert_eq!(last_state.get_register_value(1), 0x8000_0000);
        assert_eq!(last_state.get_register_value(1) as i32, -2_147_483_648);
    }

    #[test]
    fn auipc() {
        // at 0 address addi x0, x0, 0
        let ExecutionRecord { last_state, .. } = simple_test(
            8,
            &[
                (0_u32, 0x0000_0013),
                // at 4 address instruction auipc
                // auipc x1, -524288
                (4_u32, 0x8000_0097),
            ],
            &[],
        );
        assert_eq!(last_state.get_register_value(1), 0x8000_0004);
        assert_eq!(last_state.get_register_value(1) as i32, -2_147_483_644);
    }

    #[test]
    fn system_opcode_instructions() {
        let _ = simple_test(
            20,
            &[
                // mret
                (0_u32, 0x3020_0073),
                // csrrs, t5, mcause
                (4_u32, 0x3420_2f73),
                // csrrw, mtvec, t0
                (8_u32, 0x3052_9073),
                // csrrwi, 0x744, 8
                (12_u32, 0x7444_5073),
                // fence, iorw, iorw
                (16_u32, 0x0ff0_000f),
            ],
            &[],
        );
    }
}<|MERGE_RESOLUTION|>--- conflicted
+++ resolved
@@ -628,18 +628,11 @@
             let e = simple_test_code(
                 &[Instruction::new(
                     Op::LB,
-<<<<<<< HEAD
-                    rd,
-                    0,
-                    rs2,
-                    offset,
-=======
-                    Args { rd,
-                    rs1,
+                    Args { rd,
+                    rs2,
                     imm: offset,
                     ..Args::default()
                 }
->>>>>>> b683fa87
                 )],
                 &[(address, memory_value as u32)],
                 &[(rs2, rs2_value)]
@@ -694,18 +687,11 @@
             let e = simple_test_code(
                 &[Instruction::new(
                     Op::LHU,
-<<<<<<< HEAD
-                    rd,
-                    0,
-                    rs2,
-                    offset,
-=======
-                    Args { rd,
-                    rs1,
+                    Args { rd,
+                    rs2,
                     imm: offset,
                     ..Args::default()
                 }
->>>>>>> b683fa87
                 )],
                 &[(address, u32::from(memory_value))],
                 &[(rs2, rs2_value)]
