--- conflicted
+++ resolved
@@ -20,13 +20,6 @@
     /// or executed.
     ///
     /// # Panics
-<<<<<<< HEAD
-    /// Panics when entering an infinite loop.
-    pub fn step(&mut self) -> Result<Vec<State>> {
-        let mut states = vec![self.state.clone()];
-        // TODO(Matthias): make this upper limit more configurable.
-        let mut debug_count = 1_000_000;
-=======
     /// Panics in debug mode, when executing more steps than specified in
     /// environment variable `MOZAK_MAX_LOOPS` at compile time.  Defaults to one
     /// million steps.
@@ -36,7 +29,6 @@
     pub fn step(&mut self) -> Result<Vec<State>> {
         let mut states = vec![self.state.clone()];
         let mut debug_count: usize = 0;
->>>>>>> b3509056
         while !self.state.has_halted() {
             let pc = self.state.get_pc();
             let word = self.state.load_u32(pc)?;
@@ -50,10 +42,6 @@
             self.execute_instruction(&inst)?;
             states.push(self.state.clone());
             if cfg!(debug_assertions) {
-<<<<<<< HEAD
-                debug_count -= 1;
-                debug_assert!(debug_count > 0, "infinite loop");
-=======
                 debug_count += 1;
                 let limit: usize = std::option_env!("MOZAK_MAX_LOOPS")
                     .map_or(1_000_000, |env_var| env_var.parse().unwrap());
@@ -61,7 +49,6 @@
                     debug_count != limit,
                     "Looped for longer than MOZAK_MAX_LOOPS"
                 );
->>>>>>> b3509056
             }
         }
         Ok(states)
@@ -118,11 +105,7 @@
                 Ok(())
             }
             Instruction::SRAI(srai) => {
-<<<<<<< HEAD
-                let res = self.state.get_register_value_signed(srai.rs1.into()) >> srai.imm as u32;
-=======
                 let res = self.state.get_register_value_signed(srai.rs1.into()) >> srai.imm;
->>>>>>> b3509056
                 self.state.set_register_value(srai.rd.into(), res as u32);
                 self.state.set_pc(self.state.get_pc() + 4);
                 Ok(())
@@ -175,24 +158,9 @@
                 Ok(())
             }
             Instruction::ADDI(addi) => {
-<<<<<<< HEAD
-                let rs1_value: i64 = self.state.get_register_value(addi.rs1.into()).into();
-                let res = rs1_value;
-                // TODO(Matthias): add a prop test, then think carefully about the exact
-                // semantic, and replace this with a simpler version.
-                let res = if addi.imm.is_negative() {
-                    res.wrapping_sub(i64::from(addi.imm))
-                } else {
-                    res.wrapping_add(i64::from(addi.imm))
-                };
-                // ignore anything above 32-bits
-                let res: u32 = (res & 0xffff_ffff) as u32;
-                self.state.set_register_value(addi.rd.into(), res);
-=======
                 let rs1_value: i32 = self.state.get_register_value_signed(addi.rs1.into());
                 let res = rs1_value.wrapping_add(addi.imm);
                 self.state.set_register_value(addi.rd.into(), res as u32);
->>>>>>> b3509056
                 self.state.set_pc(self.state.get_pc() + 4);
                 Ok(())
             }
@@ -297,10 +265,6 @@
             Instruction::JAL(jal) => {
                 let pc = self.state.get_pc();
                 let next_pc = pc + 4;
-<<<<<<< HEAD
-                self.state.set_register_value(jal.rd.into(), next_pc);
-=======
->>>>>>> b3509056
                 let jump_pc = (pc as i32) + jal.imm;
                 self.state.set_pc(jump_pc as u32);
                 self.state.set_register_value(jal.rd.into(), next_pc);
@@ -716,8 +680,6 @@
         });
 
         let expected_value = (rs1_value as i32 & imm) as u32;
-<<<<<<< HEAD
-=======
         let res = vm.step();
         assert!(res.is_ok());
         assert_eq!(vm.state.get_register_value(rd), expected_value);
@@ -736,7 +698,6 @@
         });
 
         let expected_value = rs1_value ^ rs2_value;
->>>>>>> b3509056
         let res = vm.step();
         assert!(res.is_ok());
         assert_eq!(vm.state.get_register_value(rd), expected_value);
@@ -816,11 +777,7 @@
 
     #[test_case(0x4043_5293, 5, 6, 0x8765_4321, 4; "srai r5, r6, 4")]
     #[test_case(0x41f3_5293, 5, 6, 1, 31; "srai r5, r6, 31")]
-<<<<<<< HEAD
-    fn srai(word: u32, rd: usize, rs1: usize, rs1_value: u32, imm: i16) {
-=======
     fn srai(word: u32, rd: usize, rs1: usize, rs1_value: u32, imm: i32) {
->>>>>>> b3509056
         let _ = env_logger::try_init();
         let mut image = BTreeMap::new();
         // at 0 address instruction srai
@@ -840,11 +797,7 @@
 
     #[test_case(0x0043_5293, 5, 6, 0x8765_4321, 4; "srli r5, r6, 4")]
     #[test_case(0x01f3_5293, 5, 6, 1, 31; "srli r5, r6, 31")]
-<<<<<<< HEAD
-    fn srli(word: u32, rd: usize, rs1: usize, rs1_value: u32, imm: i16) {
-=======
     fn srli(word: u32, rd: usize, rs1: usize, rs1_value: u32, imm: i32) {
->>>>>>> b3509056
         let _ = env_logger::try_init();
         let mut image = BTreeMap::new();
         // at 0 address instruction srli
@@ -860,11 +813,7 @@
 
     #[test_case(0x0043_1293, 5, 6, 0x8765_4321, 4; "slli r5, r6, 4")]
     #[test_case(0x01f3_1293, 5, 6, 1, 31; "slli r5, r6, 31")]
-<<<<<<< HEAD
-    fn slli(word: u32, rd: usize, rs1: usize, rs1_value: u32, imm: i16) {
-=======
     fn slli(word: u32, rd: usize, rs1: usize, rs1_value: u32, imm: i32) {
->>>>>>> b3509056
         let _ = env_logger::try_init();
         let mut image = BTreeMap::new();
         // at 0 address instruction slli
@@ -901,11 +850,7 @@
     #[test_case(0xfff3_3293, 5, 6, 1, -1; "sltiu r5, r6, -1")]
     #[test_case(0x0003_3293, 5, 6, 1, 0; "sltiu r5, r6, 0")]
     #[test_case(0x7ff3_3293, 5, 6, 1, 2047; "sltiu r5, r6, 2047")]
-<<<<<<< HEAD
-    fn sltiu(word: u32, rd: usize, rs1: usize, rs1_value: u32, imm: i16) {
-=======
     fn sltiu(word: u32, rd: usize, rs1: usize, rs1_value: u32, imm: i32) {
->>>>>>> b3509056
         let _ = env_logger::try_init();
         let mut image = BTreeMap::new();
         // at 0 address instruction sltiu
@@ -945,12 +890,9 @@
     }
 
     #[test_case(0x05d0_0393, 7, 0, 0, 93; "addi r7, r0, 93")]
-<<<<<<< HEAD
     // #[test_case(0x05d0_0393, 7, 0, 0xffff_fff0, 93; "addi r7, r0, 93 --
     // wrapping")] #[test_case(0x05d0_0393, 7, 0, 2, 93; "addi r7, r0, 93 -- not
     // zero")]
-=======
->>>>>>> b3509056
     fn addi(word: u32, rd: usize, rs1: usize, rs1_value: u32, imm: i32) {
         let _ = env_logger::try_init();
         println!("\n### Start test");
@@ -966,15 +908,6 @@
         let res = vm.step();
         assert_eq!(rs1_value, vm.state.get_register_value(rs1));
         assert!(res.is_ok());
-<<<<<<< HEAD
-        let expected_value = (i64::from(rs1_value) + i64::from(imm)) & 0xFFFF_FFFF;
-        // let expected_value = if imm.is_negative() {
-        //     rs1_value.wrapping_sub(u32::from(imm.unsigned_abs()))
-        // } else {
-        //     rs1_value.wrapping_add(imm as u32)
-        // };
-        assert_eq!(expected_value, i64::from(vm.state.get_register_value(rd)));
-=======
         let mut expected_value = rs1_value;
         if imm.is_negative() {
             expected_value -= imm.unsigned_abs();
@@ -982,7 +915,6 @@
             expected_value += imm as u32;
         }
         assert_eq!(vm.state.get_register_value(rd), expected_value);
->>>>>>> b3509056
     }
 
     #[test_case(0x0643_0283, 5, 6, 100, 0, 127; "lb r5, 100(r6)")]
