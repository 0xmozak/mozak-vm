--- conflicted
+++ resolved
@@ -158,24 +158,9 @@
                 Ok(())
             }
             Instruction::ADDI(addi) => {
-<<<<<<< HEAD
                 let rs1_value: i32 = self.state.get_register_value_signed(addi.rs1.into());
-                let res = rs1_value.wrapping_add(addi.imm12.into());
+                let res = rs1_value.wrapping_add(addi.imm);
                 self.state.set_register_value(addi.rd.into(), res as u32);
-=======
-                let rs1_value: i64 = self.state.get_register_value(addi.rs1.into()).into();
-                let res = rs1_value;
-                // TODO(Matthias): add a prop test, then think carefully about the exact
-                // semantic, and replace this with a simpler version.
-                let res = if addi.imm.is_negative() {
-                    res.wrapping_sub(i64::from(addi.imm))
-                } else {
-                    res.wrapping_add(i64::from(addi.imm))
-                };
-                // ignore anything above 32-bits
-                let res: u32 = (res & 0xffff_ffff) as u32;
-                self.state.set_register_value(addi.rd.into(), res);
->>>>>>> fc784c4c
                 self.state.set_pc(self.state.get_pc() + 4);
                 Ok(())
             }
