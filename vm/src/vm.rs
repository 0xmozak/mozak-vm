use anyhow::Result;
use log::trace;

use crate::{decode::decode_instruction, instruction::Instruction, state::State};

pub struct Vm {
    pub state: State,
}

impl Vm {
    pub fn new(state: State) -> Self {
        Self { state }
    }

    pub fn step(&mut self) -> Result<()> {
        while !self.state.has_halted() {
            let pc = self.state.get_pc();
            let word = self.state.load_u32(pc)?;
            let inst = decode_instruction(word);
            trace!("Decoded Inst: {:?}", inst);
            self.execute_instruction(&inst)?;
        }
        Ok(())
    }

    fn execute_instruction(&mut self, inst: &Instruction) -> Result<()> {
        match inst {
            Instruction::ADD(add) => {
                // TODO: how to handle if regs have negative value?
                let res = self.state.get_register_value(add.rs1.into())
                    + self.state.get_register_value(add.rs2.into());
                self.state.set_register_value(add.rd.into(), res);
                self.state.set_pc(self.state.get_pc() + 4);
                Ok(())
            }
            Instruction::SLL(sll) => {
                // Only use lower 5 bits of rs2
                let res = self.state.get_register_value(sll.rs1.into())
                    << (self.state.get_register_value(sll.rs2.into()) & 0x1F);
                self.state.set_register_value(sll.rd.into(), res);
                self.state.set_pc(self.state.get_pc() + 4);
                Ok(())
            }
            Instruction::SRL(srl) => {
                // Only use lower 5 bits of rs2
                let res = self.state.get_register_value(srl.rs1.into())
                    >> (self.state.get_register_value(srl.rs2.into()) & 0x1F);
                self.state.set_register_value(srl.rd.into(), res);
                self.state.set_pc(self.state.get_pc() + 4);
                Ok(())
            }
            Instruction::SRA(sra) => {
                // Only use lower 5 bits of rs2
                let res = self.state.get_register_value_signed(sra.rs1.into())
                    >> (self.state.get_register_value_signed(sra.rs2.into()) & 0x1F);
                self.state.set_register_value(sra.rd.into(), res as u32);
                self.state.set_pc(self.state.get_pc() + 4);
                Ok(())
            }
            Instruction::SLT(slt) => {
                let res = self.state.get_register_value_signed(slt.rs1.into())
                    < self.state.get_register_value_signed(slt.rs2.into());
                self.state.set_register_value(slt.rd.into(), res.into());
                self.state.set_pc(self.state.get_pc() + 4);
                Ok(())
            }
            Instruction::SLTU(sltu) => {
                let res = self.state.get_register_value(sltu.rs1.into())
                    < self.state.get_register_value(sltu.rs2.into());
                self.state.set_register_value(sltu.rd.into(), res.into());
                self.state.set_pc(self.state.get_pc() + 4);
                Ok(())
            }
            Instruction::AND(and) => {
                let res = self.state.get_register_value(and.rs1.into())
                    & self.state.get_register_value(and.rs2.into());
                self.state.set_register_value(and.rd.into(), res);
                self.state.set_pc(self.state.get_pc() + 4);
                Ok(())
            }
            Instruction::OR(or) => {
                let res = self.state.get_register_value(or.rs1.into())
                    | self.state.get_register_value(or.rs2.into());
                self.state.set_register_value(or.rd.into(), res);
                self.state.set_pc(self.state.get_pc() + 4);
                Ok(())
            }
            Instruction::ADDI(addi) => {
                // TODO: how to handle if regs have negative value?
                let rs1_value: i64 = self.state.get_register_value(addi.rs1.into()).into();
                let mut res = rs1_value;
                if addi.imm12.is_negative() {
                    res -= addi.imm12 as i64;
                } else {
                    res += addi.imm12 as i64;
                }
                // ignore anything above 32-bits
                let res: u32 = (res & 0xffffffff) as u32;
                self.state.set_register_value(addi.rd.into(), res);
                self.state.set_pc(self.state.get_pc() + 4);
                Ok(())
            }
            Instruction::SUB(sub) => {
                let res = self.state.get_register_value(sub.rs1.into())
                    - self.state.get_register_value(sub.rs2.into());
                self.state.set_register_value(sub.rd.into(), res);
                self.state.set_pc(self.state.get_pc() + 4);
                Ok(())
            }
            Instruction::LB(load) => {
                let rs1: i64 = self.state.get_register_value(load.rs1.into()).into();
                let addr = rs1 + load.imm12 as i64;
                let addr: u32 = (addr & 0xffffffff) as u32;
                let value: u8 = self.state.load_u8(addr)?;
                let mut final_value: u32 = value.into();
                if value & 0x80 != 0x0 {
                    // extend sign bit
                    final_value |= 0xffffff00;
                }
                self.state.set_register_value(load.rd.into(), final_value);
                self.state.set_pc(self.state.get_pc() + 4);
                Ok(())
            }
            Instruction::LBU(load) => {
                let rs1: i64 = self.state.get_register_value(load.rs1.into()).into();
                let addr = rs1 + load.imm12 as i64;
                let addr: u32 = (addr & 0xffffffff) as u32;
                let value: u8 = self.state.load_u8(addr)?;
                self.state.set_register_value(load.rd.into(), value.into());
                self.state.set_pc(self.state.get_pc() + 4);
                Ok(())
            }
            Instruction::LH(load) => {
                let rs1: i64 = self.state.get_register_value(load.rs1.into()).into();
                let addr = rs1 + load.imm12 as i64;
                let addr: u32 = (addr & 0xffffffff) as u32;
                let value: u16 = self.state.load_u16(addr)?;
                let mut final_value: u32 = value.into();
                if value & 0x8000 != 0x0 {
                    // extend sign bit
                    final_value |= 0xffff0000;
                }
                self.state.set_register_value(load.rd.into(), final_value);
                self.state.set_pc(self.state.get_pc() + 4);
                Ok(())
            }
            Instruction::LHU(load) => {
                let rs1: i64 = self.state.get_register_value(load.rs1.into()).into();
                let addr = rs1 + load.imm12 as i64;
                let addr: u32 = (addr & 0xffffffff) as u32;
                let value: u16 = self.state.load_u16(addr)?;
                self.state.set_register_value(load.rd.into(), value.into());
                self.state.set_pc(self.state.get_pc() + 4);
                Ok(())
            }
            Instruction::LW(load) => {
                let rs1: i64 = self.state.get_register_value(load.rs1.into()).into();
                let addr = rs1 + load.imm12 as i64;
                let addr: u32 = (addr & 0xffffffff) as u32;
                let value: u32 = self.state.load_u32(addr)?;
                self.state.set_register_value(load.rd.into(), value);
                self.state.set_pc(self.state.get_pc() + 4);
                Ok(())
            }
            Instruction::ECALL => {
                let r17_value = self.state.get_register_value(17_usize);
                #[allow(clippy::single_match)]
                match r17_value {
                    93 => {
                        // exit system call
                        self.state.halt();
                    }
                    _ => {}
                }
                Ok(())
            }
            Instruction::JAL(jal) => {
                let pc = self.state.get_pc();
                let next_pc = pc + 4;
                self.state.set_register_value(jal.rd.into(), next_pc);
                let jump_pc = (pc as i32) + jal.imm20;
                self.state.set_pc(jump_pc as u32);
                Ok(())
            }
            Instruction::JALR(jalr) => {
                let pc = self.state.get_pc();
                let next_pc = pc + 4;
                self.state.set_register_value(jalr.rd.into(), next_pc);
                let rs1_value = self.state.get_register_value(jalr.rs1.into());
                let jump_pc = (rs1_value as i32) + jalr.imm12 as i32;
                self.state.set_pc(jump_pc as u32);
                Ok(())
            }
            Instruction::BEQ(beq) => {
                if self.state.get_register_value(beq.rs1.into())
                    == self.state.get_register_value(beq.rs2.into())
                {
                    let pc = self.state.get_pc();
                    let jump_pc = (pc as i32) + beq.imm12 as i32;
                    self.state.set_pc(jump_pc as u32);
                } else {
                    self.state.set_pc(self.state.get_pc() + 4);
                }
                Ok(())
            }
            Instruction::BNE(bne) => {
                if self.state.get_register_value(bne.rs1.into())
                    != self.state.get_register_value(bne.rs2.into())
                {
                    let pc = self.state.get_pc();
                    let jump_pc = (pc as i32) + bne.imm12 as i32;
                    self.state.set_pc(jump_pc as u32);
                } else {
                    self.state.set_pc(self.state.get_pc() + 4);
                }
                Ok(())
            }
            Instruction::BLT(blt) => {
                if self.state.get_register_value_signed(blt.rs1.into())
                    < self.state.get_register_value_signed(blt.rs2.into())
                {
                    let pc = self.state.get_pc();
                    let jump_pc = (pc as i32) + blt.imm12 as i32;
                    self.state.set_pc(jump_pc as u32);
                } else {
                    self.state.set_pc(self.state.get_pc() + 4);
                }
                Ok(())
            }
            Instruction::BLTU(bltu) => {
                if self.state.get_register_value(bltu.rs1.into())
                    < self.state.get_register_value(bltu.rs2.into())
                {
                    let pc = self.state.get_pc();
                    let jump_pc = (pc as i32) + bltu.imm12 as i32;
                    self.state.set_pc(jump_pc as u32);
                } else {
                    self.state.set_pc(self.state.get_pc() + 4);
                }
                Ok(())
            }
            Instruction::BGE(bge) => {
                if self.state.get_register_value_signed(bge.rs1.into())
                    >= self.state.get_register_value_signed(bge.rs2.into())
                {
                    let pc = self.state.get_pc();
                    let jump_pc = (pc as i32) + bge.imm12 as i32;
                    self.state.set_pc(jump_pc as u32);
                } else {
                    self.state.set_pc(self.state.get_pc() + 4);
                }
                Ok(())
            }
            Instruction::BGEU(bgeu) => {
                if self.state.get_register_value_signed(bgeu.rs1.into())
                    >= self.state.get_register_value_signed(bgeu.rs2.into())
                {
                    let pc = self.state.get_pc();
                    let jump_pc = (pc as i32) + bgeu.imm12 as i32;
                    self.state.set_pc(jump_pc as u32);
                } else {
                    self.state.set_pc(self.state.get_pc() + 4);
                }
                Ok(())
            }
            Instruction::SW(sw) => {
                let rs1: i64 = self.state.get_register_value(sw.rs1.into()).into();
                let addr = rs1 + sw.imm12 as i64;
                let addr: u32 = (addr & 0xffffffff) as u32;
                let value = self.state.get_register_value(sw.rs2.into());
                self.state.store_u32(addr, value)?;
                self.state.set_pc(self.state.get_pc() + 4);
                Ok(())
            }
            Instruction::SH(sh) => {
                let rs1: i64 = self.state.get_register_value(sh.rs1.into()).into();
                let addr = rs1 + sh.imm12 as i64;
                let addr: u32 = (addr & 0xffffffff) as u32;
                let value = self.state.get_register_value(sh.rs2.into());
                let value: u16 = (0x0000FFFF & value) as u16;
                self.state.store_u16(addr, value)?;
                self.state.set_pc(self.state.get_pc() + 4);
                Ok(())
            }
            Instruction::SB(sb) => {
                let rs1: i64 = self.state.get_register_value(sb.rs1.into()).into();
                let addr = rs1 + sb.imm12 as i64;
                let addr: u32 = (addr & 0xffffffff) as u32;
                let value = self.state.get_register_value(sb.rs2.into());
                let value: u8 = (0x000000FF & value) as u8;
                self.state.store_u8(addr, value)?;
                self.state.set_pc(self.state.get_pc() + 4);
                Ok(())
            }
<<<<<<< HEAD
            Instruction::LUI(lui) => {
                self.state
                    .set_register_value(lui.rd.into(), lui.imm20 as u32);
                self.state.set_pc(self.state.get_pc() + 4);
                Ok(())
            }
            Instruction::AUIPC(auipc) => {
                let val = auipc.imm20 as i64;
                let pc = self.state.get_pc() as i64;
                let res = pc + val;
                let res_u32 = res as u32;
                self.state.set_register_value(auipc.rd.into(), res_u32);
                self.state.set_pc(self.state.get_pc() + 4);
                Ok(())
            }
=======
>>>>>>> db0594e4
            _ => unimplemented!(),
        }
    }
}

#[cfg(test)]
mod tests {
    use alloc::collections::BTreeMap;

    use test_case::test_case;

    use crate::{elf::Program, state::State, vm::Vm};

    fn add_exit_syscall(address: u32, image: &mut BTreeMap<u32, u32>) {
        // set sys-call EXIT in x17(or a7)
        image.insert(address, 0x05d00893_u32);
        // add ECALL to halt the program
        image.insert(address + 4, 0x00000073_u32);
    }

    fn create_vm<F: Fn(&mut State)>(image: BTreeMap<u32, u32>, state_init: F) -> Vm {
        let program = Program {
            entry: 0_u32,
            image,
        };
        let mut state = State::new(program);
        state_init(&mut state);
        Vm::new(state)
    }

    // TODO: Unignore this test once instructions required are supported
    #[test]
    #[ignore]
    fn check() {
        let _ = env_logger::try_init();
        let elf = std::fs::read("src/test.elf").unwrap();
        let max_mem_size = 1024 * 1024 * 1024; // 1 GB
        let program = Program::load_elf(&elf, max_mem_size);
        assert!(program.is_ok());
        let program = program.unwrap();
        let state = State::new(program);
        let mut vm = Vm::new(state);
        let res = vm.step();
        assert!(res.is_ok());
    }

    // NOTE: For writing test cases please follow RISCV
    // calling convention for using registers in instructions.
    // Please check https://en.wikichip.org/wiki/risc-v/registers

    #[test_case(0x007302b3, 5, 6, 7, 60049, 50493; "add r5, r6, r7")]
    #[test_case(0x01FF8FB3, 31, 31, 31, 8981, 8981; "add r31, r31, r31")]
    fn add(word: u32, rd: usize, rs1: usize, rs2: usize, rs1_value: u32, rs2_value: u32) {
        let _ = env_logger::try_init();
        let mut image = BTreeMap::new();
        // at 0 address instruction add
        image.insert(0_u32, word);
        add_exit_syscall(4_u32, &mut image);
        let mut vm = create_vm(image, |state: &mut State| {
            state.set_register_value(rs1, rs1_value);
            state.set_register_value(rs2, rs2_value);
        });
        let res = vm.step();
        assert!(res.is_ok());
        assert_eq!(vm.state.get_register_value(rd), rs1_value + rs2_value);
    }

    // Tests 2 cases:
    //   1) rs2 overflow (0x1111 should only use lower 5 bits)
    //   2) rs1 overflow (0x12345678 << 0x08 == 0x34567800)
    #[test_case(0x007312b3, 5, 6, 7, 7, 0x1111; "sll r5, r6, r7, only lower 5 bits rs2")]
    #[test_case(0x013912b3, 5, 18, 19, 0x12345678, 0x08; "sll r5, r18, r19, rs1 overflow")]
    fn sll(word: u32, rd: usize, rs1: usize, rs2: usize, rs1_value: u32, rs2_value: u32) {
        let _ = env_logger::try_init();
        let mut image = BTreeMap::new();
        // at 0 address instruction sll
        image.insert(0_u32, word);
        add_exit_syscall(4_u32, &mut image);
        let mut vm = create_vm(image, |state: &mut State| {
            state.set_register_value(rs1, rs1_value);
            state.set_register_value(rs2, rs2_value);
        });
        let res = vm.step();
        assert!(res.is_ok());
        assert_eq!(
            vm.state.get_register_value(rd),
            rs1_value << (rs2_value & 0x1F)
        );
    }

    #[test_case(0x007372b3, 5, 6, 7, 7, 8; "and r5, r6, r7")]
    fn and(word: u32, rd: usize, rs1: usize, rs2: usize, rs1_value: u32, rs2_value: u32) {
        let _ = env_logger::try_init();
        let mut image = BTreeMap::new();
        // at 0 address instruction and
        image.insert(0_u32, word);
        add_exit_syscall(4_u32, &mut image);
        let mut vm = create_vm(image, |state: &mut State| {
            state.set_register_value(rs1, rs1_value);
            state.set_register_value(rs2, rs2_value);
        });
        let res = vm.step();
        assert!(res.is_ok());
        assert_eq!(vm.state.get_register_value(rd), rs1_value & rs2_value);
    }

    // Tests 2 cases:
    //   1) rs2 overflow (0x1111 should only use lower 5 bits)
    //   2) rs1 underflow (0x87654321 >> 0x08 == 0x00876543)
    #[test_case(0x007352b3, 5, 6, 7, 7, 0x1111; "srl r5, r6, r7, only lower 5 bits rs2")]
    #[test_case(0x013952b3, 5, 18, 19, 0x87654321, 0x08; "srl r5, r18, r19, rs1 underflow")]
    fn srl(word: u32, rd: usize, rs1: usize, rs2: usize, rs1_value: u32, rs2_value: u32) {
        let _ = env_logger::try_init();
        let mut image = BTreeMap::new();
        // at 0 address instruction srl
        image.insert(0_u32, word);
        add_exit_syscall(4_u32, &mut image);
        let mut vm = create_vm(image, |state: &mut State| {
            state.set_register_value(rs1, rs1_value);
            state.set_register_value(rs2, rs2_value);
        });
        let res = vm.step();
        assert!(res.is_ok());
        assert_eq!(
            vm.state.get_register_value(rd),
            rs1_value >> (rs2_value & 0x1F)
        );
    }

    #[test_case(0x007362b3, 5, 6, 7, 7, 8; "or r5, r6, r7")]
    fn or(word: u32, rd: usize, rs1: usize, rs2: usize, rs1_value: u32, rs2_value: u32) {
        let _ = env_logger::try_init();
        let mut image = BTreeMap::new();
        // at 0 address instruction or
        image.insert(0_u32, word);
        add_exit_syscall(4_u32, &mut image);
        let mut vm = create_vm(image, |state: &mut State| {
            state.set_register_value(rs1, rs1_value);
            state.set_register_value(rs2, rs2_value);
        });
        let res = vm.step();
        assert!(res.is_ok());
        assert_eq!(vm.state.get_register_value(rd), rs1_value | rs2_value);
    }

    // Tests 2 cases:
    //   1) rs2 overflow (0x1111 should only use lower 5 bits)
    //   2) rs1 underflow (0x87654321 >> 0x08 == 0xff876543)
    #[test_case(0x407352b3, 5, 6, 7, 7, 0x1111; "sra r5, r6, r7, only lower 5 bits rs2")]
    #[test_case(0x413952b3, 5, 18, 19, 0x87654321, 0x08; "sra r5, r18, r19, rs1 underflow")]
    fn sra(word: u32, rd: usize, rs1: usize, rs2: usize, rs1_value: u32, rs2_value: u32) {
        let _ = env_logger::try_init();
        let mut image = BTreeMap::new();
        // at 0 address instruction sra
        image.insert(0_u32, word);
        add_exit_syscall(4_u32, &mut image);
        let mut vm = create_vm(image, |state: &mut State| {
            state.set_register_value(rs1, rs1_value);
            state.set_register_value(rs2, rs2_value);
        });
        let res = vm.step();
        assert!(res.is_ok());
        assert_eq!(
            vm.state.get_register_value(rd),
            (rs1_value as i32 >> (rs2_value & 0x1F) as i32) as u32
        );
    }

    // x6 = 0x8000ffff x7 = 0x12345678, x5 = 0x00000001
    // x6 = 0x12345678 x7 = 0x8000ffff, x5 = 0x00000000
    // x6 = 0x12345678 x7 = 0x0000ffff, x5 = 0x00000000
    // x18 = 0x82345678 x19 = 0x8000ffff, x5 = 0x00000001
    #[test_case(0x007322b3, 5, 6, 7, 0x8000ffff, 0x12345678; "slt r5, r6, r7, neg rs1")]
    #[test_case(0x007322b3, 5, 6, 7, 0x12345678, 0x8000ffff; "slt r5, r6, r7, neg rs2")]
    #[test_case(0x007322b3, 5, 6, 7, 0x12345678, 0x0000ffff; "slt r5, r6, r7")]
    #[test_case(0x013922b3, 5, 18, 19, 0x82345678, 0x0000ffff; "slt r5, r18, r19")]
    fn slt(word: u32, rd: usize, rs1: usize, rs2: usize, rs1_value: u32, rs2_value: u32) {
        let _ = env_logger::try_init();
        let mut image = BTreeMap::new();
        // at 0 address instruction slt
        image.insert(0_u32, word);
        add_exit_syscall(4_u32, &mut image);
        let mut vm = create_vm(image, |state: &mut State| {
            state.set_register_value(rs1, rs1_value);
            state.set_register_value(rs2, rs2_value);
        });
        let res = vm.step();
        assert!(res.is_ok());
        let rs1_value = rs1_value as i32;
        let rs2_value = rs2_value as i32;
        assert_eq!(
            vm.state.get_register_value(rd),
            (rs1_value < rs2_value) as u32
        );
    }

    // x6 = 0x12345678 x7 = 0x0000ffff, x5 = 0x00000000
    // x18 = 0x12345678 x19 = 0x8000ffff, x5 = 0x00000001
    #[test_case(0x007332b3, 5, 6, 7, 0x12345678, 0x0000ffff; "sltu r5, r6, r7")]
    #[test_case(0x013932b3, 5, 18, 19, 0x12345678, 0x8000ffff; "sltu r5, r18, r19")]
    fn sltu(word: u32, rd: usize, rs1: usize, rs2: usize, rs1_value: u32, rs2_value: u32) {
        let _ = env_logger::try_init();
        let mut image = BTreeMap::new();
        // at 0 address instruction sltu
        image.insert(0_u32, word);
        add_exit_syscall(4_u32, &mut image);
        let mut vm = create_vm(image, |state: &mut State| {
            state.set_register_value(rs1, rs1_value);
            state.set_register_value(rs2, rs2_value);
        });
        let res = vm.step();
        assert!(res.is_ok());
        assert_eq!(
            vm.state.get_register_value(rd),
            (rs1_value < rs2_value) as u32
        );
    }

    #[test_case(0x05d00393, 7, 0, 0, 93; "addi r7, r0, 93")]
    fn addi(word: u32, rd: usize, rs1: usize, rs1_value: u32, imm12: i16) {
        let _ = env_logger::try_init();
        let mut image = BTreeMap::new();
        // at 0 address instruction addi
        image.insert(0_u32, word);
        add_exit_syscall(4_u32, &mut image);
        let mut vm = create_vm(image, |state: &mut State| {
            state.set_register_value(rs1, rs1_value);
        });
        let res = vm.step();
        assert!(res.is_ok());
        let mut expected_value = rs1_value;
        if imm12.is_negative() {
            expected_value -= imm12.unsigned_abs() as u32;
        } else {
            expected_value += imm12 as u32;
        }
        assert_eq!(vm.state.get_register_value(rd), expected_value);
    }

    #[test_case(0x06430283, 5, 6, 100, 0, 127; "lb r5, 100(r6)")]
    #[test_case(0x06430283, 5, 6, 100, 200, 127; "lb r5, -100(r6) offset_negative")]
    #[test_case(0x06430283, 5, 6, 100, 0, -128; "lb r5, 100(r6) value_negative")]
    #[test_case(0x06430283, 5, 6, 100, 200, -128; "lb r5, -100(r6) offset_negative_value_negative")]
    fn lb(word: u32, rd: usize, rs1: usize, offset: i16, rs1_value: u32, memory_value: i8) {
        let _ = env_logger::try_init();
        let mut image = BTreeMap::new();
        // at 0 address instruction lb
        image.insert(0_u32, word);
        add_exit_syscall(4_u32, &mut image);
        let mut address: u32 = rs1_value;
        if offset.is_negative() {
            let abs_offset = offset.unsigned_abs() as u32;
            assert!(abs_offset <= rs1_value);
            address -= offset.unsigned_abs() as u32;
        } else {
            address += offset as u32;
        }
        image.insert(address, memory_value as u32);
        let mut vm = create_vm(image, |state: &mut State| {
            state.set_register_value(rs1, rs1_value);
        });
        let res = vm.step();
        assert!(res.is_ok());
        let mut expected_value = memory_value as u32;
        if memory_value.is_negative() {
            // extend the sign
            expected_value |= 0xffffff00;
        }
        assert_eq!(vm.state.get_register_value(rd), expected_value);
    }

    #[test_case(0x06434283, 5, 6, 100, 0, 127; "lbu r5, 100(r6)")]
    #[test_case(0x06434283, 5, 6, 100, 200, 127; "lbu r5, -100(r6) offset_negative")]
    #[test_case(0x06434283, 5, 6, 100, 0, -128; "lbu r5, 100(r6) value_negative")]
    #[test_case(0x06434283, 5, 6, 100, 200, -128; "lbu r5, -100(r6) offset_negative_value_negative")]
    fn lbu(word: u32, rd: usize, rs1: usize, offset: i16, rs1_value: u32, memory_value: i8) {
        let _ = env_logger::try_init();
        let mut image = BTreeMap::new();
        // at 0 address instruction lbu
        image.insert(0_u32, word);
        add_exit_syscall(4_u32, &mut image);
        let mut address: u32 = rs1_value;
        if offset.is_negative() {
            let abs_offset = offset.unsigned_abs() as u32;
            assert!(abs_offset <= rs1_value);
            address -= offset.unsigned_abs() as u32;
        } else {
            address += offset as u32;
        }
        image.insert(address, memory_value as u32);
        let mut vm = create_vm(image, |state: &mut State| {
            state.set_register_value(rs1, rs1_value);
        });
        let res = vm.step();
        assert!(res.is_ok());
        let expected_value = (memory_value as u32) & 0x000000FF;
        assert_eq!(vm.state.get_register_value(rd), expected_value);
    }

    #[test_case(0x06431283, 5, 6, 100, 0, 4096; "lh r5, 100(r6)")]
    #[test_case(0x06431283, 5, 6, 100, 200, 4096; "lh r5, -100(r6) offset_negative")]
    #[test_case(0x06431283, 5, 6, 100, 0, -4095; "lh r5, 100(r6) value_negative")]
    #[test_case(0x06431283, 5, 6, 100, 200, -4095; "lh r5, -100(r6) offset_negative_value_negative")]
    fn lh(word: u32, rd: usize, rs1: usize, offset: i16, rs1_value: u32, memory_value: i16) {
        let _ = env_logger::try_init();
        let mut image = BTreeMap::new();
        // at 0 address instruction lh
        image.insert(0_u32, word);
        add_exit_syscall(4_u32, &mut image);
        let mut address: u32 = rs1_value;
        if offset.is_negative() {
            let abs_offset = offset.unsigned_abs() as u32;
            assert!(abs_offset <= rs1_value);
            address -= offset.unsigned_abs() as u32;
        } else {
            address += offset as u32;
        }
        image.insert(address, memory_value as u32);
        let mut vm = create_vm(image, |state: &mut State| {
            state.set_register_value(rs1, rs1_value);
        });
        let res = vm.step();
        assert!(res.is_ok());
        let mut expected_value = memory_value as u32;
        if memory_value.is_negative() {
            // extend the sign
            expected_value |= 0xffff0000;
        }
        assert_eq!(vm.state.get_register_value(rd), expected_value);
    }

    #[test_case(0x06435283, 5, 6, 100, 0, 4096; "lhu r5, 100(r6)")]
    #[test_case(0x06435283, 5, 6, 100, 200, 4096; "lhu r5, -100(r6) offset_negative")]
    #[test_case(0x06435283, 5, 6, 100, 0, -4095; "lhu r5, 100(r6) value_negative")]
    #[test_case(0x06435283, 5, 6, 100, 200, -4095; "lhu r5, -100(r6) offset_negative_value_negative")]
    fn lhu(word: u32, rd: usize, rs1: usize, offset: i16, rs1_value: u32, memory_value: i16) {
        let _ = env_logger::try_init();
        let mut image = BTreeMap::new();
        // at 0 address instruction lhu
        image.insert(0_u32, word);
        add_exit_syscall(4_u32, &mut image);
        let mut address: u32 = rs1_value;
        if offset.is_negative() {
            let abs_offset = offset.unsigned_abs() as u32;
            assert!(abs_offset <= rs1_value);
            address -= offset.unsigned_abs() as u32;
        } else {
            address += offset as u32;
        }
        image.insert(address, memory_value as u32);
        let mut vm = create_vm(image, |state: &mut State| {
            state.set_register_value(rs1, rs1_value);
        });
        let res = vm.step();
        assert!(res.is_ok());
        let expected_value = (memory_value as u32) & 0x0000FFFF;
        assert_eq!(vm.state.get_register_value(rd), expected_value);
    }

    #[test_case(0x06432283, 5, 6, 100, 0, 65535; "lw r5, 100(r6)")]
    #[test_case(0x06432283, 5, 6, 100, 200, 65535; "lw r5, -100(r6) offset_negative")]
    #[test_case(0x06432283, 5, 6, 100, 0, -65535; "lw r5, 100(r6) value_negative")]
    #[test_case(0x06432283, 5, 6, 100, 200, -65535; "lw r5, -100(r6) offset_negative_value_negative")]
    fn lw(word: u32, rd: usize, rs1: usize, offset: i16, rs1_value: u32, memory_value: i32) {
        let _ = env_logger::try_init();
        let mut image = BTreeMap::new();
        // at 0 address instruction lw
        image.insert(0_u32, word);
        add_exit_syscall(4_u32, &mut image);
        let mut address: u32 = rs1_value;
        if offset.is_negative() {
            let abs_offset = offset.unsigned_abs() as u32;
            assert!(abs_offset <= rs1_value);
            address -= offset.unsigned_abs() as u32;
        } else {
            address += offset as u32;
        }
        image.insert(address, memory_value as u32);
        let mut vm = create_vm(image, |state: &mut State| {
            state.set_register_value(rs1, rs1_value);
        });
        let res = vm.step();
        assert!(res.is_ok());
        let expected_value = memory_value as u32;
        assert_eq!(vm.state.get_register_value(rd), expected_value);
    }

    // TODO: Add more tests for JAL/JALR
    #[test]
    fn jal_jalr() {
        let _ = env_logger::try_init();
        let mut image = BTreeMap::new();
        // at 0 address instruction jal to 256
        // JAL x1, 256
        image.insert(0_u32, 0x100000ef);
        add_exit_syscall(4_u32, &mut image);
        // set R5 to 100 so that it can be verified
        // that indeed control passed to this location
        // ADDI x5, x0, 100
        image.insert(256_u32, 0x06400293);
        // at 260 go back to address after JAL
        // JALR x0, x1, 0
        image.insert(260_u32, 0x00008067);
        let mut vm = create_vm(image, |_state: &mut State| {});
        let res = vm.step();
        assert!(res.is_ok());
        assert!(vm.state.has_halted());
        assert_eq!(vm.state.get_register_value(5_usize), 100_u32);
    }

    #[test]
    fn beq() {
        let _ = env_logger::try_init();
        let mut image = BTreeMap::new();
        // at 0 address instruction BEQ to 256
        // BEQ x0, x1, 256
        image.insert(0_u32, 0x10100063);
        add_exit_syscall(4_u32, &mut image);
        // set R5 to 100 so that it can be verified
        // that indeed control passed to this location
        // ADDI x5, x0, 100
        image.insert(256_u32, 0x06400293);
        // at 260 go back to address after BEQ
        // JAL x0, -256
        image.insert(260_u32, 0xf01ff06f);
        let mut vm = create_vm(image, |_state: &mut State| {});
        let res = vm.step();
        assert!(res.is_ok());
        assert!(vm.state.has_halted());
        assert_eq!(vm.state.get_register_value(5_usize), 100_u32);
    }

    #[test]
    fn bne() {
        let _ = env_logger::try_init();
        let mut image = BTreeMap::new();
        // at 0 address instruction BNE to 256
        // BNE x0, x1, 256
        image.insert(0_u32, 0x10101063);
        add_exit_syscall(4_u32, &mut image);
        // set R5 to 100 so that it can be verified
        // that indeed control passed to this location
        // ADDI x5, x0, 100
        image.insert(256_u32, 0x06400293);
        // at 260 go back to address after BNE
        // JAL x0, -256
        image.insert(260_u32, 0xf01ff06f);
        let mut vm = create_vm(image, |state: &mut State| {
            state.set_register_value(1_usize, 1_u32);
        });
        let res = vm.step();
        assert!(res.is_ok());
        assert!(vm.state.has_halted());
        assert_eq!(vm.state.get_register_value(5_usize), 100_u32);
    }

    #[test]
    fn blt() {
        let _ = env_logger::try_init();
        let mut image = BTreeMap::new();
        // at 0 address instruction BLT to 256
        // BLT x1, x0, 256
        image.insert(0_u32, 0x1000c063);
        add_exit_syscall(4_u32, &mut image);
        // set R5 to 100 so that it can be verified
        // that indeed control passed to this location
        // ADDI x5, x0, 100
        image.insert(256_u32, 0x06400293);
        // at 260 go back to address after BLT
        // JAL x0, -256
        image.insert(260_u32, 0xf01ff06f);
        let mut vm = create_vm(image, |state: &mut State| {
            // set R1 = -1
            state.set_register_value(1_usize, 0xffffffff);
        });
        let res = vm.step();
        assert!(res.is_ok());
        assert!(vm.state.has_halted());
        assert_eq!(vm.state.get_register_value(5_usize), 100_u32);
    }

    #[test]
    fn bltu() {
        let _ = env_logger::try_init();
        let mut image = BTreeMap::new();
        // at 0 address instruction BLTU to 256
        // BLTU x1, x2, 256
        image.insert(0_u32, 0x1020e063);
        add_exit_syscall(4_u32, &mut image);
        // set R5 to 100 so that it can be verified
        // that indeed control passed to this location
        // ADDI x5, x0, 100
        image.insert(256_u32, 0x06400293);
        // at 260 go back to address after BLTU
        // JAL x0, -256
        image.insert(260_u32, 0xf01ff06f);
        let mut vm = create_vm(image, |state: &mut State| {
            state.set_register_value(1_usize, 0xfffffffe);
            state.set_register_value(2_usize, 0xffffffff);
        });
        let res = vm.step();
        assert!(res.is_ok());
        assert!(vm.state.has_halted());
        assert_eq!(vm.state.get_register_value(5_usize), 100_u32);
    }

    #[test]
    fn bge() {
        let _ = env_logger::try_init();
        let mut image = BTreeMap::new();
        // at 0 address instruction BGE to 256
        // BGE x0, x1, 256
        image.insert(0_u32, 0x10105063);
        add_exit_syscall(4_u32, &mut image);
        // set R5 to 100 so that it can be verified
        // that indeed control passed to this location
        // ADDI x5, x0, 100
        image.insert(256_u32, 0x06400293);
        // at 260 go back to address after BGE
        // JAL x0, -256
        image.insert(260_u32, 0xf01ff06f);
        let mut vm = create_vm(image, |state: &mut State| {
            // set R1 = -1
            state.set_register_value(1_usize, 0xffffffff);
        });
        let res = vm.step();
        assert!(res.is_ok());
        assert!(vm.state.has_halted());
        assert_eq!(vm.state.get_register_value(5_usize), 100_u32);
    }

    #[test]
    fn bgeu() {
        let _ = env_logger::try_init();
        let mut image = BTreeMap::new();
        // at 0 address instruction BGEU to 256
        // BGEU x2, x1, 256
        image.insert(0_u32, 0x10117063);
        add_exit_syscall(4_u32, &mut image);
        // set R5 to 100 so that it can be verified
        // that indeed control passed to this location
        // ADDI x5, x0, 100
        image.insert(256_u32, 0x06400293);
        // at 260 go back to address after BGEU
        // JAL x0, -256
        image.insert(260_u32, 0xf01ff06f);
        let mut vm = create_vm(image, |state: &mut State| {
            state.set_register_value(1_usize, 0xfffffffe);
            state.set_register_value(2_usize, 0xffffffff);
        });
        let res = vm.step();
        assert!(res.is_ok());
        assert!(vm.state.has_halted());
        assert_eq!(vm.state.get_register_value(5_usize), 100_u32);
    }

    #[test]
    fn sb() {
        let _ = env_logger::try_init();
        let mut image = BTreeMap::new();
        // at 0 address instruction SB
        // SB x5, 1200(x0)
        image.insert(0_u32, 0x4a500823);
        add_exit_syscall(4_u32, &mut image);
        let mut vm = create_vm(image, |state: &mut State| {
            state.set_register_value(5_usize, 0x000000FF);
        });
        assert_eq!(vm.state.load_u32(1200).unwrap(), 0);
        let res = vm.step();
        assert!(res.is_ok());
        assert!(vm.state.has_halted());
        assert_eq!(vm.state.load_u32(1200).unwrap(), 0x000000FF);
    }

    #[test]
    fn sh() {
        let _ = env_logger::try_init();
        let mut image = BTreeMap::new();
        // at 0 address instruction SH
        // SH x5, 1200(x0)
        image.insert(0_u32, 0x4a501823);
        add_exit_syscall(4_u32, &mut image);
        let mut vm = create_vm(image, |state: &mut State| {
            state.set_register_value(5_usize, 0x0000BABE);
        });
        assert_eq!(vm.state.load_u32(1200).unwrap(), 0);
        let res = vm.step();
        assert!(res.is_ok());
        assert!(vm.state.has_halted());
        assert_eq!(vm.state.load_u32(1200).unwrap(), 0x0000BABE);
    }

    #[test]
    fn sw() {
        let _ = env_logger::try_init();
        let mut image = BTreeMap::new();
        // at 0 address instruction SW
        // SW x5, 1200(x0)
        image.insert(0_u32, 0x4a502823);
        add_exit_syscall(4_u32, &mut image);
        let mut vm = create_vm(image, |state: &mut State| {
            state.set_register_value(5_usize, 0xC0DEBABE);
        });
        assert_eq!(vm.state.load_u32(1200).unwrap(), 0);
        let res = vm.step();
        assert!(res.is_ok());
        assert!(vm.state.has_halted());
        assert_eq!(vm.state.load_u32(1200).unwrap(), 0xC0DEBABE);
    }
<<<<<<< HEAD

    #[test]
    fn lui() {
        let _ = env_logger::try_init();
        let mut image = BTreeMap::new();
        // at 0 address instruction lui
        // LUI x1, -524288
        image.insert(0_u32, 0x800000b7);
        add_exit_syscall(4_u32, &mut image);
        let mut vm = create_vm(image, |_state: &mut State| {});
        let res = vm.step();
        assert!(res.is_ok());
        assert!(vm.state.has_halted());
        assert_eq!(vm.state.get_register_value(1), 0x80000000);
        assert_eq!(vm.state.get_register_value_signed(1), -2147483648);
    }

    #[test]
    fn auipc() {
        let _ = env_logger::try_init();
        let mut image = BTreeMap::new();
        // at 0 address addi x0, x0, 0
        image.insert(0_u32, 0x00000013);
        // at 4 address instruction auipc
        // auipc x1, -524288
        image.insert(4_u32, 0x80000097);
        add_exit_syscall(8_u32, &mut image);
        let mut vm = create_vm(image, |_state: &mut State| {});
        let res = vm.step();
        assert!(res.is_ok());
        assert!(vm.state.has_halted());
        assert_eq!(vm.state.get_register_value(1), 0x80000004);
        assert_eq!(vm.state.get_register_value_signed(1), -2147483644);
    }
=======
>>>>>>> db0594e4
}<|MERGE_RESOLUTION|>--- conflicted
+++ resolved
@@ -292,7 +292,6 @@
                 self.state.set_pc(self.state.get_pc() + 4);
                 Ok(())
             }
-<<<<<<< HEAD
             Instruction::LUI(lui) => {
                 self.state
                     .set_register_value(lui.rd.into(), lui.imm20 as u32);
@@ -308,8 +307,6 @@
                 self.state.set_pc(self.state.get_pc() + 4);
                 Ok(())
             }
-=======
->>>>>>> db0594e4
             _ => unimplemented!(),
         }
     }
@@ -919,7 +916,6 @@
         assert!(vm.state.has_halted());
         assert_eq!(vm.state.load_u32(1200).unwrap(), 0xC0DEBABE);
     }
-<<<<<<< HEAD
 
     #[test]
     fn lui() {
@@ -954,6 +950,4 @@
         assert_eq!(vm.state.get_register_value(1), 0x80000004);
         assert_eq!(vm.state.get_register_value_signed(1), -2147483644);
     }
-=======
->>>>>>> db0594e4
 }