--- conflicted
+++ resolved
@@ -253,12 +253,7 @@
     use crate::elf::Program;
     use crate::instruction::{Args, Instruction, Op};
     use crate::test_utils::{
-<<<<<<< HEAD
-        i16_extra, i32_extra, i8_extra, reg, simple_test, simple_test_code, state_before_final,
-        u16_extra, u32_extra, u8_extra,
-=======
-        i16_extra, i32_extra, i8_extra, last_but_coda, reg, u16_extra, u32_extra, u8_extra,
->>>>>>> 7ab9dbf9
+        i16_extra, i32_extra, i8_extra, reg, state_before_final, u16_extra, u32_extra, u8_extra,
     };
     use crate::vm::step;
 
