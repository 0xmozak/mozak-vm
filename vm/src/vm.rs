--- conflicted
+++ resolved
@@ -59,13 +59,6 @@
     /// or executed.
     ///
     /// # Panics
-<<<<<<< HEAD
-    /// Panics when entering an infinite loop.
-    pub fn step(&mut self) -> Result<Vec<State>> {
-        let mut states = vec![self.state.clone()];
-        // TODO(Matthias): make this upper limit more configurable.
-        let mut debug_count = 1_000_000;
-=======
     /// Panics in debug mode, when executing more steps than specified in
     /// environment variable `MOZAK_MAX_LOOPS` at compile time.  Defaults to one
     /// million steps.
@@ -75,7 +68,6 @@
     pub fn step(&mut self) -> Result<Vec<State>> {
         let mut states = vec![self.state.clone()];
         let mut debug_count: usize = 0;
->>>>>>> 5afd0748
         while !self.state.has_halted() {
             let pc = self.state.get_pc();
             let word = self.state.load_u32(pc)?;
@@ -84,10 +76,6 @@
             self.execute_instruction(&inst)?;
             states.push(self.state.clone());
             if cfg!(debug_assertions) {
-<<<<<<< HEAD
-                debug_count -= 1;
-                debug_assert!(debug_count > 0, "infinite loop");
-=======
                 debug_count += 1;
                 let limit: usize = std::option_env!("MOZAK_MAX_LOOPS")
                     .map_or(1_000_000, |env_var| env_var.parse().unwrap());
@@ -95,7 +83,6 @@
                     debug_count != limit,
                     "Looped for longer than MOZAK_MAX_LOOPS"
                 );
->>>>>>> 5afd0748
             }
         }
         Ok(states)
