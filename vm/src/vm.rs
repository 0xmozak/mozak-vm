--- conflicted
+++ resolved
@@ -3,10 +3,7 @@
 use anyhow::Result;
 
 use crate::{
-<<<<<<< HEAD
     elf::Program,
-=======
->>>>>>> 0ee81d3b
     instruction::{ITypeInst, Instruction, JTypeInst, STypeInst, UTypeInst},
     state::State,
 };
@@ -142,11 +139,7 @@
 
     #[must_use]
     pub fn execute_instruction(self) -> Self {
-<<<<<<< HEAD
-        let inst = Instruction::from(&self);
-=======
         let inst = self.current_instruction();
->>>>>>> 0ee81d3b
         match inst {
             Instruction::ADD(inst) => inst.register_op(self, u32::wrapping_add),
             Instruction::ADDI(inst) => inst.register_op(self, u32::wrapping_add),
@@ -225,7 +218,6 @@
     pub state: State,
 }
 
-<<<<<<< HEAD
 /// Execute a program
 ///
 /// # Errors
@@ -254,44 +246,6 @@
                 .map_or(1_000_000, |env_var| env_var.parse().unwrap());
             debug_assert!(state.clk != limit, "Looped for longer than MOZAK_MAX_LOOPS");
         }
-=======
-#[derive(Debug, Clone, Default)]
-pub struct Vm {
-    pub rows: Vec<Row>,
-}
-
-impl Vm {
-    /// Execute a program
-    ///
-    /// # Errors
-    /// This function returns an error, if an instruction could not be loaded
-    /// or executed.
-    ///
-    /// # Panics
-    /// Panics in debug mode, when executing more steps than specified in
-    /// environment variable `MOZAK_MAX_LOOPS` at compile time.  Defaults to one
-    /// million steps.
-    /// This is a temporary measure to catch problems with accidental infinite
-    /// loops. (Matthias had some trouble debugging a problem with jumps
-    /// earlier.)
-    pub fn step(mut state: State) -> Result<(Self, State)> {
-        let mut rows = vec![Row {
-            state: state.clone(),
-        }];
-        while !state.has_halted() {
-            state = state.execute_instruction();
-            rows.push(Row {
-                state: state.clone(),
-            });
-
-            if cfg!(debug_assertions) {
-                let limit: u32 = std::option_env!("MOZAK_MAX_LOOPS")
-                    .map_or(1_000_000, |env_var| env_var.parse().unwrap());
-                debug_assert!(state.clk != limit, "Looped for longer than MOZAK_MAX_LOOPS");
-            }
-        }
-        Ok((Vm { rows }, state))
->>>>>>> 0ee81d3b
     }
     Ok((rows, state))
 }
@@ -364,11 +318,7 @@
             state.set_register_value(*rs, *val)
         });
 
-<<<<<<< HEAD
         let state = super::step(state).unwrap().1;
-=======
-        let state = Vm::step(state).unwrap().1;
->>>>>>> 0ee81d3b
         assert!(state.has_halted());
         state
     }
@@ -968,10 +918,7 @@
         simple_test(
             20,
             &[
-<<<<<<< HEAD
-=======
                 // mret
->>>>>>> 0ee81d3b
                 (0_u32, 0x3020_0073),
                 // csrrs, t5, mcause
                 (4_u32, 0x3420_2f73),
