--- conflicted
+++ resolved
@@ -77,7 +77,6 @@
                 self.state.set_pc(self.state.get_pc() + 4);
                 Ok(())
             }
-<<<<<<< HEAD
             Instruction::SRAI(srai) => {
                 let res =
                     self.state.get_register_value_signed(srai.rs1.into()) >> srai.imm12 as u32;
@@ -88,7 +87,9 @@
             Instruction::SRLI(srli) => {
                 let res = self.state.get_register_value(srli.rs1.into()) >> srli.imm12 as u32;
                 self.state.set_register_value(srli.rd.into(), res);
-=======
+                self.state.set_pc(self.state.get_pc() + 4);
+                Ok(())
+            }
             Instruction::SLTI(slti) => {
                 let res =
                     self.state.get_register_value_signed(slti.rs1.into()) < i32::from(slti.imm12);
@@ -101,7 +102,6 @@
                 let res = self.state.get_register_value(sltiu.rs1.into()) < sltiu.imm12 as u32;
                 self.state
                     .set_register_value(sltiu.rd.into(), u32::from(res));
->>>>>>> fe03bf24
                 self.state.set_pc(self.state.get_pc() + 4);
                 Ok(())
             }
@@ -621,14 +621,42 @@
         );
     }
 
-<<<<<<< HEAD
     #[test_case(0x4043_5293, 5, 6, 0x8765_4321, 4; "srai r5, r6, 4")]
     #[test_case(0x41f3_5293, 5, 6, 1, 31; "srai r5, r6, 31")]
     fn srai(word: u32, rd: usize, rs1: usize, rs1_value: u32, imm12: i16) {
         let _ = env_logger::try_init();
         let mut image = BTreeMap::new();
         // at 0 address instruction srai
-=======
+
+        image.insert(0_u32, word);
+        add_exit_syscall(4_u32, &mut image);
+        let mut vm = create_vm(image, |state: &mut State| {
+            state.set_register_value(rs1, rs1_value);
+        });
+        let res = vm.step();
+        assert!(res.is_ok());
+        assert_eq!(
+            vm.state.get_register_value(rd),
+            (rs1_value as i32 >> imm12) as u32
+        );
+    }
+
+    #[test_case(0x0043_5293, 5, 6, 0x8765_4321, 4; "srli r5, r6, 4")]
+    #[test_case(0x01f3_5293, 5, 6, 1, 31; "srli r5, r6, 31")]
+    fn srli(word: u32, rd: usize, rs1: usize, rs1_value: u32, imm12: i16) {
+        let _ = env_logger::try_init();
+        let mut image = BTreeMap::new();
+        // at 0 address instruction srli
+        image.insert(0_u32, word);
+        add_exit_syscall(4_u32, &mut image);
+        let mut vm = create_vm(image, |state: &mut State| {
+            state.set_register_value(rs1, rs1_value);
+        });
+        let res = vm.step();
+        assert!(res.is_ok());
+        assert_eq!(vm.state.get_register_value(rd), rs1_value >> imm12);
+    }
+
     #[test_case(0x8009_2293, 5, 6, 1, -2048; "slti r5, r6, -2048")]
     #[test_case(0xfff3_2293, 5, 6, 1, -1; "slti r5, r6, -1")]
     #[test_case(0x0009_2293, 5, 6, 1, 0; "slti r5, r6, 0")]
@@ -637,28 +665,13 @@
         let _ = env_logger::try_init();
         let mut image = BTreeMap::new();
         // at 0 address instruction slti
->>>>>>> fe03bf24
-        image.insert(0_u32, word);
-        add_exit_syscall(4_u32, &mut image);
-        let mut vm = create_vm(image, |state: &mut State| {
-            state.set_register_value(rs1, rs1_value);
-        });
-        let res = vm.step();
-        assert!(res.is_ok());
-<<<<<<< HEAD
-        assert_eq!(
-            vm.state.get_register_value(rd),
-            (rs1_value as i32 >> imm12) as u32
-        );
-    }
-
-    #[test_case(0x0043_5293, 5, 6, 0x8765_4321, 4; "srli r5, r6, 4")]
-    #[test_case(0x01f3_5293, 5, 6, 1, 31; "srli r5, r6, 31")]
-    fn srli(word: u32, rd: usize, rs1: usize, rs1_value: u32, imm12: i16) {
-        let _ = env_logger::try_init();
-        let mut image = BTreeMap::new();
-        // at 0 address instruction srli
-=======
+        image.insert(0_u32, word);
+        add_exit_syscall(4_u32, &mut image);
+        let mut vm = create_vm(image, |state: &mut State| {
+            state.set_register_value(rs1, rs1_value);
+        });
+        let res = vm.step();
+        assert!(res.is_ok());
         let rs1_value = rs1_value as i32;
         assert_eq!(
             vm.state.get_register_value(rd),
@@ -674,22 +687,17 @@
         let _ = env_logger::try_init();
         let mut image = BTreeMap::new();
         // at 0 address instruction sltiu
->>>>>>> fe03bf24
-        image.insert(0_u32, word);
-        add_exit_syscall(4_u32, &mut image);
-        let mut vm = create_vm(image, |state: &mut State| {
-            state.set_register_value(rs1, rs1_value);
-        });
-        let res = vm.step();
-        assert!(res.is_ok());
-<<<<<<< HEAD
-        assert_eq!(vm.state.get_register_value(rd), rs1_value >> imm12);
-=======
+        image.insert(0_u32, word);
+        add_exit_syscall(4_u32, &mut image);
+        let mut vm = create_vm(image, |state: &mut State| {
+            state.set_register_value(rs1, rs1_value);
+        });
+        let res = vm.step();
+        assert!(res.is_ok());
         assert_eq!(
             vm.state.get_register_value(rd),
             u32::from(rs1_value < imm12 as u32)
         );
->>>>>>> fe03bf24
     }
 
     // x6 = 0x12345678 x7 = 0x0000ffff, x5 = 0x00000000
