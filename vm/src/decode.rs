use bitfield::bitfield;
use bitfield::BitRange;

use crate::instruction::{Data, Instruction, Op, NOOP};

/// Builds a i32 from segments, and right pads with zeroes
///
/// This function takes segment specifications in the same format as the table
/// in figure 2.4 of page 12 of <https://riscv.org/wp-content/uploads/2017/05/riscv-spec-v2.2.pdf>
///
/// So for example, a B-immediate takes:
///   segments: &[(31, 31), (7, 7), (30, 25), (11, 8)]
///   pad: 1
#[must_use]
#[allow(clippy::cast_sign_loss)]
#[allow(clippy::cast_possible_wrap)]
fn extract_immediate(word: u32, segments: &[(usize, usize)], pad: usize) -> u32 {
    let len: usize = segments.iter().map(|(msb, lsb)| msb - lsb + 1).sum();
    let u = segments.iter().fold(0, |acc, (msb, lsb)| -> u32 {
        let bits: u32 = word.bit_range(*msb, *lsb);
        (acc << (msb - lsb + 1)) | bits
    });
    let bit_size = std::mem::size_of::<u32>() * 8;
    // shift back and forth for sign extension.
    (((u << (bit_size - len)) as i32) >> (bit_size - len - pad)) as u32
}

bitfield! {
    pub struct InstructionBits(u32);
    impl Debug;
    u8;
    pub opcode, _: 6, 0;
    pub rd, _: 11, 7;
    pub func3, _: 14, 12;
    pub rs1, _: 19, 15;
    pub rs2, _: 24, 20;
    pub shamt, _: 24, 20;
    pub func7, _: 31, 25;
    u16;
    pub func12, _: 31, 20;
}

fn add_pc(pc: u32, data: Data) -> Data {
    Data {
        imm: pc.wrapping_add(data.imm),
        ..data
    }
}

#[allow(clippy::too_many_lines)]
#[allow(clippy::module_name_repetitions)]
#[allow(clippy::similar_names)]
#[must_use]
// NOTE(Matthias): If we ever split this into an extra compilation step, then
// the base version of `decode_instruction` doesn't need the extra pc parameter.
pub fn decode_instruction(pc: u32, word: u32) -> Instruction {
    let bf = InstructionBits(word);
    let rs1 = bf.rs1();
    let rs2 = bf.rs2();
    let rd = bf.rd();

    let stype = Data {
        rs1,
        rs2,
        imm: extract_immediate(word, &[(31, 31), (30, 25), (11, 8), (7, 7)], 0),
        ..Default::default()
    };
    let rtype = Data {
        rd,
        rs1,
        rs2,
        ..Default::default()
    };
    let itype = Data {
        rs1,
        rd,
        imm: extract_immediate(word, &[(31, 20)], 0),
        ..Default::default()
    };
    // jump type
    let jtype = add_pc(
        pc,
        Data {
            rd,
            // NOTE(Matthias): we use absolute addressing here.
            imm: extract_immediate(word, &[(31, 31), (19, 12), (20, 20), (30, 25), (24, 21)], 1),
            ..Default::default()
        },
    );
    // branch type
    let btype = add_pc(
        pc,
        Data {
            rs1,
            rs2,
            // NOTE(Matthias): we use absolute addressing here.
            imm: extract_immediate(word, &[(31, 31), (7, 7), (30, 25), (11, 8)], 1),
            ..Default::default()
        },
    );
    let utype = Data {
        rd,
        imm: extract_immediate(word, &[(31, 12)], 12),
        ..Default::default()
    };
    let noop = (NOOP.op, NOOP.data);

    let (op, data) = match bf.opcode() {
        0b011_0011 => match (bf.func3(), bf.func7()) {
            (0x0, 0x00) => (Op::ADD, rtype),
            (0x0, 0x20) => (Op::SUB, rtype),
            (0x1, 0x00) => (Op::SLL, rtype),
            (0x2, 0x00) => (Op::SLT, rtype),
            (0x3, 0x00) => (Op::SLTU, rtype),
            (0x4, 0x00) => (Op::XOR, rtype),
            (0x5, 0x00) => (Op::SRL, rtype),
            (0x5, 0x20) => (Op::SRA, rtype),
            (0x6, 0x00) => (Op::OR, rtype),
            (0x7, 0x00) => (Op::AND, rtype),
            (0x4, 0x01) => (Op::DIV, rtype),
            (0x5, 0x01) => (Op::DIVU, rtype),
            (0x6, 0x01) => (Op::REM, rtype),
            (0x7, 0x01) => (Op::REMU, rtype),
            (0x0, 0x01) => (Op::MUL, rtype),
            (0x1, 0x01) => (Op::MULH, rtype),
            (0x2, 0x01) => (Op::MULHSU, rtype),
            (0x3, 0x01) => (Op::MULHU, rtype),
            #[tarpaulin::skip]
            _ => Default::default(),
        },
        0b000_0011 => match bf.func3() {
            0x0 => (Op::LB, itype),
            0x1 => (Op::LH, itype),
            0x2 => (Op::LW, itype),
            0x4 => (Op::LBU, itype),
            0x5 => (Op::LHU, itype),
            #[tarpaulin::skip]
            _ => Default::default(),
        },
        0b010_0011 => match bf.func3() {
            0x0 => (Op::SB, stype),
            0x1 => (Op::SH, stype),
            0x2 => (Op::SW, stype),
            #[tarpaulin::skip]
            _ => Default::default(),
        },
        0b001_0011 => match bf.func3() {
            // For Risc-V its ADDI but we handle it as ADD.
            0x0 => (Op::ADD, itype),
            // For Risc-V its SLLI but we handle it as SLL.
            0x1 if 0 == itype.imm & !0b1_1111 => (Op::SLL, itype),
            // For Risc-V its SLTI but we handle it as SLT.
            0x2 => (Op::SLT, itype),
            // For Risc-V its SLTIU but we handle it as SLTU.
            0x3 => (Op::SLTU, itype),
            // For Risc-V its XORI but we handle it as XOR.
            0x4 => (Op::XOR, itype),
            0x5 => {
                let imm = itype.imm;
                let imm_masked: u32 = imm.bit_range(4, 0);
                let itype = Data {
                    imm: imm_masked,
                    ..itype
                };
                // Masks the first 7 bits in a word to differentiate between an
                // SRAI/SRLI instruction. They have the same funct3 value and are
                // differentiated by their 30th bit, for which SRAI = 1 and SRLI = 0.
                match imm.bit_range(11, 5) {
                    // For Risc-V its SRAI but we handle it as SRA.
                    0b010_0000 => (Op::SRA, itype),
                    // For Risc-V its SRLI but we handle it as SRL.
                    0 => (Op::SRL, itype),
                    #[tarpaulin::skip]
                    _ => Default::default(),
                }
            }
            // For Risc-V its ORI but we handle it as OR.
            0x6 => (Op::OR, itype),
            // For Risc-V its ANDI but we handle it as AND.
            0x7 => (Op::AND, itype),
            #[tarpaulin::skip]
            _ => Default::default(),
        },
        #[allow(clippy::match_same_arms)]
        0b111_0011 => match (bf.func3(), bf.func12()) {
            (0x0, 0x0) => (Op::ECALL, Data::default()),
            // For RISC-V this would be MRET,
            // but so far we implemented it as a no-op.
            #[tarpaulin::skip]
            (0x0, 0x302) => noop,
            // For RISC-V this would be EBREAK,
            // but so far we implemented it as a no-op.
            #[tarpaulin::skip]
            (0x0, 0x1) => noop,
            // For RISC-V this would be (Op::CSRRW, itype),
            // but so far we implemented it as a no-op.
            (0x1, _) => noop,
            // For RISC-V this would be (Op::CSRRS, itype),
            // but so far we implemented it as a no-op.
            (0x2, _) => noop,
            // For RISC-V this would be (Op::CSRRWI, itype),
            // but so far we implemented it as a no-op.
            (0x5, _) => noop,
            #[tarpaulin::skip]
            _ => Default::default(),
        },
        0b110_1111 => (Op::JAL, jtype),
        0b110_0111 => match bf.func3() {
            0x0 => (Op::JALR, itype),
            #[tarpaulin::skip]
            _ => Default::default(),
        },
        0b110_0011 => match bf.func3() {
            0x0 => (Op::BEQ, btype),
            0x1 => (Op::BNE, btype),
            0x4 => (Op::BLT, btype),
            0x5 => (Op::BGE, btype),
            0x6 => (Op::BLTU, btype),
            0x7 => (Op::BGEU, btype),
            #[tarpaulin::skip]
            _ => Default::default(),
        },
        // LUI in RISC-V; but our ADD instruction is general enough to express the same semantics
        // without a new op-code.
        0b011_0111 => (Op::ADD, utype),
        // AUIPC in RISC-V; but our ADD instruction is general enough to express the same semantics
        // without a new op-code.
        0b001_0111 => (Op::ADD, add_pc(pc, utype)),
        // For RISC-V this would be (Op::FENCE, itype)
        // but so far we implemented it as a no-op.
        0b000_1111 => noop,
        #[tarpaulin::skip]
        _ => Default::default(),
    };
    Instruction { op, data }
}

#[cfg(test)]
#[allow(clippy::cast_sign_loss)]
#[allow(clippy::cast_possible_wrap)]
mod test {
    use proptest::prelude::*;
    use test_case::test_case;

    use super::{decode_instruction, extract_immediate};
<<<<<<< HEAD
    use crate::instruction::{Data, Instruction, Op, NOOP};
=======
    use crate::instruction::{Data, Instruction, Op};
    proptest! {
        /// This just tests that we don't panic during decoding.
        #[test]
        fn fuzz_decode(pc in any::<u32>(), word in any::<u32>()) {
            let _ = decode_instruction(pc, word);
        }
    }
>>>>>>> cddf281d

    #[test_case(0b000_1100, 3; "extract 3")]
    #[test_case(0b1101_1100, u32::MAX; "extract neg 1")]
    fn extract_simple(word: u32, x: u32) {
        let a: u32 = extract_immediate(word, &[(7, 6), (4, 2)], 0);
        assert_eq!(x, a);
    }
    #[test_case(0x018B_80B3, 1, 23, 24; "add r1, r23, r24")]
    #[test_case(0x0000_0033, 0, 0, 0; "add r0, r0, r0")]
    #[test_case(0x01FF_8FB3, 31, 31, 31; "add r31, r31, r31")]
    fn add(word: u32, rd: u8, rs1: u8, rs2: u8) {
        let ins: Instruction = decode_instruction(0, word);
        let match_ins = Instruction {
            op: Op::ADD,
            data: Data {
                rd,
                rs1,
                rs2,
                ..Default::default()
            },
        };
        assert_eq!(ins, match_ins);
    }

    #[test_case(0x7ff1_8193, 3, 3, 2047; "addi r3, r3, 2047")]
    #[test_case(0x8001_8193, 3, 3, -2048; "addi r3, r3, -2048")]
    #[test_case(0x4480_0f93, 31, 0, 1096; "addi r31, r0, 1096")]
    #[test_case(0xdca5_8e13, 28, 11, -566; "addi r28, r11, -566")]
    fn addi(word: u32, rd: u8, rs1: u8, imm: i32) {
        let imm = imm as u32;
        let ins: Instruction = decode_instruction(0, word);
        let match_ins = Instruction {
            op: Op::ADD,
            data: Data {
                rd,
                rs1,
                imm,
                ..Default::default()
            },
        };
        assert_eq!(ins, match_ins);
    }

    #[test_case(0x0128_92b3, 5, 17, 18; "sll r5, r17, r18")]
    fn sll(word: u32, rd: u8, rs1: u8, rs2: u8) {
        let ins: Instruction = decode_instruction(0, word);
        let match_ins = Instruction {
            op: Op::SLL,
            data: Data {
                rd,
                rs1,
                rs2,
                ..Default::default()
            },
        };
        assert_eq!(ins, match_ins);
    }

    #[test_case(0x01f2_1213, 4, 4, 31; "slli r4, r4, 31")]
    #[test_case(0x0076_9693, 13, 13, 7; "slli r13, r13, 7")]
    fn slli(word: u32, rd: u8, rs1: u8, shamt: u8) {
        let ins: Instruction = decode_instruction(0, word);
        let match_ins = Instruction {
            op: Op::SLL,
            data: Data {
                rd,
                rs1,
                imm: shamt.into(),
                ..Default::default()
            },
        };
        assert_eq!(ins, match_ins);
    }

    #[test_case(0x0139_52b3, 5, 18, 19; "srl r5, r18, r19")]
    fn srl(word: u32, rd: u8, rs1: u8, rs2: u8) {
        let ins: Instruction = decode_instruction(0, word);
        let match_ins = Instruction {
            op: Op::SRL,
            data: Data {
                rd,
                rs1,
                rs2,
                ..Default::default()
            },
        };
        assert_eq!(ins, match_ins);
    }

    #[test_case(0x4139_52b3, 5, 18, 19; "sra r5, r18, r19")]
    fn sra(word: u32, rd: u8, rs1: u8, rs2: u8) {
        let ins: Instruction = decode_instruction(0, word);
        let match_ins = Instruction {
            op: Op::SRA,
            data: Data {
                rd,
                rs1,
                rs2,
                ..Default::default()
            },
        };
        assert_eq!(ins, match_ins);
    }

    #[test_case(0x0139_22b3, 5, 18, 19; "slt r5, r18, r19")]
    fn slt(word: u32, rd: u8, rs1: u8, rs2: u8) {
        let ins: Instruction = decode_instruction(0, word);
        let match_ins = Instruction {
            op: Op::SLT,
            data: Data {
                rd,
                rs1,
                rs2,
                ..Default::default()
            },
        };
        assert_eq!(ins, match_ins);
    }

    #[test_case(0x41f9_5293, 5, 18, 31; "srai r5, r18, 31")]
    fn srai(word: u32, rd: u8, rs1: u8, imm: u32) {
        let ins: Instruction = decode_instruction(0, word);
        let match_ins = Instruction {
            op: Op::SRA,
            data: Data {
                rd,
                rs1,
                imm,
                ..Default::default()
            },
        };
        assert_eq!(ins, match_ins);
    }

    #[test_case(0x01f9_5293, 5, 18, 31; "srli r5, r18, 31")]
    fn srli(word: u32, rd: u8, rs1: u8, imm: u32) {
        let ins: Instruction = decode_instruction(0, word);
        let match_ins = Instruction {
            op: Op::SRL,
            data: Data {
                rd,
                rs1,
                imm,
                ..Default::default()
            },
        };
        assert_eq!(ins, match_ins);
    }

    #[test_case(0x0ff9_2293, 5, 18, 255; "slti r5, r18, 255")]
    fn slti(word: u32, rd: u8, rs1: u8, imm: u32) {
        let ins: Instruction = decode_instruction(0, word);
        let match_ins = Instruction {
            op: Op::SLT,
            data: Data {
                rd,
                rs1,
                imm,
                ..Default::default()
            },
        };
        assert_eq!(ins, match_ins);
    }

    #[test_case(0x0ff9_3293, 5, 18, 255; "sltiu r5, r18, 255")]
    fn sltiu(word: u32, rd: u8, rs1: u8, imm: u32) {
        let ins: Instruction = decode_instruction(0, word);
        let match_ins = Instruction {
            op: Op::SLTU,
            data: Data {
                rd,
                rs1,
                imm,
                ..Default::default()
            },
        };
        assert_eq!(ins, match_ins);
    }

    #[test_case(0x0139_32b3, 5, 18, 19; "sltu r5, r18, r19")]
    fn sltu(word: u32, rd: u8, rs1: u8, rs2: u8) {
        let ins: Instruction = decode_instruction(0, word);
        let match_ins = Instruction {
            op: Op::SLTU,
            data: Data {
                rd,
                rs1,
                rs2,
                ..Default::default()
            },
        };
        assert_eq!(ins, match_ins);
    }

    #[test_case(0x4094_01b3, 3, 8, 9; "sub r3, r8, r9")]
    #[test_case(0x4073_83b3, 7, 7, 7; "sub r7, r7, r7")]
    #[test_case(0x41bc_8733, 14, 25, 27; "sub r14, r25, r27")]
    fn sub(word: u32, rd: u8, rs1: u8, rs2: u8) {
        let ins: Instruction = decode_instruction(0, word);
        let match_ins = Instruction {
            op: Op::SUB,
            data: Data {
                rd,
                rs1,
                rs2,
                ..Default::default()
            },
        };
        assert_eq!(ins, match_ins);
    }

    #[test_case(0x8400_00ef,1, -1_048_512; "jal r1, -1048512")]
    #[test_case(0x7c1f_fa6f,20, 1_048_512; "jal r20, 1048512")]
    fn jal(word: u32, rd: u8, imm: i32) {
        let ins: Instruction = decode_instruction(0, word);
        let imm = imm as u32;
        let match_ins = Instruction {
            op: Op::JAL,
            data: Data {
                rd,
                imm,
                ..Default::default()
            },
        };
        assert_eq!(ins, match_ins);
    }

    #[test_case(0x7ff8_8567,10, 17, 2047; "jalr r10, r17, 2047")]
    #[test_case(0x8005_8ae7,21, 11, -2048; "jalr r21, r11, -2048")]
    fn jalr(word: u32, rd: u8, rs1: u8, imm: i32) {
        let ins: Instruction = decode_instruction(0, word);
        let imm = imm as u32;
        let match_ins = Instruction {
            op: Op::JALR,
            data: Data {
                rd,
                rs1,
                imm,
                ..Default::default()
            },
        };
        assert_eq!(ins, match_ins);
    }

    #[test_case(0x8094_1063,8, 9, -4096; "bne r8, r9, -4096")]
    #[test_case(0x7e94_1fe3,8, 9, 4094; "bne r8, r9, 4094")]
    fn bne(word: u32, rs1: u8, rs2: u8, imm: i32) {
        let ins: Instruction = decode_instruction(0, word);
        let imm = imm as u32;
        let match_ins = Instruction {
            op: Op::BNE,
            data: Data {
                rs1,
                rs2,
                imm,
                ..Default::default()
            },
        };
        assert_eq!(ins, match_ins);
    }

    #[test_case(0x8094_0063,8, 9, -4096; "beq r8, r9, -4096")]
    #[test_case(0x7e94_0fe3,8, 9, 4094; "beq r8, r9, 4094")]
    fn beq(word: u32, rs1: u8, rs2: u8, imm: i32) {
        let ins: Instruction = decode_instruction(0, word);
        let imm = imm as u32;
        let match_ins = Instruction {
            op: Op::BEQ,
            data: Data {
                rs1,
                rs2,
                imm,
                ..Default::default()
            },
        };
        assert_eq!(ins, match_ins);
    }

    #[test_case(0x8094_4063,8, 9, -4096; "blt r8, r9, -4096")]
    #[test_case(0x7e94_4fe3,8, 9, 4094; "blt r8, r9, 4094")]
    fn blt(word: u32, rs1: u8, rs2: u8, imm: i32) {
        let ins: Instruction = decode_instruction(0, word);
        let imm = imm as u32;
        let match_ins = Instruction {
            op: Op::BLT,
            data: Data {
                rs1,
                rs2,
                imm,
                ..Default::default()
            },
        };
        assert_eq!(ins, match_ins);
    }

    #[test_case(0x8094_6063,8, 9, -4096; "bltu r8, r9, -4096")]
    #[test_case(0x7e94_6fe3,8, 9, 4094; "bltu r8, r9, 4094")]
    fn bltu(word: u32, rs1: u8, rs2: u8, imm: i32) {
        let ins: Instruction = decode_instruction(0, word);
        let imm = imm as u32;
        let match_ins = Instruction {
            op: Op::BLTU,
            data: Data {
                rs1,
                rs2,
                imm,
                ..Default::default()
            },
        };
        assert_eq!(ins, match_ins);
    }

    #[test_case(0x8094_5063,8, 9, -4096; "bge r8, r9, -4096")]
    #[test_case(0x7e94_5fe3,8, 9, 4094; "bge r8, r9, 4094")]
    fn bge(word: u32, rs1: u8, rs2: u8, imm: i32) {
        let ins: Instruction = decode_instruction(0, word);
        let imm = imm as u32;
        let match_ins = Instruction {
            op: Op::BGE,
            data: Data {
                rs1,
                rs2,
                imm,
                ..Default::default()
            },
        };
        assert_eq!(ins, match_ins);
    }

    #[test_case(0x8094_7063,8, 9, -4096; "bgeu r8, r9, -4096")]
    #[test_case(0x7e94_7fe3,8, 9, 4094; "bgeu r8, r9, 4094")]
    fn bgeu(word: u32, rs1: u8, rs2: u8, imm: i32) {
        let ins: Instruction = decode_instruction(0, word);
        let imm = imm as u32;
        let match_ins = Instruction {
            op: Op::BGEU,
            data: Data {
                rs1,
                rs2,
                imm,
                ..Default::default()
            },
        };
        assert_eq!(ins, match_ins);
    }

    #[test_case(0x0128_f533, 10, 17, 18; "and r10, r17, r18")]
    fn and(word: u32, rd: u8, rs1: u8, rs2: u8) {
        let ins: Instruction = decode_instruction(0, word);
        let match_ins = Instruction {
            op: Op::AND,
            data: Data {
                rd,
                rs1,
                rs2,
                ..Default::default()
            },
        };
        assert_eq!(ins, match_ins);
    }

    #[test_case(0x0ff8_f513, 10, 17, 0xff; "andi r10, r17, 255")]
    fn andi(word: u32, rd: u8, rs1: u8, imm: i32) {
        let ins: Instruction = decode_instruction(0, word);
        let imm = imm as u32;
        let match_ins = Instruction {
            op: Op::AND,
            data: Data {
                rd,
                rs1,
                imm,
                ..Default::default()
            },
        };
        assert_eq!(ins, match_ins);
    }

    #[test_case(0x8008_c513, 10, 17, -2048; "xori r10, r17, -2048")]
    fn xori(word: u32, rd: u8, rs1: u8, imm: i32) {
        let ins: Instruction = decode_instruction(0, word);
        let imm = imm as u32;
        let match_ins = Instruction {
            op: Op::XOR,
            data: Data {
                rd,
                rs1,
                imm,
                ..Default::default()
            },
        };
        assert_eq!(ins, match_ins);
    }

    #[test_case(0x0128_e533, 10, 17, 18; "or r10, r17, r18")]
    fn or(word: u32, rd: u8, rs1: u8, rs2: u8) {
        let ins: Instruction = decode_instruction(0, word);
        let match_ins = Instruction {
            op: Op::OR,
            data: Data {
                rd,
                rs1,
                rs2,
                ..Default::default()
            },
        };
        assert_eq!(ins, match_ins);
    }

    #[test_case(0x0ff8_e513, 10, 17, 0xff; "ori r10, r17, 255")]
    fn ori(word: u32, rd: u8, rs1: u8, imm: i32) {
        let ins: Instruction = decode_instruction(0, word);
        let imm = imm as u32;
        let match_ins = Instruction {
            op: Op::OR,
            data: Data {
                rd,
                rs1,
                imm,
                ..Default::default()
            },
        };
        assert_eq!(ins, match_ins);
    }

    #[test_case(0x80a0_0023, 0, 10, -2048; "sb r10, -2048(r0)")]
    #[test_case(0x7ea0_0fa3, 0, 10, 2047; "sb r10, 2047(r0)")]
    fn sb(word: u32, rs1: u8, rs2: u8, imm: i32) {
        let ins: Instruction = decode_instruction(0, word);
        let imm = imm as u32;
        let match_ins = Instruction {
            op: Op::SB,
            data: Data {
                rs1,
                rs2,
                imm,
                ..Default::default()
            },
        };
        assert_eq!(ins, match_ins);
    }

    #[test_case(0x80a0_1023, 0, 10, -2048; "sh r10, -2048(r0)")]
    #[test_case(0x7ea0_1fa3, 0, 10, 2047; "sh r10, 2047(r0)")]
    fn sh(word: u32, rs1: u8, rs2: u8, imm: i32) {
        let ins: Instruction = decode_instruction(0, word);
        let imm = imm as u32;
        let match_ins = Instruction {
            op: Op::SH,
            data: Data {
                rs1,
                rs2,
                imm,
                ..Default::default()
            },
        };
        assert_eq!(ins, match_ins);
    }

    #[test_case(0x80a0_2023, 0, 10, -2048; "sw r10, -2048(r0)")]
    #[test_case(0x7ea0_2fa3, 0, 10, 2047; "sw r10, 2047(r0)")]
    fn sw(word: u32, rs1: u8, rs2: u8, imm: i32) {
        let ins: Instruction = decode_instruction(0, word);
        let imm = imm as u32;
        let match_ins = Instruction {
            op: Op::SW,
            data: Data {
                rs1,
                rs2,
                imm,
                ..Default::default()
            },
        };
        assert_eq!(ins, match_ins);
    }

    #[test_case(0x0328_8533, 10, 17, 18; "mul r10, r17, r18")]
    fn mul(word: u32, rd: u8, rs1: u8, rs2: u8) {
        let ins: Instruction = decode_instruction(0, word);
        let match_ins = Instruction {
            op: Op::MUL,
            data: Data {
                rd,
                rs1,
                rs2,
                ..Default::default()
            },
        };
        assert_eq!(ins, match_ins);
    }

    #[test_case(0x0328_9533, 10, 17, 18; "mulh r10, r17, r18")]
    fn mulh(word: u32, rd: u8, rs1: u8, rs2: u8) {
        let ins: Instruction = decode_instruction(0, word);
        let match_ins = Instruction {
            op: Op::MULH,
            data: Data {
                rd,
                rs1,
                rs2,
                ..Default::default()
            },
        };
        assert_eq!(ins, match_ins);
    }

    #[test_case(0x0328_a533, 10, 17, 18; "mulhsu r10, r17, r18")]
    fn mulhsu(word: u32, rd: u8, rs1: u8, rs2: u8) {
        let ins: Instruction = decode_instruction(0, word);
        let match_ins = Instruction {
            op: Op::MULHSU,
            data: Data {
                rd,
                rs1,
                rs2,
                ..Default::default()
            },
        };
        assert_eq!(ins, match_ins);
    }

    #[test_case(0x0328_b533, 10, 17, 18; "mulhu r10, r17, r18")]
    fn mulhu(word: u32, rd: u8, rs1: u8, rs2: u8) {
        let ins: Instruction = decode_instruction(0, word);
        let match_ins = Instruction {
            op: Op::MULHU,
            data: Data {
                rd,
                rs1,
                rs2,
                ..Default::default()
            },
        };
        assert_eq!(ins, match_ins);
    }

    #[test_case(0x7ff0_af83, 31, 1, 2047; "lw r31, 2047(r1)")]
    #[test_case(0x8000_af83, 31, 1, -2048; "lw r31, -2048(r1)")]
    fn lw(word: u32, rd: u8, rs1: u8, imm: i32) {
        let ins: Instruction = decode_instruction(0, word);
        let imm = imm as u32;
        let match_ins = Instruction {
            op: Op::LW,
            data: Data {
                rd,
                rs1,
                imm,
                ..Default::default()
            },
        };
        assert_eq!(ins, match_ins);
    }

    #[test_case(0x7ff0_9f83, 31, 1, 2047; "lh r31, 2047(r1)")]
    #[test_case(0x8000_9f83, 31, 1, -2048; "lh r31, -2048(r1)")]
    fn lh(word: u32, rd: u8, rs1: u8, imm: i32) {
        let ins: Instruction = decode_instruction(0, word);
        let imm = imm as u32;
        let match_ins = Instruction {
            op: Op::LH,
            data: Data {
                rd,
                rs1,
                imm,
                ..Default::default()
            },
        };
        assert_eq!(ins, match_ins);
    }

    #[test_case(0x7ff0_df83, 31, 1, 2047; "lhu r31, 2047(r1)")]
    #[test_case(0x8000_df83, 31, 1, -2048; "lhu r31, -2048(r1)")]
    fn lhu(word: u32, rd: u8, rs1: u8, imm: i32) {
        let ins: Instruction = decode_instruction(0, word);
        let imm = imm as u32;
        let match_ins = Instruction {
            op: Op::LHU,
            data: Data {
                rd,
                rs1,
                imm,
                ..Default::default()
            },
        };
        assert_eq!(ins, match_ins);
    }

    #[test_case(0x7ff0_8f83, 31, 1, 2047; "lb r31, 2047(r1)")]
    #[test_case(0x8000_8f83, 31, 1, -2048; "lb r31, -2048(r1)")]
    fn lb(word: u32, rd: u8, rs1: u8, imm: i32) {
        let ins: Instruction = decode_instruction(0, word);
        let imm = imm as u32;
        let match_ins = Instruction {
            op: Op::LB,
            data: Data {
                rd,
                rs1,
                imm,
                ..Default::default()
            },
        };
        assert_eq!(ins, match_ins);
    }

    #[test_case(0x7ff0_cf83, 31, 1, 2047; "lbu r31, 2047(r1)")]
    #[test_case(0x8000_cf83, 31, 1, -2048; "lbu r31, -2048(r1)")]
    fn lbu(word: u32, rd: u8, rs1: u8, imm: i32) {
        let ins: Instruction = decode_instruction(0, word);
        let imm = imm as u32;
        let match_ins = Instruction {
            op: Op::LBU,
            data: Data {
                rd,
                rs1,
                imm,
                ..Default::default()
            },
        };
        assert_eq!(ins, match_ins);
    }

    #[test_case(0x8000_00b7, 1, -2_147_483_648; "lui r1, -524288")]
    #[test_case(0x7fff_f0b7, 1, 2_147_479_552; "lui r1, 524287")]
    fn lui(word: u32, rd: u8, imm: i32) {
        let ins: Instruction = decode_instruction(0, word);
        let imm = imm as u32;
        let match_ins = Instruction {
            op: Op::ADD,
            data: Data {
                rd,
                imm,
                ..Default::default()
            },
        };
        assert_eq!(ins, match_ins);
    }

    #[test_case(0x8000_0097, 1, -2_147_483_648; "auipc r1, -524288")]
    #[test_case(0x7fff_f097, 1, 2_147_479_552; "auipc r1, 524287")]
    fn auipc(word: u32, rd: u8, imm: i32) {
        let ins: Instruction = decode_instruction(0, word);
        let imm = imm as u32;
        let match_ins = Instruction {
            op: Op::ADD,
            data: Data {
                rd,
                imm,
                ..Default::default()
            },
        };
        assert_eq!(ins, match_ins);
    }

    #[test_case(0x0328_c533, 10, 17, 18; "div r10, r17, r18")]
    fn div(word: u32, rd: u8, rs1: u8, rs2: u8) {
        let ins: Instruction = decode_instruction(0, word);
        let match_ins = Instruction {
            op: Op::DIV,
            data: Data {
                rd,
                rs1,
                rs2,
                ..Default::default()
            },
        };
        assert_eq!(ins, match_ins);
    }

    #[test_case(0x0328_d533, 10, 17, 18; "divu r10, r17, r18")]
    fn divu(word: u32, rd: u8, rs1: u8, rs2: u8) {
        let ins: Instruction = decode_instruction(0, word);
        let match_ins = Instruction {
            op: Op::DIVU,
            data: Data {
                rd,
                rs1,
                rs2,
                ..Default::default()
            },
        };
        assert_eq!(ins, match_ins);
    }

    #[test_case(0x0328_e533, 10, 17, 18; "rem r10, r17, r18")]
    fn rem(word: u32, rd: u8, rs1: u8, rs2: u8) {
        let ins: Instruction = decode_instruction(0, word);
        let match_ins = Instruction {
            op: Op::REM,
            data: Data {
                rd,
                rs1,
                rs2,
                ..Default::default()
            },
        };
        assert_eq!(ins, match_ins);
    }

    #[test_case(0x0328_f533, 10, 17, 18; "remu r10, r17, r18")]
    fn remu(word: u32, rd: u8, rs1: u8, rs2: u8) {
        let ins: Instruction = decode_instruction(0, word);
        let match_ins = Instruction {
            op: Op::REMU,
            data: Data {
                rd,
                rs1,
                rs2,
                ..Default::default()
            },
        };
        assert_eq!(ins, match_ins);
    }

    #[test_case(0x0000_0073; "ecall")]
    fn ecall(word: u32) {
        let ins: Instruction = decode_instruction(0, word);
        let match_ins = Instruction {
            op: Op::ECALL,
            data: Data::default(),
        };
        assert_eq!(ins, match_ins);
    }

    #[test_case(0x0ff0_000f, 0, 0, 255; "fence, iorw, iorw")]
    fn fence(word: u32, _rd: u8, _rs1: u8, _imm: i32) {
        let ins: Instruction = decode_instruction(0, word);
        assert_eq!(ins, NOOP);
    }

    #[test_case(0x3020_0073; "mret")]
    fn mret(word: u32) {
        let ins: Instruction = decode_instruction(0, word);
        assert_eq!(ins, NOOP);
    }

    #[test_case(0x3420_2f73, 30, 0, 834; "csrrs, t5, mcause")]
    fn csrrs(word: u32, _rd: u8, _rs1: u8, _imm: u32) {
        let ins: Instruction = decode_instruction(0, word);
        assert_eq!(ins, NOOP);
    }

    #[test_case(0x3052_9073, 0, 5, 773; "csrrw, mtvec, t0")]
    fn csrrw(word: u32, _rd: u8, _rs1: u8, _imm: u32) {
        let ins: Instruction = decode_instruction(0, word);
        assert_eq!(ins, NOOP);
    }

    #[test_case(0x7444_5073, 0, 8, 0x744; "csrrwi, 0x744, 8")]
    fn csrrwi(word: u32, _rd: u8, _rs1: u8, _imm: u32) {
        let ins: Instruction = decode_instruction(0, word);
        assert_eq!(ins, NOOP);
    }
}<|MERGE_RESOLUTION|>--- conflicted
+++ resolved
@@ -243,10 +243,7 @@
     use test_case::test_case;
 
     use super::{decode_instruction, extract_immediate};
-<<<<<<< HEAD
     use crate::instruction::{Data, Instruction, Op, NOOP};
-=======
-    use crate::instruction::{Data, Instruction, Op};
     proptest! {
         /// This just tests that we don't panic during decoding.
         #[test]
@@ -254,7 +251,6 @@
             let _ = decode_instruction(pc, word);
         }
     }
->>>>>>> cddf281d
 
     #[test_case(0b000_1100, 3; "extract 3")]
     #[test_case(0b1101_1100, u32::MAX; "extract neg 1")]
