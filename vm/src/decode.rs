use bitfield::bitfield;

use crate::instruction::{
    BTypeInst, ITypeInst, Instruction, JTypeInst, RTypeInst, STypeInst, UTypeInst,
};

/// Decode signed imm12 value
#[must_use]
pub fn decode_imm12(word: u32) -> i16 {
    let val = ((word & 0xfff0_0000) >> 20) as u16;
    if (val & 0x0800) != 0 {
        // negative number
        let val = val - 1;
        -((!val & 0x0fff) as i16)
    } else {
        val as i16
    }
}

/// Decode signed imm20 value for [`JTypeInst`]
/// Please refer RISCV manual section "Immediate Encoding Variants" for this
/// decoding
#[must_use]
pub fn decode_imm20(word: u32) -> i32 {
    let val1 = (word & 0x7FE0_0000) >> 20;
    let val2 = (word & 0x0010_0000) >> 9;
    let val3 = word & 0x000F_F000;
    if (word & 0x8000_0000) != 0 {
        (0xFFF0_0000 | val1 | val2 | val3) as i32
    } else {
        (val1 | val2 | val3) as i32
    }
}

#[must_use]
pub fn decode_imm20_u_imm(word: u32) -> i32 {
    (word & 0xFFFF_F000) as i32
}

#[must_use]
pub fn decode_imm12_b_imm(word: u32) -> i16 {
    let val1 = (word & 0x0000_0F00) >> 7;
    let val2 = (word & 0x7E00_0000) >> 20;
    let val3 = (word & 0x0000_0080) << 4;
    if (word & 0x8000_0000) != 0 {
        (0xF000 | val1 | val2 | val3) as i16
    } else {
        (val1 | val2 | val3) as i16
    }
}

#[must_use]
pub fn decode_imm12_s_imm(word: u32) -> i16 {
    let val1 = (word & 0x0000_0F80) >> 7;
    let val2 = (word & 0x7E00_0000) >> 20;
    if (word & 0x8000_0000) != 0 {
        (0xF800 | val1 | val2) as i16
    } else {
        (val1 | val2) as i16
    }
}

bitfield! {
    pub struct InstructionBits(u32);
    impl Debug;
    u8;
    pub opcode, _: 6, 0;
    pub rd, _: 11, 7;
    pub func3, _: 14, 12;
    pub rs1, _: 19, 15;
    pub rs2, _: 24, 20;
    pub shamt, _: 24, 20;
    pub func7, _: 31, 25;
    u16;
    pub func12, _: 31, 20;
    i16;
    pub imm12, _: 31, 20;
}

#[must_use]
pub fn decode_instruction(word: u32) -> Instruction {
<<<<<<< HEAD
    let bf = InstructionBits(word);

    let rs1 = bf.rs1();
    let rs2 = bf.rs2();
    let rd = bf.rd();

    let stype = STypeInst {
        rs1,
        rs2,
        imm12: decode_imm12_s_imm(word),
    };
    let rtype = RTypeInst { rs1, rs2, rd };
    let itype = ITypeInst {
        rs1,
        rd,
        imm12: decode_imm12(word),
    };
    let jtype = JTypeInst {
        rd,
        imm20: decode_imm20(word),
    };
    let btype = BTypeInst {
        rs1,
        rs2,
        imm12: decode_imm12_b_imm(word),
    };
    let utype = UTypeInst {
        rd,
        imm20: decode_imm20_u_imm(word),
    };

    match bf.opcode() {
        0b011_0011 => match (bf.func3(), bf.func7()) {
            (0x0, 0x00) => Instruction::ADD(rtype),
            (0x0, 0x20) => Instruction::SUB(rtype),
            (0x1, 0x00) => Instruction::SLL(rtype),
            (0x2, 0x00) => Instruction::SLT(rtype),
            (0x3, 0x00) => Instruction::SLTU(rtype),
            (0x4, 0x00) => Instruction::XOR(rtype),
            (0x5, 0x00) => Instruction::SRL(rtype),
            (0x5, 0x20) => Instruction::SRA(rtype),
            (0x6, 0x00) => Instruction::OR(rtype),
            (0x7, 0x00) => Instruction::AND(rtype),
            _ => Instruction::UNKNOWN,
        },
        0b000_0011 => match bf.func3() {
            0x0 => Instruction::LB(itype),
            0x1 => Instruction::LH(itype),
            0x2 => Instruction::LW(itype),
            0x4 => Instruction::LBU(itype),
            0x5 => Instruction::LHU(itype),
            _ => Instruction::UNKNOWN,
        },
        0b010_0011 => match bf.func3() {
            0x0 => Instruction::SB(stype),
            0x1 => Instruction::SH(stype),
            0x2 => Instruction::SW(stype),
            _ => Instruction::UNKNOWN,
        },
        0b001_0011 => match bf.func3() {
            0x0 => Instruction::ADDI(itype),
            0x1 => Instruction::SLLI(ITypeInst {
                rs1,
                rd,
                imm12: bf.shamt().into(),
            }),
            0x4 => Instruction::XORI(itype),
            0x6 => Instruction::ORI(itype),
            0x7 => Instruction::ANDI(itype),
            _ => Instruction::UNKNOWN,
        },
        0b111_0011 => match bf.func12() {
=======
    let opcode = decode_op(word);
    let funct3 = decode_func3(word);
    let funct7 = decode_func7(word);

    match opcode {
        0b011_0011 => {
            let rs1 = decode_rs1(word);
            let rs2 = decode_rs2(word);
            let rd = decode_rd(word);
            match (funct3, funct7) {
                (0x0, 0x00) => Instruction::ADD(RTypeInst { rs1, rs2, rd }),
                (0x0, 0x20) => Instruction::SUB(RTypeInst { rs1, rs2, rd }),
                (0x1, 0x00) => Instruction::SLL(RTypeInst { rs1, rs2, rd }),
                (0x2, 0x00) => Instruction::SLT(RTypeInst { rs1, rs2, rd }),
                (0x3, 0x00) => Instruction::SLTU(RTypeInst { rs1, rs2, rd }),
                (0x4, 0x00) => Instruction::XOR(RTypeInst { rs1, rs2, rd }),
                (0x5, 0x00) => Instruction::SRL(RTypeInst { rs1, rs2, rd }),
                (0x5, 0x20) => Instruction::SRA(RTypeInst { rs1, rs2, rd }),
                (0x6, 0x00) => Instruction::OR(RTypeInst { rs1, rs2, rd }),
                (0x7, 0x00) => Instruction::AND(RTypeInst { rs1, rs2, rd }),
                _ => Instruction::UNKNOWN,
            }
        }
        0b000_0011 => {
            let rs1 = decode_rs1(word);
            let rd = decode_rd(word);
            let imm12 = decode_imm12(word);
            match funct3 {
                0x0 => Instruction::LB(ITypeInst { rs1, rd, imm12 }),
                0x1 => Instruction::LH(ITypeInst { rs1, rd, imm12 }),
                0x2 => Instruction::LW(ITypeInst { rs1, rd, imm12 }),
                0x4 => Instruction::LBU(ITypeInst { rs1, rd, imm12 }),
                0x5 => Instruction::LHU(ITypeInst { rs1, rd, imm12 }),
                _ => Instruction::UNKNOWN,
            }
        }
        0b010_0011 => {
            let rs1 = decode_rs1(word);
            let rs2 = decode_rs2(word);
            let imm12 = decode_imm12_s_imm(word);
            match funct3 {
                0x0 => Instruction::SB(STypeInst { rs1, rs2, imm12 }),
                0x1 => Instruction::SH(STypeInst { rs1, rs2, imm12 }),
                0x2 => Instruction::SW(STypeInst { rs1, rs2, imm12 }),
                _ => Instruction::UNKNOWN,
            }
        }
        0b001_0011 => {
            let rs1 = decode_rs1(word);
            let rd = decode_rd(word);
            match funct3 {
                0x0 => Instruction::ADDI(ITypeInst {
                    rs1,
                    rd,
                    imm12: decode_imm12(word),
                }),
                0x1 => Instruction::SLLI(ITypeInst {
                    rs1,
                    rd,
                    imm12: decode_shamt(word).into(),
                }),
                0x2 => {
                    let rs1 = decode_rs1(word);
                    let rd = decode_rd(word);
                    let imm12 = decode_imm12(word);
                    Instruction::SLTI(ITypeInst { rs1, rd, imm12 })
                }
                0x3 => {
                    let rs1 = decode_rs1(word);
                    let rd = decode_rd(word);
                    let imm12 = decode_imm12(word);
                    Instruction::SLTIU(ITypeInst { rs1, rd, imm12 })
                }
                0x4 => Instruction::XORI(ITypeInst {
                    rs1,
                    rd,
                    imm12: decode_imm12(word),
                }),
                0x6 => Instruction::ORI(ITypeInst {
                    rs1,
                    rd,
                    imm12: decode_imm12(word),
                }),
                0x7 => Instruction::ANDI(ITypeInst {
                    rs1,
                    rd,
                    imm12: decode_imm12(word),
                }),
                _ => Instruction::UNKNOWN,
            }
        }
        0b111_0011 => match decode_func12(word) {
>>>>>>> fe03bf24
            0x0 => Instruction::ECALL,
            0x1 => Instruction::EBREAK,
            _ => Instruction::UNKNOWN,
        },
        0b110_1111 => Instruction::JAL(jtype),
        0b110_0111 => match bf.func3() {
            0x0 => Instruction::JALR(itype),
            _ => Instruction::UNKNOWN,
        },
        0b110_0011 => match bf.func3() {
            0x0 => Instruction::BEQ(btype),
            0x1 => Instruction::BNE(btype),
            0x4 => Instruction::BLT(btype),
            0x5 => Instruction::BGE(btype),
            0x6 => Instruction::BLTU(btype),
            0x7 => Instruction::BGEU(btype),
            _ => Instruction::UNKNOWN,
        },
        0b011_0111 => Instruction::LUI(utype),
        0b001_0111 => Instruction::AUIPC(utype),
        _ => Instruction::UNKNOWN,
    }
}

#[cfg(test)]
mod test {
    use test_case::test_case;

    use super::decode_instruction;
    use crate::instruction::{
        BTypeInst, ITypeInst, Instruction, JTypeInst, RTypeInst, STypeInst, UTypeInst,
    };

    #[test_case(0x018B_80B3, 1, 23, 24; "add r1, r23, r24")]
    #[test_case(0x0000_0033, 0, 0, 0; "add r0, r0, r0")]
    #[test_case(0x01FF_8FB3, 31, 31, 31; "add r31, r31, r31")]
    fn add(word: u32, rd: u8, rs1: u8, rs2: u8) {
        let ins: Instruction = decode_instruction(word);
        let match_ins = Instruction::ADD(RTypeInst { rs1, rs2, rd });
        assert_eq!(ins, match_ins);
    }

    #[test_case(0x7ff1_8193, 3, 3, 2047; "addi r3, r3, 2047")]
    #[test_case(0x8001_8193, 3, 3, -2048; "addi r3, r3, -2048")]
    #[test_case(0x4480_0f93, 31, 0, 1096; "addi r31, r0, 1096")]
    #[test_case(0xdca5_8e13, 28, 11, -566; "addi r28, r11, -566")]
    fn addi(word: u32, rd: u8, rs1: u8, imm12: i16) {
        let ins: Instruction = decode_instruction(word);
        let match_ins = Instruction::ADDI(ITypeInst { rs1, rd, imm12 });
        assert_eq!(ins, match_ins);
    }

    #[test_case(0x0128_92b3, 5, 17, 18; "sll r5, r17, r18")]
    fn sll(word: u32, rd: u8, rs1: u8, rs2: u8) {
        let ins: Instruction = decode_instruction(word);
        let match_ins = Instruction::SLL(RTypeInst { rs1, rs2, rd });
        assert_eq!(ins, match_ins);
    }

    #[test_case(0x01f2_1213, 4, 4, 31; "slli r4, r4, 31")]
    #[test_case(0x0076_9693, 13, 13, 7; "slli r13, r13, 7")]
    fn slli(word: u32, rd: u8, rs1: u8, shamt: u8) {
        let ins: Instruction = decode_instruction(word);
        let match_ins = Instruction::SLLI(ITypeInst {
            rs1,
            rd,
            imm12: shamt.into(),
        });
        assert_eq!(ins, match_ins);
    }

    #[test_case(0x0139_52b3, 5, 18, 19; "srl r5, r18, r19")]
    fn srl(word: u32, rd: u8, rs1: u8, rs2: u8) {
        let ins: Instruction = decode_instruction(word);
        let match_ins = Instruction::SRL(RTypeInst { rs1, rs2, rd });
        assert_eq!(ins, match_ins);
    }

    #[test_case(0x4139_52b3, 5, 18, 19; "sra r5, r18, r19")]
    fn sra(word: u32, rd: u8, rs1: u8, rs2: u8) {
        let ins: Instruction = decode_instruction(word);
        let match_ins = Instruction::SRA(RTypeInst { rs1, rs2, rd });
        assert_eq!(ins, match_ins);
    }

    #[test_case(0x0139_22b3, 5, 18, 19; "slt r5, r18, r19")]
    fn slt(word: u32, rd: u8, rs1: u8, rs2: u8) {
        let ins: Instruction = decode_instruction(word);
        let match_ins = Instruction::SLT(RTypeInst { rs1, rs2, rd });
        assert_eq!(ins, match_ins);
    }

    #[test_case(0x0ff9_2293, 5, 18, 255; "slti r5, r18, 255")]
    fn slti(word: u32, rd: u8, rs1: u8, imm12: i16) {
        let ins: Instruction = decode_instruction(word);
        let match_ins = Instruction::SLTI(ITypeInst { rs1, rd, imm12 });
        assert_eq!(ins, match_ins);
    }

    #[test_case(0x0ff9_3293, 5, 18, 255; "sltiu r5, r18, 255")]
    fn sltiu(word: u32, rd: u8, rs1: u8, imm12: i16) {
        let ins: Instruction = decode_instruction(word);
        let match_ins = Instruction::SLTIU(ITypeInst { rs1, rd, imm12 });
        assert_eq!(ins, match_ins);
    }

    #[test_case(0x0139_32b3, 5, 18, 19; "sltu r5, r18, r19")]
    fn sltu(word: u32, rd: u8, rs1: u8, rs2: u8) {
        let ins: Instruction = decode_instruction(word);
        let match_ins = Instruction::SLTU(RTypeInst { rs1, rs2, rd });
        assert_eq!(ins, match_ins);
    }

    #[test_case(0x4094_01b3, 3, 8, 9; "sub r3, r8, r9")]
    #[test_case(0x4073_83b3, 7, 7, 7; "sub r7, r7, r7")]
    #[test_case(0x41bc_8733, 14, 25, 27; "sub r14, r25, r27")]
    fn sub(word: u32, rd: u8, rs1: u8, rs2: u8) {
        let ins: Instruction = decode_instruction(word);
        let match_ins = Instruction::SUB(RTypeInst { rs1, rs2, rd });
        assert_eq!(ins, match_ins);
    }

    #[test_case(0x8400_00ef,1, -1_048_512; "jal r1, -1048512")]
    #[test_case(0x7c1f_fa6f,20, 1_048_512; "jal r20, 1048512")]
    fn jal(word: u32, rd: u8, imm20: i32) {
        let ins: Instruction = decode_instruction(word);
        let match_ins = Instruction::JAL(JTypeInst { rd, imm20 });
        assert_eq!(ins, match_ins);
    }

    #[test_case(0x7ff8_8567,10, 17, 2047; "jalr r10, r17, 2047")]
    #[test_case(0x8005_8ae7,21, 11, -2048; "jalr r21, r11, -2048")]
    fn jalr(word: u32, rd: u8, rs1: u8, imm12: i16) {
        let ins: Instruction = decode_instruction(word);
        let match_ins = Instruction::JALR(ITypeInst { rs1, rd, imm12 });
        assert_eq!(ins, match_ins);
    }

    #[test_case(0x8094_1063,8, 9, -4096; "bne r8, r9, -4096")]
    #[test_case(0x7e94_1fe3,8, 9, 4094; "bne r8, r9, 4094")]
    fn bne(word: u32, rs1: u8, rs2: u8, imm12: i16) {
        let ins: Instruction = decode_instruction(word);
        let match_ins = Instruction::BNE(BTypeInst { rs1, rs2, imm12 });
        assert_eq!(ins, match_ins);
    }

    #[test_case(0x8094_0063,8, 9, -4096; "beq r8, r9, -4096")]
    #[test_case(0x7e94_0fe3,8, 9, 4094; "beq r8, r9, 4094")]
    fn beq(word: u32, rs1: u8, rs2: u8, imm12: i16) {
        let ins: Instruction = decode_instruction(word);
        let match_ins = Instruction::BEQ(BTypeInst { rs1, rs2, imm12 });
        assert_eq!(ins, match_ins);
    }

    #[test_case(0x8094_4063,8, 9, -4096; "blt r8, r9, -4096")]
    #[test_case(0x7e94_4fe3,8, 9, 4094; "blt r8, r9, 4094")]
    fn blt(word: u32, rs1: u8, rs2: u8, imm12: i16) {
        let ins: Instruction = decode_instruction(word);
        let match_ins = Instruction::BLT(BTypeInst { rs1, rs2, imm12 });
        assert_eq!(ins, match_ins);
    }

    #[test_case(0x8094_6063,8, 9, -4096; "bltu r8, r9, -4096")]
    #[test_case(0x7e94_6fe3,8, 9, 4094; "bltu r8, r9, 4094")]
    fn bltu(word: u32, rs1: u8, rs2: u8, imm12: i16) {
        let ins: Instruction = decode_instruction(word);
        let match_ins = Instruction::BLTU(BTypeInst { rs1, rs2, imm12 });
        assert_eq!(ins, match_ins);
    }

    #[test_case(0x8094_5063,8, 9, -4096; "bge r8, r9, -4096")]
    #[test_case(0x7e94_5fe3,8, 9, 4094; "bge r8, r9, 4094")]
    fn bge(word: u32, rs1: u8, rs2: u8, imm12: i16) {
        let ins: Instruction = decode_instruction(word);
        let match_ins = Instruction::BGE(BTypeInst { rs1, rs2, imm12 });
        assert_eq!(ins, match_ins);
    }

    #[test_case(0x8094_7063,8, 9, -4096; "bgeu r8, r9, -4096")]
    #[test_case(0x7e94_7fe3,8, 9, 4094; "bgeu r8, r9, 4094")]
    fn bgeu(word: u32, rs1: u8, rs2: u8, imm12: i16) {
        let ins: Instruction = decode_instruction(word);
        let match_ins = Instruction::BGEU(BTypeInst { rs1, rs2, imm12 });
        assert_eq!(ins, match_ins);
    }

    #[test_case(0x0128_f533, 10, 17, 18; "and r10, r17, r18")]
    fn and(word: u32, rd: u8, rs1: u8, rs2: u8) {
        let ins: Instruction = decode_instruction(word);
        let match_ins = Instruction::AND(RTypeInst { rs1, rs2, rd });
        assert_eq!(ins, match_ins);
    }

    #[test_case(0x0ff8_f513, 10, 17, 0xff; "andi r10, r17, 255")]
    fn andi(word: u32, rd: u8, rs1: u8, imm12: i16) {
        let ins: Instruction = decode_instruction(word);
        let match_ins = Instruction::ANDI(ITypeInst { rs1, rd, imm12 });
        assert_eq!(ins, match_ins);
    }

    #[test_case(0x8008_c513, 10, 17, -2048; "xori r10, r17, -2048")]
    fn xori(word: u32, rd: u8, rs1: u8, imm12: i16) {
        let ins: Instruction = decode_instruction(word);
        let match_ins = Instruction::XORI(ITypeInst { rs1, rd, imm12 });
        assert_eq!(ins, match_ins);
    }

    #[test_case(0x0128_e533, 10, 17, 18; "or r10, r17, r18")]
    fn or(word: u32, rd: u8, rs1: u8, rs2: u8) {
        let ins: Instruction = decode_instruction(word);
        let match_ins = Instruction::OR(RTypeInst { rs1, rs2, rd });
        assert_eq!(ins, match_ins);
    }

    #[test_case(0x0ff8_e513, 10, 17, 0xff; "ori r10, r17, 255")]
    fn ori(word: u32, rd: u8, rs1: u8, imm12: i16) {
        let ins: Instruction = decode_instruction(word);
        let match_ins = Instruction::ORI(ITypeInst { rs1, rd, imm12 });
        assert_eq!(ins, match_ins);
    }

    #[test_case(0x80a0_0023, 0, 10, -2048; "sb r10, -2048(r0)")]
    #[test_case(0x7ea0_0fa3, 0, 10, 2047; "sb r10, 2047(r0)")]
    fn sb(word: u32, rs1: u8, rs2: u8, imm12: i16) {
        let ins: Instruction = decode_instruction(word);
        let match_ins = Instruction::SB(STypeInst { rs1, rs2, imm12 });
        assert_eq!(ins, match_ins);
    }

    #[test_case(0x80a0_1023, 0, 10, -2048; "sh r10, -2048(r0)")]
    #[test_case(0x7ea0_1fa3, 0, 10, 2047; "sh r10, 2047(r0)")]
    fn sh(word: u32, rs1: u8, rs2: u8, imm12: i16) {
        let ins: Instruction = decode_instruction(word);
        let match_ins = Instruction::SH(STypeInst { rs1, rs2, imm12 });
        assert_eq!(ins, match_ins);
    }

    #[test_case(0x80a0_2023, 0, 10, -2048; "sw r10, -2048(r0)")]
    #[test_case(0x7ea0_2fa3, 0, 10, 2047; "sw r10, 2047(r0)")]
    fn sw(word: u32, rs1: u8, rs2: u8, imm12: i16) {
        let ins: Instruction = decode_instruction(word);
        let match_ins = Instruction::SW(STypeInst { rs1, rs2, imm12 });
        assert_eq!(ins, match_ins);
    }

    #[test_case(0x7ff0_af83, 31, 1, 2047; "lw r31, 2047(r1)")]
    #[test_case(0x8000_af83, 31, 1, -2048; "lw r31, -2048(r1)")]
    fn lw(word: u32, rd: u8, rs1: u8, imm12: i16) {
        let ins: Instruction = decode_instruction(word);
        let match_ins = Instruction::LW(ITypeInst { rs1, rd, imm12 });
        assert_eq!(ins, match_ins);
    }

    #[test_case(0x7ff0_9f83, 31, 1, 2047; "lh r31, 2047(r1)")]
    #[test_case(0x8000_9f83, 31, 1, -2048; "lh r31, -2048(r1)")]
    fn lh(word: u32, rd: u8, rs1: u8, imm12: i16) {
        let ins: Instruction = decode_instruction(word);
        let match_ins = Instruction::LH(ITypeInst { rs1, rd, imm12 });
        assert_eq!(ins, match_ins);
    }

    #[test_case(0x7ff0_df83, 31, 1, 2047; "lhu r31, 2047(r1)")]
    #[test_case(0x8000_df83, 31, 1, -2048; "lhu r31, -2048(r1)")]
    fn lhu(word: u32, rd: u8, rs1: u8, imm12: i16) {
        let ins: Instruction = decode_instruction(word);
        let match_ins = Instruction::LHU(ITypeInst { rs1, rd, imm12 });
        assert_eq!(ins, match_ins);
    }

    #[test_case(0x7ff0_8f83, 31, 1, 2047; "lb r31, 2047(r1)")]
    #[test_case(0x8000_8f83, 31, 1, -2048; "lb r31, -2048(r1)")]
    fn lb(word: u32, rd: u8, rs1: u8, imm12: i16) {
        let ins: Instruction = decode_instruction(word);
        let match_ins = Instruction::LB(ITypeInst { rs1, rd, imm12 });
        assert_eq!(ins, match_ins);
    }

    #[test_case(0x7ff0_cf83, 31, 1, 2047; "lbu r31, 2047(r1)")]
    #[test_case(0x8000_cf83, 31, 1, -2048; "lbu r31, -2048(r1)")]
    fn lbu(word: u32, rd: u8, rs1: u8, imm12: i16) {
        let ins: Instruction = decode_instruction(word);
        let match_ins = Instruction::LBU(ITypeInst { rs1, rd, imm12 });
        assert_eq!(ins, match_ins);
    }

    #[test_case(0x8000_00b7, 1, -2_147_483_648; "lui r1, -524288")]
    #[test_case(0x7fff_f0b7, 1, 2_147_479_552; "lui r1, 524287")]
    fn lui(word: u32, rd: u8, imm20: i32) {
        let ins: Instruction = decode_instruction(word);
        let match_ins = Instruction::LUI(UTypeInst { rd, imm20 });
        assert_eq!(ins, match_ins);
    }

    #[test_case(0x8000_0097, 1, -2_147_483_648; "auipc r1, -524288")]
    #[test_case(0x7fff_f097, 1, 2_147_479_552; "auipc r1, 524287")]
    fn auipc(word: u32, rd: u8, imm20: i32) {
        let ins: Instruction = decode_instruction(word);
        let match_ins = Instruction::AUIPC(UTypeInst { rd, imm20 });
        assert_eq!(ins, match_ins);
    }
}<|MERGE_RESOLUTION|>--- conflicted
+++ resolved
@@ -79,9 +79,7 @@
 
 #[must_use]
 pub fn decode_instruction(word: u32) -> Instruction {
-<<<<<<< HEAD
     let bf = InstructionBits(word);
-
     let rs1 = bf.rs1();
     let rs2 = bf.rs2();
     let rd = bf.rd();
@@ -146,106 +144,14 @@
                 rd,
                 imm12: bf.shamt().into(),
             }),
+            0x2 => Instruction::SLTI(itype),
+            0x3 => Instruction::SLTIU(itype),
             0x4 => Instruction::XORI(itype),
             0x6 => Instruction::ORI(itype),
             0x7 => Instruction::ANDI(itype),
             _ => Instruction::UNKNOWN,
         },
         0b111_0011 => match bf.func12() {
-=======
-    let opcode = decode_op(word);
-    let funct3 = decode_func3(word);
-    let funct7 = decode_func7(word);
-
-    match opcode {
-        0b011_0011 => {
-            let rs1 = decode_rs1(word);
-            let rs2 = decode_rs2(word);
-            let rd = decode_rd(word);
-            match (funct3, funct7) {
-                (0x0, 0x00) => Instruction::ADD(RTypeInst { rs1, rs2, rd }),
-                (0x0, 0x20) => Instruction::SUB(RTypeInst { rs1, rs2, rd }),
-                (0x1, 0x00) => Instruction::SLL(RTypeInst { rs1, rs2, rd }),
-                (0x2, 0x00) => Instruction::SLT(RTypeInst { rs1, rs2, rd }),
-                (0x3, 0x00) => Instruction::SLTU(RTypeInst { rs1, rs2, rd }),
-                (0x4, 0x00) => Instruction::XOR(RTypeInst { rs1, rs2, rd }),
-                (0x5, 0x00) => Instruction::SRL(RTypeInst { rs1, rs2, rd }),
-                (0x5, 0x20) => Instruction::SRA(RTypeInst { rs1, rs2, rd }),
-                (0x6, 0x00) => Instruction::OR(RTypeInst { rs1, rs2, rd }),
-                (0x7, 0x00) => Instruction::AND(RTypeInst { rs1, rs2, rd }),
-                _ => Instruction::UNKNOWN,
-            }
-        }
-        0b000_0011 => {
-            let rs1 = decode_rs1(word);
-            let rd = decode_rd(word);
-            let imm12 = decode_imm12(word);
-            match funct3 {
-                0x0 => Instruction::LB(ITypeInst { rs1, rd, imm12 }),
-                0x1 => Instruction::LH(ITypeInst { rs1, rd, imm12 }),
-                0x2 => Instruction::LW(ITypeInst { rs1, rd, imm12 }),
-                0x4 => Instruction::LBU(ITypeInst { rs1, rd, imm12 }),
-                0x5 => Instruction::LHU(ITypeInst { rs1, rd, imm12 }),
-                _ => Instruction::UNKNOWN,
-            }
-        }
-        0b010_0011 => {
-            let rs1 = decode_rs1(word);
-            let rs2 = decode_rs2(word);
-            let imm12 = decode_imm12_s_imm(word);
-            match funct3 {
-                0x0 => Instruction::SB(STypeInst { rs1, rs2, imm12 }),
-                0x1 => Instruction::SH(STypeInst { rs1, rs2, imm12 }),
-                0x2 => Instruction::SW(STypeInst { rs1, rs2, imm12 }),
-                _ => Instruction::UNKNOWN,
-            }
-        }
-        0b001_0011 => {
-            let rs1 = decode_rs1(word);
-            let rd = decode_rd(word);
-            match funct3 {
-                0x0 => Instruction::ADDI(ITypeInst {
-                    rs1,
-                    rd,
-                    imm12: decode_imm12(word),
-                }),
-                0x1 => Instruction::SLLI(ITypeInst {
-                    rs1,
-                    rd,
-                    imm12: decode_shamt(word).into(),
-                }),
-                0x2 => {
-                    let rs1 = decode_rs1(word);
-                    let rd = decode_rd(word);
-                    let imm12 = decode_imm12(word);
-                    Instruction::SLTI(ITypeInst { rs1, rd, imm12 })
-                }
-                0x3 => {
-                    let rs1 = decode_rs1(word);
-                    let rd = decode_rd(word);
-                    let imm12 = decode_imm12(word);
-                    Instruction::SLTIU(ITypeInst { rs1, rd, imm12 })
-                }
-                0x4 => Instruction::XORI(ITypeInst {
-                    rs1,
-                    rd,
-                    imm12: decode_imm12(word),
-                }),
-                0x6 => Instruction::ORI(ITypeInst {
-                    rs1,
-                    rd,
-                    imm12: decode_imm12(word),
-                }),
-                0x7 => Instruction::ANDI(ITypeInst {
-                    rs1,
-                    rd,
-                    imm12: decode_imm12(word),
-                }),
-                _ => Instruction::UNKNOWN,
-            }
-        }
-        0b111_0011 => match decode_func12(word) {
->>>>>>> fe03bf24
             0x0 => Instruction::ECALL,
             0x1 => Instruction::EBREAK,
             _ => Instruction::UNKNOWN,
