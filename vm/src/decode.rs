--- conflicted
+++ resolved
@@ -188,6 +188,18 @@
                     rd,
                     imm12: decode_shamt(word).into(),
                 }),
+                0x2 => {
+                    let rs1 = decode_rs1(word);
+                    let rd = decode_rd(word);
+                    let imm12 = decode_imm12(word);
+                    Instruction::SLTI(ITypeInst { rs1, rd, imm12 })
+                }
+                0x3 => {
+                    let rs1 = decode_rs1(word);
+                    let rd = decode_rd(word);
+                    let imm12 = decode_imm12(word);
+                    Instruction::SLTIU(ITypeInst { rs1, rd, imm12 })
+                }
                 0x4 => Instruction::XORI(ITypeInst {
                     rs1,
                     rd,
@@ -205,24 +217,7 @@
                 }),
                 _ => Instruction::UNKNOWN,
             }
-<<<<<<< HEAD
-            0x2 => {
-                let rs1 = decode_rs1(word);
-                let rd = decode_rd(word);
-                let imm12 = decode_imm12(word);
-                Instruction::SLTI(ITypeInst { rs1, rd, imm12 })
-            }
-            0x3 => {
-                let rs1 = decode_rs1(word);
-                let rd = decode_rd(word);
-                let imm12 = decode_imm12(word);
-                Instruction::SLTIU(ITypeInst { rs1, rd, imm12 })
-            }
-            _ => Instruction::UNKNOWN,
-        },
-=======
         }
->>>>>>> 24dbdfa4
         0b111_0011 => match decode_func12(word) {
             0x0 => Instruction::ECALL,
             0x1 => Instruction::EBREAK,
