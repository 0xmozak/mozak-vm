<<<<<<< HEAD
use bitfield::bitfield;

use crate::instruction::{BTypeInst, ITypeInst, Instruction, JTypeInst, RTypeInst, STypeInst};
=======
use crate::instruction::{
    BTypeInst, ITypeInst, Instruction, JTypeInst, RTypeInst, STypeInst, UTypeInst,
};

/// Decode RS2 register number from 32-bit instruction
#[must_use]
pub fn decode_rs2(word: u32) -> u8 {
    ((word & 0x01f0_0000) >> 20) as u8
}

/// Decode RS1 register number from 32-bit instruction
#[must_use]
pub fn decode_rs1(word: u32) -> u8 {
    ((word & 0x000f_8000) >> 15) as u8
}

/// Decode RD register number from 32-bit instruction
#[must_use]
pub fn decode_rd(word: u32) -> u8 {
    ((word & 0x0000_0f80) >> 7) as u8
}

/// Decode Opcode from 32-bit instruction
#[must_use]
pub fn decode_op(word: u32) -> u8 {
    (word & 0x0000_007f) as u8
}

/// Decode func3 from 32-bit instruction
#[must_use]
pub fn decode_func3(word: u32) -> u8 {
    ((word & 0x0000_7000) >> 12) as u8
}

/// Decode func7 from 32-bit instruction
#[must_use]
pub fn decode_func7(word: u32) -> u8 {
    ((word & 0xfe00_0000) >> 25) as u8
}

/// Decode func12 from 32-bit instruction
#[must_use]
pub fn decode_func12(word: u32) -> u16 {
    ((word & 0xfff0_0000) >> 20) as u16
}

/// Decode signed imm12 value
#[must_use]
pub fn decode_imm12(word: u32) -> i16 {
    let val = ((word & 0xfff0_0000) >> 20) as u16;
    if (val & 0x0800) != 0 {
        // negative number
        let val = val - 1;
        -((!val & 0x0fff) as i16)
    } else {
        val as i16
    }
}
>>>>>>> 02a69d96

/// Decode signed imm20 value for [`JTypeInst`]
/// Please refer RISCV manual section "Immediate Encoding Variants" for this
/// decoding
#[must_use]
pub fn decode_imm20(word: u32) -> i32 {
    let val1 = (word & 0x7FE0_0000) >> 20;
    let val2 = (word & 0x0010_0000) >> 9;
    let val3 = word & 0x000F_F000;
    if (word & 0x8000_0000) != 0 {
        (0xFFF0_0000 | val1 | val2 | val3) as i32
    } else {
        (val1 | val2 | val3) as i32
    }
}

#[must_use]
pub fn decode_imm20_u_imm(word: u32) -> i32 {
    (word & 0xFFFF_F000) as i32
}

#[must_use]
pub fn decode_imm12_b_imm(word: u32) -> i16 {
    let val1 = (word & 0x0000_0F00) >> 7;
    let val2 = (word & 0x7E00_0000) >> 20;
    let val3 = (word & 0x0000_0080) << 4;
    if (word & 0x8000_0000) != 0 {
        (0xF000 | val1 | val2 | val3) as i16
    } else {
        (val1 | val2 | val3) as i16
    }
}

#[must_use]
pub fn decode_imm12_s_imm(word: u32) -> i16 {
    let val1 = (word & 0x0000_0F80) >> 7;
    let val2 = (word & 0x7E00_0000) >> 20;
    if (word & 0x8000_0000) != 0 {
        (0xF800 | val1 | val2) as i16
    } else {
        (val1 | val2) as i16
    }
}

<<<<<<< HEAD
bitfield! {
    pub struct InstructionBits(u32);
    impl Debug;
    u8;
    pub opcode, _: 6, 0;
    pub rd, _: 11, 7;
    pub func3, _: 14, 12;
    pub rs1, _: 19, 15;
    pub rs2, _: 24, 20;
    pub shamt, _: 24, 20;
    pub func7, _: 31, 25;
    u16;
    pub func12, _: 31, 20;
    i16;
    pub imm12, _: 31, 20;
=======
#[must_use]
pub fn decode_shamt(word: u32) -> u8 {
    ((word & 0x01f0_0000) >> 20) as u8
>>>>>>> 02a69d96
}

#[must_use]
pub fn decode_instruction(word: u32) -> Instruction {
    let bf = InstructionBits(word);
    let opcode = bf.opcode();
    let funct3 = bf.func3();
    let funct7 = bf.func7();

    match opcode {
<<<<<<< HEAD
        0b0110011 => {
            let rs1 = bf.rs1();
            let rs2 = bf.rs2();
            let rd = bf.rd();
=======
        0b011_0011 => {
            let rs1 = decode_rs1(word);
            let rs2 = decode_rs2(word);
            let rd = decode_rd(word);
>>>>>>> 02a69d96
            match (funct3, funct7) {
                (0x0, 0x00) => Instruction::ADD(RTypeInst { rs1, rs2, rd }),
                (0x0, 0x20) => Instruction::SUB(RTypeInst { rs1, rs2, rd }),
                (0x1, 0x00) => Instruction::SLL(RTypeInst { rs1, rs2, rd }),
                (0x2, 0x00) => Instruction::SLT(RTypeInst { rs1, rs2, rd }),
                (0x3, 0x00) => Instruction::SLTU(RTypeInst { rs1, rs2, rd }),
                (0x4, 0x00) => Instruction::XOR(RTypeInst { rs1, rs2, rd }),
                (0x5, 0x00) => Instruction::SRL(RTypeInst { rs1, rs2, rd }),
                (0x5, 0x20) => Instruction::SRA(RTypeInst { rs1, rs2, rd }),
                (0x6, 0x00) => Instruction::OR(RTypeInst { rs1, rs2, rd }),
                (0x7, 0x00) => Instruction::AND(RTypeInst { rs1, rs2, rd }),
                _ => Instruction::UNKNOWN,
            }
        }
<<<<<<< HEAD
        0b0000011 => match funct3 {
            0x0 => {
                let rs1 = bf.rs1();
                let rd = bf.rd();
                let imm12 = bf.imm12();
                Instruction::LB(ITypeInst { rs1, rd, imm12 })
            }
            0x1 => {
                let rs1 = bf.rs1();
                let rd = bf.rd();
                let imm12 = bf.imm12();
                Instruction::LH(ITypeInst { rs1, rd, imm12 })
            }
            0x2 => {
                let rs1 = bf.rs1();
                let rd = bf.rd();
                let imm12 = bf.imm12();
                Instruction::LW(ITypeInst { rs1, rd, imm12 })
            }
            0x4 => {
                let rs1 = bf.rs1();
                let rd = bf.rd();
                let imm12 = bf.imm12();
                Instruction::LBU(ITypeInst { rs1, rd, imm12 })
            }
            0x5 => {
                let rs1 = bf.rs1();
                let rd = bf.rd();
                let imm12 = bf.imm12();
                Instruction::LHU(ITypeInst { rs1, rd, imm12 })
            }
            _ => Instruction::UNKNOWN,
        },
        0b0100011 => {
            let rs1 = bf.rs1();
            let rs2 = bf.rs2();
=======
        0b000_0011 => {
            let rs1 = decode_rs1(word);
            let rd = decode_rd(word);
            let imm12 = decode_imm12(word);
            match funct3 {
                0x0 => Instruction::LB(ITypeInst { rs1, rd, imm12 }),
                0x1 => Instruction::LH(ITypeInst { rs1, rd, imm12 }),
                0x2 => Instruction::LW(ITypeInst { rs1, rd, imm12 }),
                0x4 => Instruction::LBU(ITypeInst { rs1, rd, imm12 }),
                0x5 => Instruction::LHU(ITypeInst { rs1, rd, imm12 }),
                _ => Instruction::UNKNOWN,
            }
        }
        0b010_0011 => {
            let rs1 = decode_rs1(word);
            let rs2 = decode_rs2(word);
>>>>>>> 02a69d96
            let imm12 = decode_imm12_s_imm(word);
            match funct3 {
                0x0 => Instruction::SB(STypeInst { rs1, rs2, imm12 }),
                0x1 => Instruction::SH(STypeInst { rs1, rs2, imm12 }),
                0x2 => Instruction::SW(STypeInst { rs1, rs2, imm12 }),
                _ => Instruction::UNKNOWN,
            }
        }
<<<<<<< HEAD
        0b0010011 => match funct3 {
            0x0 => {
                let rs1 = bf.rs1();
                let rd = bf.rd();
                let imm12 = bf.imm12();
                Instruction::ADDI(ITypeInst { rs1, rd, imm12 })
            }
            0x1 => {
                let rs1 = bf.rs1();
                let rd = bf.rd();
                let shamt = bf.shamt();
                Instruction::SLLI(ITypeInst {
=======
        0b001_0011 => {
            let rs1 = decode_rs1(word);
            let rd = decode_rd(word);
            match funct3 {
                0x0 => Instruction::ADDI(ITypeInst {
                    rs1,
                    rd,
                    imm12: decode_imm12(word),
                }),
                0x1 => Instruction::SLLI(ITypeInst {
>>>>>>> 02a69d96
                    rs1,
                    rd,
                    imm12: decode_shamt(word).into(),
                }),
                0x4 => Instruction::XORI(ITypeInst {
                    rs1,
                    rd,
                    imm12: decode_imm12(word),
                }),
                0x6 => Instruction::ORI(ITypeInst {
                    rs1,
                    rd,
                    imm12: decode_imm12(word),
                }),
                0x7 => Instruction::ANDI(ITypeInst {
                    rs1,
                    rd,
                    imm12: decode_imm12(word),
                }),
                _ => Instruction::UNKNOWN,
            }
<<<<<<< HEAD
            _ => Instruction::UNKNOWN,
        },
        0b1110011 => match bf.func12() {
=======
        }
        0b111_0011 => match decode_func12(word) {
>>>>>>> 02a69d96
            0x0 => Instruction::ECALL,
            0x1 => Instruction::EBREAK,
            _ => Instruction::UNKNOWN,
        },
<<<<<<< HEAD
        0b1101111 => {
            let rd = bf.rd();
=======
        0b110_1111 => {
            let rd = decode_rd(word);
>>>>>>> 02a69d96
            let imm20 = decode_imm20(word);
            Instruction::JAL(JTypeInst { rd, imm20 })
        }
        0b110_0111 => match funct3 {
            0x0 => {
                let rs1 = bf.rs1();
                let rd = bf.rd();
                let imm12 = bf.imm12();
                Instruction::JALR(ITypeInst { rs1, rd, imm12 })
            }
            _ => Instruction::UNKNOWN,
        },
<<<<<<< HEAD
        0b1100011 => {
            let rs1 = bf.rs1();
            let rs2 = bf.rs2();
=======
        0b110_0011 => {
            let rs1 = decode_rs1(word);
            let rs2 = decode_rs2(word);
>>>>>>> 02a69d96
            let imm12 = decode_imm12_b_imm(word);

            match funct3 {
                0x0 => Instruction::BEQ(BTypeInst { rs1, rs2, imm12 }),
                0x1 => Instruction::BNE(BTypeInst { rs1, rs2, imm12 }),
                0x4 => Instruction::BLT(BTypeInst { rs1, rs2, imm12 }),
                0x5 => Instruction::BGE(BTypeInst { rs1, rs2, imm12 }),
                0x6 => Instruction::BLTU(BTypeInst { rs1, rs2, imm12 }),
                0x7 => Instruction::BGEU(BTypeInst { rs1, rs2, imm12 }),
                _ => Instruction::UNKNOWN,
            }
        }
        0b011_0111 => Instruction::LUI(UTypeInst {
            rd: decode_rd(word),
            imm20: decode_imm20_u_imm(word),
        }),
        0b001_0111 => Instruction::AUIPC(UTypeInst {
            rd: decode_rd(word),
            imm20: decode_imm20_u_imm(word),
        }),
        _ => Instruction::UNKNOWN,
    }
}

#[cfg(test)]
mod test {
    use test_case::test_case;

    use super::decode_instruction;
    use crate::instruction::{
        BTypeInst, ITypeInst, Instruction, JTypeInst, RTypeInst, STypeInst, UTypeInst,
    };

    #[test_case(0x018B_80B3, 1, 23, 24; "add r1, r23, r24")]
    #[test_case(0x0000_0033, 0, 0, 0; "add r0, r0, r0")]
    #[test_case(0x01FF_8FB3, 31, 31, 31; "add r31, r31, r31")]
    fn add(word: u32, rd: u8, rs1: u8, rs2: u8) {
        let ins: Instruction = decode_instruction(word);
        let match_ins = Instruction::ADD(RTypeInst { rs1, rs2, rd });
        assert_eq!(ins, match_ins);
    }

    #[test_case(0x7ff1_8193, 3, 3, 2047; "addi r3, r3, 2047")]
    #[test_case(0x8001_8193, 3, 3, -2048; "addi r3, r3, -2048")]
    #[test_case(0x4480_0f93, 31, 0, 1096; "addi r31, r0, 1096")]
    #[test_case(0xdca5_8e13, 28, 11, -566; "addi r28, r11, -566")]
    fn addi(word: u32, rd: u8, rs1: u8, imm12: i16) {
        let ins: Instruction = decode_instruction(word);
        let match_ins = Instruction::ADDI(ITypeInst { rs1, rd, imm12 });
        assert_eq!(ins, match_ins);
    }

    #[test_case(0x0128_92b3, 5, 17, 18; "sll r5, r17, r18")]
    fn sll(word: u32, rd: u8, rs1: u8, rs2: u8) {
        let ins: Instruction = decode_instruction(word);
        let match_ins = Instruction::SLL(RTypeInst { rs1, rs2, rd });
        assert_eq!(ins, match_ins);
    }

    #[test_case(0x01f2_1213, 4, 4, 31; "slli r4, r4, 31")]
    #[test_case(0x0076_9693, 13, 13, 7; "slli r13, r13, 7")]
    fn slli(word: u32, rd: u8, rs1: u8, shamt: u8) {
        let ins: Instruction = decode_instruction(word);
        let match_ins = Instruction::SLLI(ITypeInst {
            rs1,
            rd,
            imm12: shamt.into(),
        });
        assert_eq!(ins, match_ins);
    }

    #[test_case(0x0139_52b3, 5, 18, 19; "srl r5, r18, r19")]
    fn srl(word: u32, rd: u8, rs1: u8, rs2: u8) {
        let ins: Instruction = decode_instruction(word);
        let match_ins = Instruction::SRL(RTypeInst { rs1, rs2, rd });
        assert_eq!(ins, match_ins);
    }

    #[test_case(0x4139_52b3, 5, 18, 19; "sra r5, r18, r19")]
    fn sra(word: u32, rd: u8, rs1: u8, rs2: u8) {
        let ins: Instruction = decode_instruction(word);
        let match_ins = Instruction::SRA(RTypeInst { rs1, rs2, rd });
        assert_eq!(ins, match_ins);
    }

    #[test_case(0x0139_22b3, 5, 18, 19; "slt r5, r18, r19")]
    fn slt(word: u32, rd: u8, rs1: u8, rs2: u8) {
        let ins: Instruction = decode_instruction(word);
        let match_ins = Instruction::SLT(RTypeInst { rs1, rs2, rd });
        assert_eq!(ins, match_ins);
    }

    #[test_case(0x0139_32b3, 5, 18, 19; "sltu r5, r18, r19")]
    fn sltu(word: u32, rd: u8, rs1: u8, rs2: u8) {
        let ins: Instruction = decode_instruction(word);
        let match_ins = Instruction::SLTU(RTypeInst { rs1, rs2, rd });
        assert_eq!(ins, match_ins);
    }

    #[test_case(0x4094_01b3, 3, 8, 9; "sub r3, r8, r9")]
    #[test_case(0x4073_83b3, 7, 7, 7; "sub r7, r7, r7")]
    #[test_case(0x41bc_8733, 14, 25, 27; "sub r14, r25, r27")]
    fn sub(word: u32, rd: u8, rs1: u8, rs2: u8) {
        let ins: Instruction = decode_instruction(word);
        let match_ins = Instruction::SUB(RTypeInst { rs1, rs2, rd });
        assert_eq!(ins, match_ins);
    }

    #[test_case(0x8400_00ef,1, -1_048_512; "jal r1, -1048512")]
    #[test_case(0x7c1f_fa6f,20, 1_048_512; "jal r20, 1048512")]
    fn jal(word: u32, rd: u8, imm20: i32) {
        let ins: Instruction = decode_instruction(word);
        let match_ins = Instruction::JAL(JTypeInst { rd, imm20 });
        assert_eq!(ins, match_ins);
    }

    #[test_case(0x7ff8_8567,10, 17, 2047; "jalr r10, r17, 2047")]
    #[test_case(0x8005_8ae7,21, 11, -2048; "jalr r21, r11, -2048")]
    fn jalr(word: u32, rd: u8, rs1: u8, imm12: i16) {
        let ins: Instruction = decode_instruction(word);
        let match_ins = Instruction::JALR(ITypeInst { rs1, rd, imm12 });
        assert_eq!(ins, match_ins);
    }

    #[test_case(0x8094_1063,8, 9, -4096; "bne r8, r9, -4096")]
    #[test_case(0x7e94_1fe3,8, 9, 4094; "bne r8, r9, 4094")]
    fn bne(word: u32, rs1: u8, rs2: u8, imm12: i16) {
        let ins: Instruction = decode_instruction(word);
        let match_ins = Instruction::BNE(BTypeInst { rs1, rs2, imm12 });
        assert_eq!(ins, match_ins);
    }

    #[test_case(0x8094_0063,8, 9, -4096; "beq r8, r9, -4096")]
    #[test_case(0x7e94_0fe3,8, 9, 4094; "beq r8, r9, 4094")]
    fn beq(word: u32, rs1: u8, rs2: u8, imm12: i16) {
        let ins: Instruction = decode_instruction(word);
        let match_ins = Instruction::BEQ(BTypeInst { rs1, rs2, imm12 });
        assert_eq!(ins, match_ins);
    }

    #[test_case(0x8094_4063,8, 9, -4096; "blt r8, r9, -4096")]
    #[test_case(0x7e94_4fe3,8, 9, 4094; "blt r8, r9, 4094")]
    fn blt(word: u32, rs1: u8, rs2: u8, imm12: i16) {
        let ins: Instruction = decode_instruction(word);
        let match_ins = Instruction::BLT(BTypeInst { rs1, rs2, imm12 });
        assert_eq!(ins, match_ins);
    }

    #[test_case(0x8094_6063,8, 9, -4096; "bltu r8, r9, -4096")]
    #[test_case(0x7e94_6fe3,8, 9, 4094; "bltu r8, r9, 4094")]
    fn bltu(word: u32, rs1: u8, rs2: u8, imm12: i16) {
        let ins: Instruction = decode_instruction(word);
        let match_ins = Instruction::BLTU(BTypeInst { rs1, rs2, imm12 });
        assert_eq!(ins, match_ins);
    }

    #[test_case(0x8094_5063,8, 9, -4096; "bge r8, r9, -4096")]
    #[test_case(0x7e94_5fe3,8, 9, 4094; "bge r8, r9, 4094")]
    fn bge(word: u32, rs1: u8, rs2: u8, imm12: i16) {
        let ins: Instruction = decode_instruction(word);
        let match_ins = Instruction::BGE(BTypeInst { rs1, rs2, imm12 });
        assert_eq!(ins, match_ins);
    }

    #[test_case(0x8094_7063,8, 9, -4096; "bgeu r8, r9, -4096")]
    #[test_case(0x7e94_7fe3,8, 9, 4094; "bgeu r8, r9, 4094")]
    fn bgeu(word: u32, rs1: u8, rs2: u8, imm12: i16) {
        let ins: Instruction = decode_instruction(word);
        let match_ins = Instruction::BGEU(BTypeInst { rs1, rs2, imm12 });
        assert_eq!(ins, match_ins);
    }

    #[test_case(0x0128_f533, 10, 17, 18; "and r10, r17, r18")]
    fn and(word: u32, rd: u8, rs1: u8, rs2: u8) {
        let ins: Instruction = decode_instruction(word);
        let match_ins = Instruction::AND(RTypeInst { rs1, rs2, rd });
        assert_eq!(ins, match_ins);
    }

    #[test_case(0x0ff8_f513, 10, 17, 0xff; "andi r10, r17, 255")]
    fn andi(word: u32, rd: u8, rs1: u8, imm12: i16) {
        let ins: Instruction = decode_instruction(word);
        let match_ins = Instruction::ANDI(ITypeInst { rs1, rd, imm12 });
        assert_eq!(ins, match_ins);
    }

    #[test_case(0x8008_c513, 10, 17, -2048; "xori r10, r17, -2048")]
    fn xori(word: u32, rd: u8, rs1: u8, imm12: i16) {
        let ins: Instruction = decode_instruction(word);
        let match_ins = Instruction::XORI(ITypeInst { rs1, rd, imm12 });
        assert_eq!(ins, match_ins);
    }

    #[test_case(0x0128_e533, 10, 17, 18; "or r10, r17, r18")]
    fn or(word: u32, rd: u8, rs1: u8, rs2: u8) {
        let ins: Instruction = decode_instruction(word);
        let match_ins = Instruction::OR(RTypeInst { rs1, rs2, rd });
        assert_eq!(ins, match_ins);
    }

    #[test_case(0x0ff8_e513, 10, 17, 0xff; "ori r10, r17, 255")]
    fn ori(word: u32, rd: u8, rs1: u8, imm12: i16) {
        let ins: Instruction = decode_instruction(word);
        let match_ins = Instruction::ORI(ITypeInst { rs1, rd, imm12 });
        assert_eq!(ins, match_ins);
    }

    #[test_case(0x80a0_0023, 0, 10, -2048; "sb r10, -2048(r0)")]
    #[test_case(0x7ea0_0fa3, 0, 10, 2047; "sb r10, 2047(r0)")]
    fn sb(word: u32, rs1: u8, rs2: u8, imm12: i16) {
        let ins: Instruction = decode_instruction(word);
        let match_ins = Instruction::SB(STypeInst { rs1, rs2, imm12 });
        assert_eq!(ins, match_ins);
    }

    #[test_case(0x80a0_1023, 0, 10, -2048; "sh r10, -2048(r0)")]
    #[test_case(0x7ea0_1fa3, 0, 10, 2047; "sh r10, 2047(r0)")]
    fn sh(word: u32, rs1: u8, rs2: u8, imm12: i16) {
        let ins: Instruction = decode_instruction(word);
        let match_ins = Instruction::SH(STypeInst { rs1, rs2, imm12 });
        assert_eq!(ins, match_ins);
    }

    #[test_case(0x80a0_2023, 0, 10, -2048; "sw r10, -2048(r0)")]
    #[test_case(0x7ea0_2fa3, 0, 10, 2047; "sw r10, 2047(r0)")]
    fn sw(word: u32, rs1: u8, rs2: u8, imm12: i16) {
        let ins: Instruction = decode_instruction(word);
        let match_ins = Instruction::SW(STypeInst { rs1, rs2, imm12 });
        assert_eq!(ins, match_ins);
    }

    #[test_case(0x7ff0_af83, 31, 1, 2047; "lw r31, 2047(r1)")]
    #[test_case(0x8000_af83, 31, 1, -2048; "lw r31, -2048(r1)")]
    fn lw(word: u32, rd: u8, rs1: u8, imm12: i16) {
        let ins: Instruction = decode_instruction(word);
        let match_ins = Instruction::LW(ITypeInst { rs1, rd, imm12 });
        assert_eq!(ins, match_ins);
    }

    #[test_case(0x7ff0_9f83, 31, 1, 2047; "lh r31, 2047(r1)")]
    #[test_case(0x8000_9f83, 31, 1, -2048; "lh r31, -2048(r1)")]
    fn lh(word: u32, rd: u8, rs1: u8, imm12: i16) {
        let ins: Instruction = decode_instruction(word);
        let match_ins = Instruction::LH(ITypeInst { rs1, rd, imm12 });
        assert_eq!(ins, match_ins);
    }

    #[test_case(0x7ff0_df83, 31, 1, 2047; "lhu r31, 2047(r1)")]
    #[test_case(0x8000_df83, 31, 1, -2048; "lhu r31, -2048(r1)")]
    fn lhu(word: u32, rd: u8, rs1: u8, imm12: i16) {
        let ins: Instruction = decode_instruction(word);
        let match_ins = Instruction::LHU(ITypeInst { rs1, rd, imm12 });
        assert_eq!(ins, match_ins);
    }

    #[test_case(0x7ff0_8f83, 31, 1, 2047; "lb r31, 2047(r1)")]
    #[test_case(0x8000_8f83, 31, 1, -2048; "lb r31, -2048(r1)")]
    fn lb(word: u32, rd: u8, rs1: u8, imm12: i16) {
        let ins: Instruction = decode_instruction(word);
        let match_ins = Instruction::LB(ITypeInst { rs1, rd, imm12 });
        assert_eq!(ins, match_ins);
    }

    #[test_case(0x7ff0_cf83, 31, 1, 2047; "lbu r31, 2047(r1)")]
    #[test_case(0x8000_cf83, 31, 1, -2048; "lbu r31, -2048(r1)")]
    fn lbu(word: u32, rd: u8, rs1: u8, imm12: i16) {
        let ins: Instruction = decode_instruction(word);
        let match_ins = Instruction::LBU(ITypeInst { rs1, rd, imm12 });
        assert_eq!(ins, match_ins);
    }

    #[test_case(0x8000_00b7, 1, -2_147_483_648; "lui r1, -524288")]
    #[test_case(0x7fff_f0b7, 1, 2_147_479_552; "lui r1, 524287")]
    fn lui(word: u32, rd: u8, imm20: i32) {
        let ins: Instruction = decode_instruction(word);
        let match_ins = Instruction::LUI(UTypeInst { rd, imm20 });
        assert_eq!(ins, match_ins);
    }

    #[test_case(0x8000_0097, 1, -2_147_483_648; "auipc r1, -524288")]
    #[test_case(0x7fff_f097, 1, 2_147_479_552; "auipc r1, 524287")]
    fn auipc(word: u32, rd: u8, imm20: i32) {
        let ins: Instruction = decode_instruction(word);
        let match_ins = Instruction::AUIPC(UTypeInst { rd, imm20 });
        assert_eq!(ins, match_ins);
    }
}<|MERGE_RESOLUTION|>--- conflicted
+++ resolved
@@ -1,53 +1,8 @@
-<<<<<<< HEAD
 use bitfield::bitfield;
 
-use crate::instruction::{BTypeInst, ITypeInst, Instruction, JTypeInst, RTypeInst, STypeInst};
-=======
 use crate::instruction::{
     BTypeInst, ITypeInst, Instruction, JTypeInst, RTypeInst, STypeInst, UTypeInst,
 };
-
-/// Decode RS2 register number from 32-bit instruction
-#[must_use]
-pub fn decode_rs2(word: u32) -> u8 {
-    ((word & 0x01f0_0000) >> 20) as u8
-}
-
-/// Decode RS1 register number from 32-bit instruction
-#[must_use]
-pub fn decode_rs1(word: u32) -> u8 {
-    ((word & 0x000f_8000) >> 15) as u8
-}
-
-/// Decode RD register number from 32-bit instruction
-#[must_use]
-pub fn decode_rd(word: u32) -> u8 {
-    ((word & 0x0000_0f80) >> 7) as u8
-}
-
-/// Decode Opcode from 32-bit instruction
-#[must_use]
-pub fn decode_op(word: u32) -> u8 {
-    (word & 0x0000_007f) as u8
-}
-
-/// Decode func3 from 32-bit instruction
-#[must_use]
-pub fn decode_func3(word: u32) -> u8 {
-    ((word & 0x0000_7000) >> 12) as u8
-}
-
-/// Decode func7 from 32-bit instruction
-#[must_use]
-pub fn decode_func7(word: u32) -> u8 {
-    ((word & 0xfe00_0000) >> 25) as u8
-}
-
-/// Decode func12 from 32-bit instruction
-#[must_use]
-pub fn decode_func12(word: u32) -> u16 {
-    ((word & 0xfff0_0000) >> 20) as u16
-}
 
 /// Decode signed imm12 value
 #[must_use]
@@ -61,7 +16,6 @@
         val as i16
     }
 }
->>>>>>> 02a69d96
 
 /// Decode signed imm20 value for [`JTypeInst`]
 /// Please refer RISCV manual section "Immediate Encoding Variants" for this
@@ -106,7 +60,6 @@
     }
 }
 
-<<<<<<< HEAD
 bitfield! {
     pub struct InstructionBits(u32);
     impl Debug;
@@ -122,11 +75,11 @@
     pub func12, _: 31, 20;
     i16;
     pub imm12, _: 31, 20;
-=======
+}
+
 #[must_use]
 pub fn decode_shamt(word: u32) -> u8 {
     ((word & 0x01f0_0000) >> 20) as u8
->>>>>>> 02a69d96
 }
 
 #[must_use]
@@ -137,17 +90,10 @@
     let funct7 = bf.func7();
 
     match opcode {
-<<<<<<< HEAD
-        0b0110011 => {
+        0b011_0011 => {
             let rs1 = bf.rs1();
             let rs2 = bf.rs2();
             let rd = bf.rd();
-=======
-        0b011_0011 => {
-            let rs1 = decode_rs1(word);
-            let rs2 = decode_rs2(word);
-            let rd = decode_rd(word);
->>>>>>> 02a69d96
             match (funct3, funct7) {
                 (0x0, 0x00) => Instruction::ADD(RTypeInst { rs1, rs2, rd }),
                 (0x0, 0x20) => Instruction::SUB(RTypeInst { rs1, rs2, rd }),
@@ -162,48 +108,10 @@
                 _ => Instruction::UNKNOWN,
             }
         }
-<<<<<<< HEAD
-        0b0000011 => match funct3 {
-            0x0 => {
-                let rs1 = bf.rs1();
-                let rd = bf.rd();
-                let imm12 = bf.imm12();
-                Instruction::LB(ITypeInst { rs1, rd, imm12 })
-            }
-            0x1 => {
-                let rs1 = bf.rs1();
-                let rd = bf.rd();
-                let imm12 = bf.imm12();
-                Instruction::LH(ITypeInst { rs1, rd, imm12 })
-            }
-            0x2 => {
-                let rs1 = bf.rs1();
-                let rd = bf.rd();
-                let imm12 = bf.imm12();
-                Instruction::LW(ITypeInst { rs1, rd, imm12 })
-            }
-            0x4 => {
-                let rs1 = bf.rs1();
-                let rd = bf.rd();
-                let imm12 = bf.imm12();
-                Instruction::LBU(ITypeInst { rs1, rd, imm12 })
-            }
-            0x5 => {
-                let rs1 = bf.rs1();
-                let rd = bf.rd();
-                let imm12 = bf.imm12();
-                Instruction::LHU(ITypeInst { rs1, rd, imm12 })
-            }
-            _ => Instruction::UNKNOWN,
-        },
-        0b0100011 => {
+        0b000_0011 => {
             let rs1 = bf.rs1();
-            let rs2 = bf.rs2();
-=======
-        0b000_0011 => {
-            let rs1 = decode_rs1(word);
-            let rd = decode_rd(word);
-            let imm12 = decode_imm12(word);
+            let rd = bf.rd();
+            let imm12 = bf.imm12();
             match funct3 {
                 0x0 => Instruction::LB(ITypeInst { rs1, rd, imm12 }),
                 0x1 => Instruction::LH(ITypeInst { rs1, rd, imm12 }),
@@ -214,9 +122,8 @@
             }
         }
         0b010_0011 => {
-            let rs1 = decode_rs1(word);
-            let rs2 = decode_rs2(word);
->>>>>>> 02a69d96
+            let rs1 = bf.rs1();
+            let rs2 = bf.rs2();
             let imm12 = decode_imm12_s_imm(word);
             match funct3 {
                 0x0 => Instruction::SB(STypeInst { rs1, rs2, imm12 }),
@@ -225,23 +132,9 @@
                 _ => Instruction::UNKNOWN,
             }
         }
-<<<<<<< HEAD
-        0b0010011 => match funct3 {
-            0x0 => {
-                let rs1 = bf.rs1();
-                let rd = bf.rd();
-                let imm12 = bf.imm12();
-                Instruction::ADDI(ITypeInst { rs1, rd, imm12 })
-            }
-            0x1 => {
-                let rs1 = bf.rs1();
-                let rd = bf.rd();
-                let shamt = bf.shamt();
-                Instruction::SLLI(ITypeInst {
-=======
         0b001_0011 => {
-            let rs1 = decode_rs1(word);
-            let rd = decode_rd(word);
+            let rs1 = bf.rs1();
+            let rd = bf.rd();
             match funct3 {
                 0x0 => Instruction::ADDI(ITypeInst {
                     rs1,
@@ -249,7 +142,6 @@
                     imm12: decode_imm12(word),
                 }),
                 0x1 => Instruction::SLLI(ITypeInst {
->>>>>>> 02a69d96
                     rs1,
                     rd,
                     imm12: decode_shamt(word).into(),
@@ -271,25 +163,14 @@
                 }),
                 _ => Instruction::UNKNOWN,
             }
-<<<<<<< HEAD
-            _ => Instruction::UNKNOWN,
-        },
-        0b1110011 => match bf.func12() {
-=======
-        }
-        0b111_0011 => match decode_func12(word) {
->>>>>>> 02a69d96
+        }
+        0b111_0011 => match bf.func12() {
             0x0 => Instruction::ECALL,
             0x1 => Instruction::EBREAK,
             _ => Instruction::UNKNOWN,
         },
-<<<<<<< HEAD
-        0b1101111 => {
+        0b110_1111 => {
             let rd = bf.rd();
-=======
-        0b110_1111 => {
-            let rd = decode_rd(word);
->>>>>>> 02a69d96
             let imm20 = decode_imm20(word);
             Instruction::JAL(JTypeInst { rd, imm20 })
         }
@@ -302,15 +183,9 @@
             }
             _ => Instruction::UNKNOWN,
         },
-<<<<<<< HEAD
-        0b1100011 => {
+        0b110_0011 => {
             let rs1 = bf.rs1();
             let rs2 = bf.rs2();
-=======
-        0b110_0011 => {
-            let rs1 = decode_rs1(word);
-            let rs2 = decode_rs2(word);
->>>>>>> 02a69d96
             let imm12 = decode_imm12_b_imm(word);
 
             match funct3 {
@@ -324,11 +199,11 @@
             }
         }
         0b011_0111 => Instruction::LUI(UTypeInst {
-            rd: decode_rd(word),
+            rd: bf.rd(),
             imm20: decode_imm20_u_imm(word),
         }),
         0b001_0111 => Instruction::AUIPC(UTypeInst {
-            rd: decode_rd(word),
+            rd: bf.rd(),
             imm20: decode_imm20_u_imm(word),
         }),
         _ => Instruction::UNKNOWN,
