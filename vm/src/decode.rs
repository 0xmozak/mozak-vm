--- conflicted
+++ resolved
@@ -405,7 +405,6 @@
         assert_eq!(ins, match_ins);
     }
 
-<<<<<<< HEAD
     #[test_case(0x7ff0af83, 31, 1, 2047; "lw r31, 2047(r1)")]
     #[test_case(0x8000af83, 31, 1, -2048; "lw r31, -2048(r1)")]
     fn lw(word: u32, rd: u8, rs1: u8, imm12: i16) {
@@ -443,7 +442,9 @@
     fn lbu(word: u32, rd: u8, rs1: u8, imm12: i16) {
         let ins: Instruction = decode_instruction(word);
         let match_ins = Instruction::LBU(ITypeInst { rs1, rd, imm12 });
-=======
+        assert_eq!(ins, match_ins);
+    }
+
     #[test_case(0x8000_00b7, 1, -2_147_483_648; "lui r1, -524288")]
     #[test_case(0x7fff_f0b7, 1, 2_147_479_552; "lui r1, 524287")]
     fn lui(word: u32, rd: u8, imm20: i32) {
@@ -457,7 +458,6 @@
     fn auipc(word: u32, rd: u8, imm20: i32) {
         let ins: Instruction = decode_instruction(word);
         let match_ins = Instruction::AUIPC(UTypeInst { rd, imm20 });
->>>>>>> 8264147a
         assert_eq!(ins, match_ins);
     }
 }