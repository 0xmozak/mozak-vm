use crate::instruction::{
    BTypeInst, ITypeInst, Instruction, JTypeInst, RTypeInst, STypeInst, UTypeInst,
};

/// Decode RS2 register number from 32-bit instruction
#[must_use]
pub fn decode_rs2(word: u32) -> u8 {
    ((word & 0x01f0_0000) >> 20) as u8
}

/// Decode RS1 register number from 32-bit instruction
#[must_use]
pub fn decode_rs1(word: u32) -> u8 {
    ((word & 0x000f_8000) >> 15) as u8
}

/// Decode RD register number from 32-bit instruction
#[must_use]
pub fn decode_rd(word: u32) -> u8 {
    ((word & 0x0000_0f80) >> 7) as u8
}

/// Decode Opcode from 32-bit instruction
#[must_use]
pub fn decode_op(word: u32) -> u8 {
    (word & 0x0000_007f) as u8
}

/// Decode func3 from 32-bit instruction
#[must_use]
pub fn decode_func3(word: u32) -> u8 {
    ((word & 0x0000_7000) >> 12) as u8
}

/// Decode func7 from 32-bit instruction
#[must_use]
pub fn decode_func7(word: u32) -> u8 {
    ((word & 0xfe00_0000) >> 25) as u8
}

/// Decode func12 from 32-bit instruction
#[must_use]
pub fn decode_func12(word: u32) -> u16 {
    ((word & 0xfff0_0000) >> 20) as u16
}

/// Decode signed imm12 value
#[must_use]
pub fn decode_imm12(word: u32) -> i16 {
    let val = ((word & 0xfff0_0000) >> 20) as u16;
    if (val & 0x0800) != 0 {
        // negative number
        let val = val - 1;
        -((!val & 0x0fff) as i16)
    } else {
        val as i16
    }
}

/// Decode signed imm20 value for [`JTypeInst`]
/// Please refer RISCV manual section "Immediate Encoding Variants" for this
/// decoding
#[must_use]
pub fn decode_imm20(word: u32) -> i32 {
    let val1 = (word & 0x7FE0_0000) >> 20;
    let val2 = (word & 0x0010_0000) >> 9;
    let val3 = word & 0x000F_F000;
    if (word & 0x8000_0000) != 0 {
        (0xFFF0_0000 | val1 | val2 | val3) as i32
    } else {
        (val1 | val2 | val3) as i32
    }
}

#[must_use]
pub fn decode_imm20_u_imm(word: u32) -> i32 {
    (word & 0xFFFF_F000) as i32
}

#[must_use]
pub fn decode_imm12_b_imm(word: u32) -> i16 {
    let val1 = (word & 0x0000_0F00) >> 7;
    let val2 = (word & 0x7E00_0000) >> 20;
    let val3 = (word & 0x0000_0080) << 4;
    if (word & 0x8000_0000) != 0 {
        (0xF000 | val1 | val2 | val3) as i16
    } else {
        (val1 | val2 | val3) as i16
    }
}

#[must_use]
pub fn decode_imm12_s_imm(word: u32) -> i16 {
    let val1 = (word & 0x0000_0F80) >> 7;
    let val2 = (word & 0x7E00_0000) >> 20;
    if (word & 0x8000_0000) != 0 {
        (0xF800 | val1 | val2) as i16
    } else {
        (val1 | val2) as i16
    }
}

#[must_use]
pub fn decode_shamt(word: u32) -> u8 {
    ((word & 0x01f0_0000) >> 20) as u8
}

#[must_use]
pub fn decode_instruction(word: u32) -> Instruction {
    let opcode = decode_op(word);
    let funct3 = decode_func3(word);
    let funct7 = decode_func7(word);

    match opcode {
        0b011_0011 => {
            let rs1 = decode_rs1(word);
            let rs2 = decode_rs2(word);
            let rd = decode_rd(word);
            match (funct3, funct7) {
                (0x0, 0x00) => Instruction::ADD(RTypeInst { rs1, rs2, rd }),
                (0x0, 0x20) => Instruction::SUB(RTypeInst { rs1, rs2, rd }),
                (0x1, 0x00) => Instruction::SLL(RTypeInst { rs1, rs2, rd }),
                (0x2, 0x00) => Instruction::SLT(RTypeInst { rs1, rs2, rd }),
                (0x3, 0x00) => Instruction::SLTU(RTypeInst { rs1, rs2, rd }),
                (0x4, 0x00) => Instruction::XOR(RTypeInst { rs1, rs2, rd }),
                (0x5, 0x00) => Instruction::SRL(RTypeInst { rs1, rs2, rd }),
                (0x5, 0x20) => Instruction::SRA(RTypeInst { rs1, rs2, rd }),
                (0x6, 0x00) => Instruction::OR(RTypeInst { rs1, rs2, rd }),
                (0x7, 0x00) => Instruction::AND(RTypeInst { rs1, rs2, rd }),
                (0x0, 0x01) => Instruction::MUL(RTypeInst { rs1, rs2, rd }),
                (0x1, 0x01) => Instruction::MULH(RTypeInst { rs1, rs2, rd }),
                (0x2, 0x01) => Instruction::MULHSU(RTypeInst { rs1, rs2, rd }),
                (0x3, 0x01) => Instruction::MULHU(RTypeInst { rs1, rs2, rd }),
                _ => Instruction::UNKNOWN,
            }
        }
        0b000_0011 => {
            let rs1 = decode_rs1(word);
            let rd = decode_rd(word);
            let imm12 = decode_imm12(word);
            match funct3 {
                0x0 => Instruction::LB(ITypeInst { rs1, rd, imm12 }),
                0x1 => Instruction::LH(ITypeInst { rs1, rd, imm12 }),
                0x2 => Instruction::LW(ITypeInst { rs1, rd, imm12 }),
                0x4 => Instruction::LBU(ITypeInst { rs1, rd, imm12 }),
                0x5 => Instruction::LHU(ITypeInst { rs1, rd, imm12 }),
                _ => Instruction::UNKNOWN,
            }
        }
        0b010_0011 => {
            let rs1 = decode_rs1(word);
            let rs2 = decode_rs2(word);
            let imm12 = decode_imm12_s_imm(word);
            match funct3 {
                0x0 => Instruction::SB(STypeInst { rs1, rs2, imm12 }),
                0x1 => Instruction::SH(STypeInst { rs1, rs2, imm12 }),
                0x2 => Instruction::SW(STypeInst { rs1, rs2, imm12 }),
                _ => Instruction::UNKNOWN,
            }
        }
        0b001_0011 => {
            let rs1 = decode_rs1(word);
            let rd = decode_rd(word);
            match funct3 {
                0x0 => Instruction::ADDI(ITypeInst {
                    rs1,
                    rd,
                    imm12: decode_imm12(word),
                }),
                0x1 => Instruction::SLLI(ITypeInst {
                    rs1,
                    rd,
                    imm12: decode_shamt(word).into(),
                }),
                0x2 => {
                    let rs1 = decode_rs1(word);
                    let rd = decode_rd(word);
                    let imm12 = decode_imm12(word);
                    Instruction::SLTI(ITypeInst { rs1, rd, imm12 })
                }
                0x3 => {
                    let rs1 = decode_rs1(word);
                    let rd = decode_rd(word);
                    let imm12 = decode_imm12(word);
                    Instruction::SLTIU(ITypeInst { rs1, rd, imm12 })
                }
                0x4 => Instruction::XORI(ITypeInst {
                    rs1,
                    rd,
                    imm12: decode_imm12(word),
                }),
                0x6 => Instruction::ORI(ITypeInst {
                    rs1,
                    rd,
                    imm12: decode_imm12(word),
                }),
                0x7 => Instruction::ANDI(ITypeInst {
                    rs1,
                    rd,
                    imm12: decode_imm12(word),
                }),
                _ => Instruction::UNKNOWN,
            }
        }
        0b111_0011 => match decode_func12(word) {
            0x0 => Instruction::ECALL,
            0x1 => Instruction::EBREAK,
            _ => Instruction::UNKNOWN,
        },
        0b110_1111 => {
            let rd = decode_rd(word);
            let imm20 = decode_imm20(word);
            Instruction::JAL(JTypeInst { rd, imm20 })
        }
        0b110_0111 => match funct3 {
            0x0 => {
                let rs1 = decode_rs1(word);
                let rd = decode_rd(word);
                let imm12 = decode_imm12(word);
                Instruction::JALR(ITypeInst { rs1, rd, imm12 })
            }
            _ => Instruction::UNKNOWN,
        },
        0b110_0011 => {
            let rs1 = decode_rs1(word);
            let rs2 = decode_rs2(word);
            let imm12 = decode_imm12_b_imm(word);

            match funct3 {
                0x0 => Instruction::BEQ(BTypeInst { rs1, rs2, imm12 }),
                0x1 => Instruction::BNE(BTypeInst { rs1, rs2, imm12 }),
                0x4 => Instruction::BLT(BTypeInst { rs1, rs2, imm12 }),
                0x5 => Instruction::BGE(BTypeInst { rs1, rs2, imm12 }),
                0x6 => Instruction::BLTU(BTypeInst { rs1, rs2, imm12 }),
                0x7 => Instruction::BGEU(BTypeInst { rs1, rs2, imm12 }),
                _ => Instruction::UNKNOWN,
            }
        }
        0b011_0111 => Instruction::LUI(UTypeInst {
            rd: decode_rd(word),
            imm20: decode_imm20_u_imm(word),
        }),
        0b001_0111 => Instruction::AUIPC(UTypeInst {
            rd: decode_rd(word),
            imm20: decode_imm20_u_imm(word),
        }),
        _ => Instruction::UNKNOWN,
    }
}

#[cfg(test)]
mod test {
    use test_case::test_case;

    use super::decode_instruction;
    use crate::instruction::{
        BTypeInst, ITypeInst, Instruction, JTypeInst, RTypeInst, STypeInst, UTypeInst,
    };

    #[test_case(0x018B_80B3, 1, 23, 24; "add r1, r23, r24")]
    #[test_case(0x0000_0033, 0, 0, 0; "add r0, r0, r0")]
    #[test_case(0x01FF_8FB3, 31, 31, 31; "add r31, r31, r31")]
    fn add(word: u32, rd: u8, rs1: u8, rs2: u8) {
        let ins: Instruction = decode_instruction(word);
        let match_ins = Instruction::ADD(RTypeInst { rs1, rs2, rd });
        assert_eq!(ins, match_ins);
    }

    #[test_case(0x7ff1_8193, 3, 3, 2047; "addi r3, r3, 2047")]
    #[test_case(0x8001_8193, 3, 3, -2048; "addi r3, r3, -2048")]
    #[test_case(0x4480_0f93, 31, 0, 1096; "addi r31, r0, 1096")]
    #[test_case(0xdca5_8e13, 28, 11, -566; "addi r28, r11, -566")]
    fn addi(word: u32, rd: u8, rs1: u8, imm12: i16) {
        let ins: Instruction = decode_instruction(word);
        let match_ins = Instruction::ADDI(ITypeInst { rs1, rd, imm12 });
        assert_eq!(ins, match_ins);
    }

    #[test_case(0x0128_92b3, 5, 17, 18; "sll r5, r17, r18")]
    fn sll(word: u32, rd: u8, rs1: u8, rs2: u8) {
        let ins: Instruction = decode_instruction(word);
        let match_ins = Instruction::SLL(RTypeInst { rs1, rs2, rd });
        assert_eq!(ins, match_ins);
    }

    #[test_case(0x01f2_1213, 4, 4, 31; "slli r4, r4, 31")]
    #[test_case(0x0076_9693, 13, 13, 7; "slli r13, r13, 7")]
    fn slli(word: u32, rd: u8, rs1: u8, shamt: u8) {
        let ins: Instruction = decode_instruction(word);
        let match_ins = Instruction::SLLI(ITypeInst {
            rs1,
            rd,
            imm12: shamt.into(),
        });
        assert_eq!(ins, match_ins);
    }

    #[test_case(0x0139_52b3, 5, 18, 19; "srl r5, r18, r19")]
    fn srl(word: u32, rd: u8, rs1: u8, rs2: u8) {
        let ins: Instruction = decode_instruction(word);
        let match_ins = Instruction::SRL(RTypeInst { rs1, rs2, rd });
        assert_eq!(ins, match_ins);
    }

    #[test_case(0x4139_52b3, 5, 18, 19; "sra r5, r18, r19")]
    fn sra(word: u32, rd: u8, rs1: u8, rs2: u8) {
        let ins: Instruction = decode_instruction(word);
        let match_ins = Instruction::SRA(RTypeInst { rs1, rs2, rd });
        assert_eq!(ins, match_ins);
    }

    #[test_case(0x0139_22b3, 5, 18, 19; "slt r5, r18, r19")]
    fn slt(word: u32, rd: u8, rs1: u8, rs2: u8) {
        let ins: Instruction = decode_instruction(word);
        let match_ins = Instruction::SLT(RTypeInst { rs1, rs2, rd });
        assert_eq!(ins, match_ins);
    }

    #[test_case(0x0ff9_2293, 5, 18, 255; "slti r5, r18, 255")]
    fn slti(word: u32, rd: u8, rs1: u8, imm12: i16) {
        let ins: Instruction = decode_instruction(word);
        let match_ins = Instruction::SLTI(ITypeInst { rs1, rd, imm12 });
        assert_eq!(ins, match_ins);
    }

    #[test_case(0x0ff9_3293, 5, 18, 255; "sltiu r5, r18, 255")]
    fn sltiu(word: u32, rd: u8, rs1: u8, imm12: i16) {
        let ins: Instruction = decode_instruction(word);
        let match_ins = Instruction::SLTIU(ITypeInst { rs1, rd, imm12 });
        assert_eq!(ins, match_ins);
    }

    #[test_case(0x0139_32b3, 5, 18, 19; "sltu r5, r18, r19")]
    fn sltu(word: u32, rd: u8, rs1: u8, rs2: u8) {
        let ins: Instruction = decode_instruction(word);
        let match_ins = Instruction::SLTU(RTypeInst { rs1, rs2, rd });
        assert_eq!(ins, match_ins);
    }

    #[test_case(0x4094_01b3, 3, 8, 9; "sub r3, r8, r9")]
    #[test_case(0x4073_83b3, 7, 7, 7; "sub r7, r7, r7")]
    #[test_case(0x41bc_8733, 14, 25, 27; "sub r14, r25, r27")]
    fn sub(word: u32, rd: u8, rs1: u8, rs2: u8) {
        let ins: Instruction = decode_instruction(word);
        let match_ins = Instruction::SUB(RTypeInst { rs1, rs2, rd });
        assert_eq!(ins, match_ins);
    }

    #[test_case(0x8400_00ef,1, -1_048_512; "jal r1, -1048512")]
    #[test_case(0x7c1f_fa6f,20, 1_048_512; "jal r20, 1048512")]
    fn jal(word: u32, rd: u8, imm20: i32) {
        let ins: Instruction = decode_instruction(word);
        let match_ins = Instruction::JAL(JTypeInst { rd, imm20 });
        assert_eq!(ins, match_ins);
    }

    #[test_case(0x7ff8_8567,10, 17, 2047; "jalr r10, r17, 2047")]
    #[test_case(0x8005_8ae7,21, 11, -2048; "jalr r21, r11, -2048")]
    fn jalr(word: u32, rd: u8, rs1: u8, imm12: i16) {
        let ins: Instruction = decode_instruction(word);
        let match_ins = Instruction::JALR(ITypeInst { rs1, rd, imm12 });
        assert_eq!(ins, match_ins);
    }

    #[test_case(0x8094_1063,8, 9, -4096; "bne r8, r9, -4096")]
    #[test_case(0x7e94_1fe3,8, 9, 4094; "bne r8, r9, 4094")]
    fn bne(word: u32, rs1: u8, rs2: u8, imm12: i16) {
        let ins: Instruction = decode_instruction(word);
        let match_ins = Instruction::BNE(BTypeInst { rs1, rs2, imm12 });
        assert_eq!(ins, match_ins);
    }

    #[test_case(0x8094_0063,8, 9, -4096; "beq r8, r9, -4096")]
    #[test_case(0x7e94_0fe3,8, 9, 4094; "beq r8, r9, 4094")]
    fn beq(word: u32, rs1: u8, rs2: u8, imm12: i16) {
        let ins: Instruction = decode_instruction(word);
        let match_ins = Instruction::BEQ(BTypeInst { rs1, rs2, imm12 });
        assert_eq!(ins, match_ins);
    }

    #[test_case(0x8094_4063,8, 9, -4096; "blt r8, r9, -4096")]
    #[test_case(0x7e94_4fe3,8, 9, 4094; "blt r8, r9, 4094")]
    fn blt(word: u32, rs1: u8, rs2: u8, imm12: i16) {
        let ins: Instruction = decode_instruction(word);
        let match_ins = Instruction::BLT(BTypeInst { rs1, rs2, imm12 });
        assert_eq!(ins, match_ins);
    }

    #[test_case(0x8094_6063,8, 9, -4096; "bltu r8, r9, -4096")]
    #[test_case(0x7e94_6fe3,8, 9, 4094; "bltu r8, r9, 4094")]
    fn bltu(word: u32, rs1: u8, rs2: u8, imm12: i16) {
        let ins: Instruction = decode_instruction(word);
        let match_ins = Instruction::BLTU(BTypeInst { rs1, rs2, imm12 });
        assert_eq!(ins, match_ins);
    }

    #[test_case(0x8094_5063,8, 9, -4096; "bge r8, r9, -4096")]
    #[test_case(0x7e94_5fe3,8, 9, 4094; "bge r8, r9, 4094")]
    fn bge(word: u32, rs1: u8, rs2: u8, imm12: i16) {
        let ins: Instruction = decode_instruction(word);
        let match_ins = Instruction::BGE(BTypeInst { rs1, rs2, imm12 });
        assert_eq!(ins, match_ins);
    }

    #[test_case(0x8094_7063,8, 9, -4096; "bgeu r8, r9, -4096")]
    #[test_case(0x7e94_7fe3,8, 9, 4094; "bgeu r8, r9, 4094")]
    fn bgeu(word: u32, rs1: u8, rs2: u8, imm12: i16) {
        let ins: Instruction = decode_instruction(word);
        let match_ins = Instruction::BGEU(BTypeInst { rs1, rs2, imm12 });
        assert_eq!(ins, match_ins);
    }

    #[test_case(0x0128_f533, 10, 17, 18; "and r10, r17, r18")]
    fn and(word: u32, rd: u8, rs1: u8, rs2: u8) {
        let ins: Instruction = decode_instruction(word);
        let match_ins = Instruction::AND(RTypeInst { rs1, rs2, rd });
        assert_eq!(ins, match_ins);
    }

    #[test_case(0x0ff8_f513, 10, 17, 0xff; "andi r10, r17, 255")]
    fn andi(word: u32, rd: u8, rs1: u8, imm12: i16) {
        let ins: Instruction = decode_instruction(word);
        let match_ins = Instruction::ANDI(ITypeInst { rs1, rd, imm12 });
        assert_eq!(ins, match_ins);
    }

    #[test_case(0x8008_c513, 10, 17, -2048; "xori r10, r17, -2048")]
    fn xori(word: u32, rd: u8, rs1: u8, imm12: i16) {
        let ins: Instruction = decode_instruction(word);
        let match_ins = Instruction::XORI(ITypeInst { rs1, rd, imm12 });
        assert_eq!(ins, match_ins);
    }

    #[test_case(0x0128_e533, 10, 17, 18; "or r10, r17, r18")]
    fn or(word: u32, rd: u8, rs1: u8, rs2: u8) {
        let ins: Instruction = decode_instruction(word);
        let match_ins = Instruction::OR(RTypeInst { rs1, rs2, rd });
        assert_eq!(ins, match_ins);
    }

    #[test_case(0x0ff8_e513, 10, 17, 0xff; "ori r10, r17, 255")]
    fn ori(word: u32, rd: u8, rs1: u8, imm12: i16) {
        let ins: Instruction = decode_instruction(word);
        let match_ins = Instruction::ORI(ITypeInst { rs1, rd, imm12 });
        assert_eq!(ins, match_ins);
    }

    #[test_case(0x80a0_0023, 0, 10, -2048; "sb r10, -2048(r0)")]
    #[test_case(0x7ea0_0fa3, 0, 10, 2047; "sb r10, 2047(r0)")]
    fn sb(word: u32, rs1: u8, rs2: u8, imm12: i16) {
        let ins: Instruction = decode_instruction(word);
        let match_ins = Instruction::SB(STypeInst { rs1, rs2, imm12 });
        assert_eq!(ins, match_ins);
    }

    #[test_case(0x80a0_1023, 0, 10, -2048; "sh r10, -2048(r0)")]
    #[test_case(0x7ea0_1fa3, 0, 10, 2047; "sh r10, 2047(r0)")]
    fn sh(word: u32, rs1: u8, rs2: u8, imm12: i16) {
        let ins: Instruction = decode_instruction(word);
        let match_ins = Instruction::SH(STypeInst { rs1, rs2, imm12 });
        assert_eq!(ins, match_ins);
    }

    #[test_case(0x80a0_2023, 0, 10, -2048; "sw r10, -2048(r0)")]
    #[test_case(0x7ea0_2fa3, 0, 10, 2047; "sw r10, 2047(r0)")]
    fn sw(word: u32, rs1: u8, rs2: u8, imm12: i16) {
        let ins: Instruction = decode_instruction(word);
        let match_ins = Instruction::SW(STypeInst { rs1, rs2, imm12 });
        assert_eq!(ins, match_ins);
    }

<<<<<<< HEAD
    #[test_case(0x0328_8533, 10, 17, 18; "mul r10, r17, r18")]
    fn mul(word: u32, rd: u8, rs1: u8, rs2: u8) {
        let ins: Instruction = decode_instruction(word);
        let match_ins = Instruction::MUL(RTypeInst { rs1, rs2, rd });
        assert_eq!(ins, match_ins);
    }

    #[test_case(0x0328_9533, 10, 17, 18; "mulh r10, r17, r18")]
    fn mulh(word: u32, rd: u8, rs1: u8, rs2: u8) {
        let ins: Instruction = decode_instruction(word);
        let match_ins = Instruction::MULH(RTypeInst { rs1, rs2, rd });
        assert_eq!(ins, match_ins);
    }

    #[test_case(0x0328_a533, 10, 17, 18; "mulhsu r10, r17, r18")]
    fn mulhsu(word: u32, rd: u8, rs1: u8, rs2: u8) {
        let ins: Instruction = decode_instruction(word);
        let match_ins = Instruction::MULHSU(RTypeInst { rs1, rs2, rd });
        assert_eq!(ins, match_ins);
    }

    #[test_case(0x0328_b533, 10, 17, 18; "mulhu r10, r17, r18")]
    fn mulhu(word: u32, rd: u8, rs1: u8, rs2: u8) {
        let ins: Instruction = decode_instruction(word);
        let match_ins = Instruction::MULHU(RTypeInst { rs1, rs2, rd });
=======
    #[test_case(0x7ff0_af83, 31, 1, 2047; "lw r31, 2047(r1)")]
    #[test_case(0x8000_af83, 31, 1, -2048; "lw r31, -2048(r1)")]
    fn lw(word: u32, rd: u8, rs1: u8, imm12: i16) {
        let ins: Instruction = decode_instruction(word);
        let match_ins = Instruction::LW(ITypeInst { rs1, rd, imm12 });
        assert_eq!(ins, match_ins);
    }

    #[test_case(0x7ff0_9f83, 31, 1, 2047; "lh r31, 2047(r1)")]
    #[test_case(0x8000_9f83, 31, 1, -2048; "lh r31, -2048(r1)")]
    fn lh(word: u32, rd: u8, rs1: u8, imm12: i16) {
        let ins: Instruction = decode_instruction(word);
        let match_ins = Instruction::LH(ITypeInst { rs1, rd, imm12 });
        assert_eq!(ins, match_ins);
    }

    #[test_case(0x7ff0_df83, 31, 1, 2047; "lhu r31, 2047(r1)")]
    #[test_case(0x8000_df83, 31, 1, -2048; "lhu r31, -2048(r1)")]
    fn lhu(word: u32, rd: u8, rs1: u8, imm12: i16) {
        let ins: Instruction = decode_instruction(word);
        let match_ins = Instruction::LHU(ITypeInst { rs1, rd, imm12 });
        assert_eq!(ins, match_ins);
    }

    #[test_case(0x7ff0_8f83, 31, 1, 2047; "lb r31, 2047(r1)")]
    #[test_case(0x8000_8f83, 31, 1, -2048; "lb r31, -2048(r1)")]
    fn lb(word: u32, rd: u8, rs1: u8, imm12: i16) {
        let ins: Instruction = decode_instruction(word);
        let match_ins = Instruction::LB(ITypeInst { rs1, rd, imm12 });
        assert_eq!(ins, match_ins);
    }

    #[test_case(0x7ff0_cf83, 31, 1, 2047; "lbu r31, 2047(r1)")]
    #[test_case(0x8000_cf83, 31, 1, -2048; "lbu r31, -2048(r1)")]
    fn lbu(word: u32, rd: u8, rs1: u8, imm12: i16) {
        let ins: Instruction = decode_instruction(word);
        let match_ins = Instruction::LBU(ITypeInst { rs1, rd, imm12 });
>>>>>>> fe03bf24
        assert_eq!(ins, match_ins);
    }

    #[test_case(0x8000_00b7, 1, -2_147_483_648; "lui r1, -524288")]
    #[test_case(0x7fff_f0b7, 1, 2_147_479_552; "lui r1, 524287")]
    fn lui(word: u32, rd: u8, imm20: i32) {
        let ins: Instruction = decode_instruction(word);
        let match_ins = Instruction::LUI(UTypeInst { rd, imm20 });
        assert_eq!(ins, match_ins);
    }

    #[test_case(0x8000_0097, 1, -2_147_483_648; "auipc r1, -524288")]
    #[test_case(0x7fff_f097, 1, 2_147_479_552; "auipc r1, 524287")]
    fn auipc(word: u32, rd: u8, imm20: i32) {
        let ins: Instruction = decode_instruction(word);
        let match_ins = Instruction::AUIPC(UTypeInst { rd, imm20 });
        assert_eq!(ins, match_ins);
    }
}<|MERGE_RESOLUTION|>--- conflicted
+++ resolved
@@ -469,7 +469,6 @@
         assert_eq!(ins, match_ins);
     }
 
-<<<<<<< HEAD
     #[test_case(0x0328_8533, 10, 17, 18; "mul r10, r17, r18")]
     fn mul(word: u32, rd: u8, rs1: u8, rs2: u8) {
         let ins: Instruction = decode_instruction(word);
@@ -495,7 +494,9 @@
     fn mulhu(word: u32, rd: u8, rs1: u8, rs2: u8) {
         let ins: Instruction = decode_instruction(word);
         let match_ins = Instruction::MULHU(RTypeInst { rs1, rs2, rd });
-=======
+        assert_eq!(ins, match_ins);
+    }
+
     #[test_case(0x7ff0_af83, 31, 1, 2047; "lw r31, 2047(r1)")]
     #[test_case(0x8000_af83, 31, 1, -2048; "lw r31, -2048(r1)")]
     fn lw(word: u32, rd: u8, rs1: u8, imm12: i16) {
@@ -533,7 +534,6 @@
     fn lbu(word: u32, rd: u8, rs1: u8, imm12: i16) {
         let ins: Instruction = decode_instruction(word);
         let match_ins = Instruction::LBU(ITypeInst { rs1, rd, imm12 });
->>>>>>> fe03bf24
         assert_eq!(ins, match_ins);
     }
 
