<<<<<<< HEAD
use crate::instruction::{
    BTypeInst, ITypeInst, Instruction, JTypeInst, RTypeInst, STypeInst, UTypeInst,
};
=======
use crate::instruction::{BTypeInst, ITypeInst, Instruction, JTypeInst, RTypeInst, STypeInst};
>>>>>>> db0594e4

/// Decode RS2 register number from 32-bit instruction
pub fn decode_rs2(word: u32) -> u8 {
    ((word & 0x01f00000) >> 20) as u8
}

/// Decode RS1 register number from 32-bit instruction
pub fn decode_rs1(word: u32) -> u8 {
    ((word & 0x000f8000) >> 15) as u8
}

/// Decode RD register number from 32-bit instruction
pub fn decode_rd(word: u32) -> u8 {
    ((word & 0x00000f80) >> 7) as u8
}

/// Decode Opcode from 32-bit instruction
pub fn decode_op(word: u32) -> u8 {
    (word & 0x0000007f) as u8
}

/// Decode func3 from 32-bit instruction
pub fn decode_func3(word: u32) -> u8 {
    ((word & 0x00007000) >> 12) as u8
}

/// Decode func7 from 32-bit instruction
pub fn decode_func7(word: u32) -> u8 {
    ((word & 0xfe000000) >> 25) as u8
}

/// Decode func12 from 32-bit instruction
pub fn decode_func12(word: u32) -> u16 {
    ((word & 0xfff00000) >> 20) as u16
}

/// Decode signed imm12 value
pub fn decode_imm12(word: u32) -> i16 {
    let val = ((word & 0xfff00000) >> 20) as u16;
    if (val & 0x0800) != 0 {
        // negative number
        let val = val - 1;
        -((!val & 0x0fff) as i16)
    } else {
        val as i16
    }
}

/// Decode signed imm20 value for [`JTypeInst`]
/// Please refer RISCV manual section "Immediate Encoding Variants" for this
/// decoding
pub fn decode_imm20(word: u32) -> i32 {
    let val1 = (word & 0x7FE00000) >> 20;
    let val2 = (word & 0x00100000) >> 9;
    let val3 = word & 0x000FF000;
    if (word & 0x80000000) != 0 {
        (0xFFF00000 | val1 | val2 | val3) as i32
    } else {
        (val1 | val2 | val3) as i32
    }
}

pub fn decode_imm20_u_imm(word: u32) -> i32 {
    (word & 0xFFFFF000) as i32
}

pub fn decode_imm12_b_imm(word: u32) -> i16 {
    let val1 = (word & 0x00000F00) >> 7;
    let val2 = (word & 0x7E000000) >> 20;
    let val3 = (word & 0x00000080) << 4;
    if (word & 0x80000000) != 0 {
        (0xF000 | val1 | val2 | val3) as i16
    } else {
        (val1 | val2 | val3) as i16
    }
}

pub fn decode_imm12_s_imm(word: u32) -> i16 {
    let val1 = (word & 0x00000F80) >> 7;
    let val2 = (word & 0x7E000000) >> 20;
    if (word & 0x80000000) != 0 {
        (0xF800 | val1 | val2) as i16
    } else {
        (val1 | val2) as i16
    }
}

pub fn decode_shamt(word: u32) -> u8 {
    ((word & 0x01f00000) >> 20) as u8
}

pub fn decode_instruction(word: u32) -> Instruction {
    let opcode = decode_op(word);
    let funct3 = decode_func3(word);
    let funct7 = decode_func7(word);

    match opcode {
        0b0110011 => {
            let rs1 = decode_rs1(word);
            let rs2 = decode_rs2(word);
            let rd = decode_rd(word);
            match (funct3, funct7) {
                (0x0, 0x00) => Instruction::ADD(RTypeInst { rs1, rs2, rd }),
                (0x0, 0x20) => Instruction::SUB(RTypeInst { rs1, rs2, rd }),
                (0x1, 0x00) => Instruction::SLL(RTypeInst { rs1, rs2, rd }),
                (0x2, 0x00) => Instruction::SLT(RTypeInst { rs1, rs2, rd }),
                (0x3, 0x00) => Instruction::SLTU(RTypeInst { rs1, rs2, rd }),
                (0x4, 0x00) => Instruction::XOR(RTypeInst { rs1, rs2, rd }),
                (0x5, 0x00) => Instruction::SRL(RTypeInst { rs1, rs2, rd }),
                (0x5, 0x20) => Instruction::SRA(RTypeInst { rs1, rs2, rd }),
                (0x6, 0x00) => Instruction::OR(RTypeInst { rs1, rs2, rd }),
                (0x7, 0x00) => Instruction::AND(RTypeInst { rs1, rs2, rd }),
                _ => Instruction::UNKNOWN,
            }
        }
        0b0000011 => match funct3 {
            0x0 => {
                let rs1 = decode_rs1(word);
                let rd = decode_rd(word);
                let imm12 = decode_imm12(word);
                Instruction::LB(ITypeInst { rs1, rd, imm12 })
            }
            0x1 => {
                let rs1 = decode_rs1(word);
                let rd = decode_rd(word);
                let imm12 = decode_imm12(word);
                Instruction::LH(ITypeInst { rs1, rd, imm12 })
            }
            0x2 => {
                let rs1 = decode_rs1(word);
                let rd = decode_rd(word);
                let imm12 = decode_imm12(word);
                Instruction::LW(ITypeInst { rs1, rd, imm12 })
            }
            0x4 => {
                let rs1 = decode_rs1(word);
                let rd = decode_rd(word);
                let imm12 = decode_imm12(word);
                Instruction::LBU(ITypeInst { rs1, rd, imm12 })
            }
            0x5 => {
                let rs1 = decode_rs1(word);
                let rd = decode_rd(word);
                let imm12 = decode_imm12(word);
                Instruction::LHU(ITypeInst { rs1, rd, imm12 })
            }
            _ => Instruction::UNKNOWN,
        },
        0b0100011 => {
            let rs1 = decode_rs1(word);
            let rs2 = decode_rs2(word);
            let imm12 = decode_imm12_s_imm(word);
            match funct3 {
                0x0 => Instruction::SB(STypeInst { rs1, rs2, imm12 }),
                0x1 => Instruction::SH(STypeInst { rs1, rs2, imm12 }),
                0x2 => Instruction::SW(STypeInst { rs1, rs2, imm12 }),
                _ => Instruction::UNKNOWN,
            }
        }
        0b0010011 => match funct3 {
            0x0 => {
                let rs1 = decode_rs1(word);
                let rd = decode_rd(word);
                let imm12 = decode_imm12(word);
                Instruction::ADDI(ITypeInst { rs1, rd, imm12 })
            }
            0x1 => {
                let rs1 = decode_rs1(word);
                let rd = decode_rd(word);
                let shamt = decode_shamt(word);
                Instruction::SLLI(ITypeInst {
                    rs1,
                    rd,
                    imm12: shamt.into(),
                })
            }
            _ => Instruction::UNKNOWN,
        },
        0b1110011 => match decode_func12(word) {
            0x0 => Instruction::ECALL,
            0x1 => Instruction::EBREAK,
            _ => Instruction::UNKNOWN,
        },
        0b1101111 => {
            let rd = decode_rd(word);
            let imm20 = decode_imm20(word);
            Instruction::JAL(JTypeInst { rd, imm20 })
        }
        0b1100111 => match funct3 {
            0x0 => {
                let rs1 = decode_rs1(word);
                let rd = decode_rd(word);
                let imm12 = decode_imm12(word);
                Instruction::JALR(ITypeInst { rs1, rd, imm12 })
            }
            _ => Instruction::UNKNOWN,
        },
        0b1100011 => {
            let rs1 = decode_rs1(word);
            let rs2 = decode_rs2(word);
            let imm12 = decode_imm12_b_imm(word);

            match funct3 {
                0x0 => Instruction::BEQ(BTypeInst { rs1, rs2, imm12 }),
                0x1 => Instruction::BNE(BTypeInst { rs1, rs2, imm12 }),
                0x4 => Instruction::BLT(BTypeInst { rs1, rs2, imm12 }),
                0x5 => Instruction::BGE(BTypeInst { rs1, rs2, imm12 }),
                0x6 => Instruction::BLTU(BTypeInst { rs1, rs2, imm12 }),
                0x7 => Instruction::BGEU(BTypeInst { rs1, rs2, imm12 }),
                _ => Instruction::UNKNOWN,
            }
        }
        0b0110111 => Instruction::LUI(UTypeInst {
            rd: decode_rd(word),
            imm20: decode_imm20_u_imm(word),
        }),
        0b0010111 => Instruction::AUIPC(UTypeInst {
            rd: decode_rd(word),
            imm20: decode_imm20_u_imm(word),
        }),
        _ => Instruction::UNKNOWN,
    }
}

#[cfg(test)]
mod test {
    use test_case::test_case;

    use super::decode_instruction;
<<<<<<< HEAD
    use crate::instruction::{
        BTypeInst, ITypeInst, Instruction, JTypeInst, RTypeInst, STypeInst, UTypeInst,
    };
=======
    use crate::instruction::{BTypeInst, ITypeInst, Instruction, JTypeInst, RTypeInst, STypeInst};
>>>>>>> db0594e4

    #[test_case(0x018B80B3, 1, 23, 24; "add r1, r23, r24")]
    #[test_case(0x00000033, 0, 0, 0; "add r0, r0, r0")]
    #[test_case(0x01FF8FB3, 31, 31, 31; "add r31, r31, r31")]
    fn add(word: u32, rd: u8, rs1: u8, rs2: u8) {
        let ins: Instruction = decode_instruction(word);
        let match_ins = Instruction::ADD(RTypeInst { rs1, rs2, rd });
        assert_eq!(ins, match_ins);
    }

    #[test_case(0x7ff18193, 3, 3, 2047; "addi r3, r3, 2047")]
    #[test_case(0x80018193, 3, 3, -2048; "addi r3, r3, -2048")]
    #[test_case(0x44800f93, 31, 0, 1096; "addi r31, r0, 1096")]
    #[test_case(0xdca58e13, 28, 11, -566; "addi r28, r11, -566")]
    fn addi(word: u32, rd: u8, rs1: u8, imm12: i16) {
        let ins: Instruction = decode_instruction(word);
        let match_ins = Instruction::ADDI(ITypeInst { rs1, rd, imm12 });
        assert_eq!(ins, match_ins);
    }

    #[test_case(0x012892b3, 5, 17, 18; "sll r5, r17, r18")]
    fn sll(word: u32, rd: u8, rs1: u8, rs2: u8) {
        let ins: Instruction = decode_instruction(word);
        let match_ins = Instruction::SLL(RTypeInst { rs1, rd, rs2 });
        assert_eq!(ins, match_ins);
    }

    #[test_case(0x01f21213, 4, 4, 31; "slli r4, r4, 31")]
    #[test_case(0x00769693, 13, 13, 7; "slli r13, r13, 7")]
    fn slli(word: u32, rd: u8, rs1: u8, shamt: u8) {
        let ins: Instruction = decode_instruction(word);
        let match_ins = Instruction::SLLI(ITypeInst {
            rs1,
            rd,
            imm12: shamt.into(),
        });
        assert_eq!(ins, match_ins);
    }

    #[test_case(0x013952b3, 5, 18, 19; "srl r5, r18, r19")]
    fn srl(word: u32, rd: u8, rs1: u8, rs2: u8) {
        let ins: Instruction = decode_instruction(word);
        let match_ins = Instruction::SRL(RTypeInst { rs1, rd, rs2 });
        assert_eq!(ins, match_ins);
    }

    #[test_case(0x413952b3, 5, 18, 19; "sra r5, r18, r19")]
    fn sra(word: u32, rd: u8, rs1: u8, rs2: u8) {
        let ins: Instruction = decode_instruction(word);
        let match_ins = Instruction::SRA(RTypeInst { rs1, rd, rs2 });
        assert_eq!(ins, match_ins);
    }

    #[test_case(0x013922b3, 5, 18, 19; "slt r5, r18, r19")]
    fn slt(word: u32, rd: u8, rs1: u8, rs2: u8) {
        let ins: Instruction = decode_instruction(word);
        let match_ins = Instruction::SLT(RTypeInst { rs1, rd, rs2 });
        assert_eq!(ins, match_ins);
    }

    #[test_case(0x013932b3, 5, 18, 19; "sltu r5, r18, r19")]
    fn sltu(word: u32, rd: u8, rs1: u8, rs2: u8) {
        let ins: Instruction = decode_instruction(word);
        let match_ins = Instruction::SLTU(RTypeInst { rs1, rd, rs2 });
        assert_eq!(ins, match_ins);
    }

    #[test_case(0x409401b3, 3, 8, 9; "sub r3, r8, r9")]
    #[test_case(0x407383b3, 7, 7, 7; "sub r7, r7, r7")]
    #[test_case(0x41bc8733, 14, 25, 27; "sub r14, r25, r27")]
    fn sub(word: u32, rd: u8, rs1: u8, rs2: u8) {
        let ins: Instruction = decode_instruction(word);
        let match_ins = Instruction::SUB(RTypeInst { rs1, rs2, rd });
        assert_eq!(ins, match_ins);
    }

    #[test_case(0x840000ef,1, -1048512; "jal r1, -1048512")]
    #[test_case(0x7c1ffa6f,20, 1048512; "jal r20, 1048512")]
    fn jal(word: u32, rd: u8, imm20: i32) {
        let ins: Instruction = decode_instruction(word);
        let match_ins = Instruction::JAL(JTypeInst { rd, imm20 });
        assert_eq!(ins, match_ins);
    }

    #[test_case(0x7ff88567,10, 17, 2047; "jalr r10, r17, 2047")]
    #[test_case(0x80058ae7,21, 11, -2048; "jalr r21, r11, -2048")]
    fn jalr(word: u32, rd: u8, rs1: u8, imm12: i16) {
        let ins: Instruction = decode_instruction(word);
        let match_ins = Instruction::JALR(ITypeInst { rd, rs1, imm12 });
        assert_eq!(ins, match_ins);
    }

    #[test_case(0x80941063,8, 9, -4096; "bne r8, r9, -4096")]
    #[test_case(0x7e941fe3,8, 9, 4094; "bne r8, r9, 4094")]
    fn bne(word: u32, rs1: u8, rs2: u8, imm12: i16) {
        let ins: Instruction = decode_instruction(word);
        let match_ins = Instruction::BNE(BTypeInst { rs1, rs2, imm12 });
        assert_eq!(ins, match_ins);
    }

    #[test_case(0x80940063,8, 9, -4096; "beq r8, r9, -4096")]
    #[test_case(0x7e940fe3,8, 9, 4094; "beq r8, r9, 4094")]
    fn beq(word: u32, rs1: u8, rs2: u8, imm12: i16) {
        let ins: Instruction = decode_instruction(word);
        let match_ins = Instruction::BEQ(BTypeInst { rs1, rs2, imm12 });
        assert_eq!(ins, match_ins);
    }

    #[test_case(0x80944063,8, 9, -4096; "blt r8, r9, -4096")]
    #[test_case(0x7e944fe3,8, 9, 4094; "blt r8, r9, 4094")]
    fn blt(word: u32, rs1: u8, rs2: u8, imm12: i16) {
        let ins: Instruction = decode_instruction(word);
        let match_ins = Instruction::BLT(BTypeInst { rs1, rs2, imm12 });
        assert_eq!(ins, match_ins);
    }

    #[test_case(0x80946063,8, 9, -4096; "bltu r8, r9, -4096")]
    #[test_case(0x7e946fe3,8, 9, 4094; "bltu r8, r9, 4094")]
    fn bltu(word: u32, rs1: u8, rs2: u8, imm12: i16) {
        let ins: Instruction = decode_instruction(word);
        let match_ins = Instruction::BLTU(BTypeInst { rs1, rs2, imm12 });
        assert_eq!(ins, match_ins);
    }

    #[test_case(0x80945063,8, 9, -4096; "bge r8, r9, -4096")]
    #[test_case(0x7e945fe3,8, 9, 4094; "bge r8, r9, 4094")]
    fn bge(word: u32, rs1: u8, rs2: u8, imm12: i16) {
        let ins: Instruction = decode_instruction(word);
        let match_ins = Instruction::BGE(BTypeInst { rs1, rs2, imm12 });
        assert_eq!(ins, match_ins);
    }

    #[test_case(0x80947063,8, 9, -4096; "bgeu r8, r9, -4096")]
    #[test_case(0x7e947fe3,8, 9, 4094; "bgeu r8, r9, 4094")]
    fn bgeu(word: u32, rs1: u8, rs2: u8, imm12: i16) {
        let ins: Instruction = decode_instruction(word);
        let match_ins = Instruction::BGEU(BTypeInst { rs1, rs2, imm12 });
        assert_eq!(ins, match_ins);
    }

    #[test_case(0x0128f533, 10, 17, 18; "and r10, r17, r18")]
    fn and(word: u32, rd: u8, rs1: u8, rs2: u8) {
        let ins: Instruction = decode_instruction(word);
        let match_ins = Instruction::AND(RTypeInst { rs1, rs2, rd });
        assert_eq!(ins, match_ins);
    }

    #[test_case(0x0128e533, 10, 17, 18; "or r10, r17, r18")]
    fn or(word: u32, rd: u8, rs1: u8, rs2: u8) {
        let ins: Instruction = decode_instruction(word);
        let match_ins = Instruction::OR(RTypeInst { rs1, rs2, rd });
        assert_eq!(ins, match_ins);
    }

    #[test_case(0x80a00023, 0, 10, -2048; "sb r10, -2048(r0)")]
    #[test_case(0x7ea00fa3, 0, 10, 2047; "sb r10, 2047(r0)")]
    fn sb(word: u32, rs1: u8, rs2: u8, imm12: i16) {
        let ins: Instruction = decode_instruction(word);
        let match_ins = Instruction::SB(STypeInst { rs1, rs2, imm12 });
        assert_eq!(ins, match_ins);
    }

    #[test_case(0x80a01023, 0, 10, -2048; "sh r10, -2048(r0)")]
    #[test_case(0x7ea01fa3, 0, 10, 2047; "sh r10, 2047(r0)")]
    fn sh(word: u32, rs1: u8, rs2: u8, imm12: i16) {
        let ins: Instruction = decode_instruction(word);
        let match_ins = Instruction::SH(STypeInst { rs1, rs2, imm12 });
        assert_eq!(ins, match_ins);
    }

    #[test_case(0x80a02023, 0, 10, -2048; "sw r10, -2048(r0)")]
    #[test_case(0x7ea02fa3, 0, 10, 2047; "sw r10, 2047(r0)")]
    fn sw(word: u32, rs1: u8, rs2: u8, imm12: i16) {
        let ins: Instruction = decode_instruction(word);
        let match_ins = Instruction::SW(STypeInst { rs1, rs2, imm12 });
        assert_eq!(ins, match_ins);
    }
<<<<<<< HEAD

    #[test_case(0x800000b7, 1, -2147483648; "lui r1, -524288")]
    #[test_case(0x7ffff0b7, 1, 2147479552; "lui r1, 524287")]
    fn lui(word: u32, rd: u8, imm20: i32) {
        let ins: Instruction = decode_instruction(word);
        let match_ins = Instruction::LUI(UTypeInst { rd, imm20 });
        assert_eq!(ins, match_ins);
    }

    #[test_case(0x80000097, 1, -2147483648; "auipc r1, -524288")]
    #[test_case(0x7ffff097, 1, 2147479552; "auipc r1, 524287")]
    fn auipc(word: u32, rd: u8, imm20: i32) {
        let ins: Instruction = decode_instruction(word);
        let match_ins = Instruction::AUIPC(UTypeInst { rd, imm20 });
        assert_eq!(ins, match_ins);
    }
=======
>>>>>>> db0594e4
}<|MERGE_RESOLUTION|>--- conflicted
+++ resolved
@@ -1,10 +1,6 @@
-<<<<<<< HEAD
 use crate::instruction::{
     BTypeInst, ITypeInst, Instruction, JTypeInst, RTypeInst, STypeInst, UTypeInst,
 };
-=======
-use crate::instruction::{BTypeInst, ITypeInst, Instruction, JTypeInst, RTypeInst, STypeInst};
->>>>>>> db0594e4
 
 /// Decode RS2 register number from 32-bit instruction
 pub fn decode_rs2(word: u32) -> u8 {
@@ -234,13 +230,9 @@
     use test_case::test_case;
 
     use super::decode_instruction;
-<<<<<<< HEAD
     use crate::instruction::{
         BTypeInst, ITypeInst, Instruction, JTypeInst, RTypeInst, STypeInst, UTypeInst,
     };
-=======
-    use crate::instruction::{BTypeInst, ITypeInst, Instruction, JTypeInst, RTypeInst, STypeInst};
->>>>>>> db0594e4
 
     #[test_case(0x018B80B3, 1, 23, 24; "add r1, r23, r24")]
     #[test_case(0x00000033, 0, 0, 0; "add r0, r0, r0")]
@@ -418,7 +410,6 @@
         let match_ins = Instruction::SW(STypeInst { rs1, rs2, imm12 });
         assert_eq!(ins, match_ins);
     }
-<<<<<<< HEAD
 
     #[test_case(0x800000b7, 1, -2147483648; "lui r1, -524288")]
     #[test_case(0x7ffff0b7, 1, 2147479552; "lui r1, 524287")]
@@ -435,6 +426,4 @@
         let match_ins = Instruction::AUIPC(UTypeInst { rd, imm20 });
         assert_eq!(ins, match_ins);
     }
-=======
->>>>>>> db0594e4
 }