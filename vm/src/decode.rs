use crate::instruction::{BTypeInst, ITypeInst, Instruction, JTypeInst, RTypeInst};

/// Decode RS2 register number from 32-bit instruction
pub fn decode_rs2(word: u32) -> u8 {
    ((word & 0x01f00000) >> 20) as u8
}

/// Decode RS1 register number from 32-bit instruction
pub fn decode_rs1(word: u32) -> u8 {
    ((word & 0x000f8000) >> 15) as u8
}

/// Decode RD register number from 32-bit instruction
pub fn decode_rd(word: u32) -> u8 {
    ((word & 0x00000f80) >> 7) as u8
}

/// Decode Opcode from 32-bit instruction
pub fn decode_op(word: u32) -> u8 {
    (word & 0x0000007f) as u8
}

/// Decode func3 from 32-bit instruction
pub fn decode_func3(word: u32) -> u8 {
    ((word & 0x00007000) >> 12) as u8
}

/// Decode func7 from 32-bit instruction
pub fn decode_func7(word: u32) -> u8 {
    ((word & 0xfe000000) >> 25) as u8
}

/// Decode func12 from 32-bit instruction
pub fn decode_func12(word: u32) -> u16 {
    ((word & 0xfff00000) >> 20) as u16
}

/// Decode signed imm12 value
pub fn decode_imm12(word: u32) -> i16 {
    let val = ((word & 0xfff00000) >> 20) as u16;
    if (val & 0x0800) != 0 {
        // negative number
        let val = val - 1;
        -((!val & 0x0fff) as i16)
    } else {
        val as i16
    }
}

/// Decode signed imm20 value for [`JTypeInst`]
/// Please refer RISCV manual section "Immediate Encoding Variants" for this
/// decoding
pub fn decode_imm20(word: u32) -> i32 {
    let val1 = (word & 0x7FE00000) >> 20;
    let val2 = (word & 0x00100000) >> 9;
    let val3 = word & 0x000FF000;
    if (word & 0x80000000) != 0 {
        (0xFFF00000 | val1 | val2 | val3) as i32
    } else {
        (val1 | val2 | val3) as i32
    }
}

pub fn decode_imm12_b_imm(word: u32) -> i16 {
    let val1 = (word & 0x00000F00) >> 7;
    let val2 = (word & 0x7E000000) >> 20;
    let val3 = (word & 0x00000080) << 4;
    if (word & 0x80000000) != 0 {
        (0xF000 | val1 | val2 | val3) as i16
    } else {
        (val1 | val2 | val3) as i16
    }
}

pub fn decode_shamt(word: u32) -> u8 {
    ((word & 0x01f00000) >> 20) as u8
}

pub fn decode_instruction(word: u32) -> Instruction {
    let opcode = decode_op(word);
    let funct3 = decode_func3(word);
    let funct7 = decode_func7(word);

    match opcode {
        0b0110011 => match (funct3, funct7) {
            (0x0, 0x00) => {
                let rs1 = decode_rs1(word);
                let rs2 = decode_rs2(word);
                let rd = decode_rd(word);
                Instruction::ADD(RTypeInst { rs1, rs2, rd })
            }
            (0x0, 0x20) => {
                let rs1 = decode_rs1(word);
                let rs2 = decode_rs2(word);
                let rd = decode_rd(word);
                Instruction::SUB(RTypeInst { rs1, rs2, rd })
            }
            (0x4, 0x00) => {
                let rs1 = decode_rs1(word);
                let rs2 = decode_rs2(word);
                let rd = decode_rd(word);
                Instruction::XOR(RTypeInst { rs1, rs2, rd })
            }
            (0x6, 0x00) => {
                let rs1 = decode_rs1(word);
                let rs2 = decode_rs2(word);
                let rd = decode_rd(word);
                Instruction::OR(RTypeInst { rs1, rs2, rd })
            }
            (0x7, 0x00) => {
                let rs1 = decode_rs1(word);
                let rs2 = decode_rs2(word);
                let rd = decode_rd(word);
                Instruction::AND(RTypeInst { rs1, rs2, rd })
            }
            _ => Instruction::UNKNOWN,
        },
        0b0000011 => match funct3 {
            0x0 => {
                let rs1 = decode_rs1(word);
                let rd = decode_rd(word);
                let imm12 = decode_imm12(word);
                Instruction::LB(ITypeInst { rs1, rd, imm12 })
            }
            0x1 => {
                let rs1 = decode_rs1(word);
                let rd = decode_rd(word);
                let imm12 = decode_imm12(word);
                Instruction::LH(ITypeInst { rs1, rd, imm12 })
            }
            0x2 => {
                let rs1 = decode_rs1(word);
                let rd = decode_rd(word);
                let imm12 = decode_imm12(word);
                Instruction::LW(ITypeInst { rs1, rd, imm12 })
            }
            0x4 => {
                let rs1 = decode_rs1(word);
                let rd = decode_rd(word);
                let imm12 = decode_imm12(word);
                Instruction::LBU(ITypeInst { rs1, rd, imm12 })
            }
            0x5 => {
                let rs1 = decode_rs1(word);
                let rd = decode_rd(word);
                let imm12 = decode_imm12(word);
                Instruction::LHU(ITypeInst { rs1, rd, imm12 })
            }
            _ => Instruction::UNKNOWN,
        },
        0b0010011 => match funct3 {
            0x0 => {
                let rs1 = decode_rs1(word);
                let rd = decode_rd(word);
                let imm12 = decode_imm12(word);
                Instruction::ADDI(ITypeInst { rs1, rd, imm12 })
            }
            0x1 => {
                let rs1 = decode_rs1(word);
                let rd = decode_rd(word);
                let shamt = decode_shamt(word);
                Instruction::SLLI(ITypeInst {
                    rs1,
                    rd,
                    imm12: shamt.into(),
                })
            }
            _ => Instruction::UNKNOWN,
        },
        0b1110011 => match decode_func12(word) {
            0x0 => Instruction::ECALL,
            0x1 => Instruction::EBREAK,
            _ => Instruction::UNKNOWN,
        },
        0b1101111 => {
            let rd = decode_rd(word);
            let imm20 = decode_imm20(word);
            Instruction::JAL(JTypeInst { rd, imm20 })
        }
        0b1100111 => match funct3 {
            0x0 => {
                let rs1 = decode_rs1(word);
                let rd = decode_rd(word);
                let imm12 = decode_imm12(word);
                Instruction::JALR(ITypeInst { rs1, rd, imm12 })
            }
            _ => Instruction::UNKNOWN,
        },
        0b1100011 => {
            let rs1 = decode_rs1(word);
            let rs2 = decode_rs2(word);
            let imm12 = decode_imm12_b_imm(word);

            match funct3 {
                0x0 => Instruction::BEQ(BTypeInst { rs1, rs2, imm12 }),
                0x1 => Instruction::BNE(BTypeInst { rs1, rs2, imm12 }),
                0x4 => Instruction::BLT(BTypeInst { rs1, rs2, imm12 }),
                0x5 => Instruction::BGE(BTypeInst { rs1, rs2, imm12 }),
                0x6 => Instruction::BLTU(BTypeInst { rs1, rs2, imm12 }),
                0x7 => Instruction::BGEU(BTypeInst { rs1, rs2, imm12 }),
                _ => Instruction::UNKNOWN,
            }
        }
        _ => Instruction::UNKNOWN,
    }
}

#[cfg(test)]
mod test {
    use test_case::test_case;

    use super::decode_instruction;
    use crate::instruction::{BTypeInst, ITypeInst, Instruction, JTypeInst, RTypeInst};

    #[test_case(0x018B80B3, 1, 23, 24; "add r1, r23, r24")]
    #[test_case(0x00000033, 0, 0, 0; "add r0, r0, r0")]
    #[test_case(0x01FF8FB3, 31, 31, 31; "add r31, r31, r31")]
    fn add(word: u32, rd: u8, rs1: u8, rs2: u8) {
        let ins: Instruction = decode_instruction(word);
        let match_ins = Instruction::ADD(RTypeInst { rs1, rs2, rd });
        assert_eq!(ins, match_ins);
    }

    #[test_case(0x7ff18193, 3, 3, 2047; "addi r3, r3, 2047")]
    #[test_case(0x80018193, 3, 3, -2048; "addi r3, r3, -2048")]
    #[test_case(0x44800f93, 31, 0, 1096; "addi r31, r0, 1096")]
    #[test_case(0xdca58e13, 28, 11, -566; "addi r28, r11, -566")]
    fn addi(word: u32, rd: u8, rs1: u8, imm12: i16) {
        let ins: Instruction = decode_instruction(word);
        let match_ins = Instruction::ADDI(ITypeInst { rs1, rd, imm12 });
        assert_eq!(ins, match_ins);
    }

    #[test_case(0x01f21213, 4, 4, 31; "slli r4, r4, 31")]
    #[test_case(0x00769693, 13, 13, 7; "slli r13, r13, 7")]
    fn slli(word: u32, rd: u8, rs1: u8, shamt: u8) {
        let ins: Instruction = decode_instruction(word);
        let match_ins = Instruction::SLLI(ITypeInst {
            rs1,
            rd,
            imm12: shamt.into(),
        });
        assert_eq!(ins, match_ins);
    }

    #[test_case(0x409401b3, 3, 8, 9; "sub r3, r8, r9")]
    #[test_case(0x407383b3, 7, 7, 7; "sub r7, r7, r7")]
    #[test_case(0x41bc8733, 14, 25, 27; "sub r14, r25, r27")]
    fn sub(word: u32, rd: u8, rs1: u8, rs2: u8) {
        let ins: Instruction = decode_instruction(word);
        let match_ins = Instruction::SUB(RTypeInst { rs1, rs2, rd });
        assert_eq!(ins, match_ins);
    }

    #[test_case(0x840000ef,1, -1048512; "jal r1, -1048512")]
    #[test_case(0x7c1ffa6f,20, 1048512; "jal r20, 1048512")]
    fn jal(word: u32, rd: u8, imm20: i32) {
        let ins: Instruction = decode_instruction(word);
        let match_ins = Instruction::JAL(JTypeInst { rd, imm20 });
        assert_eq!(ins, match_ins);
    }

    #[test_case(0x7ff88567,10, 17, 2047; "jalr r10, r17, 2047")]
    #[test_case(0x80058ae7,21, 11, -2048; "jalr r21, r11, -2048")]
    fn jalr(word: u32, rd: u8, rs1: u8, imm12: i16) {
        let ins: Instruction = decode_instruction(word);
        let match_ins = Instruction::JALR(ITypeInst { rd, rs1, imm12 });
        assert_eq!(ins, match_ins);
    }

<<<<<<< HEAD
    #[test_case(0x80941063,8, 9, -4096; "bne r8, r9, -4096")]
    #[test_case(0x7e941fe3,8, 9, 4094; "bne r8, r9, 4094")]
    fn bne(word: u32, rs1: u8, rs2: u8, imm12: i16) {
        let ins: Instruction = decode_instruction(word);
        let match_ins = Instruction::BNE(BTypeInst { rs1, rs2, imm12 });
        assert_eq!(ins, match_ins);
    }

    #[test_case(0x80940063,8, 9, -4096; "beq r8, r9, -4096")]
    #[test_case(0x7e940fe3,8, 9, 4094; "beq r8, r9, 4094")]
    fn beq(word: u32, rs1: u8, rs2: u8, imm12: i16) {
        let ins: Instruction = decode_instruction(word);
        let match_ins = Instruction::BEQ(BTypeInst { rs1, rs2, imm12 });
        assert_eq!(ins, match_ins);
    }

    #[test_case(0x80944063,8, 9, -4096; "blt r8, r9, -4096")]
    #[test_case(0x7e944fe3,8, 9, 4094; "blt r8, r9, 4094")]
    fn blt(word: u32, rs1: u8, rs2: u8, imm12: i16) {
        let ins: Instruction = decode_instruction(word);
        let match_ins = Instruction::BLT(BTypeInst { rs1, rs2, imm12 });
        assert_eq!(ins, match_ins);
    }

    #[test_case(0x80946063,8, 9, -4096; "bltu r8, r9, -4096")]
    #[test_case(0x7e946fe3,8, 9, 4094; "bltu r8, r9, 4094")]
    fn bltu(word: u32, rs1: u8, rs2: u8, imm12: i16) {
        let ins: Instruction = decode_instruction(word);
        let match_ins = Instruction::BLTU(BTypeInst { rs1, rs2, imm12 });
        assert_eq!(ins, match_ins);
    }

    #[test_case(0x80945063,8, 9, -4096; "bge r8, r9, -4096")]
    #[test_case(0x7e945fe3,8, 9, 4094; "bge r8, r9, 4094")]
    fn bge(word: u32, rs1: u8, rs2: u8, imm12: i16) {
        let ins: Instruction = decode_instruction(word);
        let match_ins = Instruction::BGE(BTypeInst { rs1, rs2, imm12 });
        assert_eq!(ins, match_ins);
    }

    #[test_case(0x80947063,8, 9, -4096; "bgeu r8, r9, -4096")]
    #[test_case(0x7e947fe3,8, 9, 4094; "bgeu r8, r9, 4094")]
    fn bgeu(word: u32, rs1: u8, rs2: u8, imm12: i16) {
        let ins: Instruction = decode_instruction(word);
        let match_ins = Instruction::BGEU(BTypeInst { rs1, rs2, imm12 });
=======
    #[test_case(0x0128f533, 10, 17, 18; "and r10, r17, r18")]
    fn and(word: u32, rd: u8, rs1: u8, rs2: u8) {
        let ins: Instruction = decode_instruction(word);
        let match_ins = Instruction::AND(RTypeInst { rs1, rs2, rd });
        assert_eq!(ins, match_ins);
    }

    #[test_case(0x0128e533, 10, 17, 18; "or r10, r17, r18")]
    fn or(word: u32, rd: u8, rs1: u8, rs2: u8) {
        let ins: Instruction = decode_instruction(word);
        let match_ins = Instruction::OR(RTypeInst { rs1, rs2, rd });
>>>>>>> ed5d04c0
        assert_eq!(ins, match_ins);
    }
}<|MERGE_RESOLUTION|>--- conflicted
+++ resolved
@@ -268,7 +268,6 @@
         assert_eq!(ins, match_ins);
     }
 
-<<<<<<< HEAD
     #[test_case(0x80941063,8, 9, -4096; "bne r8, r9, -4096")]
     #[test_case(0x7e941fe3,8, 9, 4094; "bne r8, r9, 4094")]
     fn bne(word: u32, rs1: u8, rs2: u8, imm12: i16) {
@@ -314,7 +313,9 @@
     fn bgeu(word: u32, rs1: u8, rs2: u8, imm12: i16) {
         let ins: Instruction = decode_instruction(word);
         let match_ins = Instruction::BGEU(BTypeInst { rs1, rs2, imm12 });
-=======
+        assert_eq!(ins, match_ins);
+    }
+
     #[test_case(0x0128f533, 10, 17, 18; "and r10, r17, r18")]
     fn and(word: u32, rd: u8, rs1: u8, rs2: u8) {
         let ins: Instruction = decode_instruction(word);
@@ -326,7 +327,6 @@
     fn or(word: u32, rd: u8, rs1: u8, rs2: u8) {
         let ins: Instruction = decode_instruction(word);
         let match_ins = Instruction::OR(RTypeInst { rs1, rs2, rd });
->>>>>>> ed5d04c0
         assert_eq!(ins, match_ins);
     }
 }