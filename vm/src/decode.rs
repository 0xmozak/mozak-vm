--- conflicted
+++ resolved
@@ -224,25 +224,20 @@
                     rd,
                     imm12: decode_imm12(word),
                 }),
+                0x5 => {
+                    let rs1 = decode_rs1(word);
+                    let rd = decode_rd(word);
+                    let imm12 = decode_shamt(word).into();
+
+                    match decode_shtyp(word) {
+                        ShiftType::SRAI => Instruction::SRAI(ITypeInst { rs1, rd, imm12 }),
+                        ShiftType::SRLI => Instruction::SRLI(ITypeInst { rs1, rd, imm12 }),
+                        ShiftType::Unsupported => Instruction::UNKNOWN,
+                    }
+                }
                 _ => Instruction::UNKNOWN,
             }
-<<<<<<< HEAD
-            0x5 => {
-                let rs1 = decode_rs1(word);
-                let rd = decode_rd(word);
-                let imm12 = decode_shamt(word).into();
-
-                match decode_shtyp(word) {
-                    ShiftType::SRAI => Instruction::SRAI(ITypeInst { rs1, rd, imm12 }),
-                    ShiftType::SRLI => Instruction::SRLI(ITypeInst { rs1, rd, imm12 }),
-                    ShiftType::Unsupported => Instruction::UNKNOWN,
-                }
-            }
-            _ => Instruction::UNKNOWN,
-        },
-=======
         }
->>>>>>> 24dbdfa4
         0b111_0011 => match decode_func12(word) {
             0x0 => Instruction::ECALL,
             0x1 => Instruction::EBREAK,
