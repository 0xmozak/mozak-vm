--- conflicted
+++ resolved
@@ -123,8 +123,7 @@
                 _ => Instruction::UNKNOWN,
             }
         }
-<<<<<<< HEAD
-        0b0000011 => {
+        0b000_0011 => {
             let rs1 = decode_rs1(word);
             let rd = decode_rd(word);
             let imm12 = decode_imm12(word);
@@ -137,43 +136,7 @@
                 _ => Instruction::UNKNOWN,
             }
         }
-        0b0100011 => {
-=======
-        0b000_0011 => match funct3 {
-            0x0 => {
-                let rs1 = decode_rs1(word);
-                let rd = decode_rd(word);
-                let imm12 = decode_imm12(word);
-                Instruction::LB(ITypeInst { rs1, rd, imm12 })
-            }
-            0x1 => {
-                let rs1 = decode_rs1(word);
-                let rd = decode_rd(word);
-                let imm12 = decode_imm12(word);
-                Instruction::LH(ITypeInst { rs1, rd, imm12 })
-            }
-            0x2 => {
-                let rs1 = decode_rs1(word);
-                let rd = decode_rd(word);
-                let imm12 = decode_imm12(word);
-                Instruction::LW(ITypeInst { rs1, rd, imm12 })
-            }
-            0x4 => {
-                let rs1 = decode_rs1(word);
-                let rd = decode_rd(word);
-                let imm12 = decode_imm12(word);
-                Instruction::LBU(ITypeInst { rs1, rd, imm12 })
-            }
-            0x5 => {
-                let rs1 = decode_rs1(word);
-                let rd = decode_rd(word);
-                let imm12 = decode_imm12(word);
-                Instruction::LHU(ITypeInst { rs1, rd, imm12 })
-            }
-            _ => Instruction::UNKNOWN,
-        },
         0b010_0011 => {
->>>>>>> 35bea385
             let rs1 = decode_rs1(word);
             let rs2 = decode_rs2(word);
             let imm12 = decode_imm12_s_imm(word);
