--- conflicted
+++ resolved
@@ -79,33 +79,5 @@
 
 impl Instruction {
     #[must_use]
-<<<<<<< HEAD
-    pub fn new(op: Op, rd: u8, mut rs1: u8, mut rs2: u8, imm_or_branch_target: u32) -> Self {
-        let (imm, branch_target) = if matches!(
-            op,
-            Op::BEQ | Op::BNE | Op::BLT | Op::BGE | Op::BLTU | Op::BGEU
-        ) {
-            (0, imm_or_branch_target)
-        } else {
-            (imm_or_branch_target, 0)
-        };
-
-        if op.is_mem_op() {
-            std::mem::swap(&mut rs1, &mut rs2);
-        };
-
-        Instruction {
-            op,
-            args: Args {
-                rd,
-                rs1,
-                rs2,
-                imm,
-                branch_target,
-            },
-        }
-    }
-=======
     pub fn new(op: Op, args: Args) -> Self { Instruction { op, args } }
->>>>>>> b683fa87
 }