#[derive(Debug, Clone, Copy, Eq, PartialEq)]
pub struct RTypeInst {
    pub rs1: u8,
    pub rs2: u8,
    pub rd: u8,
}

#[derive(Debug, Clone, Copy, Eq, PartialEq)]
pub struct ITypeInst {
    pub rs1: u8,
    pub rd: u8,
    /// 12 bit sign extended immediate value
    /// -2048 to 2047
    pub imm12: i16,
}

#[derive(Debug, Clone, Copy, Eq, PartialEq)]
pub struct STypeInst {
    pub rs1: u8,
    pub rs2: u8,
    /// 12 bit sign extended immediate value
    /// -2048 to 2047
    pub imm12: i16,
}

#[derive(Debug, Clone, Copy, Eq, PartialEq)]
pub struct JTypeInst {
    pub rd: u8,
    /// 20 bit sign extended immediate offset
    /// value in multiples of 2 bytes.
    /// -1 MB to 1 MB
    pub imm20: i32,
}

#[derive(Debug, Clone, Copy, Eq, PartialEq)]
pub struct BTypeInst {
    pub rs1: u8,
    pub rs2: u8,
    /// 12 bit sign extended immediate offset
    /// value in multiples of 2 bytes.
    /// -4096 to 4095
    pub imm12: i16,
}

#[derive(Debug, Clone, Copy, Eq, PartialEq)]
pub struct UTypeInst {
    pub rd: u8,
    /// 20 bit signed immediate offset
    /// -524288 to 524287 which will be
    /// placed in MSB, so shift by 12 bit
    /// to create 32 bit.
    /// so actual range is
    /// -2147483648 to 2147479552
    pub imm20: i32,
}

#[derive(Debug, Clone, Copy, Eq, PartialEq)]
pub enum Instruction {
    ADD(RTypeInst),
    ADDI(ITypeInst),
    SUB(RTypeInst),
    SRL(RTypeInst),
    SRA(RTypeInst),
    SLL(RTypeInst),
    SLLI(ITypeInst),
    SLT(RTypeInst),
    SLTI(ITypeInst),
    SLTU(RTypeInst),
<<<<<<< HEAD
    SRAI(ITypeInst),
    SRLI(ITypeInst),
=======
    SLTIU(ITypeInst),
>>>>>>> fe03bf24
    LB(ITypeInst),
    LH(ITypeInst),
    LW(ITypeInst),
    LBU(ITypeInst),
    LHU(ITypeInst),
    XOR(RTypeInst),
    XORI(ITypeInst),
    JAL(JTypeInst),
    JALR(ITypeInst),
    BEQ(BTypeInst),
    BNE(BTypeInst),
    BLT(BTypeInst),
    BGE(BTypeInst),
    BLTU(BTypeInst),
    BGEU(BTypeInst),
    AND(RTypeInst),
    ANDI(ITypeInst),
    OR(RTypeInst),
    ORI(ITypeInst),
    SW(STypeInst),
    SH(STypeInst),
    SB(STypeInst),
    LUI(UTypeInst),
    AUIPC(UTypeInst),
    ECALL,
    EBREAK,
    UNKNOWN,
}<|MERGE_RESOLUTION|>--- conflicted
+++ resolved
@@ -66,12 +66,9 @@
     SLT(RTypeInst),
     SLTI(ITypeInst),
     SLTU(RTypeInst),
-<<<<<<< HEAD
+    SLTIU(ITypeInst),
     SRAI(ITypeInst),
     SRLI(ITypeInst),
-=======
-    SLTIU(ITypeInst),
->>>>>>> fe03bf24
     LB(ITypeInst),
     LH(ITypeInst),
     LW(ITypeInst),
