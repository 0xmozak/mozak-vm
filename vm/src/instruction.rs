--- conflicted
+++ resolved
@@ -84,15 +84,12 @@
     SW(STypeInst),
     SH(STypeInst),
     SB(STypeInst),
-<<<<<<< HEAD
     MUL(RTypeInst),
     MULH(RTypeInst),
     MULHU(RTypeInst),
     MULHSU(RTypeInst),
-=======
     LUI(UTypeInst),
     AUIPC(UTypeInst),
->>>>>>> 619ecd5a
     ECALL,
     EBREAK,
     UNKNOWN,
