--- conflicted
+++ resolved
@@ -84,11 +84,8 @@
     SW(STypeInst),
     SH(STypeInst),
     SB(STypeInst),
-<<<<<<< HEAD
     LUI(UTypeInst),
     AUIPC(UTypeInst),
-=======
->>>>>>> db0594e4
     ECALL,
     EBREAK,
     UNKNOWN,
