--- conflicted
+++ resolved
@@ -47,17 +47,14 @@
     XOR(RTypeInst),
     JAL(JTypeInst),
     JALR(ITypeInst),
-<<<<<<< HEAD
     BEQ(BTypeInst),
     BNE(BTypeInst),
     BLT(BTypeInst),
     BGE(BTypeInst),
     BLTU(BTypeInst),
     BGEU(BTypeInst),
-=======
     AND(RTypeInst),
     OR(RTypeInst),
->>>>>>> ed5d04c0
     ECALL,
     EBREAK,
     UNKNOWN,
