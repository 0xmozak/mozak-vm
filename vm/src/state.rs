use im::hashmap::HashMap;
use log::trace;
use proptest::prelude::*;

use crate::elf::Program;
use crate::instruction::{BTypeInst, ITypeInst, Instruction, RTypeInst};

/// State of our VM
///
/// Note: In general clone is not necessarily what you want, but in our case we
/// carefully picked the type of `memory` to be clonable in about O(1)
/// regardless of size. That way we can keep cheaply keep snapshots even at
/// every step of evaluation.
#[derive(Clone, Debug, Default)]
pub struct State {
    pub clk: u32,
    halted: bool,
<<<<<<< HEAD
    registers: [u32; 32],
    pc: u32,
    memory: HashMap<u32, u8>,
    code: HashMap<u32, Instruction>,
}

impl From<Program> for State {
    fn from(program: Program) -> Self {
        let memory: HashMap<u32, u8> = program
            .image
            .iter()
            .map(|(k, v)| (*k, *v))
=======
    // TODO(Matthias): remove the field from this data structure.
    // It's the wrong layer of abstraction for it.
    registers: [GoldilocksField; 32],
    pc: GoldilocksField,
    memory: HashMap<usize, GoldilocksField>,
}

impl From<&Program> for State {
    fn from(program: &Program) -> Self {
        let memory: HashMap<usize, GoldilocksField> = program
            .image
            .iter()
            .flat_map(|(addr, data)| {
                data.to_le_bytes()
                    .into_iter()
                    .enumerate()
                    .map(move |(a, byte)| {
                        (*addr as usize + a, GoldilocksField::from_canonical_u8(byte))
                    })
            })
>>>>>>> 9638a27e
            .collect();
            // .flat_map(|(addr, data)| {
            //     data.to_le_bytes()
            //         .into_iter()
            //         .enumerate()
            //         .map(move |(a, byte)| {
            //             (addr + a as u32, byte)
            //         })
            // })
            // .collect();
        // let code: HashMap<u32, Instruction> = program.image.iter().map(|(k, v)| (*k, decode_instruction(*v))).collect();
        Self {
            pc: program.entry,
            code: todo!(),
            memory,
            ..Default::default()
        }
    }
}

impl RTypeInst {
    pub fn register_op(&self, state: State, op: fn(u32, u32) -> u32) -> State {
        let rs1 = state.get_register_value(self.rs1.into());
        let rs2 = state.get_register_value(self.rs2.into());
        state
            .set_register_value(self.rd.into(), op(rs1, rs2))
            .bump_pc()
    }
}

impl ITypeInst {
    pub fn register_op(&self, state: State, op: fn(u32, u32) -> u32) -> State {
        let rs1 = state.get_register_value(self.rs1.into());
        state
            .set_register_value(self.rd.into(), op(rs1, self.imm as u32))
            .bump_pc()
    }

    pub fn memory_load(&self, state: State, op: fn(&[u8; 4]) -> u32) -> State {
        let addr: u32 = state
            .get_register_value(self.rs1.into())
            .wrapping_add(self.imm as u32);
        let mem = [
            state.load_u8(addr),
            state.load_u8(addr + 1),
            state.load_u8(addr + 2),
            state.load_u8(addr + 3),
        ];
        state.set_register_value(self.rd.into(), op(&mem)).bump_pc()
    }
}

impl BTypeInst {
    pub fn register_op(&self, state: State, op: fn(u32, u32) -> bool) -> State {
        let rs1 = state.get_register_value(self.rs1.into());
        let rs2 = state.get_register_value(self.rs2.into());
        if op(rs1, rs2) {
            state.bump_pc_n(self.imm as u32)
        } else {
            state.bump_pc()
        }
    }
}

impl State {
    #[must_use]
    pub fn halt(mut self) -> Self {
        self.halted = true;
        self
    }

    #[must_use]
    pub fn has_halted(&self) -> bool {
        self.halted
    }

    /// Load a byte from memory
    ///
    /// # Panics
    /// This function panics, if you try to load into an invalid register.
    #[must_use]
    pub fn set_register_value(mut self, index: usize, value: u32) -> Self {
        // R0 is always 0
        if index != 0 {
            self.registers[index] = value;
        }
        self
    }

    #[must_use]
    pub fn get_register_value(&self, index: usize) -> u32 {
        self.registers[index]
    }

    #[must_use]
    pub fn set_pc(mut self, value: u32) -> Self {
        self.pc = value;
        self
    }

    #[must_use]
    pub fn get_pc(&self) -> u32 {
        self.pc
    }

    #[must_use]
    pub fn bump_pc(self) -> Self {
        self.bump_pc_n(4)
    }

    #[must_use]
    pub fn bump_pc_n(self, diff: u32) -> Self {
        let pc = self.get_pc();
        self.set_pc(pc.wrapping_add(diff))
    }

    #[must_use]
    pub fn bump_clock(mut self) -> Self {
        self.clk += 1;
        self
    }

    /// Load a word from memory
    ///
    /// # Errors
    /// This function returns an error, if you try to load from an invalid
    /// address.
    #[must_use]
    pub fn load_u32(&self, addr: u32) -> u32 {
        const WORD_SIZE: usize = 4;
        let mut bytes = [0_u8; WORD_SIZE];
        for (i, byte) in bytes.iter_mut().enumerate() {
            *byte = self.load_u8(addr + i as u32);
        }
        u32::from_le_bytes(bytes)
    }

    /// Load a byte from memory
    ///
    /// # Panics
    /// This function panics if the conversion from `u32` to a `u8` fails, which
    /// is an internal error.
    pub fn load_u8(&self, addr: u32) -> u8 {
        self.memory
            .get(&addr).cloned()
            .unwrap_or_default()
    }

    /// Store a byte to memory
    ///
    /// # Errors
    /// This function returns an error, if you try to store to an invalid
    /// address.
    #[must_use]
    pub fn store_u8(mut self, addr: u32, value: u8) -> Self {
        self.memory
            .insert(addr, value);
        self
    }

    // #[must_use]
    // pub fn current_instruction(&self) -> Instruction {
    //     let pc = self.get_pc();
    //     let word = self.load_u32(pc);
    //     let inst = decode_instruction(word);
    //     trace!("PC: {pc:#x?}, Decoded Inst: {inst:?}, Encoded Inst Word: {word:#x?}");
    //     inst
    // }
}

proptest! {
    #[test]
    fn round_trip_memory(addr in any::<u32>(), x in any::<u32>()) {
        let mut state: State = State::default();
        state.store_u32(addr, x).unwrap();
        let y = state.load_u32(addr);
        assert_eq!(x, y);
    }
}<|MERGE_RESOLUTION|>--- conflicted
+++ resolved
@@ -15,7 +15,6 @@
 pub struct State {
     pub clk: u32,
     halted: bool,
-<<<<<<< HEAD
     registers: [u32; 32],
     pc: u32,
     memory: HashMap<u32, u8>,
@@ -28,28 +27,6 @@
             .image
             .iter()
             .map(|(k, v)| (*k, *v))
-=======
-    // TODO(Matthias): remove the field from this data structure.
-    // It's the wrong layer of abstraction for it.
-    registers: [GoldilocksField; 32],
-    pc: GoldilocksField,
-    memory: HashMap<usize, GoldilocksField>,
-}
-
-impl From<&Program> for State {
-    fn from(program: &Program) -> Self {
-        let memory: HashMap<usize, GoldilocksField> = program
-            .image
-            .iter()
-            .flat_map(|(addr, data)| {
-                data.to_le_bytes()
-                    .into_iter()
-                    .enumerate()
-                    .map(move |(a, byte)| {
-                        (*addr as usize + a, GoldilocksField::from_canonical_u8(byte))
-                    })
-            })
->>>>>>> 9638a27e
             .collect();
             // .flat_map(|(addr, data)| {
             //     data.to_le_bytes()
