--- conflicted
+++ resolved
@@ -1,24 +1,11 @@
-<<<<<<< HEAD
-use anyhow::Result;
 use im::hashmap::HashMap;
-
-use crate::elf::Program;
-
-#[derive(Clone, Debug)]
-pub struct State {
-    halted: bool,
-    registers: [u32; 32],
-    pc: u32,
-    memory: HashMap<usize, u8>,
-=======
-use std::collections::HashMap;
 
 use anyhow::Result;
 use risc0_core::field::baby_bear::BabyBearElem;
 
 use crate::elf::Program;
 
-#[derive(Copy, Clone)]
+#[derive(Copy, Clone, Debug)]
 pub struct Register {
     lo: BabyBearElem,
     hi: BabyBearElem,
@@ -39,35 +26,27 @@
     }
 }
 
+#[derive(Clone, Debug)]
 pub struct State {
     halted: bool,
     registers: [Register; 32],
     pc: BabyBearElem,
     memory: HashMap<usize, BabyBearElem>,
->>>>>>> 1f2f9149
 }
 
 impl State {
     #[must_use]
     pub fn new(program: Program) -> Self {
-<<<<<<< HEAD
-        let mut memory = HashMap::new();
-        for (addr, data) in &program.image {
-            let addr = *addr as usize;
-            let bytes = data.to_le_bytes();
-            for (a, byte) in bytes.iter().enumerate() {
-=======
         let mut memory: HashMap<usize, BabyBearElem> = HashMap::new();
         for (addr, data) in &program.image {
             let addr = *addr as usize;
             let bytes = data.to_le_bytes();
-            let bytes_f: Vec<BabyBearElem> = bytes
+            let bytes_f = bytes
                 .iter()
                 .map(|b| BabyBearElem::new(u32::from(*b)))
-                .collect();
-            for (a, byte) in bytes_f.iter().enumerate() {
->>>>>>> 1f2f9149
-                memory.insert(addr + a, *byte);
+                .enumerate();
+            for (a, byte) in bytes_f {
+                memory.insert(addr + a, byte);
             }
         }
         Self {
@@ -158,14 +137,10 @@
     /// This function returns an error, if you try to load from an invalid
     /// address.
     pub fn load_u8(&self, addr: u32) -> Result<u8> {
-<<<<<<< HEAD
-        Ok(*self.memory.get(&(addr as usize)).unwrap_or(&0))
-=======
         Ok(self
             .memory
             .get(&(addr as usize))
             .map_or(0, |bb| bb.as_u32() as u8))
->>>>>>> 1f2f9149
     }
 
     /// Store a byte to memory
@@ -174,12 +149,8 @@
     /// This function returns an error, if you try to store to an invalid
     /// address.
     pub fn store_u8(&mut self, addr: u32, value: u8) -> Result<()> {
-<<<<<<< HEAD
-        self.memory.insert(addr as usize, value);
-=======
         self.memory
             .insert(addr as usize, BabyBearElem::new(u32::from(value)));
->>>>>>> 1f2f9149
         Ok(())
     }
 
