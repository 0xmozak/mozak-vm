use anyhow::{anyhow, ensure, Result};

use crate::elf::Program;

pub struct State {
    halted: bool,
    registers: [u32; 32],
    pc: u32,
    memory: Vec<u8>,
}

impl State {
    pub fn new(program: Program) -> Self {
        let mut memory = vec![0_u8; 256 * 1024 * 1024];
        for (addr, data) in program.image.iter() {
            let addr = *addr as usize;
            let bytes = data.to_le_bytes();
            memory[addr..(4 + addr)].copy_from_slice(&bytes[..4]);
        }
        Self {
            halted: false,
            registers: [0_u32; 32],
            pc: program.entry,
            memory,
        }
    }
    pub fn halt(&mut self) {
        self.halted = true;
    }

    pub fn has_halted(&self) -> bool {
        self.halted
    }

    pub fn set_register_value(&mut self, index: usize, value: u32) {
        assert!(index < 32);
        // R0 is always 0
        if index != 0 {
            self.registers[index] = value;
        }
    }

    pub fn get_register_value(&self, index: usize) -> u32 {
        self.registers[index]
    }

    pub fn set_pc(&mut self, value: u32) {
        self.pc = value;
    }

    pub fn get_pc(&self) -> u32 {
        self.pc
    }

    pub fn load_u32(&self, addr: u32) -> Result<u32> {
        const WORD_SIZE: usize = 4;
        assert_eq!(addr % WORD_SIZE as u32, 0, "unaligned load");
        let mut bytes = [0_u8; WORD_SIZE];
<<<<<<< HEAD
        for (i, byte) in bytes.iter_mut().enumerate() {
=======
        for (i, byte) in bytes.iter_mut().enumerate().take(WORD_SIZE) {
>>>>>>> 35fe6ff1
            *byte = self.load_u8(addr + i as u32)?;
        }
        Ok(u32::from_le_bytes(bytes))
    }

    pub fn load_u8(&self, addr: u32) -> Result<u8> {
        ensure!(
            self.memory.len() >= addr as usize,
            anyhow!("Address outof bound")
        );
        Ok(self.memory[addr as usize])
    }

    pub fn load_u16(&self, addr: u32) -> Result<u16> {
        let mut bytes = [0_u8; 2];
        bytes[0] = self.load_u8(addr)?;
        bytes[1] = self.load_u8(addr + 1_u32)?;
        Ok(u16::from_le_bytes(bytes))
    }
}<|MERGE_RESOLUTION|>--- conflicted
+++ resolved
@@ -56,11 +56,7 @@
         const WORD_SIZE: usize = 4;
         assert_eq!(addr % WORD_SIZE as u32, 0, "unaligned load");
         let mut bytes = [0_u8; WORD_SIZE];
-<<<<<<< HEAD
         for (i, byte) in bytes.iter_mut().enumerate() {
-=======
-        for (i, byte) in bytes.iter_mut().enumerate().take(WORD_SIZE) {
->>>>>>> 35fe6ff1
             *byte = self.load_u8(addr + i as u32)?;
         }
         Ok(u32::from_le_bytes(bytes))
