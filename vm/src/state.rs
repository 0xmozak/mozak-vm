--- conflicted
+++ resolved
@@ -18,30 +18,21 @@
     registers: [u32; 32],
     pc: u32,
     memory: HashMap<u32, u8>,
-<<<<<<< HEAD
     // NOTE: meant to be immutable.
     // TODO(Matthias): replace with an immutable reference,
     // but need to sort out life-times first
     // (ie sort out where the original lives.)
     // This ain't super-urgent, because im::hashmap::HashMap is O(1) to clone.
     code: Code,
-=======
->>>>>>> 5627d116
 }
 
 impl From<Program> for State {
     fn from(program: Program) -> Self {
-<<<<<<< HEAD
         let memory: HashMap<u32, u8> = program.image;
         let code = program.code;
         Self {
             pc: program.entry,
             code,
-=======
-        let memory: HashMap<u32, u8> = program.image.into_iter().collect();
-        Self {
-            pc: program.entry,
->>>>>>> 5627d116
             memory,
             ..Default::default()
         }
