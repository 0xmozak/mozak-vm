use im::hashmap::HashMap;
use log::trace;

<<<<<<< HEAD
use crate::elf::{Code, Memory, Program};
=======
use crate::elf::{Code, Data, Program};
>>>>>>> a445a5c1
use crate::instruction::{Args, Instruction};

/// State of our VM
///
/// Note: In general clone is not necessarily what you want, but in our case we
/// carefully picked the type of `memory` to be clonable in about O(1)
/// regardless of size. That way we can keep cheaply keep snapshots even at
/// every step of evaluation.
#[derive(Clone, Debug, Default)]
pub struct State {
    pub clk: u64,
    halted: bool,
    registers: [u32; 32],
    pc: u32,
    memory: HashMap<u32, u8>,
    // NOTE: meant to be immutable.
    // TODO(Matthias): replace with an immutable reference,
    // but need to sort out life-times first
    // (ie sort out where the original lives.)
    // This ain't super-urgent, because im::hashmap::HashMap is O(1) to clone.
    code: Code,
}

impl From<Program> for State {
    fn from(program: Program) -> Self {
        let Data(memory) = program.data;
        let code = program.code;
        Self {
            pc: program.entry,
            code,
            memory,
            ..Default::default()
        }
    }
}

#[derive(Debug, Clone, Default)]
pub struct Aux {
    // This could be an Option<u32>, but given how Risc-V instruction are specified,
    // 0 serves as a default value just fine.
    pub dst_val: u32,
    pub mem_addr: Option<u32>,
    pub will_halt: bool,
}

impl State {
    #[must_use]
    pub fn register_op<F>(self, data: &Args, op: F) -> (Aux, Self)
    where
        F: FnOnce(u32, u32, u32) -> u32,
    {
        let rs1 = self.get_register_value(data.rs1);
        let rs2 = self.get_register_value(data.rs2);
        let dst_val = op(rs1, rs2, data.imm);
        (
            Aux {
                dst_val,
                ..Aux::default()
            },
            self.set_register_value(data.rd, dst_val).bump_pc(),
        )
    }

    #[must_use]
    pub fn memory_load(self, data: &Args, op: fn(&[u8; 4]) -> u32) -> (Aux, Self) {
        let addr: u32 = self.get_register_value(data.rs1).wrapping_add(data.imm);
        let mem = [
            self.load_u8(addr),
            self.load_u8(addr + 1),
            self.load_u8(addr + 2),
            self.load_u8(addr + 3),
        ];
        let dst_val = op(&mem);
        (
            Aux {
                dst_val,
                mem_addr: Some(addr),
                ..Default::default()
            },
            self.set_register_value(data.rd, dst_val).bump_pc(),
        )
    }

    #[must_use]
    pub fn branch_op(self, data: &Args, op: fn(u32, u32) -> bool) -> (Aux, State) {
        let rs1 = self.get_register_value(data.rs1);
        let rs2 = self.get_register_value(data.rs2);
        (
            Aux::default(),
            if op(rs1, rs2) {
                self.set_pc(data.imm)
            } else {
                self.bump_pc()
            },
        )
    }
}

impl State {
    #[must_use]
    pub fn halt(mut self) -> Self {
        self.halted = true;
        self
    }

    #[must_use]
    pub fn has_halted(&self) -> bool {
        self.halted
    }

    /// Load a byte from memory
    ///
    /// # Panics
    /// This function panics, if you try to load into an invalid register.
    #[must_use]
    pub fn set_register_value(mut self, index: u8, value: u32) -> Self {
        // R0 is always 0
        if index != 0 {
            self.registers[usize::from(index)] = value;
        }
        self
    }

    #[must_use]
    pub fn get_register_value(&self, index: u8) -> u32 {
        self.registers[usize::from(index)]
    }

    #[must_use]
    pub fn set_pc(mut self, value: u32) -> Self {
        self.pc = value;
        self
    }

    #[must_use]
    pub fn get_pc(&self) -> u32 {
        self.pc
    }

    #[must_use]
    pub fn bump_pc(self) -> Self {
        self.bump_pc_n(4)
    }

    #[must_use]
    pub fn bump_pc_n(self, diff: u32) -> Self {
        let pc = self.get_pc();
        self.set_pc(pc.wrapping_add(diff))
    }

    #[must_use]
    pub fn bump_clock(mut self) -> Self {
        self.clk += 1;
        self
    }

    /// Load a word from memory
    ///
    /// # Errors
    /// This function returns an error, if you try to load from an invalid
    /// address.
    #[must_use]
    pub fn load_u32(&self, addr: u32) -> u32 {
        const WORD_SIZE: usize = 4;
        let mut bytes = [0_u8; WORD_SIZE];
        for (i, byte) in (0_u32..).zip(bytes.iter_mut()) {
            *byte = self.load_u8(addr + i);
        }
        u32::from_le_bytes(bytes)
    }

    /// Load a byte from memory
    ///
    /// # Panics
    /// This function panics if the conversion from `u32` to a `u8` fails, which
    /// is an internal error.
    #[must_use]
    pub fn load_u8(&self, addr: u32) -> u8 {
        self.memory.get(&addr).copied().unwrap_or_default()
    }

    /// Store a byte to memory
    ///
    /// # Errors
    /// This function returns an error, if you try to store to an invalid
    /// address.
    #[must_use]
    pub fn store_u8(mut self, addr: u32, value: u8) -> Self {
        self.memory.insert(addr, value);
        self
    }

    #[must_use]
    pub fn current_instruction(&self) -> Instruction {
        let pc = self.get_pc();
        let inst = self.code.get_instruction(pc);
        trace!("PC: {pc:#x?}, Decoded Inst: {inst:?}");
        inst
    }
}<|MERGE_RESOLUTION|>--- conflicted
+++ resolved
@@ -1,11 +1,7 @@
 use im::hashmap::HashMap;
 use log::trace;
 
-<<<<<<< HEAD
-use crate::elf::{Code, Memory, Program};
-=======
 use crate::elf::{Code, Data, Program};
->>>>>>> a445a5c1
 use crate::instruction::{Args, Instruction};
 
 /// State of our VM
