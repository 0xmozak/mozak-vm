--- conflicted
+++ resolved
@@ -42,11 +42,6 @@
     }
 }
 
-<<<<<<< HEAD
-// Only for convenience.
-#[allow(clippy::similar_names)]
-=======
->>>>>>> 16dbe7c0
 impl From<&Program> for State {
     fn from(program: &Program) -> Self { Self::from(program.clone()) }
 }
