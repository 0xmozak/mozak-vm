use anyhow::Result;
use im::hashmap::HashMap;
use proptest::prelude::*;
use risc0_core::field::baby_bear::BabyBearElem;

use crate::elf::Program;

#[derive(Copy, Clone, Debug, Default)]
pub struct Register {
    lo: BabyBearElem,
    hi: BabyBearElem,
}

impl From<u32> for Register {
    fn from(value: u32) -> Self {
        Register {
            lo: BabyBearElem::new(value & 0xFFFF),
            hi: BabyBearElem::new(value >> 16),
        }
    }
}

impl From<Register> for u32 {
    fn from(val: Register) -> Self {
        val.hi.as_u32() << 16 | val.lo.as_u32()
    }
}

proptest! {
    #[test]
    fn round_trip(x in any::<u32>()) {
        let y: Register = x.into();
        let z: u32 = y.into();
        assert_eq!(x, z);
    }
}

/// State of our VM
///
/// Note: In general clone is not necessarily what you want, but in our case we
/// carefully picked the type of `memory` to be clonable in about O(1)
/// regardless of size. That way we can keep cheaply keep snapshots even at
/// every step of evaluation.
#[derive(Clone, Debug, Default)]
pub struct State {
    halted: bool,
    registers: [Register; 32],
    pc: Register,
    memory: HashMap<usize, BabyBearElem>,
}

impl From<Program> for State {
    fn from(program: Program) -> Self {
        let memory: HashMap<usize, BabyBearElem> = program
            .image
            .into_iter()
            .flat_map(|(addr, data)| {
                data.to_le_bytes()
                    .into_iter()
                    .enumerate()
                    .map(move |(a, byte)| (addr as usize + a, BabyBearElem::from(u32::from(byte))))
            })
            .collect();
        Self {
<<<<<<< HEAD
            pc: program.entry.into(),
=======
            pc: Register::from(program.entry),
>>>>>>> e4692542
            memory,
            ..Default::default()
        }
    }
}

impl State {
    pub fn halt(&mut self) {
        self.halted = true;
    }

    #[must_use]
    pub fn has_halted(&self) -> bool {
        self.halted
    }

    /// Load a byte from memory
    ///
    /// # Panics
    /// This function panics, if you try to load into an invalid register.
    pub fn set_register_value(&mut self, index: usize, value: u32) {
        assert!(index < 32);
        // R0 is always 0
        if index != 0 {
            self.registers[index] = Register::from(value);
        }
    }

    #[must_use]
    pub fn get_register_value(&self, index: usize) -> u32 {
        self.registers[index].into()
    }

    #[must_use]
    pub fn get_register_value_signed(&self, index: usize) -> i32 {
        self.get_register_value(index) as i32
    }

    pub fn set_pc(&mut self, value: u32) {
<<<<<<< HEAD
        self.pc = value.into();
=======
        self.pc = Register::from(value);
>>>>>>> e4692542
    }

    #[must_use]
    pub fn get_pc(&self) -> u32 {
        self.pc.into()
    }

    /// Load a word from memory
    ///
    /// # Errors
    /// This function returns an error, if you try to load from an invalid
    /// address.
    pub fn load_u32(&self, addr: u32) -> Result<u32> {
        const WORD_SIZE: usize = 4;
        let mut bytes = [0_u8; WORD_SIZE];
        for (i, byte) in bytes.iter_mut().enumerate() {
            *byte = self.load_u8(addr + i as u32)?;
        }
        Ok(u32::from_le_bytes(bytes))
    }

    /// Store a word to memory
    ///
    /// # Errors
    /// This function returns an error, if you try to store to an invalid
    /// address.
    pub fn store_u32(&mut self, addr: u32, value: u32) -> Result<()> {
        let bytes = value.to_le_bytes();
        for (i, byte) in bytes.iter().enumerate() {
            self.store_u8(addr + i as u32, *byte)?;
        }
        Ok(())
    }

    /// Load a byte from memory
    ///
    /// # Errors
    /// This function returns an error, if you try to load from an invalid
    /// address.
    pub fn load_u8(&self, addr: u32) -> Result<u8> {
        Ok(self
            .memory
            .get(&(addr as usize))
            .map_or(0, |bb| bb.as_u32() as u8))
    }

    /// Store a byte to memory
    ///
    /// # Errors
    /// This function returns an error, if you try to store to an invalid
    /// address.
    pub fn store_u8(&mut self, addr: u32, value: u8) -> Result<()> {
        self.memory
            .insert(addr as usize, BabyBearElem::new(u32::from(value)));
        Ok(())
    }

    /// Load a halfword from memory
    ///
    /// # Errors
    /// This function returns an error, if you try to load from an invalid
    /// address.
    pub fn load_u16(&self, addr: u32) -> Result<u16> {
        let mut bytes = [0_u8; 2];
        bytes[0] = self.load_u8(addr)?;
        bytes[1] = self.load_u8(addr + 1_u32)?;
        Ok(u16::from_le_bytes(bytes))
    }

    /// Store a halfword to memory
    ///
    /// # Errors
    /// This function returns an error, if you try to store to an invalid
    /// address.
    pub fn store_u16(&mut self, addr: u32, value: u16) -> Result<()> {
        let bytes = value.to_le_bytes();
        self.store_u8(addr, bytes[0])?;
        self.store_u8(addr + 1_u32, bytes[1])?;
        Ok(())
    }
}<|MERGE_RESOLUTION|>--- conflicted
+++ resolved
@@ -62,11 +62,7 @@
             })
             .collect();
         Self {
-<<<<<<< HEAD
-            pc: program.entry.into(),
-=======
             pc: Register::from(program.entry),
->>>>>>> e4692542
             memory,
             ..Default::default()
         }
@@ -106,11 +102,7 @@
     }
 
     pub fn set_pc(&mut self, value: u32) {
-<<<<<<< HEAD
-        self.pc = value.into();
-=======
         self.pc = Register::from(value);
->>>>>>> e4692542
     }
 
     #[must_use]
