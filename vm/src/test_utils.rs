--- conflicted
+++ resolved
@@ -65,36 +65,6 @@
     });
 
     let record = step(&program, state).unwrap();
-<<<<<<< HEAD
-    assert!(record.last_state.has_halted());
-    (program, record)
-}
-
-#[must_use]
-#[allow(clippy::missing_panics_doc)]
-pub fn simple_test(
-    exit_at: u32,
-    mem: &[(u32, u32)],
-    regs: &[(u8, u32)],
-) -> (Program, ExecutionRecord) {
-    // TODO(Matthias): stick this line into proper common setup?
-    let _ = env_logger::try_init();
-    let exit_inst =
-        // set sys-call EXIT in x17(or a7)
-        &[(exit_at, 0x05d0_0893_u32),
-        // add ECALL to halt the program
-        (exit_at + 4, 0x0000_0073_u32)];
-
-    let image: HashMap<u32, u32> = mem.iter().chain(exit_inst.iter()).copied().collect();
-    let program = Program::from(image);
-
-    let state = regs.iter().fold(State::from(&program), |state, (rs, val)| {
-        state.set_register_value(*rs, *val)
-    });
-
-    let record = step(&program, state).unwrap();
-=======
->>>>>>> c3e5ed2f
     assert!(record.last_state.has_halted());
     (program, record)
 }
