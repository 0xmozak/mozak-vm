--- conflicted
+++ resolved
@@ -11,16 +11,9 @@
 use crate::state::State;
 use crate::vm::{step, ExecutionRecord};
 
-#[must_use]
-<<<<<<< HEAD
-fn create_prog(image: HashMap<u32, u32>) -> State { State::from(Program::from(image)) }
-
 /// Returns the state just before the final state
 #[must_use]
 pub fn state_before_final(e: &ExecutionRecord) -> &State { &e.executed[e.executed.len() - 2].state }
-=======
-pub fn last_but_coda(e: &ExecutionRecord) -> &State { &e.executed[e.executed.len() - 2].state }
->>>>>>> 7ab9dbf9
 
 #[must_use]
 #[allow(clippy::missing_panics_doc)]
