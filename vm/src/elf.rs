// Copyright 2023 MOZAK.

use std::collections::HashSet;

use anyhow::{anyhow, ensure, Result};
use derive_more::Deref;
use elf::endian::LittleEndian;
use elf::file::Class;
use elf::segment::ProgramHeader;
use elf::ElfBytes;
use im::hashmap::HashMap;
use itertools::Itertools;

use crate::decode::decode_instruction;
use crate::instruction::Instruction;
use crate::util::load_u32;

/// A RISC program
#[derive(Clone, Debug, Default)]
pub struct Program {
    /// The entrypoint of the program
    pub entry_point: u32,

    /// All-read-only-memory image of the ELF
    pub ro_memory: Data,

    /// All writable memory image of the ELF
    pub rw_memory: Data,

    /// Executable code of the ELF, read only
    pub ro_code: Code,
}

#[derive(Clone, Debug, Default, Deref)]
pub struct Code(pub HashMap<u32, Instruction>);

#[derive(Clone, Debug, Default, Deref)]
pub struct Data(pub HashMap<u32, u8>);

impl Code {
    #[must_use]
    pub fn get_instruction(&self, pc: u32) -> Instruction {
        let Code(code) = self;
        code.get(&pc).copied().unwrap_or_default()
    }
}

impl From<&HashMap<u32, u8>> for Code {
    fn from(image: &HashMap<u32, u8>) -> Self {
        Self(
            image
                .keys()
                .map(|addr| addr & !3)
                .collect::<HashSet<_>>()
                .into_iter()
                .map(|key| (key, decode_instruction(key, load_u32(image, key))))
                .collect(),
        )
    }
}

impl From<HashMap<u32, u8>> for Program {
    #[tarpaulin::skip]
    fn from(image: HashMap<u32, u8>) -> Self {
        Self {
            entry_point: 0_u32,
            ro_code: Code::from(&image),
            ro_memory: Data::default(), // TODO: allow for ways to populate this
            rw_memory: Data(image),
        }
    }
}

impl From<HashMap<u32, u32>> for Data {
    #[allow(clippy::cast_possible_truncation)]
    fn from(image: HashMap<u32, u32>) -> Self {
        Data(
            image
                .iter()
                .flat_map(move |(k, v)| (u64::from(*k)..).map(|k| k as u32).zip(v.to_le_bytes()))
                .collect(),
        )
    }
}

impl From<HashMap<u32, u32>> for Program {
    fn from(image: HashMap<u32, u32>) -> Self {
<<<<<<< HEAD
        Self::from(
            image
                .iter()
                .flat_map(move |(k, v)| (*k..).zip(v.to_le_bytes()))
                .collect::<HashMap<u32, u8>>(),
        )
=======
        let image = image
            .iter()
            .flat_map(move |(k, v)| (*k..).zip(v.to_le_bytes()))
            .collect();
        Self {
            entry_point: 0_u32,
            ro_code: Code::from(&image),
            ro_memory: Data::default(), // TODO: allow for ways to populate this
            rw_memory: Data(image),
        }
>>>>>>> 16dbe7c0
    }
}

impl Program {
    /// Initialize a RISC Program from an appropriate ELF file
    ///
    /// # Errors
    /// Will return `Err` if the ELF file is invalid or if the entrypoint is
    /// invalid.
    // This function is actually mostly covered by tests, but it's too annoying to work out how to
    // tell tarpaulin that we haven't covered all the error conditions. TODO: write tests to
    // exercise the error handling?
    #[tarpaulin::skip]
    pub fn load_elf(input: &[u8]) -> Result<Program> {
        let elf = ElfBytes::<LittleEndian>::minimal_parse(input)?;
        ensure!(elf.ehdr.class == Class::ELF32, "Not a 32-bit ELF");
        ensure!(
            elf.ehdr.e_machine == elf::abi::EM_RISCV,
            "Invalid machine type, must be RISC-V"
        );
        ensure!(
            elf.ehdr.e_type == elf::abi::ET_EXEC,
            "Invalid ELF type, must be executable"
        );
        let entry_point: u32 = elf.ehdr.e_entry.try_into()?;
        ensure!(entry_point % 4 == 0, "Misaligned entrypoint");
        let segments = elf
            .segments()
            .ok_or_else(|| anyhow!("Missing segment table"))?;
        ensure!(segments.len() <= 256, "Too many program headers");

        let extract = |has_flags: fn(u32) -> bool| {
            segments
                .iter()
                .filter(|s: &ProgramHeader| s.p_type == elf::abi::PT_LOAD)
                .filter(|s| has_flags(s.p_flags))
                .map(|segment| -> Result<_> {
                    let file_size: usize = segment.p_filesz.try_into()?;
                    let mem_size: usize = segment.p_memsz.try_into()?;
                    let vaddr: u32 = segment.p_vaddr.try_into()?;
                    let offset = segment.p_offset.try_into()?;
                    Ok((vaddr..).zip(
                        input[offset..offset + std::cmp::min(file_size, mem_size)]
                            .iter()
                            .copied(),
                    ))
                })
                .flatten_ok()
                .try_collect()
        };

        let ro_segments = extract(|flags| {
            (flags & elf::abi::PF_R == elf::abi::PF_R)
                && (flags & elf::abi::PF_W == elf::abi::PF_NONE)
        })?;
        let rw_segments_exact = extract(|flags| flags == elf::abi::PF_R + elf::abi::PF_W)?;
        // Parse writable (rwx) segments as read and execute only segments
        let executable_segments = extract(|flags| flags & elf::abi::PF_X == elf::abi::PF_X)?;

        Ok(Program {
            entry_point,
            ro_memory: Data(ro_segments),
            rw_memory: Data(rw_segments_exact),
            ro_code: Code::from(&executable_segments),
        })
    }
}<|MERGE_RESOLUTION|>--- conflicted
+++ resolved
@@ -85,25 +85,12 @@
 
 impl From<HashMap<u32, u32>> for Program {
     fn from(image: HashMap<u32, u32>) -> Self {
-<<<<<<< HEAD
         Self::from(
             image
                 .iter()
                 .flat_map(move |(k, v)| (*k..).zip(v.to_le_bytes()))
                 .collect::<HashMap<u32, u8>>(),
         )
-=======
-        let image = image
-            .iter()
-            .flat_map(move |(k, v)| (*k..).zip(v.to_le_bytes()))
-            .collect();
-        Self {
-            entry_point: 0_u32,
-            ro_code: Code::from(&image),
-            ro_memory: Data::default(), // TODO: allow for ways to populate this
-            rw_memory: Data(image),
-        }
->>>>>>> 16dbe7c0
     }
 }
 
