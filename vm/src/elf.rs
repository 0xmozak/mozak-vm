// Copyright 2023 MOZAK.

use std::collections::HashSet;

use anyhow::{anyhow, bail, Result};
use derive_more::Deref;
use elf::{endian::LittleEndian, file::Class, ElfBytes};
use im::hashmap::HashMap;
use itertools::Itertools;

use crate::decode::decode_instruction;
use crate::instruction::Instruction;
use crate::util::load_u32;

/// A RISC program
#[derive(Debug, Default)]
pub struct Program {
    /// The entrypoint of the program
    pub entry: u32,

    /// The initial memory image
    pub image: HashMap<u32, u8>,
    // TODO(Matthias): only decode code sections of the elf,
    // instead of trying to decode everything.
    pub code: Code,
}

#[derive(Clone, Debug, Default, Deref)]
pub struct Code(HashMap<u32, Instruction>);

impl Code {
    #[must_use]
    pub fn get_instruction(&self, pc: u32) -> Instruction {
        let Code(code) = self;
        code.get(&pc).copied().unwrap_or_default()
    }
}

impl From<&HashMap<u32, u8>> for Code {
    fn from(image: &HashMap<u32, u8>) -> Self {
        Self(
            image
                .keys()
                .map(|addr| addr & !3)
                .collect::<HashSet<_>>()
                .into_iter()
                .map(|key| (key, decode_instruction(load_u32(image, key))))
                .collect(),
        )
    }
}

impl From<HashMap<u32, u8>> for Program {
    fn from(image: HashMap<u32, u8>) -> Self {
        Self {
            entry: 0_u32,
            code: Code::from(&image),
            image,
        }
    }
}

<<<<<<< HEAD
=======
impl From<HashMap<u32, u32>> for Program {
    fn from(image: HashMap<u32, u32>) -> Self {
        let image = image
            .iter()
            .flat_map(move |(k, v)| {
                v.to_le_bytes()
                    .into_iter()
                    .enumerate()
                    .map(move |(i, b)| (k + i as u32, b))
            })
            .collect();
        Self {
            entry: 0_u32,
            code: Code::from(&image),
            image,
        }
    }
}

>>>>>>> c96b15e8
impl Program {
    /// Initialize a RISC Program from an appropriate ELF file
    ///
    /// # Errors
    /// Will return `Err` if the ELF file is invalid or if the entrypoint is
    /// invalid.
    pub fn load_elf(input: &[u8]) -> Result<Program> {
        let elf = ElfBytes::<LittleEndian>::minimal_parse(input)?;
        if elf.ehdr.class != Class::ELF32 {
            bail!("Not a 32-bit ELF");
        }
        if elf.ehdr.e_machine != elf::abi::EM_RISCV {
            bail!("Invalid machine type, must be RISC-V");
        }
        if elf.ehdr.e_type != elf::abi::ET_EXEC {
            bail!("Invalid ELF type, must be executable");
        }
        let entry: u32 = elf.ehdr.e_entry.try_into()?;
        if entry % 4 != 0 {
            bail!("Invalid entrypoint");
        }
        let segments = elf
            .segments()
            .ok_or_else(|| anyhow!("Missing segment table"))?;
        if segments.len() > 256 {
            bail!("Too many program headers");
        }

        let image = segments
            .iter()
            .filter(|x| x.p_type == elf::abi::PT_LOAD)
            .map(|segment| -> Result<_> {
                let file_size: usize = segment.p_filesz.try_into()?;
                let mem_size: usize = segment.p_memsz.try_into()?;
                let vaddr: u32 = segment.p_vaddr.try_into()?;
                let offset = segment.p_offset.try_into()?;
                Ok(input[offset..offset + std::cmp::min(file_size, mem_size)]
                    .iter()
                    .enumerate()
                    .map(move |(i, b)| (vaddr + i as u32, *b)))
            })
            .flatten_ok()
            .try_collect()?;
        Ok(Program {
            entry,
            code: Code::from(&image),
            image,
        })
    }
}<|MERGE_RESOLUTION|>--- conflicted
+++ resolved
@@ -60,8 +60,6 @@
     }
 }
 
-<<<<<<< HEAD
-=======
 impl From<HashMap<u32, u32>> for Program {
     fn from(image: HashMap<u32, u32>) -> Self {
         let image = image
@@ -81,7 +79,6 @@
     }
 }
 
->>>>>>> c96b15e8
 impl Program {
     /// Initialize a RISC Program from an appropriate ELF file
     ///
