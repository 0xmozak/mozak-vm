// Copyright 2023 MOZAK.

use std::collections::HashSet;

use anyhow::{anyhow, ensure, Result};
use derive_more::Deref;
use elf::endian::LittleEndian;
use elf::file::Class;
use elf::segment::ProgramHeader;
use elf::ElfBytes;
use im::hashmap::HashMap;
use itertools::Itertools;

use crate::decode::decode_instruction;
use crate::instruction::Instruction;
use crate::util::load_u32;

/// A RISC program
#[derive(Clone, Debug, Default)]
pub struct Program {
    /// The entrypoint of the program
    pub entry_point: u32,

    /// All-read-only-memory image of the ELF
    pub ro_memory: Data,

    /// All writable memory image of the ELF
    pub rw_memory: Data,

    /// Executable code of the ELF, read only
    pub ro_code: Code,
}

#[derive(Clone, Debug, Default, Deref)]
pub struct Code(pub HashMap<u32, Instruction>);

#[derive(Clone, Debug, Default, Deref)]
pub struct Data(pub HashMap<u32, u8>);

impl Code {
    #[must_use]
    pub fn get_instruction(&self, pc: u32) -> Instruction {
        let Code(code) = self;
        code.get(&pc).copied().unwrap_or_default()
    }
}

impl From<&HashMap<u32, u8>> for Code {
    fn from(image: &HashMap<u32, u8>) -> Self {
        Self(
            image
                .keys()
                .map(|addr| addr & !3)
                .collect::<HashSet<_>>()
                .into_iter()
                .map(|key| (key, decode_instruction(key, load_u32(image, key))))
                .collect(),
        )
    }
}

impl From<HashMap<u32, u8>> for Program {
    #[tarpaulin::skip]
    fn from(image: HashMap<u32, u8>) -> Self {
        Self {
            entry_point: 0_u32,
            ro_code: Code::from(&image),
            ro_memory: Data::default(), // TODO: allow for ways to populate this
            rw_memory: Data(image),
        }
    }
}

impl From<HashMap<u32, u32>> for Program {
    fn from(image: HashMap<u32, u32>) -> Self {
        Self::from(
            image
                .iter()
                .flat_map(move |(k, v)| (*k..).zip(v.to_le_bytes()))
                .collect::<HashMap<u32, u8>>(),
        )
    }
}

impl From<HashMap<u32, u32>> for Data {
    #[allow(clippy::cast_possible_truncation)]
    fn from(image: HashMap<u32, u32>) -> Self {
        Data(
            image
                .iter()
                .flat_map(move |(k, v)| (u64::from(*k)..).map(|k| k as u32).zip(v.to_le_bytes()))
                .collect(),
        )
    }
}

<<<<<<< HEAD
impl From<HashMap<u32, u32>> for Program {
    fn from(image: HashMap<u32, u32>) -> Self {
        Self::from(
            image
                .iter()
                .flat_map(move |(k, v)| (*k..).zip(v.to_le_bytes()))
                .collect::<HashMap<u32, u8>>(),
        )
    }
}

=======
>>>>>>> 61f7c33e
impl Program {
    /// Initialize a RISC Program from an appropriate ELF file
    ///
    /// # Errors
    /// Will return `Err` if the ELF file is invalid or if the entrypoint is
    /// invalid.
    // This function is actually mostly covered by tests, but it's too annoying to work out how to
    // tell tarpaulin that we haven't covered all the error conditions. TODO: write tests to
    // exercise the error handling?
    #[tarpaulin::skip]
    pub fn load_elf(input: &[u8]) -> Result<Program> {
        let elf = ElfBytes::<LittleEndian>::minimal_parse(input)?;
        ensure!(elf.ehdr.class == Class::ELF32, "Not a 32-bit ELF");
        ensure!(
            elf.ehdr.e_machine == elf::abi::EM_RISCV,
            "Invalid machine type, must be RISC-V"
        );
        ensure!(
            elf.ehdr.e_type == elf::abi::ET_EXEC,
            "Invalid ELF type, must be executable"
        );
        let entry_point: u32 = elf.ehdr.e_entry.try_into()?;
        ensure!(entry_point % 4 == 0, "Misaligned entrypoint");
        let segments = elf
            .segments()
            .ok_or_else(|| anyhow!("Missing segment table"))?;
        ensure!(segments.len() <= 256, "Too many program headers");

        let extract = |has_flags: fn(u32) -> bool| {
            segments
                .iter()
                .filter(|s: &ProgramHeader| s.p_type == elf::abi::PT_LOAD)
                .filter(|s| has_flags(s.p_flags))
                .map(|segment| -> Result<_> {
                    let file_size: usize = segment.p_filesz.try_into()?;
                    let mem_size: usize = segment.p_memsz.try_into()?;
                    let vaddr: u32 = segment.p_vaddr.try_into()?;
                    let offset = segment.p_offset.try_into()?;
                    Ok((vaddr..).zip(
                        input[offset..offset + std::cmp::min(file_size, mem_size)]
                            .iter()
                            .copied(),
                    ))
                })
                .flatten_ok()
                .try_collect()
        };

        let ro_segments = extract(|flags| {
            (flags & elf::abi::PF_R == elf::abi::PF_R)
                && (flags & elf::abi::PF_W == elf::abi::PF_NONE)
        })?;
        let rw_segments_exact = extract(|flags| flags == elf::abi::PF_R + elf::abi::PF_W)?;
        // Parse writable (rwx) segments as read and execute only segments
        let executable_segments = extract(|flags| flags & elf::abi::PF_X == elf::abi::PF_X)?;

        Ok(Program {
            entry_point,
            ro_memory: Data(ro_segments),
            rw_memory: Data(rw_segments_exact),
            ro_code: Code::from(&executable_segments),
        })
    }
}<|MERGE_RESOLUTION|>--- conflicted
+++ resolved
@@ -94,20 +94,6 @@
     }
 }
 
-<<<<<<< HEAD
-impl From<HashMap<u32, u32>> for Program {
-    fn from(image: HashMap<u32, u32>) -> Self {
-        Self::from(
-            image
-                .iter()
-                .flat_map(move |(k, v)| (*k..).zip(v.to_le_bytes()))
-                .collect::<HashMap<u32, u8>>(),
-        )
-    }
-}
-
-=======
->>>>>>> 61f7c33e
 impl Program {
     /// Initialize a RISC Program from an appropriate ELF file
     ///
