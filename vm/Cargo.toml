--- conflicted
+++ resolved
@@ -10,11 +10,8 @@
 log = "0.4.17"
 env_logger = "0.10.0"
 bitfield = "0.14.0"
-<<<<<<< HEAD
 im = "15.1.0"
-=======
 risc0-core = "0.15.0"
->>>>>>> 1f2f9149
 
 [dev-dependencies]
 test-case = "3.1.0"
