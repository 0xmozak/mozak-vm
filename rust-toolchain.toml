--- conflicted
+++ resolved
@@ -1,8 +1,4 @@
 [toolchain]
-<<<<<<< HEAD
-channel = "nightly-2023-11-23"
-=======
 channel = "nightly-2024-01-01"
->>>>>>> b432b800
 components = ["rustfmt", "rust-src"]
 profile = "minimal"