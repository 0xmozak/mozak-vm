# Project structuring (for node)
# ---------------------------
# The workspace deals with crates for different compilation
# targets, two in particular: `mozak` for zk-platform mozak and `native`.
# `native` targets are supposed to be built for dev machines'
# specifications e.g. `x86_64-unknown-linux-gnu` or `aarch64-apple-darwin`.
# `mozak` targets are supposed to be built with
# `buildtarget/riscv32im-mozak-mozakvm-elf.json` or originally:
# https://github.com/0xmozak/mozak-vm/blob/main/examples/.cargo/riscv32im-mozak-mozakvm-elf.json
#
# The `members` described below list only crates with `native` target
# The `exclude` described below list only crates with `mozak` target
#
# Crates that target `mozak` while live in the same repository, do not form
# the part of this workspace

[workspace]
exclude = ["sdk"]
members = [
  "circuits",
  "cli",
  "examples-builder",
  "expr",
  "node",
  "recproofs",
  "runner",
  "signatures",
  "wasm-demo",
]
resolver = "2"

[profile.dev.package."*"]
# Set the default for dependencies in Development mode.
opt-level = 3

[profile.dev]
lto = "thin"
# We are running our tests with optimizations turned on to make them faster.
# Please turn optimizations off, when you want accurate stack traces for debugging.
opt-level = 2

[profile.release]
lto = "fat"

[profile.bench]
lto = "thin"
opt-level = 3

[workspace.dependencies]
plonky2 = { version = "0", default-features = false }
plonky2_maybe_rayon = { version = "0", default-features = false }
starky = { version = "0", default-features = false }

plonky2_crypto = { git = "https://github.com/0xmozak/plonky2-crypto.git" }

criterion = { version = "0.5", default-features = false, features = ["html_reports", "plotters", "cargo_bench_support"] }

[patch.crates-io]
<<<<<<< HEAD
plonky2 = { path = "../plonky2/plonky2" }
plonky2_maybe_rayon = { git = "https://github.com/0xmozak/plonky2.git", branch = "sai/add_get_lde" }
starky = { path = "../plonky2/starky" }
=======
plonky2 = { git = "https://github.com/0xmozak/plonky2.git" }
plonky2_maybe_rayon = { git = "https://github.com/0xmozak/plonky2.git" }
starky = { git = "https://github.com/0xmozak/plonky2.git" }
>>>>>>> e2ce3fd7
<|MERGE_RESOLUTION|>--- conflicted
+++ resolved
@@ -56,12 +56,6 @@
 criterion = { version = "0.5", default-features = false, features = ["html_reports", "plotters", "cargo_bench_support"] }
 
 [patch.crates-io]
-<<<<<<< HEAD
-plonky2 = { path = "../plonky2/plonky2" }
-plonky2_maybe_rayon = { git = "https://github.com/0xmozak/plonky2.git", branch = "sai/add_get_lde" }
-starky = { path = "../plonky2/starky" }
-=======
 plonky2 = { git = "https://github.com/0xmozak/plonky2.git" }
 plonky2_maybe_rayon = { git = "https://github.com/0xmozak/plonky2.git" }
-starky = { git = "https://github.com/0xmozak/plonky2.git" }
->>>>>>> e2ce3fd7
+starky = { git = "https://github.com/0xmozak/plonky2.git" }