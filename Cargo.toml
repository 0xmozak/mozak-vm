# Project structuring (for node)
# ---------------------------
# The workspace deals with crates for different compilation
# targets, two in particular: `mozak` for zk-platform mozak and `native`.
# `native` targets are supposed to be built for dev machines'
# specifications e.g. `x86_64-unknown-linux-gnu` or `aarch64-apple-darwin`.
# `mozak` targets are supposed to be built with
# `buildtarget/riscv32im-mozak-mozakvm-elf.json` or originally:
# https://github.com/0xmozak/mozak-vm/blob/main/examples/.cargo/riscv32im-mozak-mozakvm-elf.json
#
# The `members` described below list only crates with `native` target
# The `exclude` described below list only crates with `mozak` target
#
# Crates that target `mozak` while live in the same repository, do not form
# the part of this workspace

[workspace]
exclude = ["sdk"]
members = [
  "circuits",
  "cli",
  "examples-builder",
  "expr",
  "node-cli",
  "node",
  "recproofs",
  "rpc",
  "runner",
  "signatures",
  "state",
  "wasm-demo",
]
resolver = "2"

[profile.dev.package."*"]
# Set the default for dependencies in Development mode.
opt-level = 3

[profile.dev]
lto = "thin"
# We are running our tests with optimizations turned on to make them faster.
# Please turn optimizations off, when you want accurate stack traces for debugging.
opt-level = 2

[profile.release]
lto = "fat"

[profile.bench]
lto = "thin"
opt-level = 3

[workspace.dependencies]
<<<<<<< HEAD
plonky2 = { git = "https://github.com/0xmozak/plonky2.git", default-features = false }
plonky2_maybe_rayon = { git = "https://github.com/0xmozak/plonky2.git", default-features = false }
starky = { git = "https://github.com/0xmozak/plonky2.git", default-features = false }
=======
plonky2 = { version = "0", default-features = false }
plonky2_maybe_rayon = { version = "0", default-features = false }
starky = { version = "0", default-features = false }
>>>>>>> 3495e6cb

plonky2_crypto = { git = "https://github.com/0xmozak/plonky2-crypto.git" }

[patch.crates-io]
plonky2 = { git = "https://github.com/0xmozak/plonky2.git" }
plonky2_maybe_rayon = { git = "https://github.com/0xmozak/plonky2.git" }
starky = { git = "https://github.com/0xmozak/plonky2.git" }<|MERGE_RESOLUTION|>--- conflicted
+++ resolved
@@ -50,19 +50,13 @@
 opt-level = 3
 
 [workspace.dependencies]
-<<<<<<< HEAD
-plonky2 = { git = "https://github.com/0xmozak/plonky2.git", default-features = false }
-plonky2_maybe_rayon = { git = "https://github.com/0xmozak/plonky2.git", default-features = false }
-starky = { git = "https://github.com/0xmozak/plonky2.git", default-features = false }
-=======
 plonky2 = { version = "0", default-features = false }
 plonky2_maybe_rayon = { version = "0", default-features = false }
 starky = { version = "0", default-features = false }
->>>>>>> 3495e6cb
 
 plonky2_crypto = { git = "https://github.com/0xmozak/plonky2-crypto.git" }
 
 [patch.crates-io]
-plonky2 = { git = "https://github.com/0xmozak/plonky2.git" }
-plonky2_maybe_rayon = { git = "https://github.com/0xmozak/plonky2.git" }
-starky = { git = "https://github.com/0xmozak/plonky2.git" }+plonky2 = { git = "https://github.com/0xmozak/plonky2.git", branch = "matthias/actual-multiplicities" }
+plonky2_maybe_rayon = { git = "https://github.com/0xmozak/plonky2.git", branch = "matthias/actual-multiplicities" }
+starky = { git = "https://github.com/0xmozak/plonky2.git", branch = "matthias/actual-multiplicities" }