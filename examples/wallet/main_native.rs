--- conflicted
+++ resolved
@@ -30,9 +30,5 @@
         dispatch,
     );
 
-<<<<<<< HEAD
-    mozak_sdk::native::dump_system_tape("wallet", true);
-=======
     mozak_sdk::native::dump_proving_files("wallet_approve", wallet_program);
->>>>>>> 377fe41b
 }