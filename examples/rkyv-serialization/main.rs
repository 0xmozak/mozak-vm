#![cfg_attr(target_os = "mozakvm", no_main)]
#![cfg_attr(not(feature = "std"), no_std)]

extern crate alloc;
use alloc::string::String;
use alloc::vec::Vec;

use rkyv::{Archive, Deserialize, Serialize};
use rkyv::rancor::{Panic, Strategy};

#[derive(Archive, Deserialize, Serialize, Debug, PartialEq)]
#[archive(
    // This will generate a PartialEq impl between our unarchived and archived
    // types:
    compare(PartialEq),
)]
// Derives can be passed through to the generated type:
#[archive_attr(derive(Debug))]
pub struct Test {
    pub int: u8,
    pub string: String,
    pub option: Option<Vec<i32>>,
}

use alloc::string::ToString;
use alloc::vec;

pub fn main() {
    let value = Test {
        int: 42,
        string: "Mozak Rocks!!".to_string(),
        option: Some(vec![1, 2, 3, 4]),
    };

    // Serializing is as easy as a single function call
    let bytes = rkyv::to_bytes::<_, 256, Panic>(&value).unwrap();

    // Or you can use the unsafe API for maximum performance
    let archived = unsafe { rkyv::access_unchecked::<Test>(&bytes[..]) };
    assert_eq!(archived, &value);

    // And you can always deserialize back to the original type
    let deserialized: Test = archived.deserialize(Strategy::<(), Panic>::wrap(&mut ())).unwrap();
    assert_eq!(deserialized, value);
    #[cfg(not(target_os = "mozakvm"))]
    println!("Deserialized Value: {:?}", deserialized);
<<<<<<< HEAD
    let bytes = rkyv::to_bytes::<_, 256, Panic>(&deserialized).unwrap();
    guest::env::write(&bytes);
=======
    let bytes = rkyv::to_bytes::<_, 256>(&deserialized).unwrap();
    mozak_sdk::core::env::write(&bytes);
>>>>>>> 6ab3857e
}

mozak_sdk::entry!(main);<|MERGE_RESOLUTION|>--- conflicted
+++ resolved
@@ -44,13 +44,8 @@
     assert_eq!(deserialized, value);
     #[cfg(not(target_os = "mozakvm"))]
     println!("Deserialized Value: {:?}", deserialized);
-<<<<<<< HEAD
     let bytes = rkyv::to_bytes::<_, 256, Panic>(&deserialized).unwrap();
-    guest::env::write(&bytes);
-=======
-    let bytes = rkyv::to_bytes::<_, 256>(&deserialized).unwrap();
     mozak_sdk::core::env::write(&bytes);
->>>>>>> 6ab3857e
 }
 
 mozak_sdk::entry!(main);