--- conflicted
+++ resolved
@@ -5,13 +5,8 @@
 
 
 [dependencies]
-<<<<<<< HEAD
-guest = { path = "../../guest", default-features = false }
+mozak-sdk = { path = "../../sdk", default-features = false }
 rkyv = { version = "0.8.0-alpha.1", default-features = false, features = ["pointer_width_32", "alloc"] }
-=======
-mozak-sdk = { path = "../../sdk", default-features = false }
-rkyv = { version = "0.7", default-features = false, features = ["size_32", "alloc"] }
->>>>>>> 6ab3857e
 
 [features]
 std = ["mozak-sdk/std"]
