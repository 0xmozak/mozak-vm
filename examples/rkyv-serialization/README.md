--- conflicted
+++ resolved
@@ -2,12 +2,6 @@
 
 To compile for Mozak-VM:
 
-<<<<<<< HEAD
-To compile for x86_64 and Linux use following command:
-`cargo +nightly build --target x86_64-unknown-linux-gnu --release --bin rkyv-serialization-native --features="native"`
-
-For more details on rkyv please check https://github.com/rkyv/rkyv
-=======
 ```sh
 # from project root
 cd examples && cargo +nightly build --release --bin rkyv-serialization
@@ -19,4 +13,4 @@
 # from project root
 cd examples && cargo +nightly run --target x86_64-unknown-linux-gnu --release --bin rkyv-serialization-native --features="native"
 ```
->>>>>>> 72f267bc
+For more details on rkyv please check https://github.com/rkyv/rkyv