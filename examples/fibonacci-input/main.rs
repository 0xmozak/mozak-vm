#![no_main]
#![feature(restricted_std)]

use std::io;
use std::io::{stdin, BufReader};

pub struct MozakIo;

impl MozakIo {
    fn read_private(&mut self, buf: &mut [u8]) -> io::Result<usize> {
        #[cfg(target_os = "zkvm")]
        {
            mozak_system::system::syscall_ioread_private(buf.as_mut_ptr(), buf.len());
            Ok(buf.len())
        }
    }

    fn read_public(&mut self, buf: &mut [u8]) -> io::Result<usize> {
        #[cfg(target_os = "zkvm")]
        {
            mozak_system::system::syscall_ioread_public(buf.as_mut_ptr(), buf.len());
            Ok(buf.len())
        }
    }
}

fn fibonacci(n: u32) -> u32 {
    if n < 2 {
        return n;
    }
    let (mut curr, mut last) = (1_u32, 0_u32);
    for _i in 0..(n - 2) {
        (curr, last) = (curr.overflowing_add(last).0, curr);
    }
    curr
}

pub fn main() {
    let mut mozak_io = MozakIo {};
    // read from private iotape, the input
    let mut buffer = [0_u8; 4];
    let n = mozak_io.read_private(buffer.as_mut()).expect("READ failed");
<<<<<<< HEAD
    // assert!(n <= 4);
=======
    assert!(n <= 4);
>>>>>>> 3e231de9
    let input = u32::from_le_bytes(buffer);

    // read from public iotape, the output
    let mut buffer = [0_u8; 4];
    let n = mozak_io.read_public(buffer.as_mut()).expect("READ failed");
<<<<<<< HEAD
    // assert!(n <= 4);
    let out = u32::from_le_bytes(buffer);

    let (high, low) = fibonacci(input);
    // assert!(low == out);
    guest::env::write(&high.to_le_bytes());
=======
    assert!(n <= 4);
    let out = u32::from_le_bytes(buffer);

    let ans = fibonacci(input);
    assert!(ans == out);
>>>>>>> 3e231de9
}

guest::entry!(main);<|MERGE_RESOLUTION|>--- conflicted
+++ resolved
@@ -1,17 +1,33 @@
-#![no_main]
 #![feature(restricted_std)]
 
 use std::io;
-use std::io::{stdin, BufReader};
+use std::io::{stdin, BufReader, Read};
 
-pub struct MozakIo;
+pub struct MozakIo<'a> {
+    pub stdin: Box<dyn Read + 'a>,
+    #[cfg(not(target_os = "zkvm"))]
+    pub io_tape_file: String,
+}
 
-impl MozakIo {
+impl<'a> MozakIo<'a> {
     fn read_private(&mut self, buf: &mut [u8]) -> io::Result<usize> {
         #[cfg(target_os = "zkvm")]
         {
             mozak_system::system::syscall_ioread_private(buf.as_mut_ptr(), buf.len());
             Ok(buf.len())
+        }
+        #[cfg(not(target_os = "zkvm"))]
+        {
+            let n_bytes = self.stdin.read(buf).expect("read should not fail");
+            // open I/O log file in append mode.
+            use std::io::Write;
+            let mut io_tape = std::fs::OpenOptions::new()
+                .append(true)
+                .create(true)
+                .open(self.io_tape_file.as_str())
+                .expect("cannot open tape");
+            io_tape.write(buf).expect("write failed");
+            Ok(n_bytes)
         }
     }
 
@@ -20,6 +36,19 @@
         {
             mozak_system::system::syscall_ioread_public(buf.as_mut_ptr(), buf.len());
             Ok(buf.len())
+        }
+        #[cfg(not(target_os = "zkvm"))]
+        {
+            let n_bytes = self.stdin.read(buf).expect("read should not fail");
+            // open I/O log file in append mode.
+            use std::io::Write;
+            let mut io_tape = std::fs::OpenOptions::new()
+                .append(true)
+                .create(true)
+                .open(self.io_tape_file.as_str())
+                .expect("cannot open tape");
+            io_tape.write(buf).expect("write failed");
+            Ok(n_bytes)
         }
     }
 }
@@ -36,34 +65,23 @@
 }
 
 pub fn main() {
-    let mut mozak_io = MozakIo {};
+    let mut mozak_io = MozakIo {
+        stdin: Box::new(BufReader::new(stdin())),
+    };
     // read from private iotape, the input
     let mut buffer = [0_u8; 4];
     let n = mozak_io.read_private(buffer.as_mut()).expect("READ failed");
-<<<<<<< HEAD
-    // assert!(n <= 4);
-=======
     assert!(n <= 4);
->>>>>>> 3e231de9
     let input = u32::from_le_bytes(buffer);
 
     // read from public iotape, the output
     let mut buffer = [0_u8; 4];
     let n = mozak_io.read_public(buffer.as_mut()).expect("READ failed");
-<<<<<<< HEAD
-    // assert!(n <= 4);
-    let out = u32::from_le_bytes(buffer);
-
-    let (high, low) = fibonacci(input);
-    // assert!(low == out);
-    guest::env::write(&high.to_le_bytes());
-=======
     assert!(n <= 4);
     let out = u32::from_le_bytes(buffer);
 
     let ans = fibonacci(input);
     assert!(ans == out);
->>>>>>> 3e231de9
 }
 
 guest::entry!(main);