[package]
edition = "2021"
name = "token-mozak-guest"
version = "0.1.0"

[features]
native = []

[dependencies]
mozak-sdk = { path = "../../sdk" }
<<<<<<< HEAD
mozak-system = { path = "../../system", features = ["mozak-ro-memory"] }
rkyv = { version = "0.8.0-alpha.1", default-features = false, features = ["pointer_width_32", "alloc"] }
=======
rkyv = { version = "0.7", default-features = false, features = ["size_32", "alloc"] }
>>>>>>> 6ab3857e
wallet-mozak-guest = { path = "../wallet" }

[target.'cfg(not(target_os="mozakvm"))'.dependencies.hex]
version = "0.4"

[[bin]]
name = "tokenbin"
path = "main_mozak.rs"

[[bin]]
name = "token-native"
path = "main_native.rs"
required-features = ["native"]

[lib]
name = "token"
path = "core_logic.rs"<|MERGE_RESOLUTION|>--- conflicted
+++ resolved
@@ -8,12 +8,7 @@
 
 [dependencies]
 mozak-sdk = { path = "../../sdk" }
-<<<<<<< HEAD
-mozak-system = { path = "../../system", features = ["mozak-ro-memory"] }
 rkyv = { version = "0.8.0-alpha.1", default-features = false, features = ["pointer_width_32", "alloc"] }
-=======
-rkyv = { version = "0.7", default-features = false, features = ["size_32", "alloc"] }
->>>>>>> 6ab3857e
 wallet-mozak-guest = { path = "../wallet" }
 
 [target.'cfg(not(target_os="mozakvm"))'.dependencies.hex]
