--- conflicted
+++ resolved
@@ -1,26 +1,7 @@
 [workspace]
 members = [
-<<<<<<< HEAD
-  # Members that depend only on sdk::core
-  "bss-tester",
-  "fibonacci",
-  "min-max",
-  "memory-access",
-  "panic",
-  "static-mem-access",
-  "sha2",
-  "rkyv-serialization",
-  "empty",
-  "mozak-sort",
   "vector-alloc",
-
-  # Members that depend on more than sdk::core
-  "token",
-  "wallet",
-  "inputtape",
-=======
   "*/native",
->>>>>>> 332807a2
 ]
 
 resolver = "2"
