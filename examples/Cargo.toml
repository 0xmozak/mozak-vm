--- conflicted
+++ resolved
@@ -1,12 +1,8 @@
 [workspace]
 members = [
   "amm",
-<<<<<<< HEAD
-  "stablecoin",
-=======
   "token",
   "wallet",
->>>>>>> 43018739
   "bss-tester",
   "fibonacci",
   "min-max",
