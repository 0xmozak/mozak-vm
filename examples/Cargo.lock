# This file is automatically @generated by Cargo.
# It is not intended for manual editing.
version = 3

[[package]]
name = "ahash"
version = "0.7.7"
source = "registry+https://github.com/rust-lang/crates.io-index"
checksum = "5a824f2aa7e75a0c98c5a504fceb80649e9c35265d44525b5f94de4771a395cd"
dependencies = [
 "getrandom",
 "once_cell",
 "version_check",
]

[[package]]
name = "ahash"
version = "0.8.6"
source = "registry+https://github.com/rust-lang/crates.io-index"
checksum = "91429305e9f0a25f6205c5b8e0d2db09e0708a7a6df0f42212bb56c32c8ac97a"
dependencies = [
 "cfg-if",
 "const-random",
 "once_cell",
 "version_check",
 "zerocopy",
]

[[package]]
name = "anyhow"
version = "1.0.75"
source = "registry+https://github.com/rust-lang/crates.io-index"
checksum = "a4668cab20f66d8d020e1fbc0ebe47217433c1b6c8f2040faf858554e394ace6"

[[package]]
name = "autocfg"
version = "1.1.0"
source = "registry+https://github.com/rust-lang/crates.io-index"
checksum = "d468802bab17cbc0cc575e9b053f41e72aa36bfa6b7f55e3529ffa43161b97fa"

[[package]]
name = "bitflags"
version = "2.4.1"
source = "registry+https://github.com/rust-lang/crates.io-index"
checksum = "327762f6e5a765692301e5bb513e0d9fef63be86bbc14528052b1cd3e6f03e07"

[[package]]
name = "bitvec"
version = "1.0.1"
source = "registry+https://github.com/rust-lang/crates.io-index"
checksum = "1bc2832c24239b0141d5674bb9174f9d68a8b5b3f2753311927c172ca46f7e9c"
dependencies = [
 "funty",
 "radium",
 "tap",
 "wyz",
]

[[package]]
name = "block-buffer"
version = "0.10.4"
source = "registry+https://github.com/rust-lang/crates.io-index"
checksum = "3078c7629b62d3f0439517fa394996acacc5cbc91c5a20d8c658e77abd503a71"
dependencies = [
 "generic-array",
]

[[package]]
name = "bumpalo"
version = "3.14.0"
source = "registry+https://github.com/rust-lang/crates.io-index"
checksum = "7f30e7476521f6f8af1a1c4c0b8cc94f0bee37d91763d0ca2665f299b6cd8aec"

[[package]]
name = "byteorder"
version = "1.5.0"
source = "registry+https://github.com/rust-lang/crates.io-index"
checksum = "1fd0f2584146f6f2ef48085050886acf353beff7305ebd1ae69500e27c67f64b"

[[package]]
name = "cfg-if"
version = "1.0.0"
source = "registry+https://github.com/rust-lang/crates.io-index"
checksum = "baf1de4339761588bc0619e3cbc0120ee582ebb74b53b4efbf79117bd2da40fd"

[[package]]
name = "colored"
version = "2.0.4"
source = "registry+https://github.com/rust-lang/crates.io-index"
checksum = "2674ec482fbc38012cf31e6c42ba0177b431a0cb6f15fe40efa5aab1bda516f6"
dependencies = [
 "is-terminal",
 "lazy_static",
 "windows-sys 0.48.0",
]

[[package]]
name = "const-random"
version = "0.1.17"
source = "registry+https://github.com/rust-lang/crates.io-index"
checksum = "5aaf16c9c2c612020bcfd042e170f6e32de9b9d75adb5277cdbbd2e2c8c8299a"
dependencies = [
 "const-random-macro",
]

[[package]]
name = "const-random-macro"
version = "0.1.16"
source = "registry+https://github.com/rust-lang/crates.io-index"
checksum = "f9d839f2a20b0aee515dc581a6172f2321f96cab76c1a38a4c584a194955390e"
dependencies = [
 "getrandom",
 "once_cell",
 "tiny-keccak",
]

[[package]]
name = "cpufeatures"
version = "0.2.11"
source = "registry+https://github.com/rust-lang/crates.io-index"
checksum = "ce420fe07aecd3e67c5f910618fe65e94158f6dcc0adf44e00d69ce2bdfe0fd0"
dependencies = [
 "libc",
]

[[package]]
name = "crunchy"
version = "0.2.2"
source = "registry+https://github.com/rust-lang/crates.io-index"
checksum = "7a81dae078cea95a014a339291cec439d2f232ebe854a9d672b796c6afafa9b7"

[[package]]
name = "crypto-common"
version = "0.1.6"
source = "registry+https://github.com/rust-lang/crates.io-index"
checksum = "1bfb12502f3fc46cca1bb51ac28df9d618d813cdc3d2f25b9fe775a34af26bb3"
dependencies = [
 "generic-array",
 "typenum",
]

[[package]]
name = "deranged"
version = "0.3.10"
source = "registry+https://github.com/rust-lang/crates.io-index"
checksum = "8eb30d70a07a3b04884d2677f06bec33509dc67ca60d92949e5535352d3191dc"
dependencies = [
 "powerfmt",
]

[[package]]
name = "digest"
version = "0.10.7"
source = "registry+https://github.com/rust-lang/crates.io-index"
checksum = "9ed9a281f7bc9b7576e61468ba615a66a5c8cfdff42420a70aa82701a3b1e292"
dependencies = [
 "block-buffer",
 "crypto-common",
]

[[package]]
<<<<<<< HEAD
name = "empty"
version = "0.1.0"
dependencies = [
 "guest",
]
=======
name = "either"
version = "1.9.0"
source = "registry+https://github.com/rust-lang/crates.io-index"
checksum = "a26ae43d7bcc3b814de94796a5e736d4029efb0ee900c12e2d54c993ad1a1e07"
>>>>>>> 725207e3

[[package]]
name = "errno"
version = "0.3.8"
source = "registry+https://github.com/rust-lang/crates.io-index"
checksum = "a258e46cdc063eb8519c00b9fc845fc47bcfca4130e2f08e88665ceda8474245"
dependencies = [
 "libc",
 "windows-sys 0.52.0",
]

[[package]]
name = "fibonacci-input"
version = "0.1.0"
dependencies = [
 "guest",
 "mozak-system",
]

[[package]]
name = "fibonacci-mozak-guest"
version = "0.1.0"
dependencies = [
 "guest",
]

[[package]]
name = "fixed-hash"
version = "0.8.0"
source = "registry+https://github.com/rust-lang/crates.io-index"
checksum = "835c052cb0c08c1acf6ffd71c022172e18723949c8282f2b9f27efbc51e64534"
dependencies = [
 "static_assertions",
]

[[package]]
name = "funty"
version = "2.0.0"
source = "registry+https://github.com/rust-lang/crates.io-index"
checksum = "e6d5a32815ae3f33302d95fdcb2ce17862f8c65363dcfd29360480ba1001fc9c"

[[package]]
name = "generic-array"
version = "0.14.7"
source = "registry+https://github.com/rust-lang/crates.io-index"
checksum = "85649ca51fd72272d7821adaf274ad91c288277713d9c18820d8499a7ff69e9a"
dependencies = [
 "typenum",
 "version_check",
]

[[package]]
name = "getrandom"
version = "0.2.11"
source = "registry+https://github.com/rust-lang/crates.io-index"
checksum = "fe9006bed769170c11f845cf00c7c1e9092aeb3f268e007c3e760ac68008070f"
dependencies = [
 "cfg-if",
 "js-sys",
 "libc",
 "wasi",
 "wasm-bindgen",
]

[[package]]
name = "guest"
version = "0.1.0"
dependencies = [
 "mozak-system",
 "plonky2",
]

[[package]]
name = "hashbrown"
version = "0.12.3"
source = "registry+https://github.com/rust-lang/crates.io-index"
checksum = "8a9ee70c43aaf417c914396645a0fa852624801b24ebb7ae78fe8272889ac888"
dependencies = [
 "ahash 0.7.7",
]

[[package]]
name = "hashbrown"
version = "0.14.3"
source = "registry+https://github.com/rust-lang/crates.io-index"
checksum = "290f1a1d9242c78d09ce40a5e87e7554ee637af1351968159f4952f028f75604"
dependencies = [
 "ahash 0.8.6",
 "serde",
]

[[package]]
name = "hermit-abi"
version = "0.3.3"
source = "registry+https://github.com/rust-lang/crates.io-index"
checksum = "d77f7ec81a6d05a3abb01ab6eb7590f6083d08449fe5a1c8b1e620283546ccb7"

[[package]]
name = "hex"
version = "0.4.3"
source = "registry+https://github.com/rust-lang/crates.io-index"
checksum = "7f24254aa9a54b5c858eaee2f5bccdb46aaf0e486a595ed5fd8f86ba55232a70"

[[package]]
name = "hex-literal"
version = "0.2.2"
source = "registry+https://github.com/rust-lang/crates.io-index"
checksum = "d70693199b3cf4552f3fa720b54163927a3ebed2aef240efaf556033ab336a11"
dependencies = [
 "hex-literal-impl",
 "proc-macro-hack",
]

[[package]]
name = "hex-literal-impl"
version = "0.2.3"
source = "registry+https://github.com/rust-lang/crates.io-index"
checksum = "59448fc2f82a5fb6907f78c3d69d843e82ff5b051923313cc4438cb0c7b745a8"
dependencies = [
 "proc-macro-hack",
]

[[package]]
name = "is-terminal"
version = "0.4.9"
source = "registry+https://github.com/rust-lang/crates.io-index"
checksum = "cb0889898416213fab133e1d33a0e5858a48177452750691bde3666d0fdbaf8b"
dependencies = [
 "hermit-abi",
 "rustix",
 "windows-sys 0.48.0",
]

[[package]]
name = "itertools"
version = "0.11.0"
source = "registry+https://github.com/rust-lang/crates.io-index"
checksum = "b1c173a5686ce8bfa551b3563d0c2170bf24ca44da99c7ca4bfdab5418c3fe57"
dependencies = [
 "either",
]

[[package]]
name = "itoa"
version = "1.0.9"
source = "registry+https://github.com/rust-lang/crates.io-index"
checksum = "af150ab688ff2122fcef229be89cb50dd66af9e01a4ff320cc137eecc9bacc38"

[[package]]
name = "js-sys"
version = "0.3.66"
source = "registry+https://github.com/rust-lang/crates.io-index"
checksum = "cee9c64da59eae3b50095c18d3e74f8b73c0b86d2792824ff01bbce68ba229ca"
dependencies = [
 "wasm-bindgen",
]

[[package]]
name = "keccak-hash"
version = "0.10.0"
source = "registry+https://github.com/rust-lang/crates.io-index"
checksum = "4b286e6b663fb926e1eeb68528e69cb70ed46c6d65871a21b2215ae8154c6d3c"
dependencies = [
 "primitive-types",
 "tiny-keccak",
]

[[package]]
name = "lazy_static"
version = "1.4.0"
source = "registry+https://github.com/rust-lang/crates.io-index"
checksum = "e2abad23fbc42b3700f2f279844dc832adb2b2eb069b2df918f455c4e18cc646"

[[package]]
name = "libc"
version = "0.2.150"
source = "registry+https://github.com/rust-lang/crates.io-index"
checksum = "89d92a4743f9a61002fae18374ed11e7973f530cb3a3255fb354818118b2203c"

[[package]]
name = "linux-raw-sys"
version = "0.4.12"
source = "registry+https://github.com/rust-lang/crates.io-index"
checksum = "c4cd1a83af159aa67994778be9070f0ae1bd732942279cabb14f86f986a21456"

[[package]]
name = "log"
version = "0.4.20"
source = "registry+https://github.com/rust-lang/crates.io-index"
checksum = "b5e6163cb8c49088c2c36f57875e58ccd8c87c7427f7fbd50ea6710b2f3f2e8f"

[[package]]
name = "memory-access-mozak-guest"
version = "0.1.0"
dependencies = [
 "guest",
]

[[package]]
name = "merkleproof-trustedroot-mozak-guest"
version = "0.1.0"
dependencies = [
 "guest",
 "hex",
 "log",
 "mozak_sdk",
 "rkyv",
 "rs_merkle",
 "simple_logger",
]

[[package]]
name = "min-max-mozak-guest"
version = "0.1.0"
dependencies = [
 "guest",
]

[[package]]
name = "mozak-system"
version = "0.1.0"

[[package]]
name = "mozak_sdk"
version = "0.1.0"
dependencies = [
 "mozak-system",
 "rkyv",
]

[[package]]
name = "num"
version = "0.4.1"
source = "registry+https://github.com/rust-lang/crates.io-index"
checksum = "b05180d69e3da0e530ba2a1dae5110317e49e3b7f3d41be227dc5f92e49ee7af"
dependencies = [
 "num-bigint",
 "num-complex",
 "num-integer",
 "num-iter",
 "num-rational",
 "num-traits",
]

[[package]]
name = "num-bigint"
version = "0.4.4"
source = "registry+https://github.com/rust-lang/crates.io-index"
checksum = "608e7659b5c3d7cba262d894801b9ec9d00de989e8a82bd4bef91d08da45cdc0"
dependencies = [
 "autocfg",
 "num-integer",
 "num-traits",
 "rand",
]

[[package]]
name = "num-complex"
version = "0.4.4"
source = "registry+https://github.com/rust-lang/crates.io-index"
checksum = "1ba157ca0885411de85d6ca030ba7e2a83a28636056c7c699b07c8b6f7383214"
dependencies = [
 "num-traits",
 "rand",
]

[[package]]
name = "num-integer"
version = "0.1.45"
source = "registry+https://github.com/rust-lang/crates.io-index"
checksum = "225d3389fb3509a24c93f5c29eb6bde2586b98d9f016636dff58d7c6f7569cd9"
dependencies = [
 "autocfg",
 "num-traits",
]

[[package]]
name = "num-iter"
version = "0.1.43"
source = "registry+https://github.com/rust-lang/crates.io-index"
checksum = "7d03e6c028c5dc5cac6e2dec0efda81fc887605bb3d884578bb6d6bf7514e252"
dependencies = [
 "autocfg",
 "num-integer",
 "num-traits",
]

[[package]]
name = "num-rational"
version = "0.4.1"
source = "registry+https://github.com/rust-lang/crates.io-index"
checksum = "0638a1c9d0a3c0914158145bc76cff373a75a627e6ecbfb71cbe6f453a5a19b0"
dependencies = [
 "autocfg",
 "num-bigint",
 "num-integer",
 "num-traits",
]

[[package]]
name = "num-traits"
version = "0.2.17"
source = "registry+https://github.com/rust-lang/crates.io-index"
checksum = "39e3200413f237f41ab11ad6d161bc7239c84dcb631773ccd7de3dfe4b5c267c"
dependencies = [
 "autocfg",
]

[[package]]
name = "num_threads"
version = "0.1.6"
source = "registry+https://github.com/rust-lang/crates.io-index"
checksum = "2819ce041d2ee131036f4fc9d6ae7ae125a3a40e97ba64d04fe799ad9dabbb44"
dependencies = [
 "libc",
]

[[package]]
name = "once_cell"
version = "1.18.0"
source = "registry+https://github.com/rust-lang/crates.io-index"
checksum = "dd8b5dd2ae5ed71462c540258bedcb51965123ad7e7ccf4b9a8cafaa4a63576d"

[[package]]
name = "panic"
version = "0.1.0"
dependencies = [
 "guest",
]

[[package]]
name = "plonky2"
version = "0.1.4"
source = "git+https://github.com/0xmozak/plonky2.git#ec95756268799d296565c6fd779d4ef90703bd57"
dependencies = [
 "ahash 0.8.6",
 "anyhow",
 "getrandom",
 "hashbrown 0.14.3",
 "itertools",
 "keccak-hash",
 "log",
 "num",
 "plonky2_field",
 "plonky2_maybe_rayon",
 "plonky2_util",
 "rand",
 "serde",
 "serde_json",
 "static_assertions",
 "unroll",
]

[[package]]
name = "plonky2_field"
version = "0.1.1"
source = "git+https://github.com/0xmozak/plonky2.git#ec95756268799d296565c6fd779d4ef90703bd57"
dependencies = [
 "anyhow",
 "itertools",
 "num",
 "plonky2_util",
 "rand",
 "serde",
 "static_assertions",
 "unroll",
]

[[package]]
name = "plonky2_maybe_rayon"
version = "0.1.1"
source = "git+https://github.com/0xmozak/plonky2.git#ec95756268799d296565c6fd779d4ef90703bd57"

[[package]]
name = "plonky2_util"
version = "0.1.1"
source = "git+https://github.com/0xmozak/plonky2.git#ec95756268799d296565c6fd779d4ef90703bd57"

[[package]]
name = "poseidon2-example-mozak-guest"
version = "0.1.0"
dependencies = [
 "guest",
 "hex-literal",
]

[[package]]
name = "powerfmt"
version = "0.2.0"
source = "registry+https://github.com/rust-lang/crates.io-index"
checksum = "439ee305def115ba05938db6eb1644ff94165c5ab5e9420d1c1bcedbba909391"

[[package]]
name = "ppv-lite86"
version = "0.2.17"
source = "registry+https://github.com/rust-lang/crates.io-index"
checksum = "5b40af805b3121feab8a3c29f04d8ad262fa8e0561883e7653e024ae4479e6de"

[[package]]
name = "primitive-types"
version = "0.12.2"
source = "registry+https://github.com/rust-lang/crates.io-index"
checksum = "0b34d9fd68ae0b74a41b21c03c2f62847aa0ffea044eee893b4c140b37e244e2"
dependencies = [
 "fixed-hash",
 "uint",
]

[[package]]
name = "proc-macro-hack"
version = "0.5.20+deprecated"
source = "registry+https://github.com/rust-lang/crates.io-index"
checksum = "dc375e1527247fe1a97d8b7156678dfe7c1af2fc075c9a4db3690ecd2a148068"

[[package]]
name = "proc-macro2"
version = "1.0.70"
source = "registry+https://github.com/rust-lang/crates.io-index"
checksum = "39278fbbf5fb4f646ce651690877f89d1c5811a3d4acb27700c1cb3cdb78fd3b"
dependencies = [
 "unicode-ident",
]

[[package]]
name = "ptr_meta"
version = "0.1.4"
source = "registry+https://github.com/rust-lang/crates.io-index"
checksum = "0738ccf7ea06b608c10564b31debd4f5bc5e197fc8bfe088f68ae5ce81e7a4f1"
dependencies = [
 "ptr_meta_derive",
]

[[package]]
name = "ptr_meta_derive"
version = "0.1.4"
source = "registry+https://github.com/rust-lang/crates.io-index"
checksum = "16b845dbfca988fa33db069c0e230574d15a3088f147a87b64c7589eb662c9ac"
dependencies = [
 "proc-macro2",
 "quote",
 "syn 1.0.109",
]

[[package]]
name = "quote"
version = "1.0.33"
source = "registry+https://github.com/rust-lang/crates.io-index"
checksum = "5267fca4496028628a95160fc423a33e8b2e6af8a5302579e322e4b520293cae"
dependencies = [
 "proc-macro2",
]

[[package]]
name = "radium"
version = "0.7.0"
source = "registry+https://github.com/rust-lang/crates.io-index"
checksum = "dc33ff2d4973d518d823d61aa239014831e521c75da58e3df4840d3f47749d09"

[[package]]
name = "rand"
version = "0.8.5"
source = "registry+https://github.com/rust-lang/crates.io-index"
checksum = "34af8d1a0e25924bc5b7c43c079c942339d8f0a8b57c39049bef581b46327404"
dependencies = [
 "libc",
 "rand_chacha",
 "rand_core",
]

[[package]]
name = "rand_chacha"
version = "0.3.1"
source = "registry+https://github.com/rust-lang/crates.io-index"
checksum = "e6c10a63a0fa32252be49d21e7709d4d4baf8d231c2dbce1eaa8141b9b127d88"
dependencies = [
 "ppv-lite86",
 "rand_core",
]

[[package]]
name = "rand_core"
version = "0.6.4"
source = "registry+https://github.com/rust-lang/crates.io-index"
checksum = "ec0be4795e2f6a28069bec0b5ff3e2ac9bafc99e6a9a7dc3547996c5c816922c"
dependencies = [
 "getrandom",
]

[[package]]
name = "rkyv"
version = "0.7.42"
source = "registry+https://github.com/rust-lang/crates.io-index"
checksum = "0200c8230b013893c0b2d6213d6ec64ed2b9be2e0e016682b7224ff82cff5c58"
dependencies = [
 "bitvec",
 "hashbrown 0.12.3",
 "ptr_meta",
 "rkyv_derive",
 "seahash",
 "tinyvec",
]

[[package]]
name = "rkyv-serialization-mozak-guest"
version = "0.1.0"
dependencies = [
 "guest",
 "rkyv",
]

[[package]]
name = "rkyv_derive"
version = "0.7.42"
source = "registry+https://github.com/rust-lang/crates.io-index"
checksum = "b2e06b915b5c230a17d7a736d1e2e63ee753c256a8614ef3f5147b13a4f5541d"
dependencies = [
 "proc-macro2",
 "quote",
 "syn 1.0.109",
]

[[package]]
name = "rs_merkle"
version = "1.4.1"
source = "registry+https://github.com/rust-lang/crates.io-index"
checksum = "05225752ca6ede4cb1b73aa37ce3904affd042e98f28246f56f438ebfd47a810"
dependencies = [
 "sha2",
]

[[package]]
name = "rustix"
version = "0.38.26"
source = "registry+https://github.com/rust-lang/crates.io-index"
checksum = "9470c4bf8246c8daf25f9598dca807fb6510347b1e1cfa55749113850c79d88a"
dependencies = [
 "bitflags",
 "errno",
 "libc",
 "linux-raw-sys",
 "windows-sys 0.52.0",
]

[[package]]
name = "ryu"
version = "1.0.15"
source = "registry+https://github.com/rust-lang/crates.io-index"
checksum = "1ad4cc8da4ef723ed60bced201181d83791ad433213d8c24efffda1eec85d741"

[[package]]
name = "seahash"
version = "4.1.0"
source = "registry+https://github.com/rust-lang/crates.io-index"
checksum = "1c107b6f4780854c8b126e228ea8869f4d7b71260f962fefb57b996b8959ba6b"

[[package]]
name = "serde"
version = "1.0.193"
source = "registry+https://github.com/rust-lang/crates.io-index"
checksum = "25dd9975e68d0cb5aa1120c288333fc98731bd1dd12f561e468ea4728c042b89"
dependencies = [
 "serde_derive",
]

[[package]]
name = "serde_derive"
version = "1.0.193"
source = "registry+https://github.com/rust-lang/crates.io-index"
checksum = "43576ca501357b9b071ac53cdc7da8ef0cbd9493d8df094cd821777ea6e894d3"
dependencies = [
 "proc-macro2",
 "quote",
 "syn 2.0.39",
]

[[package]]
name = "serde_json"
version = "1.0.108"
source = "registry+https://github.com/rust-lang/crates.io-index"
checksum = "3d1c7e3eac408d115102c4c24ad393e0821bb3a5df4d506a80f85f7a742a526b"
dependencies = [
 "itoa",
 "ryu",
 "serde",
]

[[package]]
name = "sha2"
version = "0.10.8"
source = "registry+https://github.com/rust-lang/crates.io-index"
checksum = "793db75ad2bcafc3ffa7c68b215fee268f537982cd901d132f89c6343f3a3dc8"
dependencies = [
 "cfg-if",
 "cpufeatures",
 "digest",
]

[[package]]
name = "sha2-example-mozak-guest"
version = "0.1.0"
dependencies = [
 "guest",
 "hex-literal",
 "sha2",
]

[[package]]
name = "simple_logger"
version = "4.3.0"
source = "registry+https://github.com/rust-lang/crates.io-index"
checksum = "da0ca6504625ee1aa5fda33913d2005eab98c7a42dd85f116ecce3ff54c9d3ef"
dependencies = [
 "colored",
 "log",
 "time",
 "windows-sys 0.48.0",
]

[[package]]
name = "static-mem-access"
version = "0.1.0"
dependencies = [
 "guest",
]

[[package]]
name = "static_assertions"
version = "1.1.0"
source = "registry+https://github.com/rust-lang/crates.io-index"
checksum = "a2eb9349b6444b326872e140eb1cf5e7c522154d69e7a0ffb0fb81c06b37543f"

[[package]]
name = "stdin-mozak-guest"
version = "0.1.0"
dependencies = [
 "guest",
 "mozak-system",
]

[[package]]
name = "syn"
version = "1.0.109"
source = "registry+https://github.com/rust-lang/crates.io-index"
checksum = "72b64191b275b66ffe2469e8af2c1cfe3bafa67b529ead792a6d0160888b4237"
dependencies = [
 "proc-macro2",
 "quote",
 "unicode-ident",
]

[[package]]
name = "syn"
version = "2.0.39"
source = "registry+https://github.com/rust-lang/crates.io-index"
checksum = "23e78b90f2fcf45d3e842032ce32e3f2d1545ba6636271dcbf24fa306d87be7a"
dependencies = [
 "proc-macro2",
 "quote",
 "unicode-ident",
]

[[package]]
name = "tap"
version = "1.0.1"
source = "registry+https://github.com/rust-lang/crates.io-index"
checksum = "55937e1799185b12863d447f42597ed69d9928686b8d88a1df17376a097d8369"

[[package]]
name = "time"
version = "0.3.30"
source = "registry+https://github.com/rust-lang/crates.io-index"
checksum = "c4a34ab300f2dee6e562c10a046fc05e358b29f9bf92277f30c3c8d82275f6f5"
dependencies = [
 "deranged",
 "itoa",
 "libc",
 "num_threads",
 "powerfmt",
 "serde",
 "time-core",
 "time-macros",
]

[[package]]
name = "time-core"
version = "0.1.2"
source = "registry+https://github.com/rust-lang/crates.io-index"
checksum = "ef927ca75afb808a4d64dd374f00a2adf8d0fcff8e7b184af886c3c87ec4a3f3"

[[package]]
name = "time-macros"
version = "0.2.15"
source = "registry+https://github.com/rust-lang/crates.io-index"
checksum = "4ad70d68dba9e1f8aceda7aa6711965dfec1cac869f311a51bd08b3a2ccbce20"
dependencies = [
 "time-core",
]

[[package]]
name = "tiny-keccak"
version = "2.0.2"
source = "registry+https://github.com/rust-lang/crates.io-index"
checksum = "2c9d3793400a45f954c52e73d068316d76b6f4e36977e3fcebb13a2721e80237"
dependencies = [
 "crunchy",
]

[[package]]
name = "tinyvec"
version = "1.6.0"
source = "registry+https://github.com/rust-lang/crates.io-index"
checksum = "87cc5ceb3875bb20c2890005a4e226a4651264a5c75edb2421b52861a0a0cb50"
dependencies = [
 "tinyvec_macros",
]

[[package]]
name = "tinyvec_macros"
version = "0.1.1"
source = "registry+https://github.com/rust-lang/crates.io-index"
checksum = "1f3ccbac311fea05f86f61904b462b55fb3df8837a366dfc601a0161d0532f20"

[[package]]
name = "typenum"
version = "1.17.0"
source = "registry+https://github.com/rust-lang/crates.io-index"
checksum = "42ff0bf0c66b8238c6f3b578df37d0b7848e55df8577b3f74f92a69acceeb825"

[[package]]
name = "uint"
version = "0.9.5"
source = "registry+https://github.com/rust-lang/crates.io-index"
checksum = "76f64bba2c53b04fcab63c01a7d7427eadc821e3bc48c34dc9ba29c501164b52"
dependencies = [
 "byteorder",
 "crunchy",
 "hex",
 "static_assertions",
]

[[package]]
name = "unicode-ident"
version = "1.0.12"
source = "registry+https://github.com/rust-lang/crates.io-index"
checksum = "3354b9ac3fae1ff6755cb6db53683adb661634f67557942dea4facebec0fee4b"

[[package]]
name = "unroll"
version = "0.1.5"
source = "registry+https://github.com/rust-lang/crates.io-index"
checksum = "5ad948c1cb799b1a70f836077721a92a35ac177d4daddf4c20a633786d4cf618"
dependencies = [
 "quote",
 "syn 1.0.109",
]

[[package]]
name = "version_check"
version = "0.9.4"
source = "registry+https://github.com/rust-lang/crates.io-index"
checksum = "49874b5167b65d7193b8aba1567f5c7d93d001cafc34600cee003eda787e483f"

[[package]]
name = "wasi"
version = "0.11.0+wasi-snapshot-preview1"
source = "registry+https://github.com/rust-lang/crates.io-index"
checksum = "9c8d87e72b64a3b4db28d11ce29237c246188f4f51057d65a7eab63b7987e423"

[[package]]
name = "wasm-bindgen"
version = "0.2.89"
source = "registry+https://github.com/rust-lang/crates.io-index"
checksum = "0ed0d4f68a3015cc185aff4db9506a015f4b96f95303897bfa23f846db54064e"
dependencies = [
 "cfg-if",
 "wasm-bindgen-macro",
]

[[package]]
name = "wasm-bindgen-backend"
version = "0.2.89"
source = "registry+https://github.com/rust-lang/crates.io-index"
checksum = "1b56f625e64f3a1084ded111c4d5f477df9f8c92df113852fa5a374dbda78826"
dependencies = [
 "bumpalo",
 "log",
 "once_cell",
 "proc-macro2",
 "quote",
 "syn 2.0.39",
 "wasm-bindgen-shared",
]

[[package]]
name = "wasm-bindgen-macro"
version = "0.2.89"
source = "registry+https://github.com/rust-lang/crates.io-index"
checksum = "0162dbf37223cd2afce98f3d0785506dcb8d266223983e4b5b525859e6e182b2"
dependencies = [
 "quote",
 "wasm-bindgen-macro-support",
]

[[package]]
name = "wasm-bindgen-macro-support"
version = "0.2.89"
source = "registry+https://github.com/rust-lang/crates.io-index"
checksum = "f0eb82fcb7930ae6219a7ecfd55b217f5f0893484b7a13022ebb2b2bf20b5283"
dependencies = [
 "proc-macro2",
 "quote",
 "syn 2.0.39",
 "wasm-bindgen-backend",
 "wasm-bindgen-shared",
]

[[package]]
name = "wasm-bindgen-shared"
version = "0.2.89"
source = "registry+https://github.com/rust-lang/crates.io-index"
checksum = "7ab9b36309365056cd639da3134bf87fa8f3d86008abf99e612384a6eecd459f"

[[package]]
name = "windows-sys"
version = "0.48.0"
source = "registry+https://github.com/rust-lang/crates.io-index"
checksum = "677d2418bec65e3338edb076e806bc1ec15693c5d0104683f2efe857f61056a9"
dependencies = [
 "windows-targets 0.48.5",
]

[[package]]
name = "windows-sys"
version = "0.52.0"
source = "registry+https://github.com/rust-lang/crates.io-index"
checksum = "282be5f36a8ce781fad8c8ae18fa3f9beff57ec1b52cb3de0789201425d9a33d"
dependencies = [
 "windows-targets 0.52.0",
]

[[package]]
name = "windows-targets"
version = "0.48.5"
source = "registry+https://github.com/rust-lang/crates.io-index"
checksum = "9a2fa6e2155d7247be68c096456083145c183cbbbc2764150dda45a87197940c"
dependencies = [
 "windows_aarch64_gnullvm 0.48.5",
 "windows_aarch64_msvc 0.48.5",
 "windows_i686_gnu 0.48.5",
 "windows_i686_msvc 0.48.5",
 "windows_x86_64_gnu 0.48.5",
 "windows_x86_64_gnullvm 0.48.5",
 "windows_x86_64_msvc 0.48.5",
]

[[package]]
name = "windows-targets"
version = "0.52.0"
source = "registry+https://github.com/rust-lang/crates.io-index"
checksum = "8a18201040b24831fbb9e4eb208f8892e1f50a37feb53cc7ff887feb8f50e7cd"
dependencies = [
 "windows_aarch64_gnullvm 0.52.0",
 "windows_aarch64_msvc 0.52.0",
 "windows_i686_gnu 0.52.0",
 "windows_i686_msvc 0.52.0",
 "windows_x86_64_gnu 0.52.0",
 "windows_x86_64_gnullvm 0.52.0",
 "windows_x86_64_msvc 0.52.0",
]

[[package]]
name = "windows_aarch64_gnullvm"
version = "0.48.5"
source = "registry+https://github.com/rust-lang/crates.io-index"
checksum = "2b38e32f0abccf9987a4e3079dfb67dcd799fb61361e53e2882c3cbaf0d905d8"

[[package]]
name = "windows_aarch64_gnullvm"
version = "0.52.0"
source = "registry+https://github.com/rust-lang/crates.io-index"
checksum = "cb7764e35d4db8a7921e09562a0304bf2f93e0a51bfccee0bd0bb0b666b015ea"

[[package]]
name = "windows_aarch64_msvc"
version = "0.48.5"
source = "registry+https://github.com/rust-lang/crates.io-index"
checksum = "dc35310971f3b2dbbf3f0690a219f40e2d9afcf64f9ab7cc1be722937c26b4bc"

[[package]]
name = "windows_aarch64_msvc"
version = "0.52.0"
source = "registry+https://github.com/rust-lang/crates.io-index"
checksum = "bbaa0368d4f1d2aaefc55b6fcfee13f41544ddf36801e793edbbfd7d7df075ef"

[[package]]
name = "windows_i686_gnu"
version = "0.48.5"
source = "registry+https://github.com/rust-lang/crates.io-index"
checksum = "a75915e7def60c94dcef72200b9a8e58e5091744960da64ec734a6c6e9b3743e"

[[package]]
name = "windows_i686_gnu"
version = "0.52.0"
source = "registry+https://github.com/rust-lang/crates.io-index"
checksum = "a28637cb1fa3560a16915793afb20081aba2c92ee8af57b4d5f28e4b3e7df313"

[[package]]
name = "windows_i686_msvc"
version = "0.48.5"
source = "registry+https://github.com/rust-lang/crates.io-index"
checksum = "8f55c233f70c4b27f66c523580f78f1004e8b5a8b659e05a4eb49d4166cca406"

[[package]]
name = "windows_i686_msvc"
version = "0.52.0"
source = "registry+https://github.com/rust-lang/crates.io-index"
checksum = "ffe5e8e31046ce6230cc7215707b816e339ff4d4d67c65dffa206fd0f7aa7b9a"

[[package]]
name = "windows_x86_64_gnu"
version = "0.48.5"
source = "registry+https://github.com/rust-lang/crates.io-index"
checksum = "53d40abd2583d23e4718fddf1ebec84dbff8381c07cae67ff7768bbf19c6718e"

[[package]]
name = "windows_x86_64_gnu"
version = "0.52.0"
source = "registry+https://github.com/rust-lang/crates.io-index"
checksum = "3d6fa32db2bc4a2f5abeacf2b69f7992cd09dca97498da74a151a3132c26befd"

[[package]]
name = "windows_x86_64_gnullvm"
version = "0.48.5"
source = "registry+https://github.com/rust-lang/crates.io-index"
checksum = "0b7b52767868a23d5bab768e390dc5f5c55825b6d30b86c844ff2dc7414044cc"

[[package]]
name = "windows_x86_64_gnullvm"
version = "0.52.0"
source = "registry+https://github.com/rust-lang/crates.io-index"
checksum = "1a657e1e9d3f514745a572a6846d3c7aa7dbe1658c056ed9c3344c4109a6949e"

[[package]]
name = "windows_x86_64_msvc"
version = "0.48.5"
source = "registry+https://github.com/rust-lang/crates.io-index"
checksum = "ed94fce61571a4006852b7389a063ab983c02eb1bb37b47f8272ce92d06d9538"

[[package]]
name = "windows_x86_64_msvc"
version = "0.52.0"
source = "registry+https://github.com/rust-lang/crates.io-index"
checksum = "dff9641d1cd4be8d1a070daf9e3773c5f67e78b4d9d42263020c057706765c04"

[[package]]
name = "wyz"
version = "0.5.1"
source = "registry+https://github.com/rust-lang/crates.io-index"
checksum = "05f360fc0b24296329c78fda852a1e9ae82de9cf7b27dae4b7f62f118f77b9ed"
dependencies = [
 "tap",
]

[[package]]
name = "zerocopy"
version = "0.7.28"
source = "registry+https://github.com/rust-lang/crates.io-index"
checksum = "7d6f15f7ade05d2a4935e34a457b936c23dc70a05cc1d97133dc99e7a3fe0f0e"
dependencies = [
 "zerocopy-derive",
]

[[package]]
name = "zerocopy-derive"
version = "0.7.28"
source = "registry+https://github.com/rust-lang/crates.io-index"
checksum = "dbbad221e3f78500350ecbd7dfa4e63ef945c05f4c61cb7f4d3f84cd0bba649b"
dependencies = [
 "proc-macro2",
 "quote",
 "syn 2.0.39",
]<|MERGE_RESOLUTION|>--- conflicted
+++ resolved
@@ -159,18 +159,10 @@
 ]
 
 [[package]]
-<<<<<<< HEAD
-name = "empty"
-version = "0.1.0"
-dependencies = [
- "guest",
-]
-=======
 name = "either"
 version = "1.9.0"
 source = "registry+https://github.com/rust-lang/crates.io-index"
 checksum = "a26ae43d7bcc3b814de94796a5e736d4029efb0ee900c12e2d54c993ad1a1e07"
->>>>>>> 725207e3
 
 [[package]]
 name = "errno"
