FROM ubuntu:latest as builder-stage

# Set the working directory
WORKDIR /root

# Install necessary tools to build RISC-V tests
RUN apt-get update && apt-get install --yes curl git autoconf g++ build-essential

# Download RISC-V GNU toolchain binaries
RUN curl --fail --silent --show-error --location \
         https://github.com/riscv-collab/riscv-gnu-toolchain/releases/download/2023.05.19/riscv32-elf-ubuntu-22.04-nightly-2023.05.19-nightly.tar.gz \
         --output out.tar.gz

# Extract toolchain binaries
RUN tar --extract --verbose --file out.tar.gz

# Set the environment variables
ENV PATH="/root/riscv/bin:${PATH}"
ENV RISCV="/root"

# Clone the RISC-V tests repository
RUN git clone https://github.com/riscv/riscv-tests.git

# Set the environment variable for the RISC-V tests
ENV RISCV_TEST="/root/riscv-tests/isa"

# Update tests
RUN cd riscv-tests && \
    git submodule update --init --recursive && \
    git rev-parse HEAD | tee .testdata_generated_from_this_commit

# Edit env - the starting address is 0x8000_0000 (default), but we want a smaller entrypoint
# so that it works well with our test suite which checks for a maximum memory boundary.
# The exact value is not important - let's use 0x0700_0000.
# This is used in compiling the ELF binaries in the next step.
RUN sed --in-place "s|0x80000000|0x07000000|g" /root/riscv-tests/env/p/link.ld

# Build the tests - we are interested in rv32ui and rv32um
RUN cd riscv-tests && autoconf && \
    ./configure --prefix=/root/riscv-tests && \
    cd isa && \
    make rv32ui XLEN=32 && \
    make rv32um XLEN=32

FROM scratch as exporter-stage
<<<<<<< HEAD
COPY --from=builder-stage /root/riscv-tests/isa /
COPY --from=builder-stage /root/riscv-tests/.testdata_generated_from_this_commit /
=======

# Copy all built tests to the host system
COPY --from=builder-stage /root/riscv-tests/isa /
>>>>>>> b39d6610
<|MERGE_RESOLUTION|>--- conflicted
+++ resolved
@@ -43,11 +43,7 @@
     make rv32um XLEN=32
 
 FROM scratch as exporter-stage
-<<<<<<< HEAD
-COPY --from=builder-stage /root/riscv-tests/isa /
-COPY --from=builder-stage /root/riscv-tests/.testdata_generated_from_this_commit /
-=======
 
 # Copy all built tests to the host system
 COPY --from=builder-stage /root/riscv-tests/isa /
->>>>>>> b39d6610
+COPY --from=builder-stage /root/riscv-tests/.testdata_generated_from_this_commit /