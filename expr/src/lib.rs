//! Simple library for handling ASTs for polynomials for ZKP in Rust
//!
//! NOTE: so far Expr type _belonged_ to Expr builder.  It could even be
//! considered a singleton type per each expression instance.  However, now we
//! want to relax that requirement, and have some expressions that are not tied
//! to expression builders, so that we can have Default instance for
//! expressions.
//!
//! The current API provided by Expr type are the trait instances, which are
//!
//! - [`Add`]
//!   - [`Expr`] + [`Expr`]
//!   - [`i64`] + [`Expr`]
//!   - [`Expr`] + [`i64`]
//! - [`Sub`]
//!   - [`Expr`] - [`Expr`]
//!   - [`i64`] - [`Expr`]
//!   - [`Expr`] - [`i64`]
//! - [`Mul`]
//!   - [`Expr`] * [`Expr`]
//!   - [`i64`] * [`Expr`]
//!   - [`Expr`] * [`i64`]
//! - [`Neg`]
//!   - (- [`Expr`])
//!
//! Then, the current API for Expr builder was pretty much the ability to inject
//! `V` and i64 into Exprs
//!
//! - (private) intern for internalising ExprTree
//! - (private) binop helper method
//! - (private) unop helper method
//! - lit for V
//! - constant for i64
//! - helper methods
//!   - add
//!   - sub
//!   - mul
//!   - neg
//!
//! There is a private contract between ExprBuilder and Expr, as Expr is just a
//! wrapper around ExprTree provided by ExprBuilder, as builder internally
//! operates on ExprTree.
//!
//! Ideally, we want to provide a basic implementation of ExprBuilder for our
//! end users to extend, but I am not sure how to do that efficiently in Rust
//! yet.
//!
//! I also noticed that sometimes it is easier to extend the Expr type, rather
//! than ExprBuilder.
//!
//! Finally, there is the case of Evaluators, because they do form a contract
//! with internal ExprTree, as they provide the semantics for the operations.
//!
//! # TODO
//!
//! - [ ] TODO: support `|` via multiplication.
//! - [ ] TODO support `&` via distributive law, and integration with constraint
//! builder. (a & b) | c == (a | c) & (b | c) == [(a | c), (b | c)] where [..]
//! means split into multiple constraints.

pub mod ops;

use core::ops::{Add, Mul, Neg, Sub};
use std::collections::HashMap;

use bumpalo::Bump;
use starky::evaluation_frame::{StarkEvaluationFrame, StarkFrame};

/// Contains a reference to [`ExprTree`] that is managed by [`ExprBuilder`].
#[derive(Clone, Copy, Debug)]
pub enum Expr<'a, V> {
    Basic {
        value: i64,
    },
    Compound {
        expr: CompoundExpr<'a, V>,
        builder: &'a ExprBuilder,
    },
}

impl<'a, V> From<i64> for Expr<'a, V> {
    fn from(value: i64) -> Self { Expr::Basic { value } }
}

impl<'a, V> Default for Expr<'a, V> {
    fn default() -> Self { Expr::from(0) }
}

/// Main type to hold expression trees.  Contains Expressions defined on `V`
/// with expression trees that will be alive for at last `'a`.
impl<'a, V> Expr<'a, V> {
    fn bin_op(op: BinOp, lhs: Expr<'a, V>, rhs: Expr<'a, V>) -> Expr<'a, V> {
        match (lhs, rhs) {
            (Expr::Basic { value: left }, Expr::Basic { value: right }) =>
                Expr::from(PureEvaluator::default().bin_op(op, left, right)),
            (left @ Expr::Compound { builder, .. }, right)
            | (left, right @ Expr::Compound { builder, .. }) => builder.wrap(builder.bin_op(
                op,
                builder.ensure_interned(left),
                builder.ensure_interned(right),
            )),
        }
    }

    fn una_op(op: UnaOp, expr: Expr<'a, V>) -> Expr<'a, V> {
        match expr {
            Expr::Basic { value } => Expr::from(PureEvaluator::default().una_op(op, value)),
            Expr::Compound { expr, builder } => builder.wrap(builder.una_op(op, expr)),
        }
    }
}

impl<'a, V> Expr<'a, V> {
    pub fn is_binary(self) -> Self
    where
        V: Copy, {
        self * (1 - self)
    }

    /// Reduce a sequence of terms into a single term using powers of `base`.
    pub fn reduce_with_powers<I>(terms: I, base: i64) -> Self
    where
        I: IntoIterator<Item = Self>,
        I::IntoIter: DoubleEndedIterator, {
        terms
            .into_iter()
            .rev()
            .fold(Expr::from(0), |acc, term| acc * base + term)
    }
}

/// Expression Builder.  Contains a [`Bump`] memory arena that will allocate and
/// store all the [`ExprTree`]s.
#[derive(Debug, Default)]
pub struct ExprBuilder {
    bump: Bump,
}

impl ExprBuilder {
    /// Internalise an [`ExprTree`] by moving it to memory allocated by the
    /// [`Bump`] arena owned by [`ExprBuilder`].
    fn intern<'a, V>(&'a self, expr_tree: ExprTree<'a, V>) -> CompoundExpr<'a, V> {
        self.bump.alloc(expr_tree).into()
    }

    fn ensure_interned<'a, V>(&'a self, expr: Expr<'a, V>) -> CompoundExpr<'a, V> {
        match expr {
            Expr::Compound { expr, .. } => expr,
            Expr::Basic { value } => self.constant_tree(value),
        }
    }

    /// Wrap [`ExprTree`] reference with an [`Expr`] wrapper
    fn wrap<'a, V>(&'a self, expr: CompoundExpr<'a, V>) -> Expr<'a, V> {
        Expr::Compound {
            expr,
            builder: self,
        }
    }

    /// Convenience method for creating `BinOp` nodes
    fn bin_op<'a, V>(
        &'a self,
        op: BinOp,
        left: CompoundExpr<'a, V>,
        right: CompoundExpr<'a, V>,
    ) -> CompoundExpr<'a, V> {
        let expr_tree = ExprTree::BinOp { op, left, right };
        self.intern(expr_tree)
    }

    /// Convenience method for creating `UnaOp` nodes
    fn una_op<'a, V>(&'a self, op: UnaOp, expr: CompoundExpr<'a, V>) -> CompoundExpr<'a, V> {
        let expr_tree = ExprTree::UnaOp { op, expr };
        self.intern(expr_tree)
    }

    /// Allocate Constant Expression Tree in the Expr Builder
    fn constant_tree<V>(&self, value: i64) -> CompoundExpr<'_, V> {
        self.intern(ExprTree::Constant { value })
    }

    fn lit_tree<V>(&self, value: V) -> CompoundExpr<'_, V> {
        self.intern(ExprTree::Literal { value })
    }

    /// Create a `Constant` expression
    pub fn constant<V>(&self, value: i64) -> Expr<'_, V> { self.wrap(self.constant_tree(value)) }

    /// Create a `Literal` expression
    pub fn lit<V>(&self, value: V) -> Expr<'_, V> { self.wrap(self.lit_tree(value)) }

    /// Convert from untyped `StarkFrame` to a typed representation.
    ///
    /// We ignore public inputs for now, and leave them as is.
    pub fn to_typed_starkframe<'a, T, U, const N: usize, const N2: usize, View, PublicInputs>(
        &'a self,
        vars: &'a StarkFrame<T, U, N, N2>,
    ) -> StarkFrameTyped<View, PublicInputs>
    where
        T: Copy + Clone + Default + From<U>,
        U: Copy + Clone + Default,
        // We don't actually need the first constraint, but it's useful to make the compiler yell
        // at us, if we mix things up. See the TODO about fixing `StarkEvaluationFrame` to
        // give direct access to its contents.
        View: From<[Expr<'a, T>; N]> + FromIterator<Expr<'a, T>>,
        PublicInputs: From<[Expr<'a, T>; N2]> + FromIterator<Expr<'a, T>>, {
        // TODO: Fix `StarkEvaluationFrame` to give direct access to its contents, no
        // need for the reference only access.
        StarkFrameTyped {
            local_values: vars
                .get_local_values()
                .iter()
                .map(|&v| self.lit(v))
                .collect(),
            next_values: vars
                .get_next_values()
                .iter()
                .map(|&v| self.lit(v))
                .collect(),
            public_inputs: vars
                .get_public_inputs()
                .iter()
                .map(|&v| self.lit(T::from(v)))
                .collect(),
        }
    }
}

/// A helper around `StarkFrame` to add types
#[derive(Debug)]
pub struct StarkFrameTyped<Row, PublicInputs> {
    pub local_values: Row,
    pub next_values: Row,
    pub public_inputs: PublicInputs,
}

/// Enum for binary operations
#[derive(Debug, Eq, PartialEq, Clone, Copy, Hash)]
pub enum BinOp {
    Add,
    Sub,
    Mul,
}

/// Unary operations
#[derive(Debug, Eq, PartialEq, Clone, Copy, Hash)]
pub enum UnaOp {
    Neg,
}

#[derive(Debug, Clone, Copy)]
pub struct CompoundExpr<'a, V>(&'a ExprTree<'a, V>);

impl<'a, V> From<&'a ExprTree<'a, V>> for CompoundExpr<'a, V> {
    fn from(value: &'a ExprTree<'a, V>) -> Self { CompoundExpr(value) }
}

impl<'a, V> From<&'a mut ExprTree<'a, V>> for CompoundExpr<'a, V> {
    fn from(value: &'a mut ExprTree<'a, V>) -> Self { CompoundExpr(value) }
}

/// Internal type to represent the expression trees
#[derive(Debug)]
pub enum ExprTree<'a, V> {
    BinOp {
        op: BinOp,
        left: CompoundExpr<'a, V>,
        right: CompoundExpr<'a, V>,
    },
    UnaOp {
        op: UnaOp,
        expr: CompoundExpr<'a, V>,
    },
    Literal {
        value: V,
    },
    Constant {
        value: i64,
    },
}

/// Evaluator that can evaluate [`Expr`] to `V`.
pub trait Evaluator<'a, V>
where
    V: Copy, {
    fn bin_op(&mut self, op: BinOp, left: V, right: V) -> V;
    fn una_op(&mut self, op: UnaOp, expr: V) -> V;
    fn constant(&mut self, value: i64) -> V;
    fn expr_tree(&mut self, expr_tree: &'a ExprTree<'a, V>) -> V {
        match expr_tree {
            ExprTree::BinOp { op, left, right } => {
                let left = self.compound_expr(*left);
                let right = self.compound_expr(*right);
                self.bin_op(*op, left, right)
            }
            ExprTree::UnaOp { op, expr } => {
                let expr = self.compound_expr(*expr);
                self.una_op(*op, expr)
            }
            ExprTree::Literal { value } => *value,
            ExprTree::Constant { value } => self.constant(*value),
        }
    }
    fn compound_expr(&mut self, expr: CompoundExpr<'a, V>) -> V { self.expr_tree(expr.0) }
    fn eval(&mut self, expr: Expr<'a, V>) -> V {
        match expr {
            Expr::Basic { value } => self.constant(value),
            Expr::Compound { expr, builder: _ } => self.compound_expr(expr),
        }
    }
}

/// Default evaluator for pure values.
<<<<<<< HEAD
#[derive(Default)]
pub struct PureEvaluator();
=======
pub struct PureEvaluator<P>(pub fn(i64) -> P);
>>>>>>> 6c2fa272

impl<'a, V> Evaluator<'a, V> for PureEvaluator<V>
where
    V: Copy + Add<Output = V> + Neg<Output = V> + Mul<Output = V> + Sub<Output = V>,
{
    fn bin_op(&mut self, op: BinOp, left: V, right: V) -> V {
        match op {
            BinOp::Add => left + right,
            BinOp::Sub => left - right,
            BinOp::Mul => left * right,
        }
    }

    fn una_op(&mut self, op: UnaOp, expr: V) -> V {
        match op {
            UnaOp::Neg => -expr,
        }
    }

    fn constant(&mut self, value: i64) -> V { (self.0)(value) }
}

impl<V> Default for PureEvaluator<V>
where
    V: Copy + Add<Output = V> + Neg<Output = V> + Mul<Output = V> + Sub<Output = V> + From<i64>,
{
    fn default() -> Self { Self(V::from) }
}

#[derive(Default)]
pub struct Cached<'a, V, E> {
    constant_cache: HashMap<i64, V>,
    value_cache: HashMap<*const ExprTree<'a, V>, V>,
    evaluator: E,
}

impl<'a, V, E> From<E> for Cached<'a, V, E>
where
    E: Evaluator<'a, V>,
    V: Copy,
{
    fn from(value: E) -> Self {
        Cached {
            constant_cache: HashMap::default(),
            value_cache: HashMap::default(),
            evaluator: value,
        }
    }
}

impl<'a, V, E> Evaluator<'a, V> for Cached<'a, V, E>
where
    V: Copy,
    E: Evaluator<'a, V>,
{
    fn bin_op(&mut self, op: BinOp, left: V, right: V) -> V {
        self.evaluator.bin_op(op, left, right)
    }

    fn una_op(&mut self, op: UnaOp, expr: V) -> V { self.evaluator.una_op(op, expr) }

    fn constant(&mut self, k: i64) -> V {
        *self
            .constant_cache
            .entry(k)
            .or_insert_with(|| self.evaluator.constant(k))
    }

    // NOTE: We disable clippy warning about map entry becasue it is impossible
    // to implement the following function using entry(k).or_insert_with, due to
    // the closue argument to or_insert_with needing to mutably borrow self for
    // expr_tree, which would be already mutably borrowed by
    // self.value_cache.entry.
    #[allow(clippy::map_entry)]
    fn compound_expr(&mut self, expr: CompoundExpr<'a, V>) -> V {
        let expr_tree = expr.0;
        let k = expr_tree as *const ExprTree<'_, V>;

        if !self.value_cache.contains_key(&k) {
            let v = self.expr_tree(expr_tree);
            self.value_cache.insert(k, v);
        }

        *self.value_cache.get(&k).unwrap()
    }
}

#[derive(Default)]
pub struct Counting<E> {
    count: u64,
    evaluator: E,
}

impl<E> Counting<E> {
    fn inc(&mut self) { self.count += 1; }

    pub fn count(&self) -> u64 { self.count }

    pub fn reset(&mut self) { self.count = 0; }
}

impl<'a, V, E> Evaluator<'a, V> for Counting<E>
where
    E: Evaluator<'a, V>,
    V: Copy,
{
    fn bin_op(&mut self, op: BinOp, left: V, right: V) -> V {
        self.inc();
        self.evaluator.bin_op(op, left, right)
    }

    fn una_op(&mut self, op: UnaOp, expr: V) -> V {
        self.inc();
        self.evaluator.una_op(op, expr)
    }

    fn constant(&mut self, value: i64) -> V {
        self.inc();
        self.evaluator.constant(value)
    }
}

#[cfg(test)]
mod tests {
    use super::*;

    #[test]
    fn it_works() {
        let expr = ExprBuilder::default();

        let a = expr.lit(7i64);
        let b = expr.lit(5i64);

        let mut p = PureEvaluator::default();

        assert_eq!(p.eval(a + b), 12);
        assert_eq!(p.eval(a - b), 2);
        assert_eq!(p.eval(a * b), 35);
    }

    #[test]
    fn it_works_assign() {
        let expr = ExprBuilder::default();

        let a = expr.lit(7i64);
        let b = expr.lit(5i64);
        let mut c = expr.lit(0i64);

        let mut p = PureEvaluator::default();

        c += a + b;
        assert_eq!(p.eval(c), 12);
        c -= b;
        assert_eq!(p.eval(c), 7);
        c *= b;
        assert_eq!(p.eval(c), 35);
    }

    #[test]
    fn basic_expressions_work() {
        let expr = ExprBuilder::default();

        let a = expr.lit(7_i64);
        let b = expr.lit(5_i64);

        let c: Expr<'_, i64> = Expr::from(3);

        let mut p = PureEvaluator::default();

        assert_eq!(p.eval(a + b * c), 22);
        assert_eq!(p.eval(a - b * c), -8);
        assert_eq!(p.eval(a * b * c), 105);
    }

    #[test]
    fn basic_expressions_with_no_annotations() {
        let a: Expr<'_, i64> = Expr::from(7);
        let b = Expr::from(5);
        let c = Expr::from(3);

        let mut p = PureEvaluator::default();

        assert_eq!(p.eval(a + b * c), 22);
        assert_eq!(p.eval(a - b * c), -8);
        assert_eq!(p.eval(a * b * c), 105);
    }

    #[test]
    fn basic_caching_expressions() {
        let a: Expr<'_, i64> = Expr::from(7);
        let b = Expr::from(5);
        let c = Expr::from(3);

        let mut p = Cached::from(PureEvaluator::default());

        assert_eq!(p.eval(a + b * c), 22);
        assert_eq!(p.eval(a - b * c), -8);
        assert_eq!(p.eval(a * b * c), 105);
    }

    #[test]
    fn count_depth() {
        let eb = ExprBuilder::default();

        let mut c = Counting::<PureEvaluator<_>>::default();
        let mut one = eb.lit(1i64);

        assert_eq!(c.eval(one), 1);
        assert_eq!(c.count(), 0);
        c.reset();

        for _ in 0..10 {
            one = one * one;
        }

        assert_eq!(c.eval(one), 1);
        assert_eq!(c.count(), 1023);
        c.reset();

        let mut c = Cached::from(c);
        assert_eq!(c.eval(one), 1);
        assert_eq!(c.evaluator.count(), 10);
    }

    #[test]
    fn avoids_exponential_blowup() {
        let eb = ExprBuilder::default();
        let mut one = eb.lit(1i64);
        // This should timout most modern machines if executed without caching
        for _ in 0..64 {
            one = one * one;
        }

        let mut p = Cached::<i64, Counting<PureEvaluator<_>>>::default();
        assert_eq!(p.eval(one), 1);
        assert_eq!(p.evaluator.count(), 64);
    }
}<|MERGE_RESOLUTION|>--- conflicted
+++ resolved
@@ -312,12 +312,7 @@
 }
 
 /// Default evaluator for pure values.
-<<<<<<< HEAD
-#[derive(Default)]
-pub struct PureEvaluator();
-=======
 pub struct PureEvaluator<P>(pub fn(i64) -> P);
->>>>>>> 6c2fa272
 
 impl<'a, V> Evaluator<'a, V> for PureEvaluator<V>
 where
