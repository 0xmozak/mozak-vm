//! Simple library for handling ASTs for polynomials for ZKP in Rust

use core::iter::Sum;
use core::ops::{Add, Mul, Neg, Sub};

use bumpalo::Bump;
use starky::evaluation_frame::{StarkEvaluationFrame, StarkFrame};

/// Contains a reference to [`ExprTree`] that is managed by [`ExprBuilder`].
#[derive(Clone, Copy, Debug)]
pub struct Expr<'a, V> {
    expr_tree: &'a ExprTree<'a, V>,
    builder: &'a ExprBuilder,
}

impl<'a, V> Expr<'a, V> {
    pub fn is_binary(self) -> Self
    where
        V: Copy, {
        self * (1 - self)
    }

    /// Reduce a sequence of terms into a single term using powers of `base`.
    ///
    /// For typing convenience, this only works for non-empty list of terms.
    pub fn reduce_with_powers<I>(terms: I, base: i64) -> Self
    where
        I: IntoIterator<Item = Self>,
        I::IntoIter: DoubleEndedIterator, {
        let mut terms = terms.into_iter().rev().peekable();
<<<<<<< HEAD
        let builder = terms.peek().unwrap().builder;
=======
        let builder = terms
            .peek()
            .unwrap_or_else(|| panic!("At least one term is required for an expression to be reduced, for type system reasons."))
            .builder;
>>>>>>> 825cf2e5
        let mut sum = builder.constant(0);
        for term in terms {
            sum = sum * base + term;
        }
        sum
    }
}

impl<'a, V> Add for Expr<'a, V> {
    type Output = Expr<'a, V>;

    fn add(self, rhs: Self) -> Self::Output { self.builder.add(self, rhs) }
}

impl<'a, V> Add<i64> for Expr<'a, V> {
    type Output = Expr<'a, V>;

    fn add(self, rhs: i64) -> Self::Output {
        let rhs = self.builder.constant(rhs);
        self + rhs
    }
}

impl<'a, V> Add<Expr<'a, V>> for i64 {
    type Output = Expr<'a, V>;

    fn add(self, rhs: Expr<'a, V>) -> Self::Output { rhs + self }
}

impl<'a, V> Neg for Expr<'a, V> {
    type Output = Expr<'a, V>;

    fn neg(self) -> Self::Output { self.builder.neg(self) }
}

impl<'a, V> Sub for Expr<'a, V> {
    type Output = Expr<'a, V>;

    fn sub(self, rhs: Self) -> Self::Output { self.builder.sub(self, rhs) }
}

impl<'a, V> Sub<i64> for Expr<'a, V> {
    type Output = Expr<'a, V>;

    fn sub(self, rhs: i64) -> Self::Output {
        let rhs = self.builder.constant(-rhs);
        self + rhs
    }
}

impl<'a, V> Sub<Expr<'a, V>> for i64 {
    type Output = Expr<'a, V>;

    #[allow(clippy::suspicious_arithmetic_impl)]
    fn sub(self, rhs: Expr<'a, V>) -> Self::Output { self + rhs.builder.neg(rhs) }
}

impl<'a, V> Mul for Expr<'a, V> {
    type Output = Expr<'a, V>;

    fn mul(self, rhs: Self) -> Self::Output { self.builder.mul(self, rhs) }
}

impl<'a, V> Mul<i64> for Expr<'a, V> {
    type Output = Expr<'a, V>;

    fn mul(self, rhs: i64) -> Self::Output {
        let rhs = self.builder.constant(rhs);
        self.builder.mul(self, rhs)
    }
}

impl<'a, V> Mul<Expr<'a, V>> for i64 {
    type Output = Expr<'a, V>;

    fn mul(self, rhs: Expr<'a, V>) -> Self::Output { rhs * self }
}

impl<'a, V> Sum<Expr<'a, V>> for Expr<'a, V>
where
    Self: Add<Output = Self>,
{
    // For convenience with the types, we need to have at least one value.
    #[inline]
    fn sum<I: Iterator<Item = Self>>(iter: I) -> Self { iter.reduce(Add::add).unwrap() }
}

// TODO: support `|` via multiplication.
// TODO support `&` via distributive law, and integration with constraint
// builder. (a & b) | c == (a | c) & (b | c) == [(a | c), (b | c)]
// where [..] means split into multiple constraints.

/// Expression Builder.  Contains a [`Bump`] memory arena that will allocate and
/// store all the [`ExprTree`]s.
#[derive(Debug, Default)]
pub struct ExprBuilder {
    bump: Bump,
}

impl ExprBuilder {
    /// Internalise an [`ExprTree`] by moving it to memory allocated by the
    /// [`Bump`] arena owned by [`ExprBuilder`].
    fn intern<'a, V>(&'a self, expr_tree: ExprTree<'a, V>) -> Expr<'a, V> {
        let expr_tree = self.bump.alloc(expr_tree);
        Expr {
            expr_tree,
            builder: self,
        }
    }

    /// Convenience method for creating `BinOp` nodes
    fn bin_op<'a, V>(&'a self, op: BinOp, left: Expr<'a, V>, right: Expr<'a, V>) -> Expr<'a, V> {
        let left = left.expr_tree;
        let right = right.expr_tree;
        let expr_tree = ExprTree::BinOp { op, left, right };

        self.intern(expr_tree)
    }

    /// Convenience method for creating `UnaOp` nodes
    fn una_op<'a, V>(&'a self, op: UnaOp, expr: Expr<'a, V>) -> Expr<'a, V> {
        let expr = expr.expr_tree;
        let expr_tree = ExprTree::UnaOp { op, expr };

        self.intern(expr_tree)
    }

    /// Create a `Literal` expression
    pub fn lit<V>(&self, value: V) -> Expr<'_, V> { self.intern(ExprTree::Literal { value }) }

    /// Create a `Constant` expression
    pub fn constant<V>(&self, value: i64) -> Expr<'_, V> {
        self.intern(ExprTree::Constant { value })
    }

    /// Create an `Add` expression
    pub fn add<'a, V>(&'a self, left: Expr<'a, V>, right: Expr<'a, V>) -> Expr<'a, V> {
        self.bin_op(BinOp::Add, left, right)
    }

    pub fn neg<'a, V>(&'a self, x: Expr<'a, V>) -> Expr<'a, V> { self.una_op(UnaOp::Neg, x) }

    /// Create a `Sub` expression
    pub fn sub<'a, V>(&'a self, left: Expr<'a, V>, right: Expr<'a, V>) -> Expr<'a, V> {
        self.bin_op(BinOp::Add, left, self.una_op(UnaOp::Neg, right))
    }

    /// Create a `Mul` expression
    pub fn mul<'a, V>(&'a self, left: Expr<'a, V>, right: Expr<'a, V>) -> Expr<'a, V> {
        self.bin_op(BinOp::Mul, left, right)
    }

    /// Convert from untyped `StarkFrame` to a typed representation.
    ///
    /// We ignore public inputs for now, and leave them as is.
    pub fn to_typed_starkframe<'a, T, U, const N: usize, const N2: usize, View, PublicInputs>(
        &'a self,
        vars: &'a StarkFrame<T, U, N, N2>,
    ) -> StarkFrameTyped<View, PublicInputs>
    where
        T: Copy + Clone + Default,
        U: Copy + Clone + Default,
        // We don't actually need the first constraint, but it's useful to make the compiler yell
        // at us, if we mix things up. See the TODO about fixing `StarkEvaluationFrame` to
        // give direct access to its contents.
        View: From<[Expr<'a, T>; N]> + FromIterator<Expr<'a, T>>,
        PublicInputs: From<[Expr<'a, U>; N2]> + FromIterator<Expr<'a, U>>, {
        // TODO: Fix `StarkEvaluationFrame` to give direct access to its contents, no
        // need for the reference only access.
        StarkFrameTyped {
            local_values: vars
                .get_local_values()
                .iter()
                .map(|&v| self.lit(v))
                .collect(),
            next_values: vars
                .get_next_values()
                .iter()
                .map(|&v| self.lit(v))
                .collect(),
            public_inputs: vars
                .get_public_inputs()
                .iter()
                .map(|&v| self.lit(v))
                .collect(),
        }
    }
}

/// A helper around `StarkFrame` to add types
#[derive(Debug)]
pub struct StarkFrameTyped<Row, PublicInputs> {
    pub local_values: Row,
    pub next_values: Row,
    pub public_inputs: PublicInputs,
}

/// Enum for binary operations
#[derive(Debug, Eq, PartialEq, Clone, Copy, Hash)]
pub enum BinOp {
    Add,
    Mul,
}

/// Unary operations
#[derive(Debug, Eq, PartialEq, Clone, Copy, Hash)]
pub enum UnaOp {
    Neg,
}

/// Internal type to represent the expression trees
#[derive(Debug)]
enum ExprTree<'a, V> {
    BinOp {
        op: BinOp,
        left: &'a ExprTree<'a, V>,
        right: &'a ExprTree<'a, V>,
    },
    UnaOp {
        op: UnaOp,
        expr: &'a ExprTree<'a, V>,
    },
    Literal {
        value: V,
    },
    Constant {
        value: i64,
    },
}

impl<V> ExprTree<'_, V>
where
    V: Copy,
{
    fn eval_with<E>(&self, evaluator: &mut E) -> V
    where
        E: Evaluator<V>,
        E: ?Sized, {
        match self {
            ExprTree::BinOp { op, left, right } => {
                let left = left.eval_with(evaluator);
                let right = right.eval_with(evaluator);

                evaluator.bin_op(op, left, right)
            }
            ExprTree::UnaOp { op, expr } => {
                let expr = expr.eval_with(evaluator);
                evaluator.una_op(op, expr)
            }
            ExprTree::Literal { value } => *value,
            ExprTree::Constant { value } => evaluator.constant(*value),
        }
    }
}

/// Evaluator that can evaluate [`Expr`] to `V`.
pub trait Evaluator<V>
where
    V: Copy, {
    fn bin_op(&mut self, op: &BinOp, left: V, right: V) -> V;
    fn una_op(&mut self, op: &UnaOp, expr: V) -> V;
    fn constant(&mut self, value: i64) -> V;
    fn eval(&mut self, expr: Expr<'_, V>) -> V { expr.expr_tree.eval_with(self) }
}

/// Default evaluator for pure values.
#[derive(Default)]
pub struct PureEvaluator {}

impl<V> Evaluator<V> for PureEvaluator
where
    V: Copy + Add<Output = V> + Neg<Output = V> + Mul<Output = V> + From<i64>,
{
    fn bin_op(&mut self, op: &BinOp, left: V, right: V) -> V {
        match op {
            BinOp::Add => left + right,
            BinOp::Mul => left * right,
        }
    }

    fn una_op(&mut self, op: &UnaOp, expr: V) -> V {
        match op {
            UnaOp::Neg => -expr,
        }
    }

    fn constant(&mut self, value: i64) -> V { value.into() }
}

#[cfg(test)]
mod tests {
    use super::*;

    #[test]
    fn it_works() {
        let expr = ExprBuilder::default();

        let a = expr.lit(7i64);
        let b = expr.lit(5i64);

        let mut p = PureEvaluator::default();

        assert_eq!(p.eval(a + b), 12);
        assert_eq!(p.eval(a - b), 2);
        assert_eq!(p.eval(a * b), 35);
    }
}<|MERGE_RESOLUTION|>--- conflicted
+++ resolved
@@ -28,14 +28,10 @@
         I: IntoIterator<Item = Self>,
         I::IntoIter: DoubleEndedIterator, {
         let mut terms = terms.into_iter().rev().peekable();
-<<<<<<< HEAD
-        let builder = terms.peek().unwrap().builder;
-=======
         let builder = terms
             .peek()
             .unwrap_or_else(|| panic!("At least one term is required for an expression to be reduced, for type system reasons."))
             .builder;
->>>>>>> 825cf2e5
         let mut sum = builder.constant(0);
         for term in terms {
             sum = sum * base + term;
