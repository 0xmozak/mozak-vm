//! Simple library for handling ASTs for polynomials for ZKP in Rust
//!
//! NOTE: so far Expr type _belonged_ to Expr builder.  It could even be
//! considered a singleton type per each expression instance.  However, now we
//! want to relax that requirement, and have some expressions that are not tied
//! to expression builders, so that we can have Default instance for
//! expressions.
//!
//! The current API provided by Expr type are the trait instances, which are
//!
//! - [`Add`]
//!   - [`Expr`] + [`Expr`]
//!   - [`i64`] + [`Expr`]
//!   - [`Expr`] + [`i64`]
//! - [`Sub`]
//!   - [`Expr`] - [`Expr`]
//!   - [`i64`] - [`Expr`]
//!   - [`Expr`] - [`i64`]
//! - [`Mul`]
//!   - [`Expr`] * [`Expr`]
//!   - [`i64`] * [`Expr`]
//!   - [`Expr`] * [`i64`]
//! - [`Neg`]
//!   - (- [`Expr`])
//!
//! Then, the current API for Expr builder was pretty much the ability to inject
//! `V` and i64 into Exprs
//!
//! - (private) intern for internalising ExprTree
//! - (private) binop helper method
//! - (private) unop helper method
//! - lit for V
//! - constant for i64
//! - helper methods
//!   - add
//!   - sub
//!   - mul
//!   - neg
//!
//! There is a private contract between ExprBuilder and Expr, as Expr is just a
//! wrapper around ExprTree provided by ExprBuilder, as builder internally
//! operates on ExprTree.
//!
//! Ideally, we want to provide a basic implementation of ExprBuilder for our
//! end users to extend, but I am not sure how to do that efficiently in Rust
//! yet.
//!
//! I also noticed that sometimes it is easier to extend the Expr type, rather
//! than ExprBuilder.
//!
//! Finally, there is the case of Evaluators, because they do form a contract
//! with internal ExprTree, as they provide the semantics for the operations.
//!
//! # TODO
//!
//! - [ ] TODO: support `|` via multiplication.
//! - [ ] TODO support `&` via distributive law, and integration with constraint
//! builder. (a & b) | c == (a | c) & (b | c) == [(a | c), (b | c)] where [..]
//! means split into multiple constraints.

use core::iter::Sum;
use core::ops::{Add, Mul, Neg, Sub};
use std::collections::HashMap;

use bumpalo::Bump;
use starky::evaluation_frame::{StarkEvaluationFrame, StarkFrame};

/// Contains a reference to [`ExprTree`] that is managed by [`ExprBuilder`].
#[derive(Clone, Copy, Debug)]
pub enum Expr<'a, V> {
    Basic {
        value: i64,
    },
    Compound {
        expr: CompoundExpr<'a, V>,
        builder: &'a ExprBuilder,
    },
}

impl<'a, V> From<i64> for Expr<'a, V> {
    fn from(value: i64) -> Self { Expr::Basic { value } }
}

impl<'a, V> Default for Expr<'a, V> {
    fn default() -> Self { Expr::from(0) }
}

/// Main type to hold expression trees.  Contains Expressions defined on `V`
/// with expression trees that will be alive for at last `'a`.
impl<'a, V> Expr<'a, V> {
    fn bin_op(op: BinOp, lhs: Expr<'a, V>, rhs: Expr<'a, V>) -> Expr<'a, V> {
        match (lhs, rhs) {
            (Expr::Basic { value: left }, Expr::Basic { value: right }) =>
                Expr::from(PureEvaluator::default().bin_op(op, left, right)),
            (left @ Expr::Compound { builder, .. }, right)
            | (left, right @ Expr::Compound { builder, .. }) => builder.wrap(builder.bin_op(
                op,
                builder.ensure_interned(left),
                builder.ensure_interned(right),
            )),
        }
    }

    fn una_op(op: UnaOp, expr: Expr<'a, V>) -> Expr<'a, V> {
        match expr {
            Expr::Basic { value } => Expr::from(PureEvaluator::default().una_op(op, value)),
            Expr::Compound { expr, builder } => builder.wrap(builder.una_op(op, expr)),
        }
    }
}

impl<'a, V> Expr<'a, V> {
    pub fn is_binary(self) -> Self
    where
        V: Copy, {
        self * (1 - self)
    }

    /// Reduce a sequence of terms into a single term using powers of `base`.
    pub fn reduce_with_powers<I>(terms: I, base: i64) -> Self
    where
        I: IntoIterator<Item = Self>,
        I::IntoIter: DoubleEndedIterator, {
        terms
            .into_iter()
            .rev()
            .fold(Expr::from(0), |acc, term| acc * base + term)
    }
}

macro_rules! instances {
    ($op: ident, $fun: ident) => {
        impl<'a, V> $op<Self> for Expr<'a, V> {
            type Output = Self;

            fn $fun(self, rhs: Self) -> Self::Output { Self::bin_op(BinOp::$op, self, rhs) }
        }
        impl<'a, V> $op<i64> for Expr<'a, V> {
            type Output = Expr<'a, V>;

            fn $fun(self, rhs: i64) -> Self::Output {
                Self::bin_op(BinOp::$op, self, Expr::from(rhs))
            }
        }

        impl<'a, V> $op<Expr<'a, V>> for i64 {
            type Output = Expr<'a, V>;

            fn $fun(self, rhs: Expr<'a, V>) -> Self::Output {
                Self::Output::bin_op(BinOp::$op, Expr::from(self), rhs)
            }
        }
    };
}

instances!(Add, add);
instances!(Sub, sub);
instances!(Mul, mul);

impl<'a, V> Neg for Expr<'a, V> {
    type Output = Expr<'a, V>;

    fn neg(self) -> Self::Output { Self::una_op(UnaOp::Neg, self) }
}

impl<'a, V> Sum for Expr<'a, V> {
    fn sum<I: Iterator<Item = Self>>(iter: I) -> Self { iter.fold(Expr::from(0), Add::add) }
}

/// Expression Builder.  Contains a [`Bump`] memory arena that will allocate and
/// store all the [`ExprTree`]s.
#[derive(Debug, Default)]
pub struct ExprBuilder {
    bump: Bump,
}

impl ExprBuilder {
    /// Internalise an [`ExprTree`] by moving it to memory allocated by the
    /// [`Bump`] arena owned by [`ExprBuilder`].
    fn intern<'a, V>(&'a self, expr_tree: ExprTree<'a, V>) -> CompoundExpr<'a, V> {
        self.bump.alloc(expr_tree).into()
    }

    fn ensure_interned<'a, V>(&'a self, expr: Expr<'a, V>) -> CompoundExpr<'a, V> {
        match expr {
            Expr::Compound { expr, .. } => expr,
            Expr::Basic { value } => self.constant_tree(value),
        }
    }

    /// Wrap [`ExprTree`] reference with an [`Expr`] wrapper
    fn wrap<'a, V>(&'a self, expr: CompoundExpr<'a, V>) -> Expr<'a, V> {
        Expr::Compound {
            expr,
            builder: self,
        }
    }

    /// Convenience method for creating `BinOp` nodes
    fn bin_op<'a, V>(
        &'a self,
        op: BinOp,
        left: CompoundExpr<'a, V>,
        right: CompoundExpr<'a, V>,
    ) -> CompoundExpr<'a, V> {
        let expr_tree = ExprTree::BinOp { op, left, right };
        self.intern(expr_tree)
    }

    /// Convenience method for creating `UnaOp` nodes
    fn una_op<'a, V>(&'a self, op: UnaOp, expr: CompoundExpr<'a, V>) -> CompoundExpr<'a, V> {
        let expr_tree = ExprTree::UnaOp { op, expr };
        self.intern(expr_tree)
    }

    /// Allocate Constant Expression Tree in the Expr Builder
    fn constant_tree<V>(&self, value: i64) -> CompoundExpr<'_, V> {
        self.intern(ExprTree::Constant { value })
    }

    fn lit_tree<V>(&self, value: V) -> CompoundExpr<'_, V> {
        self.intern(ExprTree::Literal { value })
    }

    /// Create a `Constant` expression
    pub fn constant<V>(&self, value: i64) -> Expr<'_, V> { self.wrap(self.constant_tree(value)) }

    /// Create a `Literal` expression
    pub fn lit<V>(&self, value: V) -> Expr<'_, V> { self.wrap(self.lit_tree(value)) }

    /// Convert from untyped `StarkFrame` to a typed representation.
    ///
    /// We ignore public inputs for now, and leave them as is.
    pub fn to_typed_starkframe<'a, T, U, const N: usize, const N2: usize, View, PublicInputs>(
        &'a self,
        vars: &'a StarkFrame<T, U, N, N2>,
    ) -> StarkFrameTyped<View, PublicInputs>
    where
        T: Copy + Clone + Default + From<U>,
        U: Copy + Clone + Default,
        // We don't actually need the first constraint, but it's useful to make the compiler yell
        // at us, if we mix things up. See the TODO about fixing `StarkEvaluationFrame` to
        // give direct access to its contents.
        View: From<[Expr<'a, T>; N]> + FromIterator<Expr<'a, T>>,
        PublicInputs: From<[Expr<'a, T>; N2]> + FromIterator<Expr<'a, T>>, {
        // TODO: Fix `StarkEvaluationFrame` to give direct access to its contents, no
        // need for the reference only access.
        StarkFrameTyped {
            local_values: vars
                .get_local_values()
                .iter()
                .map(|&v| self.lit(v))
                .collect(),
            next_values: vars
                .get_next_values()
                .iter()
                .map(|&v| self.lit(v))
                .collect(),
            public_inputs: vars
                .get_public_inputs()
                .iter()
                .map(|&v| self.lit(T::from(v)))
                .collect(),
        }
    }
}

/// A helper around `StarkFrame` to add types
#[derive(Debug)]
pub struct StarkFrameTyped<Row, PublicInputs> {
    pub local_values: Row,
    pub next_values: Row,
    pub public_inputs: PublicInputs,
}

/// Enum for binary operations
#[derive(Debug, Eq, PartialEq, Clone, Copy, Hash)]
pub enum BinOp {
    Add,
    Sub,
    Mul,
}

/// Unary operations
#[derive(Debug, Eq, PartialEq, Clone, Copy, Hash)]
pub enum UnaOp {
    Neg,
}

#[derive(Debug, Clone, Copy)]
pub struct CompoundExpr<'a, V>(&'a ExprTree<'a, V>);

impl<'a, V> From<&'a ExprTree<'a, V>> for CompoundExpr<'a, V> {
    fn from(value: &'a ExprTree<'a, V>) -> Self { CompoundExpr(value) }
}

impl<'a, V> From<&'a mut ExprTree<'a, V>> for CompoundExpr<'a, V> {
    fn from(value: &'a mut ExprTree<'a, V>) -> Self { CompoundExpr(value) }
}

/// Internal type to represent the expression trees
#[derive(Debug)]
pub enum ExprTree<'a, V> {
    BinOp {
        op: BinOp,
        left: CompoundExpr<'a, V>,
        right: CompoundExpr<'a, V>,
    },
    UnaOp {
        op: UnaOp,
        expr: CompoundExpr<'a, V>,
    },
    Literal {
        value: V,
    },
    Constant {
        value: i64,
    },
}

/// Evaluator that can evaluate [`Expr`] to `V`.
pub trait Evaluator<'a, V>
where
<<<<<<< HEAD
    V: Copy,
{
    #[inline]
    fn eval_with<E>(&self, evaluator: &mut E) -> V
    where
        E: Evaluator<V>,
        E: ?Sized, {
        match self {
=======
    V: Copy, {
    fn bin_op(&mut self, op: BinOp, left: V, right: V) -> V;
    fn una_op(&mut self, op: UnaOp, expr: V) -> V;
    fn constant(&mut self, value: i64) -> V;
    fn expr_tree(&mut self, expr_tree: &'a ExprTree<'a, V>) -> V {
        match expr_tree {
>>>>>>> 6983eb76
            ExprTree::BinOp { op, left, right } => {
                let left = self.compound_expr(*left);
                let right = self.compound_expr(*right);
                self.bin_op(*op, left, right)
            }
            ExprTree::UnaOp { op, expr } => {
                let expr = self.compound_expr(*expr);
                self.una_op(*op, expr)
            }
            ExprTree::Literal { value } => *value,
            ExprTree::Constant { value } => self.constant(*value),
        }
    }
    fn compound_expr(&mut self, expr: CompoundExpr<'a, V>) -> V { self.expr_tree(expr.0) }
    fn eval(&mut self, expr: Expr<'a, V>) -> V {
        match expr {
            Expr::Basic { value } => self.constant(value),
            Expr::Compound { expr, builder: _ } => self.compound_expr(expr),
        }
    }
}

/// Default evaluator for pure values.
#[derive(Default)]
pub struct PureEvaluator {}

impl<'a, V> Evaluator<'a, V> for PureEvaluator
where
    V: Copy + Add<Output = V> + Neg<Output = V> + Mul<Output = V> + Sub<Output = V> + From<i64>,
{
    fn bin_op(&mut self, op: BinOp, left: V, right: V) -> V {
        match op {
            BinOp::Add => left + right,
            BinOp::Sub => left - right,
            BinOp::Mul => left * right,
        }
    }

    fn una_op(&mut self, op: UnaOp, expr: V) -> V {
        match op {
            UnaOp::Neg => -expr,
        }
    }

    fn constant(&mut self, value: i64) -> V { value.into() }
}

#[derive(Default)]
pub struct Cached<'a, V, E> {
    constant_cache: HashMap<i64, V>,
    value_cache: HashMap<*const ExprTree<'a, V>, V>,
    evaluator: E,
}

impl<'a, V, E> From<E> for Cached<'a, V, E>
where
    E: Evaluator<'a, V>,
    V: Copy,
{
    fn from(value: E) -> Self {
        Cached {
            constant_cache: HashMap::default(),
            value_cache: HashMap::default(),
            evaluator: value,
        }
    }
}

impl<'a, V, E> Evaluator<'a, V> for Cached<'a, V, E>
where
    V: Copy,
    E: Evaluator<'a, V>,
{
    fn bin_op(&mut self, op: BinOp, left: V, right: V) -> V {
        self.evaluator.bin_op(op, left, right)
    }

    fn una_op(&mut self, op: UnaOp, expr: V) -> V { self.evaluator.una_op(op, expr) }

    fn constant(&mut self, k: i64) -> V {
        *self
            .constant_cache
            .entry(k)
            .or_insert_with(|| self.evaluator.constant(k))
    }

    fn compound_expr(&mut self, expr: CompoundExpr<'a, V>) -> V {
        let expr_tree = expr.0;

        *self
            .value_cache
            .entry(expr_tree as *const ExprTree<'_, V>)
            .or_insert_with(|| self.evaluator.expr_tree(expr_tree))
    }
}

#[cfg(test)]
mod tests {
    use super::*;

    #[test]
    fn it_works() {
        let expr = ExprBuilder::default();

        let a = expr.lit(7i64);
        let b = expr.lit(5i64);

        let mut p = PureEvaluator::default();

        assert_eq!(p.eval(a + b), 12);
        assert_eq!(p.eval(a - b), 2);
        assert_eq!(p.eval(a * b), 35);
    }

    #[test]
    fn basic_expressions_work() {
        let expr = ExprBuilder::default();

        let a = expr.lit(7_i64);
        let b = expr.lit(5_i64);

        let c: Expr<'_, i64> = Expr::from(3);

        let mut p = PureEvaluator::default();

        assert_eq!(p.eval(a + b * c), 22);
        assert_eq!(p.eval(a - b * c), -8);
        assert_eq!(p.eval(a * b * c), 105);
    }

    #[test]
    fn basic_expressions_with_no_annotations() {
        let a: Expr<'_, i64> = Expr::from(7);
        let b = Expr::from(5);
        let c = Expr::from(3);

        let mut p = PureEvaluator::default();

        assert_eq!(p.eval(a + b * c), 22);
        assert_eq!(p.eval(a - b * c), -8);
        assert_eq!(p.eval(a * b * c), 105);
    }

    #[test]
    fn basic_caching_expressions() {
        let a: Expr<'_, i64> = Expr::from(7);
        let b = Expr::from(5);
        let c = Expr::from(3);

        let mut p = Cached::from(PureEvaluator::default());

        assert_eq!(p.eval(a + b * c), 22);
        assert_eq!(p.eval(a - b * c), -8);
        assert_eq!(p.eval(a * b * c), 105);
    }
}<|MERGE_RESOLUTION|>--- conflicted
+++ resolved
@@ -321,23 +321,12 @@
 /// Evaluator that can evaluate [`Expr`] to `V`.
 pub trait Evaluator<'a, V>
 where
-<<<<<<< HEAD
-    V: Copy,
-{
-    #[inline]
-    fn eval_with<E>(&self, evaluator: &mut E) -> V
-    where
-        E: Evaluator<V>,
-        E: ?Sized, {
-        match self {
-=======
     V: Copy, {
     fn bin_op(&mut self, op: BinOp, left: V, right: V) -> V;
     fn una_op(&mut self, op: UnaOp, expr: V) -> V;
     fn constant(&mut self, value: i64) -> V;
     fn expr_tree(&mut self, expr_tree: &'a ExprTree<'a, V>) -> V {
         match expr_tree {
->>>>>>> 6983eb76
             ExprTree::BinOp { op, left, right } => {
                 let left = self.compound_expr(*left);
                 let right = self.compound_expr(*right);
