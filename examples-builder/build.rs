--- conflicted
+++ resolved
@@ -50,10 +50,6 @@
     if cfg!(feature = "cargo-clippy") {
         writeln!(dest, r#"pub const {glob_name}: &[u8] = &[];"#)
     } else {
-<<<<<<< HEAD
-        let args = vec!["build", "--release"];
-=======
->>>>>>> 9a12d993
         let output = Command::new("cargo")
             .args(["build", "--release"])
             .current_dir(crate_path)
