use std::fs::File;
use std::io::{self, Write};
use std::path::Path;
use std::process::Command;

struct Crate {
    crate_path: &'static str,
    elf_path: &'static str,
    glob_name: &'static str,
    enabled: bool,
    uses_std: bool,
}

macro_rules! ecrate {
    ($name:literal, $glob:literal, $uses_std:expr) => {
        ecrate!($name, $name, $glob, $uses_std)
    };
    ($name:literal, $file:literal, $glob:literal, $uses_std:expr) => {
        Crate {
            crate_path: concat!("../examples/", $name),
            elf_path: concat!(
                "../examples/target/riscv32im-mozak-mozakvm-elf/release/",
                $file
            ),
            glob_name: $glob,
            enabled: cfg!(feature = $name),
            uses_std: $uses_std,
        }
    };
}

const CRATES: &[Crate] = &[
    ecrate!("bss-tester", "BSS_ELF", false),
    ecrate!("fibonacci", "FIBONACCI_ELF", false),
<<<<<<< HEAD
    // ecrate!("fibonacci-input", "FIBONACCI_INPUT_ELF", true),
    // ecrate!(
    //     "fibonacci-input-new-api",
    //     "FIBONACCI_INPUT_ELF_NEW_API",
    //     true
    // ),
=======
>>>>>>> 26bfc73b
    ecrate!("memory-access", "MEMORY_ACCESS_ELF", false),
    ecrate!("min-max", "MIN_MAX_ELF", false),
    ecrate!("panic", "PANIC_ELF", false),
    ecrate!("poseidon2", "poseidon2-example", "POSEIDON2_ELF", false),
    ecrate!("rkyv-serialization", "RKYV_SERIALIZATION_ELF", false),
    ecrate!("sha2", "sha2-example", "SHA2_ELF", false),
    ecrate!("static-mem-access", "STATIC_MEM_ACCESS_ELF", false),
    // ecrate!("stdin", "STDIN_ELF", true),
    // ecrate!("merkleproof-trustedroot", "MERKLEPROOF_TRUSTEDROOT", false),
    ecrate!("empty", "EMPTY_ELF", false),
    // ecrate!("tokenbin", "TOKENBIN", false),
    // ecrate!("walletbin", "WALLETBIN", false),
];
const CARGO_MANIFEST_DIR: &str = env!("CARGO_MANIFEST_DIR");

fn build_elf(dest: &mut File, crate_path: &str, elf_path: &str, glob_name: &str, uses_std: bool) {
    // Use a dummy array for clippy, since not building the elf is faster than
    // building the elf
    if cfg!(feature = "cargo-clippy") {
        writeln!(dest, r#"pub const {glob_name}: &[u8] = &[];"#)
    } else {
        let args = if uses_std {
            vec!["build", "--release", "--features=std"]
        } else {
            vec!["build", "--release"]
        };
        let output = Command::new("cargo")
            .args(args)
            .current_dir(crate_path)
            .env_clear()
            .envs(std::env::vars().filter(|x| !x.0.starts_with("CARGO_")))
            .output()
            .expect("cargo command failed to run");
        if !output.status.success() {
            io::stdout().write_all(&output.stdout).unwrap();
            io::stderr().write_all(&output.stderr).unwrap();
            panic!("cargo build {crate_path} failed.");
        }
        writeln!(
            dest,
            r#"pub const {glob_name}: &[u8] = include_bytes!(r"{CARGO_MANIFEST_DIR}/{elf_path}");"#
        )
    }
    .expect("failed to write vars.rs");

    println!("cargo:rerun-if-changed={crate_path}");
    println!("cargo:rerun-if-changed={elf_path}");
}

fn main() {
    println!("cargo:rerun-if-changed=build.rs");

    let out_dir = std::env::var_os("OUT_DIR").unwrap();
    let dest_path = Path::new(&out_dir).join("vars.rs");
    let mut dest = File::create(dest_path).expect("failed to create vars.rs");

    for c in CRATES {
        if c.enabled {
            build_elf(&mut dest, c.crate_path, c.elf_path, c.glob_name, c.uses_std)
        }
    }
}<|MERGE_RESOLUTION|>--- conflicted
+++ resolved
@@ -32,15 +32,6 @@
 const CRATES: &[Crate] = &[
     ecrate!("bss-tester", "BSS_ELF", false),
     ecrate!("fibonacci", "FIBONACCI_ELF", false),
-<<<<<<< HEAD
-    // ecrate!("fibonacci-input", "FIBONACCI_INPUT_ELF", true),
-    // ecrate!(
-    //     "fibonacci-input-new-api",
-    //     "FIBONACCI_INPUT_ELF_NEW_API",
-    //     true
-    // ),
-=======
->>>>>>> 26bfc73b
     ecrate!("memory-access", "MEMORY_ACCESS_ELF", false),
     ecrate!("min-max", "MIN_MAX_ELF", false),
     ecrate!("panic", "PANIC_ELF", false),
