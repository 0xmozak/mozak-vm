--- conflicted
+++ resolved
@@ -41,16 +41,10 @@
     ecrate!("static-mem-access", "STATIC_MEM_ACCESS_ELF"),
     ecrate!("empty", "EMPTY_ELF"),
     ecrate!("mozak-sort", "MOZAK_SORT_ELF"),
-<<<<<<< HEAD
-    ecrate!("tokenbin", "TOKENBIN"),
-    ecrate!("walletbin", "WALLETBIN"),
-    ecrate!("inputtapebin", "INPUTTAPEBIN"),
-    ecrate!("vector-alloc", "VECTOR_ALLOC_ELF"),
-=======
     ecrate!("token", "TOKENBIN"),
     ecrate!("wallet", "WALLETBIN"),
     ecrate!("inputtape", "INPUTTAPEBIN"),
->>>>>>> 332807a2
+    ecrate!("vector-alloc", "VECTOR_ALLOC_ELF"),
 ];
 const CARGO_MANIFEST_DIR: &str = env!("CARGO_MANIFEST_DIR");
 
