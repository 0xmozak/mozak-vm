--- conflicted
+++ resolved
@@ -9,23 +9,20 @@
     pub const IO_READ_PUBLIC: u32 = 4;
     pub const IO_READ_TRANSCRIPT: u32 = 5;
     /// Syscall to output the VM trace log at `clk`. Useful for debugging.
-<<<<<<< HEAD
     pub const VM_TRACE_LOG: u32 = 6;
-=======
-    pub const VM_TRACE_LOG: u32 = 5;
 
     pub fn log<'a>(raw_ecall: u32) -> &'a str {
         match raw_ecall {
             HALT => "halt",
             PANIC => "panic",
-            IO_READ_PUBLIC => "ioread public",
+            IO_READ_PUBLIC => "ioread public tape",
             POSEIDON2 => "poseidon2",
-            IO_READ_PRIVATE => "ioread private",
+            IO_READ_PRIVATE => "ioread private tape",
+            IO_READ_TRANSCRIPT => "ioread transcript",
             VM_TRACE_LOG => "vm trace log",
             _ => "",
         }
     }
->>>>>>> f0c482b4
 }
 
 pub mod reg_abi {
