#[cfg(target_os = "mozakvm")]
use core::arch::asm;

pub mod ecall {
    pub const HALT: u32 = 0;
    pub const PANIC: u32 = 1;
    pub const IO_READ_PRIVATE: u32 = 2;
    pub const POSEIDON2: u32 = 3;
    pub const IO_READ_PUBLIC: u32 = 4;
    pub const IO_READ_TRANSCRIPT: u32 = 5;
    /// Syscall to output the VM trace log at `clk`. Useful for debugging.
    pub const VM_TRACE_LOG: u32 = 6;

    pub fn log<'a>(raw_ecall: u32) -> &'a str {
        match raw_ecall {
            HALT => "halt",
            PANIC => "panic",
            IO_READ_PUBLIC => "ioread public tape",
            POSEIDON2 => "poseidon2",
            IO_READ_PRIVATE => "ioread private tape",
            IO_READ_TRANSCRIPT => "ioread transcript",
            VM_TRACE_LOG => "vm trace log",
            _ => "",
        }
    }
}

pub mod reg_abi {
    pub const REG_ZERO: u8 = 0; // zero constant
    pub const REG_RA: u8 = 1; // return address
    pub const REG_SP: u8 = 2; // stack pointer
    pub const REG_GP: u8 = 3; // global pointer
    pub const REG_TP: u8 = 4; // thread pointer
    pub const REG_T0: u8 = 5; // temporary
    pub const REG_T1: u8 = 6; // temporary
    pub const REG_T2: u8 = 7; // temporary
    pub const REG_S0: u8 = 8; // saved register
    pub const REG_FP: u8 = 8; // frame pointer
    pub const REG_S1: u8 = 9; // saved register
    pub const REG_A0: u8 = 10; // fn arg / return value
    pub const REG_A1: u8 = 11; // fn arg / return value
    pub const REG_A2: u8 = 12; // fn arg
    pub const REG_A3: u8 = 13; // fn arg
    pub const REG_A4: u8 = 14; // fn arg
    pub const REG_A5: u8 = 15; // fn arg
    pub const REG_A6: u8 = 16; // fn arg
    pub const REG_A7: u8 = 17; // fn arg
    pub const REG_S2: u8 = 18; // saved register
    pub const REG_S3: u8 = 19; // saved register
    pub const REG_S4: u8 = 20; // saved register
    pub const REG_S5: u8 = 21; // saved register
    pub const REG_S6: u8 = 22; // saved register
    pub const REG_S7: u8 = 23; // saved register
    pub const REG_S8: u8 = 24; // saved register
    pub const REG_S9: u8 = 25; // saved register
    pub const REG_S10: u8 = 26; // saved register
    pub const REG_S11: u8 = 27; // saved register
    pub const REG_T3: u8 = 28; // temporary
    pub const REG_T4: u8 = 29; // temporary
    pub const REG_T5: u8 = 30; // temporary
    pub const REG_T6: u8 = 31; // temporary
    pub const REG_MAX: u8 = 32; // maximum number of registers
}

pub fn syscall_poseidon2(input_ptr: *const u8, input_len: usize, output_ptr: *mut u8) {
    #[cfg(target_os = "mozakvm")]
    unsafe {
        core::arch::asm!(
            "ecall",
            in ("a0") ecall::POSEIDON2,
            in ("a1") input_ptr,
            in ("a2") input_len,
            in ("a3") output_ptr,
        );
    }
    #[cfg(not(target_os = "mozakvm"))]
    {
        let _ = input_ptr;
        let _ = input_len;
        let _ = output_ptr;
        unimplemented!()
    }
}

pub fn syscall_ioread_private(buf_ptr: *mut u8, buf_len: usize) {
<<<<<<< HEAD
    #[cfg(all(target_os = "zkvm", feature = "legacy-ecall-api"))]
=======
    #[cfg(all(target_os = "mozakvm", not(feature = "mozak-ro-memory")))]
>>>>>>> 7ce86662
    unsafe {
        core::arch::asm!(
            "ecall",
            in ("a0") ecall::IO_READ_PRIVATE,
            in ("a1") buf_ptr,
            in ("a2") buf_len,
        );
    }
<<<<<<< HEAD
    #[cfg(target_os = "zkvm")]
=======
    #[cfg(all(target_os = "mozakvm", feature = "mozak-ro-memory"))]
>>>>>>> 7ce86662
    // TODO(Roman): later on please add assert(capacity >= buf_len)
    // NOTE: it is up to the application owner how to implement this, it can be implemented using
    // zero-copy later on we will change our default implementation to be zero-copy: `buf_ptr =
    // _mozak_private_io_tape`
    unsafe {
        extern "C" {
            #[link_name = "_mozak_private_io_tape"]
            static _mozak_private_io_tape: usize;
        }
        let io_tape_ptr = &raw const _mozak_private_io_tape as *const u8;
        for i in 0..isize::try_from(buf_len)
            .expect("syscall_ioread_private: usize to isize cast should succeed for buf_len")
        {
            buf_ptr.offset(i).write(io_tape_ptr.offset(i).read());
        }
    }
    #[cfg(not(target_os = "mozakvm"))]
    {
        let _ = buf_ptr;
        let _ = buf_len;
        unimplemented!()
    }
}

pub fn syscall_ioread_public(buf_ptr: *mut u8, buf_len: usize) {
<<<<<<< HEAD
    #[cfg(all(target_os = "zkvm", feature = "legacy-ecall-api"))]
=======
    #[cfg(all(target_os = "mozakvm", not(feature = "mozak-ro-memory")))]
>>>>>>> 7ce86662
    unsafe {
        core::arch::asm!(
        "ecall",
        in ("a0") ecall::IO_READ_PUBLIC,
        in ("a1") buf_ptr,
        in ("a2") buf_len,
        );
    }
<<<<<<< HEAD
    #[cfg(target_os = "zkvm")]
=======
    #[cfg(all(target_os = "mozakvm", feature = "mozak-ro-memory"))]
>>>>>>> 7ce86662
    // TODO(Roman): later on please add assert(capacity >= buf_len)
    // NOTE: it is up to the application owner how to implement this, it can be implemented using
    // zero-copy later on we will change our default implementation to be zero-copy: `buf_ptr =
    // _mozak_public_io_tape`
    unsafe {
        extern "C" {
            #[link_name = "_mozak_public_io_tape"]
            static _mozak_public_io_tape: usize;
        }
        let io_tape_ptr = &raw const _mozak_public_io_tape as *const u8;
        for i in 0..isize::try_from(buf_len)
            .expect("syscall_ioread_public: usize to isize cast should succeed for buf_len")
        {
            buf_ptr.offset(i).write(io_tape_ptr.offset(i).read());
        }
    }
    #[cfg(not(target_os = "mozakvm"))]
    {
        let _ = buf_ptr;
        let _ = buf_len;
        unimplemented!()
    }
}

pub fn syscall_transcript_read(buf_ptr: *mut u8, buf_len: usize) {
<<<<<<< HEAD
    #[cfg(all(target_os = "zkvm", feature = "legacy-ecall-api"))]
=======
    #[cfg(all(target_os = "mozakvm", not(feature = "mozak-ro-memory")))]
>>>>>>> 7ce86662
    unsafe {
        core::arch::asm!(
        "ecall",
        in ("a0") ecall::IO_READ_TRANSCRIPT,
        in ("a1") buf_ptr,
        in ("a2") buf_len,
        );
    }
<<<<<<< HEAD
    #[cfg(target_os = "zkvm")]
=======
    #[cfg(all(target_os = "mozakvm", feature = "mozak-ro-memory"))]
>>>>>>> 7ce86662
    // TODO(Roman): later on please add assert(capacity >= buf_len)
    // NOTE: it is up to the application owner how to implement this, it can be implemented using
    // zero-copy later on we will change our default implementation to be zero-copy: `buf_ptr =
    // _mozak_transcript`
    unsafe {
        extern "C" {
            #[link_name = "_mozak_transcript"]
            static _mozak_transcript: usize;
        }
        let io_tape_ptr = &raw const _mozak_transcript as *const u8;
        for i in 0..isize::try_from(buf_len)
            .expect("syscall_transcript_read: usize to isize cast should succeed for buf_len")
        {
            buf_ptr.offset(i).write(io_tape_ptr.offset(i).read());
        }
    }
    #[cfg(not(target_os = "mozakvm"))]
    {
        let _ = buf_ptr;
        let _ = buf_len;
        unimplemented!()
    }
}

pub fn syscall_panic(msg_ptr: *const u8, msg_len: usize) {
    #[cfg(target_os = "mozakvm")]
    unsafe {
        core::arch::asm!(
            "ecall",
            in ("a0") ecall::PANIC,
            in ("a1") msg_len,
            in ("a2") msg_ptr,
        );
    }
    #[cfg(not(target_os = "mozakvm"))]
    {
        let _ = msg_ptr;
        let _ = msg_len;
        unimplemented!()
    }
}

pub fn syscall_trace(msg_ptr: *const u8, msg_len: usize) {
    #[cfg(target_os = "mozakvm")]
    unsafe {
        core::arch::asm!(
            "ecall",
            in ("a0") ecall::VM_TRACE_LOG,
            in ("a1") msg_len,
            in ("a2") msg_ptr,
        );
    }
    #[cfg(not(target_os = "mozakvm"))]
    {
        let _ = msg_ptr;
        let _ = msg_len;
        unimplemented!()
    }
}

pub fn syscall_halt(output: u8) {
    #[cfg(target_os = "mozakvm")]
    // HALT syscall
    //
    // As per RISC-V Calling Convention a0/a1 (which are actually X10/X11) can be
    // used as function argument/result.
    // a0 is used to indicate that its HALT system call.
    // a1 is used to pass output bytes.
    unsafe {
        asm!(
            "ecall",
            in ("a0") ecall::HALT,
            in ("a1") output,
        );
        unreachable!();
    }
    #[cfg(not(target_os = "mozakvm"))]
    {
        let _ = output;
        unimplemented!()
    }
}<|MERGE_RESOLUTION|>--- conflicted
+++ resolved
@@ -83,11 +83,8 @@
 }
 
 pub fn syscall_ioread_private(buf_ptr: *mut u8, buf_len: usize) {
-<<<<<<< HEAD
+    #[cfg(all(target_os = "mozakvm", not(feature = "mozak-ro-memory")))]
     #[cfg(all(target_os = "zkvm", feature = "legacy-ecall-api"))]
-=======
-    #[cfg(all(target_os = "mozakvm", not(feature = "mozak-ro-memory")))]
->>>>>>> 7ce86662
     unsafe {
         core::arch::asm!(
             "ecall",
@@ -96,11 +93,8 @@
             in ("a2") buf_len,
         );
     }
-<<<<<<< HEAD
+    #[cfg(all(target_os = "mozakvm", feature = "mozak-ro-memory"))]
     #[cfg(target_os = "zkvm")]
-=======
-    #[cfg(all(target_os = "mozakvm", feature = "mozak-ro-memory"))]
->>>>>>> 7ce86662
     // TODO(Roman): later on please add assert(capacity >= buf_len)
     // NOTE: it is up to the application owner how to implement this, it can be implemented using
     // zero-copy later on we will change our default implementation to be zero-copy: `buf_ptr =
@@ -126,11 +120,7 @@
 }
 
 pub fn syscall_ioread_public(buf_ptr: *mut u8, buf_len: usize) {
-<<<<<<< HEAD
     #[cfg(all(target_os = "zkvm", feature = "legacy-ecall-api"))]
-=======
-    #[cfg(all(target_os = "mozakvm", not(feature = "mozak-ro-memory")))]
->>>>>>> 7ce86662
     unsafe {
         core::arch::asm!(
         "ecall",
@@ -139,11 +129,8 @@
         in ("a2") buf_len,
         );
     }
-<<<<<<< HEAD
+    #[cfg(all(target_os = "mozakvm", feature = "mozak-ro-memory"))]
     #[cfg(target_os = "zkvm")]
-=======
-    #[cfg(all(target_os = "mozakvm", feature = "mozak-ro-memory"))]
->>>>>>> 7ce86662
     // TODO(Roman): later on please add assert(capacity >= buf_len)
     // NOTE: it is up to the application owner how to implement this, it can be implemented using
     // zero-copy later on we will change our default implementation to be zero-copy: `buf_ptr =
@@ -169,11 +156,8 @@
 }
 
 pub fn syscall_transcript_read(buf_ptr: *mut u8, buf_len: usize) {
-<<<<<<< HEAD
+    #[cfg(all(target_os = "mozakvm", not(feature = "mozak-ro-memory")))]
     #[cfg(all(target_os = "zkvm", feature = "legacy-ecall-api"))]
-=======
-    #[cfg(all(target_os = "mozakvm", not(feature = "mozak-ro-memory")))]
->>>>>>> 7ce86662
     unsafe {
         core::arch::asm!(
         "ecall",
@@ -182,11 +166,8 @@
         in ("a2") buf_len,
         );
     }
-<<<<<<< HEAD
+    #[cfg(all(target_os = "mozakvm", feature = "mozak-ro-memory"))]
     #[cfg(target_os = "zkvm")]
-=======
-    #[cfg(all(target_os = "mozakvm", feature = "mozak-ro-memory"))]
->>>>>>> 7ce86662
     // TODO(Roman): later on please add assert(capacity >= buf_len)
     // NOTE: it is up to the application owner how to implement this, it can be implemented using
     // zero-copy later on we will change our default implementation to be zero-copy: `buf_ptr =
