--- conflicted
+++ resolved
@@ -498,14 +498,6 @@
 
         let left = Self::direction_from_node(left_proof, indices);
         let mut right = Self::direction_from_node(right_proof, indices);
-<<<<<<< HEAD
-
-        // Possibly clear the right side (partial)
-        let partial = builder.add_virtual_bool_target_safe();
-        right.object_flags = builder.select(partial, zero, right.object_flags);
-        right.credit_delta = builder.select(partial, zero, right.credit_delta);
-=======
->>>>>>> 0dc68112
 
         // Possibly clear the right side (partial)
         let partial = builder.add_virtual_bool_target_safe();
@@ -736,15 +728,10 @@
         // Handle flags
         let left_flags = indices.get_object_flags(left_inputs).to_canonical_u64();
         let right_flags = indices.get_object_flags(right_inputs).to_canonical_u64();
-<<<<<<< HEAD
-        let object_flags = F::from_canonical_u64(left_flags | right_flags);
-        witness.set_target(targets.object_flags, object_flags);
-=======
         witness.set_target(
             targets.object_flags,
             F::from_canonical_u64(left_flags | right_flags),
         );
->>>>>>> 0dc68112
         #[allow(clippy::cast_possible_truncation)]
         let left_flags = BitFlags::<EventFlags>::from_bits(left_flags as u8).unwrap();
         #[allow(clippy::cast_possible_truncation)]
@@ -805,10 +792,7 @@
         let credits = left_credits + right_credits;
         witness.set_target(targets.credit_delta, F::from_noncanonical_i64(credits));
 
-<<<<<<< HEAD
-=======
         // Both sides, so not partial
->>>>>>> 0dc68112
         witness.set_bool_target(self.targets.partial, false);
     }
 }
