//! Circuits for proving events can be summarized to a commitment.

use anyhow::Result;
use plonky2::field::extension::Extendable;
use plonky2::hash::hash_types::{HashOut, RichField};
use plonky2::iop::target::Target;
use plonky2::iop::witness::{PartialWitness, WitnessWrite};
use plonky2::plonk::circuit_builder::CircuitBuilder;
use plonky2::plonk::circuit_data::{CircuitConfig, CircuitData};
use plonky2::plonk::config::{AlgebraicHasher, GenericConfig};
use plonky2::plonk::proof::ProofWithPublicInputs;

use crate::subcircuits::unpruned::PartialAllowed;
use crate::subcircuits::{propagate, unbounded, unpruned};
use crate::{byte_wise_hash_event, hash_event, Event};

pub struct LeafTargets {
    /// The event type
    pub event_ty: Target,

    /// The event address
    pub event_address: Target,

    /// The event value
    pub event_value: [Target; 4],
}

pub struct LeafCircuit<F, C, const D: usize>
where
    F: RichField + Extendable<D>,
    C: GenericConfig<D, F = F>, {
    /// The recursion subcircuit
    pub unbounded: unbounded::LeafSubCircuit,

    /// The rp-style merkle hash of all event fields
    pub hash: unpruned::LeafSubCircuit,

    /// The vm-style merkle hash of all event fields
    pub vm_hash: unpruned::LeafSubCircuit,

    /// The owner of this event propagated throughout this tree
    pub event_owner: propagate::LeafSubCircuit<4>,

    /// The other event fields
    pub targets: LeafTargets,

    pub circuit: CircuitData<F, C, D>,
}

impl<F, C, const D: usize> LeafCircuit<F, C, D>
where
    F: RichField + Extendable<D>,
    C: GenericConfig<D, F = F>,
    <C as GenericConfig<D>>::Hasher: AlgebraicHasher<F>,
{
    #[must_use]
    pub fn new(circuit_config: &CircuitConfig) -> Self {
        let mut builder = CircuitBuilder::<F, D>::new(circuit_config.clone());

        let unbounded_inputs = unbounded::SubCircuitInputs::default(&mut builder);
        let hash_inputs = unpruned::SubCircuitInputs::default(&mut builder);
        let vm_hash_inputs = unpruned::SubCircuitInputs::default(&mut builder);
        let event_owner_inputs = propagate::SubCircuitInputs::<4>::default(&mut builder);

        let unbounded_targets = unbounded_inputs.build_leaf::<F, C, D>(&mut builder);
        let hash_targets = hash_inputs.build_leaf(&mut builder);
        let vm_hash_targets = vm_hash_inputs.build_leaf(&mut builder);
        let event_owner_targets = event_owner_inputs.build_leaf(&mut builder);

        let targets = LeafTargets {
            event_ty: builder.add_virtual_target(),
            event_address: builder.add_virtual_target(),
            event_value: builder.add_virtual_target_arr::<4>(),
        };

        let event_hash = hash_event(
            &mut builder,
            event_owner_targets.inputs.values,
            targets.event_ty,
            targets.event_address,
            targets.event_value,
        );
        let event_vm_hash = byte_wise_hash_event(
            &mut builder,
            event_owner_targets.inputs.values,
            targets.event_ty,
            targets.event_address,
            targets.event_value,
        );

        builder.connect_hashes(hash_targets.inputs.unpruned_hash, event_hash);
        builder.connect_hashes(vm_hash_targets.inputs.unpruned_hash, event_vm_hash);

        let circuit = builder.build();

        let public_inputs = &circuit.prover_only.public_inputs;
        let unbounded = unbounded_targets.build(public_inputs);
        let hash = hash_targets.build(public_inputs);
        let vm_hash = vm_hash_targets.build(public_inputs);
        let event_owner = event_owner_targets.build(public_inputs);

        Self {
            unbounded,
            hash,
            vm_hash,
            event_owner,
            targets,
            circuit,
        }
    }

    /// `hash` only needs to be provided to check externally, otherwise it will
    /// be calculated
    pub fn prove(
        &self,
        event: Event<F>,
        hash: Option<HashOut<F>>,
        vm_hash: Option<HashOut<F>>,
        branch: &BranchCircuit<F, C, D>,
    ) -> Result<ProofWithPublicInputs<F, C, D>> {
        let mut inputs = PartialWitness::new();
        self.unbounded.set_witness(&mut inputs, &branch.circuit);
        if let Some(hash) = hash {
            self.hash.set_witness(&mut inputs, hash);
        }
        if let Some(vm_hash) = vm_hash {
            self.vm_hash.set_witness(&mut inputs, vm_hash);
        }
        self.event_owner.set_witness(&mut inputs, event.owner);
        inputs.set_target(self.targets.event_ty, F::from_canonical_u8(event.ty as u8));
        inputs.set_target(
            self.targets.event_address,
            F::from_canonical_u64(event.address),
        );
        inputs.set_target_arr(&self.targets.event_value, &event.value);
        self.circuit.prove(inputs)
    }
}

pub struct BranchCircuit<F, C, const D: usize>
where
    F: RichField + Extendable<D>,
    C: GenericConfig<D, F = F>, {
    pub unbounded: unbounded::BranchSubCircuit<D>,

    /// The merkle hash of all events
    pub hash: unpruned::BranchSubCircuit<PartialAllowed>,

    /// The vm-style merkle hash of all events
    pub vm_hash: unpruned::BranchSubCircuit<PartialAllowed>,

    /// The owner of the events propagated throughout this tree
    pub event_owner: propagate::BranchSubCircuit<4>,

    pub circuit: CircuitData<F, C, D>,
}

impl<F, C, const D: usize> BranchCircuit<F, C, D>
where
    F: RichField + Extendable<D>,
    C: GenericConfig<D, F = F>,
    <C as GenericConfig<D>>::Hasher: AlgebraicHasher<F>,
{
    #[must_use]
    pub fn new(circuit_config: &CircuitConfig, leaf: &LeafCircuit<F, C, D>) -> Self {
        let mut builder = CircuitBuilder::<F, D>::new(circuit_config.clone());

        let unbounded_inputs = unbounded::SubCircuitInputs::default(&mut builder);
        let hash_inputs = unpruned::SubCircuitInputs::default(&mut builder);
        let vm_hash_inputs = unpruned::SubCircuitInputs::default(&mut builder);
        let event_owner_inputs = propagate::SubCircuitInputs::<4>::default(&mut builder);

        let unbounded_targets =
            unbounded_inputs.build_branch(&mut builder, &leaf.unbounded, &leaf.circuit);
        let hash_targets = hash_inputs.build_extended_branch(
            &mut builder,
            &leaf.hash.indices,
            &unbounded_targets.left_proof,
            &unbounded_targets.right_proof,
            false,
        );
        let vm_hash_targets = vm_hash_inputs.build_extended_branch(
            &mut builder,
            &leaf.vm_hash.indices,
            &unbounded_targets.left_proof,
            &unbounded_targets.right_proof,
            true,
        );
        let event_owner_targets = event_owner_inputs.build_branch(
            &mut builder,
            &leaf.event_owner.indices,
            &unbounded_targets.left_proof,
            &unbounded_targets.right_proof,
        );

        builder.connect(
            hash_targets.extension.partial.target,
            vm_hash_targets.extension.partial.target,
        );

        let circuit = builder.build();

        let public_inputs = &circuit.prover_only.public_inputs;
        let unbounded = unbounded_targets.build(&leaf.unbounded, public_inputs);
        let hash = hash_targets.build(&leaf.hash.indices, public_inputs);
        let vm_hash = vm_hash_targets.build(&leaf.vm_hash.indices, public_inputs);
        let event_owner = event_owner_targets.build(&leaf.event_owner.indices, public_inputs);

        Self {
            unbounded,
            hash,
            vm_hash,
            event_owner,
            circuit,
        }
    }

    /// `hash` `vm_hash` and `event_owner` only need to be provided to check
    /// externally, otherwise they will be calculated
    #[allow(clippy::too_many_arguments)]
    pub fn prove(
        &self,
        hash: Option<HashOut<F>>,
        vm_hash: Option<HashOut<F>>,
        event_owner: Option<[F; 4]>,
        left_is_leaf: bool,
        left_proof: &ProofWithPublicInputs<F, C, D>,
        right_proof: Option<(bool, &ProofWithPublicInputs<F, C, D>)>,
    ) -> Result<ProofWithPublicInputs<F, C, D>> {
        let mut inputs = PartialWitness::new();
        let partial = right_proof.is_none();
        let (right_is_leaf, right_proof) = if let Some(right_proof) = right_proof {
            right_proof
        } else {
            (left_is_leaf, left_proof)
        };
        self.unbounded.set_witness(
            &mut inputs,
            left_is_leaf,
            left_proof,
            right_is_leaf,
            right_proof,
        );
        self.hash.set_witness(&mut inputs, hash, partial);
        self.vm_hash.set_witness(&mut inputs, vm_hash, partial);
        if let Some(event_owner) = event_owner {
            self.event_owner.set_witness(&mut inputs, event_owner);
        }
        self.circuit.prove(inputs)
    }
}

#[cfg(test)]
pub mod test {
    use std::panic::catch_unwind;

    use lazy_static::lazy_static;
    use plonky2::field::types::Field;
    use plonky2::hash::hash_types::NUM_HASH_OUT_ELTS;

    use super::*;
<<<<<<< HEAD
    use crate::test_utils::{fast_test_circuit_config, hash_branch, hash_branch_bytes, C, D, F};
=======
    use crate::test_utils::{hash_branch, hash_branch_bytes, C, CONFIG, D, F};
>>>>>>> d834d8d9
    use crate::EventType;

    lazy_static! {
<<<<<<< HEAD
        static ref LEAF: LeafCircuit<F, C, D> = LeafCircuit::new(&CONFIG);
        static ref BRANCH: BranchCircuit<F, C, D> = BranchCircuit::new(&CONFIG, &LEAF);
=======
        pub static ref LEAF: LeafCircuit<F, C, D> = LeafCircuit::new(&CONFIG);
        pub static ref BRANCH: BranchCircuit<F, C, D> = BranchCircuit::new(&CONFIG, &LEAF);
>>>>>>> d834d8d9
    }

    fn assert_hash(h: HashOut<F>, v: [u64; NUM_HASH_OUT_ELTS]) {
        assert_eq!(h.elements, v.map(F::from_canonical_u64));
    }

    #[allow(clippy::unreadable_literal)]
    fn verify_simple_hashes(
        read_0_byte_hash: HashOut<F>,
        write_1_byte_hash: HashOut<F>,
        write_2_byte_hash: HashOut<F>,
        branch_1_bytes_hash: HashOut<F>,
        branch_2_bytes_hash: HashOut<F>,
    ) {
        const READ_0_HASH: [u64; NUM_HASH_OUT_ELTS] = [
            7272290939186032751,
            8185818005188304227,
            17555306369107993266,
            17187284268557234321,
        ];
        const WRITE_1_HASH: [u64; NUM_HASH_OUT_ELTS] = [
            11469795294276139037,
            799622748573506082,
            15272809121316752941,
            7142640452443475716,
        ];
        const WRITE_2_HASH: [u64; NUM_HASH_OUT_ELTS] = [
            1484423020241144842,
            17207848040428508675,
            7995793996020726058,
            4658801606188332384,
        ];
        const BRANCH_1_HASH: [u64; NUM_HASH_OUT_ELTS] = [
            16758566829994364981,
            15311795646108582705,
            12773152691662485878,
            2551708493265210224,
        ];
        const BRANCH_2_HASH: [u64; NUM_HASH_OUT_ELTS] = [
            8577138257922146843,
            5112874340235798754,
            4121828782781403483,
            12250937462246573507,
        ];

        assert_hash(read_0_byte_hash, READ_0_HASH);
        assert_hash(write_1_byte_hash, WRITE_1_HASH);
        assert_hash(write_2_byte_hash, WRITE_2_HASH);
        assert_hash(branch_1_bytes_hash, BRANCH_1_HASH);
        assert_hash(branch_2_bytes_hash, BRANCH_2_HASH);
    }

    #[test]
    fn verify_simple() -> Result<()> {
        let program_hash_1 = [4, 8, 15, 16].map(F::from_canonical_u64);

        let zero_val = [F::ZERO; 4];
        let non_zero_val_1 = [3, 1, 4, 15].map(F::from_canonical_u64);
        let non_zero_val_2 = [1, 6, 180, 33].map(F::from_canonical_u64);

        // Duplicate or conflicting events are actually fine as far as this circuit
        // cares
        let read_0 = Event {
            address: 42,
            owner: program_hash_1,
            ty: EventType::Read,
            value: zero_val,
        };
        let write_1 = Event {
            address: 42,
            owner: program_hash_1,
            ty: EventType::Write,
            value: non_zero_val_1,
        };
        let write_2 = Event {
            address: 42,
            owner: program_hash_1,
            ty: EventType::Write,
            value: non_zero_val_2,
        };
        let read_0_hash = read_0.hash();
        let write_1_hash = write_1.hash();
        let write_2_hash = write_2.hash();
        let read_0_byte_hash = read_0.byte_wise_hash();
        let write_1_byte_hash = write_1.byte_wise_hash();
        let write_2_byte_hash = write_2.byte_wise_hash();

        // Read zero
        let read_proof = LEAF.prove(read_0, Some(read_0_hash), Some(read_0_byte_hash), &BRANCH)?;
        LEAF.circuit.verify(read_proof.clone())?;

        // Write pi
        let write_proof_1 = LEAF.prove(
            write_1,
            Some(write_1_hash),
            Some(write_1_byte_hash),
            &BRANCH,
        )?;
        LEAF.circuit.verify(write_proof_1.clone())?;

        // Write phi
        // This illegal at the protocol level as a double write, but legal for this
        // stage
        let write_proof_2 = LEAF.prove(
            write_2,
            Some(write_2_hash),
            Some(write_2_byte_hash),
            &BRANCH,
        )?;
        LEAF.circuit.verify(write_proof_2.clone())?;

        let branch_1_hash = hash_branch(&write_1_hash, &write_2_hash);
        let branch_2_hash = hash_branch(&read_0_hash, &branch_1_hash);
        let branch_1_bytes_hash = hash_branch_bytes(&write_1_byte_hash, &write_2_byte_hash);
        let branch_2_bytes_hash = hash_branch_bytes(&read_0_byte_hash, &branch_1_bytes_hash);

        // Combine writes
        let branch_proof_1 = BRANCH.prove(
            Some(branch_1_hash),
            Some(branch_1_bytes_hash),
            Some(program_hash_1),
            true,
            &write_proof_1,
            Some((true, &write_proof_2)),
        )?;
        BRANCH.circuit.verify(branch_proof_1.clone())?;

        // Combine with reads
        let branch_proof_2 = BRANCH.prove(
            Some(branch_2_hash),
            Some(branch_2_bytes_hash),
            Some(program_hash_1),
            true,
            &read_proof,
            Some((false, &branch_proof_1)),
        )?;
        BRANCH.circuit.verify(branch_proof_2.clone())?;

        verify_simple_hashes(
            read_0_byte_hash,
            write_1_byte_hash,
            write_2_byte_hash,
            branch_1_bytes_hash,
            branch_2_bytes_hash,
        );

        // Single-sided proof
        let branch_proof_1 = BRANCH.prove(
            Some(write_1_hash),
            Some(write_1_byte_hash),
            Some(program_hash_1),
            true,
            &write_proof_1,
            None,
        )?;
        BRANCH.circuit.verify(branch_proof_1.clone())?;

        let branch_proof_3 = BRANCH.prove(
            Some(branch_2_hash),
            Some(branch_2_bytes_hash),
            Some(program_hash_1),
            false,
            &branch_proof_2,
            None,
        )?;
        BRANCH.circuit.verify(branch_proof_3)?;

        Ok(())
    }

    #[test]
    #[should_panic(expected = "was set twice with different values")]
    fn bad_leaf_hash() {
        let (read_1, read_0_hash, read_0_byte_hash) = catch_unwind(|| {
            let program_hash_1 = [4, 8, 15, 16].map(F::from_canonical_u64);
            let program_hash_2 = [2, 3, 4, 2].map(F::from_canonical_u64);

            let zero_val = [F::ZERO; 4];

            let read_0 = Event {
                address: 42,
                owner: program_hash_1,
                ty: EventType::Read,
                value: zero_val,
            };
            let read_1 = Event {
                address: 42,
                owner: program_hash_2,
                ty: EventType::Read,
                value: zero_val,
            };

            let read_0_hash = read_0.hash();
            let read_0_byte_hash = read_0.byte_wise_hash();
            (read_1, read_0_hash, read_0_byte_hash)
        })
        .expect("shouldn't fail");

        // Fail to prove with mismatched hashes
        LEAF.prove(read_1, Some(read_0_hash), Some(read_0_byte_hash), &BRANCH)
            .unwrap();
    }

    #[test]
    #[should_panic(expected = "was set twice with different values")]
    fn bad_program_match() {
        let (program_hash_1, branch_1_hash, branch_1_bytes_hash, read_proof_1, read_proof_2) =
            catch_unwind(|| {
                let program_hash_1 = [4, 8, 15, 16].map(F::from_canonical_u64);
                let program_hash_2 = [2, 3, 4, 2].map(F::from_canonical_u64);

                let zero_val = [F::ZERO; 4];

                // Read events from two different programs
                let read_0 = Event {
                    address: 42,
                    owner: program_hash_1,
                    ty: EventType::Read,
                    value: zero_val,
                };
                let read_1 = Event {
                    address: 42,
                    owner: program_hash_2,
                    ty: EventType::Read,
                    value: zero_val,
                };

                let read_0_hash = read_0.hash();
                let read_1_hash = read_1.hash();
                let read_0_byte_hash = read_0.byte_wise_hash();
                let read_1_byte_hash = read_1.byte_wise_hash();

                // Read zero
                let read_proof_1 = LEAF
                    .prove(read_0, Some(read_0_hash), Some(read_0_byte_hash), &BRANCH)
                    .unwrap();
                LEAF.circuit.verify(read_proof_1.clone()).unwrap();

                let read_proof_2 = LEAF
                    .prove(read_1, Some(read_1_hash), Some(read_1_byte_hash), &BRANCH)
                    .unwrap();
                LEAF.circuit.verify(read_proof_2.clone()).unwrap();

                // Combine reads
                let branch_1_hash = hash_branch(&read_0_hash, &read_1_hash);
                let branch_1_bytes_hash = hash_branch_bytes(&read_0_byte_hash, &read_1_byte_hash);
                (
                    program_hash_1,
                    branch_1_hash,
                    branch_1_bytes_hash,
                    read_proof_1,
                    read_proof_2,
                )
            })
            .expect("shouldn't fail");

        // Fail to prove with mismatched program hashes between branches
        // This tree requires all events are from the same program
        BRANCH
            .prove(
                Some(branch_1_hash),
                Some(branch_1_bytes_hash),
                Some(program_hash_1),
                true,
                &read_proof_1,
                Some((true, &read_proof_2)),
            )
            .unwrap();
    }
}<|MERGE_RESOLUTION|>--- conflicted
+++ resolved
@@ -259,21 +259,12 @@
     use plonky2::hash::hash_types::NUM_HASH_OUT_ELTS;
 
     use super::*;
-<<<<<<< HEAD
-    use crate::test_utils::{fast_test_circuit_config, hash_branch, hash_branch_bytes, C, D, F};
-=======
     use crate::test_utils::{hash_branch, hash_branch_bytes, C, CONFIG, D, F};
->>>>>>> d834d8d9
     use crate::EventType;
 
     lazy_static! {
-<<<<<<< HEAD
-        static ref LEAF: LeafCircuit<F, C, D> = LeafCircuit::new(&CONFIG);
-        static ref BRANCH: BranchCircuit<F, C, D> = BranchCircuit::new(&CONFIG, &LEAF);
-=======
         pub static ref LEAF: LeafCircuit<F, C, D> = LeafCircuit::new(&CONFIG);
         pub static ref BRANCH: BranchCircuit<F, C, D> = BranchCircuit::new(&CONFIG, &LEAF);
->>>>>>> d834d8d9
     }
 
     fn assert_hash(h: HashOut<F>, v: [u64; NUM_HASH_OUT_ELTS]) {
