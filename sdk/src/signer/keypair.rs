<<<<<<< HEAD
use std::ops::Deref;

use ed25519_dalek::SigningKey as Ed25519Keypair;
=======
use std::{error::Error};
use bip39::{Mnemonic, MnemonicType, Language, Seed};
use ed25519_dalek::{SECRET_KEY_LENGTH, SigningKey as Ed25519Keypair};
use ed25519_dalek_bip32::{ExtendedSigningKey, DerivationPath};
>>>>>>> 1dbd39af
use rand::rngs::OsRng;

#[derive(Clone, Debug)]
pub struct Keypair(Ed25519Keypair);

impl Keypair {
    /// Constructs a new, random `Keypair` using `OsRng`
    pub fn new() -> Self {
        let mut csprng = OsRng;
        let signing_key: Ed25519Keypair = Ed25519Keypair::generate(&mut csprng);
        Keypair(signing_key)
    }

    /// Returns new mnemonic
    pub fn generate_mnemonic() -> Mnemonic {
        Mnemonic::new(MnemonicType::Words12, Language::English)
    }

    /// Returns new keypair from mnemonic and passphrase
    pub fn from_mnemonic(mnemonic: Mnemonic, passphrase: &str) -> Result<Keypair, Box<dyn Error>> {
        let seed = Seed::new(&mnemonic, passphrase);
        if seed.as_bytes().len() < SECRET_KEY_LENGTH {
            return Err("Seed is too short".into());
        }
        let mut bytes: [u8; SECRET_KEY_LENGTH] = [0u8; SECRET_KEY_LENGTH];
        bytes[..SECRET_KEY_LENGTH].copy_from_slice(&seed.as_bytes()[..SECRET_KEY_LENGTH]);

        let dalek_keypair = Ed25519Keypair::from_bytes(&bytes);
        Ok(Keypair(dalek_keypair))
    }

    /// Returns new keypair from derivation path, mnemonic and passphrase
    /// Derivation path is a string like "m/44'/60'/0'/0/1"
    pub fn from_mnemonic_derivation_path(mnemonic: Mnemonic, passphrase: &str, derivation_path: &DerivationPath) -> Result<Keypair, Box<dyn Error>> {
        let seed = Seed::new(&mnemonic, passphrase);
        let root = ExtendedSigningKey::from_seed(seed.as_bytes())?;
        let derived = root.derive(&derivation_path)?;
        Ok(Keypair(derived.signing_key))
    }
}

impl Deref for Keypair {
    type Target = Ed25519Keypair;

    fn deref(&self) -> &Self::Target { &self.0 }
}

#[cfg(test)]
mod tests {
    use std::str::FromStr;

    use super::*;

    #[test]
    fn test_keypair_generate() {
        let keypair = Keypair::new();
<<<<<<< HEAD
        assert_eq!(keypair.to_bytes().len(), Keypair::SECRET_KEY_LENGTH);
=======
        assert_eq!(keypair.0.to_bytes().len(), SECRET_KEY_LENGTH);
    }

    #[test]
    fn test_keypair_from_mnemonic() {
        let mnemonic = Keypair::generate_mnemonic();
        let keypair = Keypair::from_mnemonic(mnemonic, "").unwrap();
        assert_eq!(keypair.0.to_bytes().len(), SECRET_KEY_LENGTH);
    }

    #[test]
    fn test_keypair_from_mnemonic_derivation_path() {
        let mnemonic = Keypair::generate_mnemonic();
        let path = &DerivationPath::from_str("m/44'/60'/0'/0'").unwrap();
        let keypair = Keypair::from_mnemonic_derivation_path(mnemonic, "", path).unwrap();
        assert_eq!(keypair.0.to_bytes().len(), SECRET_KEY_LENGTH);
>>>>>>> 1dbd39af
    }
}<|MERGE_RESOLUTION|>--- conflicted
+++ resolved
@@ -1,13 +1,9 @@
-<<<<<<< HEAD
+use std::error::Error;
 use std::ops::Deref;
 
-use ed25519_dalek::SigningKey as Ed25519Keypair;
-=======
-use std::{error::Error};
-use bip39::{Mnemonic, MnemonicType, Language, Seed};
-use ed25519_dalek::{SECRET_KEY_LENGTH, SigningKey as Ed25519Keypair};
-use ed25519_dalek_bip32::{ExtendedSigningKey, DerivationPath};
->>>>>>> 1dbd39af
+use bip39::{Language, Mnemonic, MnemonicType, Seed};
+use ed25519_dalek::{SigningKey as Ed25519Keypair, SECRET_KEY_LENGTH};
+use ed25519_dalek_bip32::{DerivationPath, ExtendedSigningKey};
 use rand::rngs::OsRng;
 
 #[derive(Clone, Debug)]
@@ -41,7 +37,11 @@
 
     /// Returns new keypair from derivation path, mnemonic and passphrase
     /// Derivation path is a string like "m/44'/60'/0'/0/1"
-    pub fn from_mnemonic_derivation_path(mnemonic: Mnemonic, passphrase: &str, derivation_path: &DerivationPath) -> Result<Keypair, Box<dyn Error>> {
+    pub fn from_mnemonic_derivation_path(
+        mnemonic: Mnemonic,
+        passphrase: &str,
+        derivation_path: &DerivationPath,
+    ) -> Result<Keypair, Box<dyn Error>> {
         let seed = Seed::new(&mnemonic, passphrase);
         let root = ExtendedSigningKey::from_seed(seed.as_bytes())?;
         let derived = root.derive(&derivation_path)?;
@@ -64,17 +64,14 @@
     #[test]
     fn test_keypair_generate() {
         let keypair = Keypair::new();
-<<<<<<< HEAD
-        assert_eq!(keypair.to_bytes().len(), Keypair::SECRET_KEY_LENGTH);
-=======
-        assert_eq!(keypair.0.to_bytes().len(), SECRET_KEY_LENGTH);
+        assert_eq!(keypair.to_bytes().len(), SECRET_KEY_LENGTH);
     }
 
     #[test]
     fn test_keypair_from_mnemonic() {
         let mnemonic = Keypair::generate_mnemonic();
         let keypair = Keypair::from_mnemonic(mnemonic, "").unwrap();
-        assert_eq!(keypair.0.to_bytes().len(), SECRET_KEY_LENGTH);
+        assert_eq!(keypair.to_bytes().len(), SECRET_KEY_LENGTH);
     }
 
     #[test]
@@ -82,7 +79,6 @@
         let mnemonic = Keypair::generate_mnemonic();
         let path = &DerivationPath::from_str("m/44'/60'/0'/0'").unwrap();
         let keypair = Keypair::from_mnemonic_derivation_path(mnemonic, "", path).unwrap();
-        assert_eq!(keypair.0.to_bytes().len(), SECRET_KEY_LENGTH);
->>>>>>> 1dbd39af
+        assert_eq!(keypair.to_bytes().len(), SECRET_KEY_LENGTH);
     }
 }