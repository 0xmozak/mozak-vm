--- conflicted
+++ resolved
@@ -55,20 +55,6 @@
         ];
         let v = array_util::flatten(&v);
         let mut r = Self([0; DIGEST_BYTES]);
-<<<<<<< HEAD
-
-        let mut i = 0;
-        while i < v.len() {
-            r.0[i] = v[i];
-            i += 1;
-        }
-        r
-    }
-
-    #[must_use]
-    pub const fn inner(&self) -> [u8; DIGEST_BYTES] { self.0 }
-=======
->>>>>>> 750a1853
 
         let mut i = 0;
         while i < v.len() {
