#[cfg(not(target_os = "mozakvm"))]
use serde_hex::{SerHex, StrictPfx};

use crate::core::constants::DIGEST_BYTES;

#[derive(
    Clone,
    Copy,
    Default,
    Eq,
    Hash,
    Ord,
    PartialEq,
    PartialOrd,
    rkyv::Archive,
    rkyv::Deserialize,
    rkyv::Serialize,
)]
#[cfg_attr(
    not(target_os = "mozakvm"),
    derive(serde::Serialize, serde::Deserialize)
)]
pub struct Poseidon2Hash(
    #[cfg_attr(not(target_os = "mozakvm"), serde(with = "SerHex::<StrictPfx>"))]
    pub  [u8; DIGEST_BYTES],
);

impl core::ops::Deref for Poseidon2Hash {
    type Target = [u8; DIGEST_BYTES];

    fn deref(&self) -> &Self::Target { &self.0 }
}

#[cfg(not(target_os = "mozakvm"))]
impl std::fmt::Debug for Poseidon2Hash {
    fn fmt(&self, f: &mut std::fmt::Formatter<'_>) -> std::fmt::Result {
        write!(
            f,
            "Poseidon2Hash(0x{:?})",
            &self.iter().map(|x| hex::encode([*x])).collect::<String>()
        )
    }
}

impl Poseidon2Hash {
    #[must_use]
    pub fn inner(&self) -> [u8; DIGEST_BYTES] { self.0 }

    pub fn to_u64s(&self) -> [u64; 4] {
        let mut bytes = [[0; 8]; DIGEST_BYTES / 8];
        array_util::flatten_mut(&mut bytes).copy_from_slice(&self.0);
        bytes.map(u64::from_le_bytes)
    }

<<<<<<< HEAD
=======
    #[must_use]
>>>>>>> a7c85543
    pub fn two_to_one(l: Self, r: Self) -> Self {
        #[cfg(target_os = "mozakvm")]
        use crate::mozakvm::poseidon::poseidon2_hash_no_pad;
        #[cfg(not(target_os = "mozakvm"))]
        use crate::native::poseidon::poseidon2_hash_no_pad;

        poseidon2_hash_no_pad(array_util::flatten(&[l.0, r.0]))
    }

    #[must_use]
    #[cfg(not(target_os = "mozakvm"))]
    pub fn new_from_rand_seed(seed: u64) -> Self {
        use rand::prelude::*;
        let mut rng = rand_chacha::ChaCha8Rng::seed_from_u64(seed);
        let mut slice: [u8; DIGEST_BYTES] = [0; DIGEST_BYTES];
        rng.fill_bytes(&mut slice[..]);
        Self(slice)
    }
}

impl From<[u8; DIGEST_BYTES]> for Poseidon2Hash {
    fn from(value: [u8; DIGEST_BYTES]) -> Self { Poseidon2Hash(value) }
}

impl From<[u64; 4]> for Poseidon2Hash {
    fn from(value: [u64; 4]) -> Self {
        let flat_vec: Vec<u8> = value.into_iter().flat_map(u64::to_le_bytes).collect();
        flat_vec.into()
    }
}

impl From<Vec<u8>> for Poseidon2Hash {
    fn from(value: Vec<u8>) -> Poseidon2Hash {
        assert_eq!(value.len(), DIGEST_BYTES);
        <&[u8] as TryInto<[u8; DIGEST_BYTES]>>::try_into(&value[0..DIGEST_BYTES])
            .expect("Vec<u8> must have exactly {DIGEST_BYTES} elements")
            .into()
    }
}<|MERGE_RESOLUTION|>--- conflicted
+++ resolved
@@ -52,10 +52,7 @@
         bytes.map(u64::from_le_bytes)
     }
 
-<<<<<<< HEAD
-=======
     #[must_use]
->>>>>>> a7c85543
     pub fn two_to_one(l: Self, r: Self) -> Self {
         #[cfg(target_os = "mozakvm")]
         use crate::mozakvm::poseidon::poseidon2_hash_no_pad;
