use crate::core::constants::DIGEST_BYTES;

#[derive(
    Clone,
    Copy,
    Default,
    Eq,
    Hash,
    Ord,
    PartialEq,
    PartialOrd,
    rkyv::Archive,
    rkyv::Deserialize,
    rkyv::Serialize,
)]
#[archive(check_bytes)]
#[cfg_attr(
    not(target_os = "mozakvm"),
    derive(serde::Serialize, serde::Deserialize)
)]
<<<<<<< HEAD
#[archive(check_bytes)]
=======
#[archive_attr(derive(Debug))]
>>>>>>> 6f95ccdd
pub struct ProgramIdentifier(pub super::Poseidon2Hash);

impl ProgramIdentifier {
    #[must_use]
    #[cfg(not(target_os = "mozakvm"))]
    pub fn new_from_rand_seed(seed: u64) -> Self {
        Self(super::Poseidon2Hash::new_from_rand_seed(seed))
    }

    /// Checks if the objects all have the same `constraint_owner` as
    /// `self`.
    ///
    /// # Panics
    ///
    /// Panicks if all given objects don't have the same constraint owner as
    /// `self`.
    pub fn ensure_constraint_owner_similarity<'a, T>(&self, objects: T)
    where
        T: Iterator<Item = &'a super::StateObject> + Sized, {
        objects.for_each(|x| {
            assert!(
                x.constraint_owner == *self,
                "constraint owner does not match program identifier"
            );
        });
    }

    #[must_use]
    pub fn inner(&self) -> [u8; DIGEST_BYTES] {
        let mut le_bytes_array: [u8; DIGEST_BYTES] = [0; DIGEST_BYTES];
        le_bytes_array[0..DIGEST_BYTES].copy_from_slice(&self.0.inner());
        le_bytes_array
    }

    #[must_use]
    /// Checks if `self` is the null program, i.e. the program with ID
    /// `MZK-000000000000000000000000000000000000000000000000000000000000000`
    pub fn is_null_program(&self) -> bool { self == &Self::default() }
}

#[cfg(not(target_os = "mozakvm"))]
impl std::fmt::Debug for ProgramIdentifier {
    fn fmt(&self, f: &mut std::fmt::Formatter<'_>) -> std::fmt::Result {
        write!(
            f,
            "MZK-{}",
            &self
                .0
                 .0
                .iter()
                .map(|x| hex::encode([*x]))
                .collect::<String>(),
        )
    }
}

#[cfg(not(target_os = "mozakvm"))]
impl From<String> for ProgramIdentifier {
    fn from(value: String) -> ProgramIdentifier {
        let components: Vec<&str> = value.split('-').collect();
        assert_eq!(components.len(), 2);
        assert_eq!(components[0], "MZK");

        ProgramIdentifier(super::Poseidon2Hash::from(
            hex::decode(components[1]).unwrap(),
        ))
    }
}<|MERGE_RESOLUTION|>--- conflicted
+++ resolved
@@ -18,11 +18,8 @@
     not(target_os = "mozakvm"),
     derive(serde::Serialize, serde::Deserialize)
 )]
-<<<<<<< HEAD
 #[archive(check_bytes)]
-=======
 #[archive_attr(derive(Debug))]
->>>>>>> 6f95ccdd
 pub struct ProgramIdentifier(pub super::Poseidon2Hash);
 
 impl ProgramIdentifier {
