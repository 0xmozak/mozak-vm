--- conflicted
+++ resolved
@@ -7,11 +7,7 @@
     crate::core::ecall::{
         call_tape_read, event_tape_read, ioread_private, ioread_public, self_prog_id_tape_read,
     },
-<<<<<<< HEAD
-=======
-    core::ptr::slice_from_raw_parts,
     rkyv::rancor::{Panic, Strategy},
->>>>>>> 74892c8a
     std::collections::BTreeSet,
 };
 #[cfg(not(target_os = "mozakvm"))]
@@ -109,14 +105,7 @@
     let buf: &'static mut Vec<u8> = Box::leak(Box::new(vec![0; len]));
     call_tape_read(buf);
 
-<<<<<<< HEAD
     let archived_cpc_messages = rkyv::access::<Vec<CrossProgramCall>, Panic>(buf).unwrap();
-=======
-    let archived_cpc_messages = rkyv::access::<Vec<CrossProgramCall>, Panic>(unsafe {
-        &*slice_from_raw_parts(buf.as_ptr(), len)
-    })
-    .unwrap();
->>>>>>> 74892c8a
 
     let cast_list: Vec<ProgramIdentifier> = archived_cpc_messages
         .iter()
@@ -148,23 +137,13 @@
 fn populate_event_tape(self_prog_id: ProgramIdentifier) -> EventTapeType {
     let mut len_bytes = [0; 4];
     event_tape_read(&mut len_bytes);
+
     let len: usize = u32::from_le_bytes(len_bytes).try_into().unwrap();
-<<<<<<< HEAD
     let buf: &'static mut Vec<u8> = Box::leak(Box::new(vec![0; len]));
     event_tape_read(buf);
-=======
-    let mut buf = Vec::with_capacity(len);
-    event_tape_read(buf.as_mut_ptr(), len);
 
     let canonical_ordered_temporal_hints =
-        rkyv::access::<Vec<CanonicalOrderedTemporalHints>, Panic>(unsafe {
-            &*slice_from_raw_parts(buf.as_ptr(), len)
-        })
-        .unwrap();
->>>>>>> 74892c8a
-
-    let canonical_ordered_temporal_hints =
-        unsafe { rkyv::access_unchecked::<Vec<CanonicalOrderedTemporalHints>>(buf) };
+        rkyv::access::<Vec<CanonicalOrderedTemporalHints>, Panic>(buf).unwrap();
     EventTapeType {
         self_prog_id,
         reader: Some(canonical_ordered_temporal_hints),
