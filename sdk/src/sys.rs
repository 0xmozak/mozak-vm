use std::cell::UnsafeCell;
use std::ptr::slice_from_raw_parts;
use std::slice::from_raw_parts;

use mozak_system::system::syscall_halt;
use once_cell::unsync::Lazy;
use rkyv::ser::serializers::{AllocScratch, CompositeSerializer, HeapScratch};
use rkyv::{Archive, Deserialize, Serialize};

use crate::coretypes::{
    ArchivedCPCMessage, CPCMessage, Event, Poseidon2HashType, ProgramIdentifier, RawMessage,
};

pub type RkyvSerializer = rkyv::ser::serializers::AlignedSerializer<rkyv::AlignedVec>;
pub type RkyvScratch = rkyv::ser::serializers::FallbackScratch<HeapScratch<256>, AllocScratch>;
pub type RkyvShared = rkyv::ser::serializers::SharedSerializeMap;

pub trait RkyvSerializable =
    rkyv::Serialize<CompositeSerializer<RkyvSerializer, RkyvScratch, RkyvShared>>;
pub trait CallArgument = Sized + RkyvSerializable;
pub trait CallReturn = Sized + Clone + Default + RkyvSerializable;

#[derive(Default, Clone)]
#[cfg_attr(not(target_os = "zkvm"), derive(Archive, Serialize, Deserialize))]
#[cfg_attr(not(target_os = "zkvm"), archive_attr(derive(Debug)))]
#[cfg_attr(not(target_os = "zkvm"), derive(Debug))]
pub struct SystemTapes {
    pub private_tape: RawTape,
    pub public_tape: RawTape,
    pub call_tape: CallTape,
    pub event_tape: EventTape,
}

#[cfg(target_os = "zkvm")]
extern "C" {
    static _mozak_public_io_tape: usize;
    static _mozak_private_io_tape: usize;
    static _mozak_call_tape: usize;
    static _mozak_event_tape: usize;
}

#[allow(dead_code)]
impl SystemTapes {
    fn new() -> Self {
        Self {
            private_tape: RawTape::new(),
            public_tape: RawTape::new(),
            call_tape: CallTape::new(),
            event_tape: EventTape::new(),
        }
    }

    // pub fn read_self_prog_id(&mut self, id: ProgramIdentifier) {
    //     self.call_tape.set_self_prog_id(id);
    //     self.event_tape.emit_event(Event::ReadContextVariable(
    //         ContextVariable::SelfProgramIdentifier(id),
    //     ));
    // }
}

static mut SYSTEM_TAPES: Lazy<SystemTapes> = Lazy::new(|| {
    #[cfg(target_os = "zkvm")]
    {
<<<<<<< HEAD
        // These values should be derived from linker script and reserved memory
        // somewhere
        const PROG_IDENT: u32 = 0x20000000;
        const PUBL_START: u32 = 0x21000000;
        const PUBL_MAXLN: u32 = 0x0F000000;
        const PRIV_START: u32 = 0x30000000;
        const PRIV_MAXLN: u32 = 0x10000000;
        const CALL_START: u32 = 0x40000000;
        const CALL_MAXLN: u32 = 0x08000000;
        const EVNT_START: u32 = 0x48000000;
        const EVNT_MAXLN: u32 = 0x08000000;

        /// Zero-copy deserialization on a memory region starting at `addr`
        /// Expected layout to be `[<data_region len (N) in 4
        /// bytes>|<data_region N bytes>]`
        fn get_zcd_repr<T: rkyv::Archive>(addr: u32) -> &'static <T as Archive>::Archived {
            let mem_len = unsafe { *{ addr as *const u32 } } as usize;
            unsafe {
                let mem_slice = &*slice_from_raw_parts::<u8>((addr + 4) as *const u8, mem_len);
                rkyv::archived_root::<T>(mem_slice)
            }
        }

        // let self_prog_id = unsafe { *{ PROG_IDENT as *const ProgramIdentifier } };
        let calltape_zcd = get_zcd_repr::<Vec<CPCMessage>>(CALL_START);

        // HARDCODED HERE: for token example, fix later
        // assert!(calltape_zcd.len() == 2);
=======
        let call_tape_start: *const u8 =
            unsafe { core::ptr::addr_of!(_mozak_call_tape) as *const u8 };
>>>>>>> b637c59d

        // This runner should inject somewhere deterministic in memory and has to be
        // exact HARDCODED HERE: for token example, fix later

<<<<<<< HEAD
        // CallTape: 0x40000000 ... [0 0 0 0 | .....] 0x40000004..
        // type PreSerializationType = Vec<CPCMessage>;
=======
        let archived = unsafe {
            let reserved_mem_slice =
                &*slice_from_raw_parts::<u8>(call_tape_start, call_tape_len_dynamic);
            rkyv::archived_root::<PreSerializationType>(reserved_mem_slice)
        };
>>>>>>> b637c59d

        // let archived = unsafe {
        //     let reserved_mem_slice =
        //         &*slice_from_raw_parts::<u8>(CALL_START as *const u8,
        // call_tape_len_dynamic);
        //     rkyv::archived_root::<PreSerializationType>(reserved_mem_slice)
        // };

        // let calls: PreSerializationType = archived.deserialize(&mut
        // rkyv::Infallible).unwrap();

        // HARDCODED HERE: for token example, fix later
        // assert!(calls.len() == calls1.len());

        SystemTapes {
            call_tape: CallTape {
                self_prog_id: ProgramIdentifier::default(),
                reader: Some(calltape_zcd),
                index: 0,
            },
            ..SystemTapes::default()
        }
    }

    #[cfg(not(target_os = "zkvm"))]
    {
        // let calls = vec![CPCMessage::default(), CPCMessage::default()];
        SystemTapes::default()
    }
});

#[derive(Archive, Deserialize, Serialize, PartialEq, Eq, Default, Clone)]
#[archive(compare(PartialEq))]
#[archive_attr(derive(Debug))]
#[cfg_attr(not(target_os = "zkvm"), derive(Debug))]
pub struct RawTape {
    start: u32,
    len: u32,
}

impl RawTape {
    pub fn new() -> Self { Self { start: 0, len: 0 } }
}

#[derive(Default, Clone)]
#[cfg_attr(not(target_os = "zkvm"), derive(Archive, Deserialize, Serialize))]
#[cfg_attr(not(target_os = "zkvm"), archive_attr(derive(Debug)))]
#[cfg_attr(not(target_os = "zkvm"), derive(Debug))]
pub struct CallTape {
    #[cfg(target_os = "zkvm")]
    self_prog_id: ProgramIdentifier,
    #[cfg(target_os = "zkvm")]
    reader: Option<&'static <Vec<CPCMessage> as Archive>::Archived>,
    #[cfg(not(target_os = "zkvm"))]
    pub writer: Vec<CPCMessage>,
    #[cfg(target_os = "zkvm")]
    index: u32,
}

impl CallTape {
    pub fn new() -> Self {
        Self {
            #[cfg(target_os = "zkvm")]
            self_prog_id: ProgramIdentifier::default(),
            #[cfg(target_os = "zkvm")]
            reader: None,
            #[cfg(not(target_os = "zkvm"))]
            writer: Vec::new(),
            #[cfg(target_os = "zkvm")]
            index: 0,
        }
    }

    #[cfg(target_os = "zkvm")]
    pub(crate) fn set_self_prog_id(&mut self, id: ProgramIdentifier) { self.self_prog_id = id; }

    pub fn from_mailbox<'a>(&'a mut self) -> Option<(&'a CPCMessage, usize)> {
        #[cfg(target_os = "zkvm")]
        {
            // if self.index as usize >= self.reader.unwrap().len() {
            //     return None;
            // }

            // self.index += 1;

            // let a = &self.reader.unwrap()[(self.index - 1) as usize];
            // let k: ProgramIdentifier = a.callee_prog.deserialize(&mut rkyv::Infallible).unwrap();
            // if k != self.self_prog_id {
            //     panic!("hello")
            // };
            // return Some((
            //     &self.reader.unwrap()[(self.index - 1) as usize],
            //     (self.index - 1) as usize,
            // ));
            None
        }

        #[cfg(not(target_os = "zkvm"))]
        {
            // TODO(bing): implement native from_mailbox()
            return None;
        }
    }

    pub fn to_mailbox<A, R>(
        &mut self,
        caller_prog: ProgramIdentifier,
        callee_prog: ProgramIdentifier,
        call_args: A,
        dispatch_native: impl Fn(A) -> R,
        _dispatch_zkvm: impl Fn() -> R,
    ) -> R
    where
        A: CallArgument,
        R: CallReturn, {
        #[cfg(not(target_os = "zkvm"))]
        {
            let msg = CPCMessage {
                caller_prog,
                callee_prog,
                args: rkyv::to_bytes::<_, 256>(&call_args).unwrap().into(),
                ..CPCMessage::default()
            };

            self.writer.push(msg);
            let inserted_idx = self.writer.len() - 1;

            let retval = dispatch_native(call_args);

            self.writer[inserted_idx].ret = rkyv::to_bytes::<_, 256>(&retval).unwrap().into();

            println!(
                "[CALL ] ResolvedAdd: {:#?}",
                self.writer[inserted_idx].clone()
            );

            retval
        }
        #[cfg(target_os = "zkvm")]
        {
            R::default()
        }
    }
}

#[derive(Archive, Deserialize, Serialize, PartialEq, Eq, Default, Clone)]
#[archive(compare(PartialEq))]
#[archive_attr(derive(Debug))]
#[cfg_attr(not(target_os = "zkvm"), derive(Debug))]
pub struct EventTape {
    // #[cfg(target_os = "zkvm")]
    // start: usize,
    // #[cfg(target_os = "zkvm")]
    // len: usize,
    // #[cfg(target_os = "zkvm")]
    // // offset: UnsafeCell<usize>,
    #[cfg(not(target_os = "zkvm"))]
    writer: Vec<EventTapeSingle>,
}

#[derive(Archive, Deserialize, Serialize, PartialEq, Eq, Default, Clone)]
#[archive(compare(PartialEq))]
#[archive_attr(derive(Debug))]
#[cfg_attr(not(target_os = "zkvm"), derive(Debug))]
pub struct EventTapeSingle {
    id: ProgramIdentifier,
    contents: Vec<Event>,
}

impl EventTape {
    pub fn new() -> Self {
        Self {
            // #[cfg(target_os = "zkvm")]
            // start: 0,
            // #[cfg(target_os = "zkvm")]
            // len: 0,
            // #[cfg(target_os = "zkvm")]
            // offset: UnsafeCell::new(0),
            #[cfg(not(target_os = "zkvm"))]
            writer: Vec::new(),
        }
    }

    pub fn emit_event(&mut self, id: ProgramIdentifier, event: Event) {
        #[cfg(target_os = "zkvm")]
        {}
        #[cfg(not(target_os = "zkvm"))]
        {
            println!("[EVENT] Add: {:#?}", event);
            // TODO: Sad code, fix later
            for single_tape in self.writer.iter_mut() {
                if single_tape.id == id {
                    single_tape.contents.push(event);
                    return;
                }
            }
            self.writer.push(EventTapeSingle {
                id,
                contents: vec![event],
            });
            // unsafe {
            //     self.writer.push(event);
            // }
            // self.writer.borrow_mut().push(event);
        }
    }
}

#[cfg(not(target_os = "zkvm"))]
pub fn dump_tapes(file_template: String) {
    use std::ptr::addr_of;
    fn write_to_file(file_path: &String, content: &[u8]) {
        use std::io::Write;
        let path = std::path::Path::new(file_path.as_str());
        let mut file = std::fs::File::create(&path).unwrap();
        file.write_all(content).unwrap();
    }

    let tape_clone = unsafe { SYSTEM_TAPES.clone() }; // .clone() removes `Lazy{}`

    let dbg_filename = file_template.clone() + ".tape_debug";
    let dbg_bytes = &format!("{:#?}", tape_clone).into_bytes();
    println!("[TPDMP] Debug  dump: {:?}", dbg_filename);
    write_to_file(&dbg_filename, dbg_bytes);

    let bin_filename = file_template + ".tape_bin";
    let bin_bytes = unsafe { rkyv::to_bytes::<_, 256>(&*(addr_of!(tape_clone))).unwrap() };
    println!("[TPDMP] Binary dump: {:?}", bin_filename);
    write_to_file(&bin_filename, bin_bytes.as_slice());
}

/// ---- SDK accessible methods ---
pub enum IOTape {
    Private,
    Public,
}

/// Emit an event from mozak_vm to provide receipts of
/// `reads` and state updates including `create` and `delete`.
/// Panics on event-tape non-abidance.
pub fn event_emit(id: ProgramIdentifier, event: Event) {
    unsafe { SYSTEM_TAPES.event_tape.emit_event(id, event) }
}

/// Receive one message from mailbox targetted to us and its index
/// "consume" such message. Subsequent reads will never
/// return the same message. Panics on call-tape non-abidance.
pub fn call_receive<'a>() -> Option<(&'a CPCMessage, usize)> {
    // unsafe { SYSTEM_TAPES.call_tape.from_mailbox() }
    unsafe { SYSTEM_TAPES.call_tape.from_mailbox() }
}

/// Send one message from mailbox targetted to some third-party
/// resulting in such messages finding itself in their mailbox
/// Panics on call-tape non-abidance.
pub fn call_send<A, R>(
    caller_prog: ProgramIdentifier,
    callee_prog: ProgramIdentifier,
    call_args: A,
    dispatch_native: impl Fn(A) -> R,
    dispatch_zkvm: impl Fn() -> R,
) -> R
where
    A: CallArgument,
    R: CallReturn, {
    unsafe {
        SYSTEM_TAPES.call_tape.to_mailbox(
            caller_prog,
            callee_prog,
            call_args,
            dispatch_native,
            dispatch_zkvm,
        )
    }
}

/// Get raw pointer to access iotape (unsafe) without copy into
/// buffer. Subsequent calls will provide pointers `num` away
/// (consumed) from pointer provided in this call for best
/// effort safety. `io_read` and `io_read_into` would also affect
/// subsequent returns.
/// Unsafe return values, use wisely!!
pub fn io_raw_read(_from: IOTape, _num: usize) -> *const u8 { unimplemented!() }

/// Get a buffer filled with num elements from choice of IOTape
/// in process "consuming" such bytes.
pub fn io_read(_from: IOTape, _num: usize) -> Vec<u8> { unimplemented!() }

/// Fills a provided buffer with num elements from choice of IOTape
/// in process "consuming" such bytes.
pub fn io_read_into(_from: IOTape, _buf: &mut [u8]) { unimplemented!() }<|MERGE_RESOLUTION|>--- conflicted
+++ resolved
@@ -1,5 +1,5 @@
 use std::cell::UnsafeCell;
-use std::ptr::slice_from_raw_parts;
+use std::ptr::{addr_of, slice_from_raw_parts};
 use std::slice::from_raw_parts;
 
 use mozak_system::system::syscall_halt;
@@ -49,19 +49,11 @@
             event_tape: EventTape::new(),
         }
     }
-
-    // pub fn read_self_prog_id(&mut self, id: ProgramIdentifier) {
-    //     self.call_tape.set_self_prog_id(id);
-    //     self.event_tape.emit_event(Event::ReadContextVariable(
-    //         ContextVariable::SelfProgramIdentifier(id),
-    //     ));
-    // }
 }
 
 static mut SYSTEM_TAPES: Lazy<SystemTapes> = Lazy::new(|| {
     #[cfg(target_os = "zkvm")]
     {
-<<<<<<< HEAD
         // These values should be derived from linker script and reserved memory
         // somewhere
         const PROG_IDENT: u32 = 0x20000000;
@@ -77,50 +69,21 @@
         /// Zero-copy deserialization on a memory region starting at `addr`
         /// Expected layout to be `[<data_region len (N) in 4
         /// bytes>|<data_region N bytes>]`
-        fn get_zcd_repr<T: rkyv::Archive>(addr: u32) -> &'static <T as Archive>::Archived {
+        fn get_zcd_repr<T: rkyv::Archive>(addr: *const u8) -> &'static <T as Archive>::Archived {
             let mem_len = unsafe { *{ addr as *const u32 } } as usize;
             unsafe {
-                let mem_slice = &*slice_from_raw_parts::<u8>((addr + 4) as *const u8, mem_len);
+                let mem_slice = &*slice_from_raw_parts::<u8>(addr.add(4), mem_len);
                 rkyv::archived_root::<T>(mem_slice)
             }
         }
 
         // let self_prog_id = unsafe { *{ PROG_IDENT as *const ProgramIdentifier } };
-        let calltape_zcd = get_zcd_repr::<Vec<CPCMessage>>(CALL_START);
+        let calltape_zcd = get_zcd_repr::<Vec<CPCMessage>>(unsafe {
+            core::ptr::addr_of!(_mozak_call_tape) as *const u8
+        });
 
         // HARDCODED HERE: for token example, fix later
-        // assert!(calltape_zcd.len() == 2);
-=======
-        let call_tape_start: *const u8 =
-            unsafe { core::ptr::addr_of!(_mozak_call_tape) as *const u8 };
->>>>>>> b637c59d
-
-        // This runner should inject somewhere deterministic in memory and has to be
-        // exact HARDCODED HERE: for token example, fix later
-
-<<<<<<< HEAD
-        // CallTape: 0x40000000 ... [0 0 0 0 | .....] 0x40000004..
-        // type PreSerializationType = Vec<CPCMessage>;
-=======
-        let archived = unsafe {
-            let reserved_mem_slice =
-                &*slice_from_raw_parts::<u8>(call_tape_start, call_tape_len_dynamic);
-            rkyv::archived_root::<PreSerializationType>(reserved_mem_slice)
-        };
->>>>>>> b637c59d
-
-        // let archived = unsafe {
-        //     let reserved_mem_slice =
-        //         &*slice_from_raw_parts::<u8>(CALL_START as *const u8,
-        // call_tape_len_dynamic);
-        //     rkyv::archived_root::<PreSerializationType>(reserved_mem_slice)
-        // };
-
-        // let calls: PreSerializationType = archived.deserialize(&mut
-        // rkyv::Infallible).unwrap();
-
-        // HARDCODED HERE: for token example, fix later
-        // assert!(calls.len() == calls1.len());
+        assert!(calltape_zcd.len() == 2);
 
         SystemTapes {
             call_tape: CallTape {
@@ -194,8 +157,8 @@
             // self.index += 1;
 
             // let a = &self.reader.unwrap()[(self.index - 1) as usize];
-            // let k: ProgramIdentifier = a.callee_prog.deserialize(&mut rkyv::Infallible).unwrap();
-            // if k != self.self_prog_id {
+            // let k: ProgramIdentifier = a.callee_prog.deserialize(&mut
+            // rkyv::Infallible).unwrap(); if k != self.self_prog_id {
             //     panic!("hello")
             // };
             // return Some((
