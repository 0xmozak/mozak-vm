use std::fs;

// This file contains code snippets used in native execution
use plonky2::field::goldilocks_field::GoldilocksField;
use plonky2::field::types::Field;
use plonky2::hash::poseidon2::Poseidon2Hash as Plonky2Poseidon2Hash;
use plonky2::plonk::config::{GenericHashOut, Hasher};

<<<<<<< HEAD
use crate::common::types::poseidon2hash::RATE;
use crate::common::types::Poseidon2Hash;

#[derive(Debug, serde::Deserialize, serde::Serialize)]
pub struct GuestProgramTomlCfg {
    bin: Vec<Bin>,
}

#[derive(Debug, serde::Deserialize, serde::Serialize)]
pub(crate) struct Bin {
    name: String,
    path: String,
=======
use crate::common::types::{Poseidon2Hash, ProgramIdentifier};
use crate::core::constants::RATE;

/// Represents a stack for call contexts during native execution.
#[derive(Default, Clone, Debug, serde::Serialize, serde::Deserialize)]
pub struct IdentityStack(Vec<ProgramIdentifier>);

impl IdentityStack {
    pub fn add_identity(&mut self, id: ProgramIdentifier) { self.0.push(id); }

    #[must_use]
    pub fn top_identity(&self) -> ProgramIdentifier { self.0.last().copied().unwrap_or_default() }

    pub fn rm_identity(&mut self) { self.0.truncate(self.0.len().saturating_sub(1)); }
}

/// Manually add a `ProgramIdentifier` onto `IdentityStack`. Useful
/// when one want to escape automatic management of `IdentityStack`
/// via cross-program-calls sends (ideally temporarily).
/// CAUTION: Manual function for `IdentityStack`, misuse may lead
/// to system tape generation failure.
#[cfg(all(feature = "std", not(target_os = "mozakvm")))]
pub fn add_identity(id: crate::common::types::ProgramIdentifier) {
    unsafe {
        crate::common::system::SYSTEM_TAPE
            .call_tape
            .identity_stack
            .borrow_mut()
            .add_identity(id);
    }
}

/// Manually remove a `ProgramIdentifier` from `IdentityStack`.
/// Useful when one want to escape automatic management of `IdentityStack`
/// via cross-program-calls sends (ideally temporarily).
/// CAUTION: Manual function for `IdentityStack`, misuse may lead
/// to system tape generation failure.
#[cfg(all(feature = "std", not(target_os = "mozakvm")))]
pub fn rm_identity() {
    unsafe {
        crate::common::system::SYSTEM_TAPE
            .call_tape
            .identity_stack
            .borrow_mut()
            .rm_identity();
    }
>>>>>>> 8be3e75b
}

/// Hashes the input slice to `Poseidon2Hash` after padding.
/// We use the well known "Bit padding scheme".
#[must_use]
pub fn poseidon2_hash_with_pad(input: &[u8]) -> Poseidon2Hash {
    let mut padded_input = input.to_vec();
    padded_input.push(1);

    padded_input.resize(padded_input.len().next_multiple_of(RATE), 0);
    let data_fields: Vec<GoldilocksField> = padded_input
        .iter()
        .map(|x| GoldilocksField::from_canonical_u8(*x))
        .collect();

    Poseidon2Hash(
        Plonky2Poseidon2Hash::hash_no_pad(&data_fields)
            .to_bytes()
            .try_into()
            .expect("Output length does not match to DIGEST_BYTES"),
    )
}

/// Hashes the input slice to `Poseidon2Hash`, assuming
/// the slice length to be of multiple of `RATE`.
/// # Panics
/// If the slice length is not multiple of `RATE`.
/// This is intentional since zkvm's proof system
/// would fail otherwise.
#[allow(unused)]
#[must_use]
pub fn poseidon2_hash_no_pad(input: &[u8]) -> Poseidon2Hash {
    assert!(input.len() % RATE == 0);
    let data_fields: Vec<GoldilocksField> = input
        .iter()
        .map(|x| GoldilocksField::from_canonical_u8(*x))
        .collect();

    Poseidon2Hash(
        Plonky2Poseidon2Hash::hash_no_pad(&data_fields)
            .to_bytes()
            .try_into()
            .expect("Output length does not match to DIGEST_BYTES"),
    )
}

/// Writes a byte slice to a given file
fn write_to_file(file_path: &str, content: &[u8]) {
    use std::io::Write;
    let path = std::path::Path::new(file_path);
    let mut file = std::fs::File::create(path).unwrap();
    file.write_all(content).unwrap();
}

/// Dumps a copy of `SYSTEM_TAPE` to disk, serialized
/// via `serde_json` as well as in rust debug file format
/// if opted for. Extension of `.tape.json` is used for serialized
/// formed of tape on disk, `.tape.debug` will be used for
/// debug tape on disk.
#[allow(dead_code)]
pub fn dump_system_tape(file_template: &str, is_debug_tape_required: bool) {
    let tape_clone = unsafe {
        crate::common::system::SYSTEM_TAPE.clone() // .clone() removes `Lazy{}`
    };

    if is_debug_tape_required {
        write_to_file(
            &(file_template.to_string() + ".tape_debug"),
            &format!("{tape_clone:#?}").into_bytes(),
        );
    }

    write_to_file(
        &(file_template.to_string() + ".tape.json"),
        &serde_json::to_string_pretty(&tape_clone)
            .unwrap()
            .into_bytes(),
    );
}

/// This functions dumps 2 files of the currently running guest program:
///   1. the actual system tape (JSON),
///   2. the debug dump of the system tape,
///
/// These are all dumped in a sub-directory named `out` in the project root. The
/// user must be cautious to not move at least the system tape, as the system
/// tape is used by the CLI in proving and in transaction bundling, and the SDK
/// makes some assumptions about where to find the ELF for proving.
pub fn dump_proving_files(file_template: &str) {
    fs::create_dir_all("out").unwrap();
    let sys_tape_path = format!("out/{file_template}");
    dump_system_tape(&sys_tape_path, true);
}<|MERGE_RESOLUTION|>--- conflicted
+++ resolved
@@ -6,68 +6,8 @@
 use plonky2::hash::poseidon2::Poseidon2Hash as Plonky2Poseidon2Hash;
 use plonky2::plonk::config::{GenericHashOut, Hasher};
 
-<<<<<<< HEAD
-use crate::common::types::poseidon2hash::RATE;
 use crate::common::types::Poseidon2Hash;
-
-#[derive(Debug, serde::Deserialize, serde::Serialize)]
-pub struct GuestProgramTomlCfg {
-    bin: Vec<Bin>,
-}
-
-#[derive(Debug, serde::Deserialize, serde::Serialize)]
-pub(crate) struct Bin {
-    name: String,
-    path: String,
-=======
-use crate::common::types::{Poseidon2Hash, ProgramIdentifier};
 use crate::core::constants::RATE;
-
-/// Represents a stack for call contexts during native execution.
-#[derive(Default, Clone, Debug, serde::Serialize, serde::Deserialize)]
-pub struct IdentityStack(Vec<ProgramIdentifier>);
-
-impl IdentityStack {
-    pub fn add_identity(&mut self, id: ProgramIdentifier) { self.0.push(id); }
-
-    #[must_use]
-    pub fn top_identity(&self) -> ProgramIdentifier { self.0.last().copied().unwrap_or_default() }
-
-    pub fn rm_identity(&mut self) { self.0.truncate(self.0.len().saturating_sub(1)); }
-}
-
-/// Manually add a `ProgramIdentifier` onto `IdentityStack`. Useful
-/// when one want to escape automatic management of `IdentityStack`
-/// via cross-program-calls sends (ideally temporarily).
-/// CAUTION: Manual function for `IdentityStack`, misuse may lead
-/// to system tape generation failure.
-#[cfg(all(feature = "std", not(target_os = "mozakvm")))]
-pub fn add_identity(id: crate::common::types::ProgramIdentifier) {
-    unsafe {
-        crate::common::system::SYSTEM_TAPE
-            .call_tape
-            .identity_stack
-            .borrow_mut()
-            .add_identity(id);
-    }
-}
-
-/// Manually remove a `ProgramIdentifier` from `IdentityStack`.
-/// Useful when one want to escape automatic management of `IdentityStack`
-/// via cross-program-calls sends (ideally temporarily).
-/// CAUTION: Manual function for `IdentityStack`, misuse may lead
-/// to system tape generation failure.
-#[cfg(all(feature = "std", not(target_os = "mozakvm")))]
-pub fn rm_identity() {
-    unsafe {
-        crate::common::system::SYSTEM_TAPE
-            .call_tape
-            .identity_stack
-            .borrow_mut()
-            .rm_identity();
-    }
->>>>>>> 8be3e75b
-}
 
 /// Hashes the input slice to `Poseidon2Hash` after padding.
 /// We use the well known "Bit padding scheme".
