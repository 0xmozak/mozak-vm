--- conflicted
+++ resolved
@@ -98,8 +98,6 @@
     }
 }
 
-<<<<<<< HEAD
-#[cfg_attr(not(target_os = "mozakvm"), allow(unused_variables))]
 pub fn events_commitment_tape_read(buf_ptr: *mut u8) {
     #[cfg(all(target_os = "mozakvm", not(feature = "mozak-ro-memory")))]
     unsafe {
@@ -116,7 +114,6 @@
     }
 }
 
-#[cfg_attr(not(target_os = "mozakvm"), allow(unused_variables))]
 pub fn cast_list_commitment_tape_read(buf_ptr: *mut u8) {
     #[cfg(all(target_os = "mozakvm", not(feature = "mozak-ro-memory")))]
     unsafe {
@@ -133,10 +130,6 @@
     }
 }
 
-#[allow(dead_code)]
-#[cfg_attr(not(target_os = "mozakvm"), allow(unused_variables))]
-=======
->>>>>>> 97e0cc44
 pub fn panic(msg_ptr: *const u8, msg_len: usize) {
     #[cfg(target_os = "mozakvm")]
     unsafe {
