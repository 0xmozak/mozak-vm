--- conflicted
+++ resolved
@@ -73,10 +73,6 @@
 
 #[cfg(all(target_os = "mozakvm", not(feature = "mozak-ro-memory")))]
 pub fn call_tape_read(buf_ptr: *mut u8, buf_len: usize) {
-<<<<<<< HEAD
-    #[cfg(target_os = "mozakvm")]
-=======
->>>>>>> 9ce390b3
     unsafe {
         core::arch::asm!(
         "ecall",
@@ -99,7 +95,7 @@
     }
 }
 
-<<<<<<< HEAD
+#[cfg(target_os = "mozakvm")]
 pub fn events_tape_read(buf_ptr: *mut u8, buf_len: usize) {
     #[cfg(target_os = "mozakvm")]
     unsafe {
@@ -110,15 +106,9 @@
         in ("a2") buf_len,
         );
     }
-    #[cfg(not(target_os = "mozakvm"))]
-    {
-        unimplemented!()
-    }
 }
 
-=======
 #[cfg(all(target_os = "mozakvm", not(feature = "mozak-ro-memory")))]
->>>>>>> 9ce390b3
 pub fn events_commitment_tape_read(buf_ptr: *mut u8) {
     unsafe {
         core::arch::asm!(
