--- conflicted
+++ resolved
@@ -1,9 +1,6 @@
-<<<<<<< HEAD
 use guest::hash::poseidon2_hash;
-=======
 #[cfg(not(target_os = "mozakvm"))]
 use itertools::{chain, Itertools};
->>>>>>> c73e563d
 use rkyv::{AlignedVec, Archive, Deserialize, Serialize};
 
 pub const DIGEST_BYTES: usize = 32;
