[package]
categories = ["development-tools", "zk"]
description = "Provides tools for writing programs for mozak platform"
edition = "2021"
keywords = ["sdk"]
license = "Apache-2.0"
name = "mozak-sdk"
readme = "README.md"
repository = "https://github.com/0xmozak/mozak-node/sdk"
version = "0.2.0"

[dependencies]
<<<<<<< HEAD
itertools = { version = "0.12.1", default-features = false }
once_cell = { version = "1.19.0", default-features = false, features = ["race"] }
rkyv = { version = "0.8.0-alpha.1", default-features = false, features = ["pointer_width_32", "alloc"] }
# TODO(Kapil): Use simpler way to merkleize so that we can `group_by`, and hence the crate
# as dependency.
slice-group-by = { version = "0.3.1", default-features = false, features = ["nightly"] }
=======
itertools = { version = "0.12", default-features = false }
once_cell = { version = "1.19", default-features = false, features = ["race"] }
rkyv = { version = "=0.8.0-alpha.1", default-features = false, features = ["pointer_width_32", "alloc"] }
rkyv_derive = "=0.8.0-alpha.1"
>>>>>>> 42186aba

[target.'cfg(not(target_os="mozakvm"))'.dependencies]
hex = "0.4"
plonky2 = { git = "https://github.com/0xmozak/plonky2.git", default-features = false }
rand = "0.8"
rand_chacha = "0.3"
serde = { version = "1.0", features = ["derive"] }
serde-hex = "0.1"
serde_json = "1.0"
toml = "0.8"

[features]
default = ["std", "preinitmem_inputtape", "stdread"]

preinitmem_inputtape = []
std = ["plonky2/std"]
stdread = []<|MERGE_RESOLUTION|>--- conflicted
+++ resolved
@@ -10,19 +10,13 @@
 version = "0.2.0"
 
 [dependencies]
-<<<<<<< HEAD
-itertools = { version = "0.12.1", default-features = false }
-once_cell = { version = "1.19.0", default-features = false, features = ["race"] }
-rkyv = { version = "0.8.0-alpha.1", default-features = false, features = ["pointer_width_32", "alloc"] }
 # TODO(Kapil): Use simpler way to merkleize so that we can `group_by`, and hence the crate
 # as dependency.
-slice-group-by = { version = "0.3.1", default-features = false, features = ["nightly"] }
-=======
 itertools = { version = "0.12", default-features = false }
 once_cell = { version = "1.19", default-features = false, features = ["race"] }
 rkyv = { version = "=0.8.0-alpha.1", default-features = false, features = ["pointer_width_32", "alloc"] }
 rkyv_derive = "=0.8.0-alpha.1"
->>>>>>> 42186aba
+slice-group-by = { version = "0.3.1", default-features = false, features = ["nightly"] }
 
 [target.'cfg(not(target_os="mozakvm"))'.dependencies]
 hex = "0.4"
