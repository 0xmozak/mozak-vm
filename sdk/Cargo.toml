--- conflicted
+++ resolved
@@ -17,15 +17,9 @@
 
 [target.'cfg(not(target_os="mozakvm"))'.dependencies]
 hex = "0.4"
-<<<<<<< HEAD
 plonky2 = { path = "../../plonky2/plonky2", default-features = false }
-rand = "0.8.5"
-rand_chacha = "0.3.1"
-=======
-plonky2 = { git = "https://github.com/0xmozak/plonky2.git", default-features = false }
 rand = "0.8"
 rand_chacha = "0.3"
->>>>>>> 91acc4d7
 serde = { version = "1.0", features = ["derive"] }
 serde-hex = "0.1"
 serde_json = "1.0"
