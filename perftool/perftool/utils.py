--- conflicted
+++ resolved
@@ -13,16 +13,9 @@
     return random.randrange(min_value, max_value)
 
 
-<<<<<<< HEAD
-def create_repo_from_commit(commit: str):
-    commit_folder = get_actual_commit_folder(commit)
-    subprocess.run(
-        ["git", "worktree", "add", "--force", str(commit_folder), commit], check=True
-=======
 def create_repo_from_commit(commit: str, commit_folder: Path):
     return (commit_folder / ".git").is_file() or subprocess.run(
         ["git", "worktree", "add", "--force", commit_folder, commit], check=True
->>>>>>> 268258b4
     )
 
 
