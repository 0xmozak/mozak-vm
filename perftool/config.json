{
    "sample":{
        "description": "Here is a sample description of the bench",
        "parameter": "iterations",
        "output": "time taken (in s)",
        "benches": {
            "Opt level 0": {
                "commit": "acd96313500baa9c6b9cdca09749ad69f6805304",
                "bench_function": "sample-bench"
            },
            "Opt level 1": {
                "commit": "207afb821ba4ca049cc1f711d7739db8d41c70eb",
                "bench_function": "sample-bench"
            },
            "Opt level 2": {
                "commit": "2d47469c7a1d94dc0fc1cb56123e571c0c73929c",
                "bench_function": "sample-bench"
            },
            "Opt level 3": {
                "commit": "afa5e662bc7914b2b039f18c814b30cb8ca217b0",
                "bench_function": "sample-bench"
            }
        }
    },
    "fibo-input": {
        "description": "Benching ELF computing nth fibonacci number",
        "parameter": "n",
        "output": "time taken (in s)",
        "benches": {
            "latest": {
                "commit": "latest",
                "bench_function": "fibo-input-bench",
                "elf": "examples/fibonacci-input"
            }
        }
    },
    "xor-nop": {
        "description": "Benching XOR vs NOP repeated for given number of iterations",
        "parameter": "iterations",
        "output": "time taken (in s)",
        "benches": {
            "xor": {
                "commit": "latest",
                "bench_function": "xor-bench"
            },
            "nop": {
                "commit": "latest",
                "bench_function": "nop-bench"
            }
        }
    },
    "nop-compose-table": {
        "description": "Checking whether composing tables is faster",
        "parameter": "iterations",
        "output": "time taken (in s)",
        "benches": {
            "main-before-compose": {
                "commit": "aaa4addec66aa749cd3a8851257f3ada70d8da06",
                "bench_function": "nop-bench"
            },
            "compose-real": {
                "commit": "2c12ae1e395b1c2af19c6c82cdb96e721331407e",
                "bench_function": "nop-bench"
            }
        }
    },
<<<<<<< HEAD
=======
    "nop-compose-table-2": {
        "description": "Checking whether composing tables is faster",
        "parameter": "iterations",
        "output": "time taken (in s)",
        "benches": {
            "main-before-compose": {
                "commit": "aaa4addec66aa749cd3a8851257f3ada70d8da06",
                "bench_function": "nop-bench"
            },
            "compose-real": {
                "commit": "2c12ae1e395b1c2af19c6c82cdb96e721331407e",
                "bench_function": "nop-bench"
            }
        }
    },
>>>>>>> dac5676e
    "poseidon2": {
        "description": "Benching Poseidon2 ECALL",
        "parameter": "input_len",
        "output": "time taken (in s)",
        "benches": {
            "poseidon2": {
                "commit": "latest",
                "bench_function": "poseidon2-bench"
            }
        }
    }
}<|MERGE_RESOLUTION|>--- conflicted
+++ resolved
@@ -64,8 +64,6 @@
             }
         }
     },
-<<<<<<< HEAD
-=======
     "nop-compose-table-2": {
         "description": "Checking whether composing tables is faster",
         "parameter": "iterations",
@@ -81,7 +79,6 @@
             }
         }
     },
->>>>>>> dac5676e
     "poseidon2": {
         "description": "Benching Poseidon2 ECALL",
         "parameter": "input_len",
