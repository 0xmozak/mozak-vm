--- conflicted
+++ resolved
@@ -20,7 +20,22 @@
             },
             "elf": "examples/fibonacci-input"
         },
-<<<<<<< HEAD
+        "xor-bench": {
+            "description": "Benching XOR repeated for given number of iterations",
+            "parameter": "iterations",
+            "output": "time taken (in s)",
+            "commits": {
+                "XOR": "latest"
+            }
+        },
+        "nop-bench": {
+            "description": "Benching NOP repeated for given number of iterations",
+            "parameter": "iterations",
+            "output": "time taken (in s)",
+            "commits": {
+                "NOP": "latest"
+            }
+        },
 
         "xor-stark2": {
             "description": "Benching XorStark with Plonky2 backend",
@@ -37,22 +52,6 @@
             "output": "time taken (in s)",
             "commits": {
                 "latest": "latest"
-=======
-        "xor-bench": {
-            "description": "Benching XOR repeated for given number of iterations",
-            "parameter": "iterations",
-            "output": "time taken (in s)",
-            "commits": {
-                "XOR": "latest"
-            }
-        },
-        "nop-bench": {
-            "description": "Benching NOP repeated for given number of iterations",
-            "parameter": "iterations",
-            "output": "time taken (in s)",
-            "commits": {
-                "NOP": "latest"
->>>>>>> f9ac1356
             }
         }
     }
