[package]
categories = ["cryptography"]
description = "RISC V ISA based knowledge argument VM"
edition = "2021"
keywords = ["crypto", "zero-knowledge", "vm"]
license = "All rights reserved"
name = "mozak-runner"
readme = "README.md"
repository = "https://github.com/0xmozak/mozak-vm"
version = "0.1.0"

[dependencies]
anyhow = { version = "1.0", default-features = false }
bitfield = "0.15"
derive_more = { version = "1.0.0-beta.6", features = ["full"] }
elf = { version = "0.7" }
env_logger = { version = "0.11" }
im = "15.1"
itertools = "0.12"
log = "0.4"
mozak-sdk = { path = "../sdk" }
plonky2 = { version = "0", default-features = false }
proptest = { version = "1.4", optional = true }
serde = { version = "1.0", features = ["derive"] }

[target.'cfg(not(target_arch = "wasm32"))'.dependencies]
mimalloc = "0.1"

[dev-dependencies]
<<<<<<< HEAD
criterion = { version = "0.5", features = ["html_reports"], default-features = false }
=======
criterion = { version = "0.5", features = ["html_reports"] }
mozak-examples = { path = "../examples-builder", features = ["empty", "fibonacci"] }
>>>>>>> 91acc4d7
proptest = "1.4"
serde_json = "1.0"
test-case = "3.3"

[[bench]]
harness = false
name = "fibonacci"

[features]
default = ["std", "im/serde"]
std = ["anyhow/std"]
test = ["proptest"]<|MERGE_RESOLUTION|>--- conflicted
+++ resolved
@@ -27,12 +27,8 @@
 mimalloc = "0.1"
 
 [dev-dependencies]
-<<<<<<< HEAD
 criterion = { version = "0.5", features = ["html_reports"], default-features = false }
-=======
-criterion = { version = "0.5", features = ["html_reports"] }
 mozak-examples = { path = "../examples-builder", features = ["empty", "fibonacci"] }
->>>>>>> 91acc4d7
 proptest = "1.4"
 serde_json = "1.0"
 test-case = "3.3"
