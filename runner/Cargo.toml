[package]
categories = ["cryptography"]
description = "RISC V ISA based knowledge argument VM"
edition = "2021"
keywords = ["crypto", "zero-knowledge", "vm"]
license = "All rights reserved"
name = "mozak-runner"
readme = "README.md"
repository = "https://github.com/0xmozak/mozak-vm"
version = "0.1.0"

[dependencies]
anyhow = { version = "1.0", default-features = false }
bitfield = "0.14.0"
derive_more = "0.99.17"
elf = { version = "0.7" }
env_logger = { version = "0.10.0", optional = true }
im = "15.1.0"
itertools = "0.11.0"
log = "0.4.20"
proptest = { version = "1.2.0", optional = true }
<<<<<<< HEAD
serde = { version = "1.0.188", optional = true, features = ["derive"] }
=======
serde = { version = "1.0.188" }
>>>>>>> d8d8d5d6

[dev-dependencies]
criterion = { version = "0.5.1", features = ["html_reports"] }
env_logger = { version = "0.10.0" }
proptest = "1.2.0"
serde_json = "1.0.105"
test-case = "3.2.1"

[[bench]]
harness = false
name = "fibonacci"

[features]
default = ["std", "im/serde"]
std = ["anyhow/std"]
test = ["env_logger", "proptest"]<|MERGE_RESOLUTION|>--- conflicted
+++ resolved
@@ -19,11 +19,7 @@
 itertools = "0.11.0"
 log = "0.4.20"
 proptest = { version = "1.2.0", optional = true }
-<<<<<<< HEAD
-serde = { version = "1.0.188", optional = true, features = ["derive"] }
-=======
-serde = { version = "1.0.188" }
->>>>>>> d8d8d5d6
+serde = { version = "1.0.188", features = ["derive"] }
 
 [dev-dependencies]
 criterion = { version = "0.5.1", features = ["html_reports"] }
