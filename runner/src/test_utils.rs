use im::hashmap::HashMap;
use plonky2::field::goldilocks_field::GoldilocksField;
#[cfg(any(feature = "test", test))]
use proptest::prelude::any;
#[cfg(any(feature = "test", test))]
use proptest::prop_oneof;
#[cfg(any(feature = "test", test))]
use proptest::strategy::{Just, Strategy};

use crate::elf::{Code, Data, Program};
use crate::instruction::{Args, Instruction, Op};
use crate::state::State;
use crate::system::ecall;
use crate::vm::{step, ExecutionRecord};

/// Returns the state just before the final state
#[must_use]
pub fn state_before_final(e: &ExecutionRecord<GoldilocksField>) -> &State<GoldilocksField> {
    &e.executed[e.executed.len() - 2].state
}

#[must_use]
#[allow(clippy::missing_panics_doc)]
#[allow(clippy::similar_names)]
pub fn simple_test_code_with_ro_memory(
    code: &[Instruction],
    ro_mem: &[(u32, u32)],
    rw_mem: &[(u32, u32)],
    regs: &[(u8, u32)],
    io_tape: &[u8],
<<<<<<< HEAD
) -> (Program, ExecutionRecord) {
=======
) -> (Program, ExecutionRecord<GoldilocksField>) {
>>>>>>> e3771c40
    let _ = env_logger::try_init();
    let ro_code = Code(
        (0..)
            .step_by(4)
            .zip(
                code.iter()
                    .chain(
                        [
                            // set sys-call HALT in x10(or a0)
                            Instruction {
                                op: Op::ADD,
                                args: Args {
                                    rd: 10,
                                    imm: ecall::HALT,
                                    ..Args::default()
                                },
                            },
                            // add ECALL to halt the program
                            Instruction {
                                op: Op::ECALL,
                                ..Default::default()
                            },
                        ]
                        .iter(),
                    )
                    .copied(),
            )
            .collect(),
    );

    let program = Program {
        ro_memory: Data::from(ro_mem.iter().copied().collect::<HashMap<u32, u32>>()),
        rw_memory: Data::from(rw_mem.iter().copied().collect::<HashMap<u32, u32>>()),
        ro_code,
        ..Default::default()
    };

    let state0 = State::new(program.clone(), io_tape);

    let state = regs.iter().fold(state0, |state, (rs, val)| {
        state.set_register_value(*rs, *val)
    });

    let record = step(&program, state).unwrap();
    assert!(record.last_state.has_halted());
    (program, record)
}

#[must_use]
#[allow(clippy::missing_panics_doc)]
pub fn simple_test_code(
    code: &[Instruction],
    rw_mem: &[(u32, u32)],
    regs: &[(u8, u32)],
<<<<<<< HEAD
) -> (Program, ExecutionRecord) {
=======
) -> (Program, ExecutionRecord<GoldilocksField>) {
>>>>>>> e3771c40
    simple_test_code_with_ro_memory(code, &[], rw_mem, regs, &[])
}

#[must_use]
#[allow(clippy::missing_panics_doc)]
pub fn simple_test_code_with_io_tape(
    code: &[Instruction],
    rw_mem: &[(u32, u32)],
    regs: &[(u8, u32)],
    io_tapes: &[u8],
<<<<<<< HEAD
) -> (Program, ExecutionRecord) {
=======
) -> (Program, ExecutionRecord<GoldilocksField>) {
>>>>>>> e3771c40
    simple_test_code_with_ro_memory(code, &[], rw_mem, regs, io_tapes)
}

#[cfg(any(feature = "test", test))]
#[allow(clippy::cast_sign_loss)]
pub fn u32_extra() -> impl Strategy<Value = u32> {
    prop_oneof![
        Just(0_u32),
        Just(1_u32),
        Just(u32::MAX),
        any::<u32>(),
        Just(i32::MIN as u32),
        Just(i32::MAX as u32),
    ]
}

#[cfg(any(feature = "test", test))]
#[allow(clippy::cast_sign_loss)]
#[allow(clippy::cast_possible_wrap)]
pub fn i32_extra() -> impl Strategy<Value = i32> { u32_extra().prop_map(|x| x as i32) }

#[cfg(any(feature = "test", test))]
#[allow(clippy::cast_possible_truncation)]
pub fn i16_extra() -> impl Strategy<Value = i16> { i32_extra().prop_map(|x| x as i16) }

#[cfg(any(feature = "test", test))]
#[allow(clippy::cast_possible_truncation)]
pub fn i8_extra() -> impl Strategy<Value = i8> { i32_extra().prop_map(|x| x as i8) }

#[cfg(any(feature = "test", test))]
#[allow(clippy::cast_possible_truncation)]
pub fn u16_extra() -> impl Strategy<Value = u16> { u32_extra().prop_map(|x| x as u16) }

#[cfg(any(feature = "test", test))]
#[allow(clippy::cast_possible_truncation)]
pub fn u8_extra() -> impl Strategy<Value = u8> { u32_extra().prop_map(|x| x as u8) }

#[cfg(any(feature = "test", test))]
pub fn reg() -> impl Strategy<Value = u8> { u8_extra().prop_map(|x| 1 + (x % 31)) }<|MERGE_RESOLUTION|>--- conflicted
+++ resolved
@@ -28,11 +28,7 @@
     rw_mem: &[(u32, u32)],
     regs: &[(u8, u32)],
     io_tape: &[u8],
-<<<<<<< HEAD
-) -> (Program, ExecutionRecord) {
-=======
 ) -> (Program, ExecutionRecord<GoldilocksField>) {
->>>>>>> e3771c40
     let _ = env_logger::try_init();
     let ro_code = Code(
         (0..)
@@ -87,11 +83,7 @@
     code: &[Instruction],
     rw_mem: &[(u32, u32)],
     regs: &[(u8, u32)],
-<<<<<<< HEAD
-) -> (Program, ExecutionRecord) {
-=======
 ) -> (Program, ExecutionRecord<GoldilocksField>) {
->>>>>>> e3771c40
     simple_test_code_with_ro_memory(code, &[], rw_mem, regs, &[])
 }
 
@@ -102,11 +94,7 @@
     rw_mem: &[(u32, u32)],
     regs: &[(u8, u32)],
     io_tapes: &[u8],
-<<<<<<< HEAD
-) -> (Program, ExecutionRecord) {
-=======
 ) -> (Program, ExecutionRecord<GoldilocksField>) {
->>>>>>> e3771c40
     simple_test_code_with_ro_memory(code, &[], rw_mem, regs, io_tapes)
 }
 
