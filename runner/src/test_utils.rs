use im::hashmap::HashMap;
use plonky2::field::goldilocks_field::GoldilocksField;
#[cfg(any(feature = "test", test))]
use proptest::prelude::any;
#[cfg(any(feature = "test", test))]
use proptest::prop_oneof;
#[cfg(any(feature = "test", test))]
use proptest::strategy::{Just, Strategy};

use crate::elf::{Code, Data, Program};
use crate::instruction::{Args, Instruction, Op};
use crate::state::State;
use crate::system::ecall;
use crate::vm::{step, ExecutionRecord};

/// Returns the state just before the final state
#[must_use]
pub fn state_before_final(e: &ExecutionRecord<GoldilocksField>) -> &State<GoldilocksField> {
    &e.executed[e.executed.len() - 2].state
}

#[must_use]
#[allow(clippy::missing_panics_doc)]
#[allow(clippy::similar_names)]
pub fn simple_test_code_with_ro_memory(
    code: &[Instruction],
    ro_mem: &[(u32, u32)],
    rw_mem: &[(u32, u32)],
    regs: &[(u8, u32)],
<<<<<<< HEAD
=======
    io_tape: &[u8],
>>>>>>> 6a6d3e3b
) -> (Program, ExecutionRecord<GoldilocksField>) {
    let _ = env_logger::try_init();
    let ro_code = Code(
        (0..)
            .step_by(4)
            .zip(
                code.iter()
                    .chain(
                        [
                            // set sys-call HALT in x10(or a0)
                            Instruction {
                                op: Op::ADD,
                                args: Args {
                                    rd: 10,
                                    imm: ecall::HALT,
                                    ..Args::default()
                                },
                            },
                            // add ECALL to halt the program
                            Instruction {
                                op: Op::ECALL,
                                ..Default::default()
                            },
                        ]
                        .iter(),
                    )
                    .copied(),
            )
            .collect(),
    );

    let program = Program {
        ro_memory: Data::from(ro_mem.iter().copied().collect::<HashMap<u32, u32>>()),
        rw_memory: Data::from(rw_mem.iter().copied().collect::<HashMap<u32, u32>>()),
        ro_code,
        ..Default::default()
    };

    let state0 = State::new(program.clone(), io_tape);

    let state = regs.iter().fold(state0, |state, (rs, val)| {
        state.set_register_value(*rs, *val)
    });

    let record = step(&program, state).unwrap();
    assert!(record.last_state.has_halted());
    (program, record)
}

#[must_use]
#[allow(clippy::missing_panics_doc)]
pub fn simple_test_code(
    code: &[Instruction],
    rw_mem: &[(u32, u32)],
    regs: &[(u8, u32)],
) -> (Program, ExecutionRecord<GoldilocksField>) {
<<<<<<< HEAD
    simple_test_code_with_ro_memory(code, &[], rw_mem, regs)
=======
    simple_test_code_with_ro_memory(code, &[], rw_mem, regs, &[])
}

#[must_use]
#[allow(clippy::missing_panics_doc)]
pub fn simple_test_code_with_io_tape(
    code: &[Instruction],
    rw_mem: &[(u32, u32)],
    regs: &[(u8, u32)],
    io_tapes: &[u8],
) -> (Program, ExecutionRecord<GoldilocksField>) {
    simple_test_code_with_ro_memory(code, &[], rw_mem, regs, io_tapes)
>>>>>>> 6a6d3e3b
}

#[cfg(any(feature = "test", test))]
#[allow(clippy::cast_sign_loss)]
pub fn u32_extra() -> impl Strategy<Value = u32> {
    prop_oneof![
        Just(0_u32),
        Just(1_u32),
        Just(u32::MAX),
        any::<u32>(),
        Just(i32::MIN as u32),
        Just(i32::MAX as u32),
    ]
}

#[cfg(any(feature = "test", test))]
#[allow(clippy::cast_sign_loss)]
#[allow(clippy::cast_possible_wrap)]
pub fn i32_extra() -> impl Strategy<Value = i32> { u32_extra().prop_map(|x| x as i32) }

#[cfg(any(feature = "test", test))]
#[allow(clippy::cast_possible_truncation)]
pub fn i16_extra() -> impl Strategy<Value = i16> { i32_extra().prop_map(|x| x as i16) }

#[cfg(any(feature = "test", test))]
#[allow(clippy::cast_possible_truncation)]
pub fn i8_extra() -> impl Strategy<Value = i8> { i32_extra().prop_map(|x| x as i8) }

#[cfg(any(feature = "test", test))]
#[allow(clippy::cast_possible_truncation)]
pub fn u16_extra() -> impl Strategy<Value = u16> { u32_extra().prop_map(|x| x as u16) }

#[cfg(any(feature = "test", test))]
#[allow(clippy::cast_possible_truncation)]
pub fn u8_extra() -> impl Strategy<Value = u8> { u32_extra().prop_map(|x| x as u8) }

#[cfg(any(feature = "test", test))]
pub fn reg() -> impl Strategy<Value = u8> { u8_extra().prop_map(|x| 1 + (x % 31)) }<|MERGE_RESOLUTION|>--- conflicted
+++ resolved
@@ -27,10 +27,7 @@
     ro_mem: &[(u32, u32)],
     rw_mem: &[(u32, u32)],
     regs: &[(u8, u32)],
-<<<<<<< HEAD
-=======
     io_tape: &[u8],
->>>>>>> 6a6d3e3b
 ) -> (Program, ExecutionRecord<GoldilocksField>) {
     let _ = env_logger::try_init();
     let ro_code = Code(
@@ -87,9 +84,6 @@
     rw_mem: &[(u32, u32)],
     regs: &[(u8, u32)],
 ) -> (Program, ExecutionRecord<GoldilocksField>) {
-<<<<<<< HEAD
-    simple_test_code_with_ro_memory(code, &[], rw_mem, regs)
-=======
     simple_test_code_with_ro_memory(code, &[], rw_mem, regs, &[])
 }
 
@@ -102,7 +96,6 @@
     io_tapes: &[u8],
 ) -> (Program, ExecutionRecord<GoldilocksField>) {
     simple_test_code_with_ro_memory(code, &[], rw_mem, regs, io_tapes)
->>>>>>> 6a6d3e3b
 }
 
 #[cfg(any(feature = "test", test))]
