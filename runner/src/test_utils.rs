use itertools::{chain, izip};
use mozak_system::system::ecall;
use plonky2::field::goldilocks_field::GoldilocksField;
#[cfg(any(feature = "test", test))]
use proptest::prelude::any;
#[cfg(any(feature = "test", test))]
use proptest::prop_oneof;
#[cfg(any(feature = "test", test))]
use proptest::strategy::{Just, Strategy};

use crate::elf::{Code, Data, Program, RuntimeArguments};
use crate::instruction::{Args, Instruction, Op};
use crate::state::State;
use crate::vm::{step, ExecutionRecord};

#[cfg(any(feature = "test", test))]
use crate::elf::MozakMemory;

#[cfg(any(feature = "test", test))]
#[allow(clippy::cast_sign_loss)]
pub fn u32_extra() -> impl Strategy<Value = u32> {
    prop_oneof![
        Just(0_u32),
        Just(1_u32),
        Just(u32::MAX),
        any::<u32>(),
        Just(i32::MIN as u32),
        Just(i32::MAX as u32),
    ]
}

#[cfg(any(feature = "test", test))]
#[allow(clippy::cast_sign_loss)]
pub fn u64_extra() -> impl Strategy<Value = u64> {
    prop_oneof![
        Just(0_u64),
        Just(1_u64),
        Just(u64::MAX),
        any::<u64>(),
        Just(i64::MIN as u64),
        Just(i64::MAX as u64),
    ]
}

#[cfg(any(feature = "test", test))]
#[allow(clippy::cast_sign_loss)]
#[allow(clippy::cast_possible_wrap)]
pub fn i32_extra() -> impl Strategy<Value = i32> { u32_extra().prop_map(|x| x as i32) }

#[cfg(any(feature = "test", test))]
#[allow(clippy::cast_possible_truncation)]
pub fn i16_extra() -> impl Strategy<Value = i16> { i32_extra().prop_map(|x| x as i16) }

#[cfg(any(feature = "test", test))]
#[allow(clippy::cast_possible_truncation)]
pub fn i8_extra() -> impl Strategy<Value = i8> { i32_extra().prop_map(|x| x as i8) }

#[cfg(any(feature = "test", test))]
#[allow(clippy::cast_possible_truncation)]
pub fn u16_extra() -> impl Strategy<Value = u16> { u32_extra().prop_map(|x| x as u16) }

#[cfg(any(feature = "test", test))]
#[allow(clippy::cast_possible_truncation)]
pub fn u8_extra() -> impl Strategy<Value = u8> { u32_extra().prop_map(|x| x as u8) }

#[cfg(any(feature = "test", test))]
pub fn reg() -> impl Strategy<Value = u8> { u8_extra().prop_map(|x| 1 + (x % 31)) }

<<<<<<< HEAD
#[must_use]
#[cfg(any(feature = "test", test))]
#[allow(clippy::missing_panics_doc)]
#[allow(clippy::similar_names)]
pub fn execute_code_with_ro_memory(
    code: impl IntoIterator<Item = Instruction>,
    ro_mem: &[(u32, u8)],
    rw_mem: &[(u32, u8)],
    regs: &[(u8, u32)],
    runtime_args: RuntimeArguments,
) -> (Program, ExecutionRecord<GoldilocksField>) {
    let RuntimeArguments {
        self_prog_id,
        cast_list,
        io_tape_private,
        io_tape_public,
        call_tape,
        event_tape,
    } = runtime_args;
    let _ = env_logger::try_init();
    let ro_code = Code(
        izip!(
            (0..).step_by(4),
            chain!(code, [
                // set sys-call HALT in x10(or a0)
                Instruction {
                    op: Op::ADD,
                    args: Args {
                        rd: 10,
                        imm: ecall::HALT,
                        ..Args::default()
                    },
                },
                // add ECALL to halt the program
                Instruction {
                    op: Op::ECALL,
                    args: Args::default(),
                },
            ])
            .map(Ok),
        )
        .collect(),
    );

    let program = Program {
        ro_memory: Data(ro_mem.iter().copied().collect()),
        rw_memory: Data(rw_mem.iter().copied().collect()),
        ro_code,
        ..Default::default()
    };

    let state0 = State::new(program.clone(), crate::elf::RuntimeArguments {
        self_prog_id,
        cast_list,
        io_tape_private,
        io_tape_public,
        call_tape,
        event_tape,
    });

    let state = regs.iter().fold(state0, |state, (rs, val)| {
        state.set_register_value(*rs, *val)
    });

    let record = step(&program, state).unwrap();
    assert!(record.last_state.has_halted());
    (program, record)
}

#[must_use]
#[cfg(any(feature = "test", test))]
#[allow(clippy::missing_panics_doc)]
pub fn execute_code(
    code: impl IntoIterator<Item = Instruction>,
    rw_mem: &[(u32, u8)],
    regs: &[(u8, u32)],
) -> (Program, ExecutionRecord<GoldilocksField>) {
    execute_code_with_ro_memory(code, &[], rw_mem, regs, RuntimeArguments::default())
}

#[must_use]
#[cfg(any(feature = "test", test))]
#[allow(clippy::missing_panics_doc)]
pub fn execute_code_with_runtime_args(
    code: impl IntoIterator<Item = Instruction>,
    rw_mem: &[(u32, u8)],
    regs: &[(u8, u32)],
    runtime_args: RuntimeArguments,
) -> (Program, ExecutionRecord<GoldilocksField>) {
    execute_code_with_ro_memory(code, &[], rw_mem, regs, runtime_args)
=======
#[cfg(any(feature = "test", test))]
#[allow(clippy::cast_sign_loss)]
pub fn u32_extra_except_mozak_ro_memory() -> impl Strategy<Value = u32> {
    u32_extra().prop_filter("filter out mozak-ro-memory addresses", |addr| {
        !MozakMemory::default().is_address_belongs_to_mozak_ro_memory(*addr)
    })
>>>>>>> 5ba397ff
}<|MERGE_RESOLUTION|>--- conflicted
+++ resolved
@@ -8,13 +8,12 @@
 #[cfg(any(feature = "test", test))]
 use proptest::strategy::{Just, Strategy};
 
+#[cfg(any(feature = "test", test))]
+use crate::elf::MozakMemory;
 use crate::elf::{Code, Data, Program, RuntimeArguments};
 use crate::instruction::{Args, Instruction, Op};
 use crate::state::State;
 use crate::vm::{step, ExecutionRecord};
-
-#[cfg(any(feature = "test", test))]
-use crate::elf::MozakMemory;
 
 #[cfg(any(feature = "test", test))]
 #[allow(clippy::cast_sign_loss)]
@@ -66,7 +65,6 @@
 #[cfg(any(feature = "test", test))]
 pub fn reg() -> impl Strategy<Value = u8> { u8_extra().prop_map(|x| 1 + (x % 31)) }
 
-<<<<<<< HEAD
 #[must_use]
 #[cfg(any(feature = "test", test))]
 #[allow(clippy::missing_panics_doc)]
@@ -157,12 +155,12 @@
     runtime_args: RuntimeArguments,
 ) -> (Program, ExecutionRecord<GoldilocksField>) {
     execute_code_with_ro_memory(code, &[], rw_mem, regs, runtime_args)
-=======
+}
+
 #[cfg(any(feature = "test", test))]
 #[allow(clippy::cast_sign_loss)]
 pub fn u32_extra_except_mozak_ro_memory() -> impl Strategy<Value = u32> {
     u32_extra().prop_filter("filter out mozak-ro-memory addresses", |addr| {
         !MozakMemory::default().is_address_belongs_to_mozak_ro_memory(*addr)
     })
->>>>>>> 5ba397ff
 }