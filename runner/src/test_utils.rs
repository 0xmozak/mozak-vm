use itertools::{chain, izip};
use mozak_system::system::ecall;
use plonky2::field::goldilocks_field::GoldilocksField;
#[cfg(any(feature = "test", test))]
use proptest::prelude::any;
#[cfg(any(feature = "test", test))]
use proptest::prop_oneof;
#[cfg(any(feature = "test", test))]
use proptest::strategy::{Just, Strategy};

use crate::elf::{Code, Program, RuntimeArguments};
use crate::instruction::{Args, Instruction, Op};
use crate::state::State;
use crate::vm::{step, ExecutionRecord};

#[cfg(any(feature = "test", test))]
#[allow(clippy::cast_sign_loss)]
pub fn u32_extra() -> impl Strategy<Value = u32> {
    prop_oneof![
        Just(0_u32),
        Just(1_u32),
        Just(u32::MAX),
        any::<u32>(),
        Just(i32::MIN as u32),
        Just(i32::MAX as u32),
    ]
}

#[cfg(any(feature = "test", test))]
#[allow(clippy::cast_sign_loss)]
pub fn u64_extra() -> impl Strategy<Value = u64> {
    prop_oneof![
        Just(0_u64),
        Just(1_u64),
        Just(u64::MAX),
        any::<u64>(),
        Just(i64::MIN as u64),
        Just(i64::MAX as u64),
    ]
}

#[cfg(any(feature = "test", test))]
#[allow(clippy::cast_sign_loss)]
#[allow(clippy::cast_possible_wrap)]
pub fn i32_extra() -> impl Strategy<Value = i32> { u32_extra().prop_map(|x| x as i32) }

#[cfg(any(feature = "test", test))]
#[allow(clippy::cast_possible_truncation)]
pub fn i16_extra() -> impl Strategy<Value = i16> { i32_extra().prop_map(|x| x as i16) }

#[cfg(any(feature = "test", test))]
#[allow(clippy::cast_possible_truncation)]
pub fn i8_extra() -> impl Strategy<Value = i8> { i32_extra().prop_map(|x| x as i8) }

#[cfg(any(feature = "test", test))]
#[allow(clippy::cast_possible_truncation)]
pub fn u16_extra() -> impl Strategy<Value = u16> { u32_extra().prop_map(|x| x as u16) }

#[cfg(any(feature = "test", test))]
#[allow(clippy::cast_possible_truncation)]
pub fn u8_extra() -> impl Strategy<Value = u8> { u32_extra().prop_map(|x| x as u8) }

#[cfg(any(feature = "test", test))]
pub fn reg() -> impl Strategy<Value = u8> { u8_extra().prop_map(|x| 1 + (x % 31)) }
#[must_use]
#[cfg(any(feature = "test", test))]
#[allow(clippy::missing_panics_doc)]
#[allow(clippy::similar_names)]
pub fn execute_code_with_ro_memory(
    code: impl IntoIterator<Item = Instruction>,
    ro_mem: &[(u32, u8)],
    rw_mem: &[(u32, u8)],
    regs: &[(u8, u32)],
    runtime_args: RuntimeArguments,
) -> (Program, ExecutionRecord<GoldilocksField>) {
    let RuntimeArguments {
        io_tape_private,
        io_tape_public,
        transcript,
        ..
    } = runtime_args;
    let _ = env_logger::try_init();
    let ro_code = Code(
        izip!(
            (0..).step_by(4),
            chain!(code, [
                // set sys-call HALT in x10(or a0)
                Instruction {
                    op: Op::ADD,
                    args: Args {
                        rd: 10,
                        imm: ecall::HALT,
                        ..Args::default()
                    },
                },
                // add ECALL to halt the program
                Instruction {
                    op: Op::ECALL,
                    args: Args::default(),
                },
            ])
            .map(Ok),
        )
        .collect(),
    );

    let args = RuntimeArguments {
        context_variables: vec![],
        io_tape_private,
        io_tape_public,
        transcript,
    };
<<<<<<< HEAD
    // the warning - `ProgramResult.warning` isn't handled here since in tests we
    // indeed allow memory addresses to overlap
    let program = Program::create(ro_mem, rw_mem, &ro_code, &args).program;
    let state0 = State::new(program.clone(), args);
=======
    let program_result = Program::create(ro_mem, rw_mem, &ro_code, &args);
    // the warning - `ProgramResult.warnings` isn't handled here (only traced) since
    // in tests we indeed allow memory addresses to overlap
    if !program_result.warnings.is_empty() {
        log::trace!(
            "warnings from Program::create call: {:?}",
            program_result.warnings
        );
    }
    let state0 = State::new_mozak_api(program_result.program.clone(), args);
>>>>>>> 4fe26d08

    let state = regs.iter().fold(state0, |state, (rs, val)| {
        state.set_register_value(*rs, *val)
    });

    let record = step(&program_result.program, state).unwrap();
    assert!(record.last_state.has_halted());
    (program_result.program, record)
}

#[must_use]
#[cfg(any(feature = "test", test))]
#[allow(clippy::missing_panics_doc)]
pub fn execute_code(
    code: impl IntoIterator<Item = Instruction>,
    rw_mem: &[(u32, u8)],
    regs: &[(u8, u32)],
) -> (Program, ExecutionRecord<GoldilocksField>) {
    execute_code_with_ro_memory(code, &[], rw_mem, regs, RuntimeArguments::default())
}

#[must_use]
#[cfg(any(feature = "test", test))]
#[allow(clippy::missing_panics_doc)]
pub fn execute_code_with_runtime_args(
    code: impl IntoIterator<Item = Instruction>,
    rw_mem: &[(u32, u8)],
    regs: &[(u8, u32)],
    runtime_args: RuntimeArguments,
) -> (Program, ExecutionRecord<GoldilocksField>) {
    execute_code_with_ro_memory(code, &[], rw_mem, regs, runtime_args)
}<|MERGE_RESOLUTION|>--- conflicted
+++ resolved
@@ -110,12 +110,6 @@
         io_tape_public,
         transcript,
     };
-<<<<<<< HEAD
-    // the warning - `ProgramResult.warning` isn't handled here since in tests we
-    // indeed allow memory addresses to overlap
-    let program = Program::create(ro_mem, rw_mem, &ro_code, &args).program;
-    let state0 = State::new(program.clone(), args);
-=======
     let program_result = Program::create(ro_mem, rw_mem, &ro_code, &args);
     // the warning - `ProgramResult.warnings` isn't handled here (only traced) since
     // in tests we indeed allow memory addresses to overlap
@@ -125,8 +119,7 @@
             program_result.warnings
         );
     }
-    let state0 = State::new_mozak_api(program_result.program.clone(), args);
->>>>>>> 4fe26d08
+    let state0 = State::new(program_result.program.clone(), args);
 
     let state = regs.iter().fold(state0, |state, (rs, val)| {
         state.set_register_value(*rs, *val)
