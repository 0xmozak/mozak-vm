--- conflicted
+++ resolved
@@ -1,10 +1,7 @@
 pub mod ecall {
     pub const HALT: u32 = 0;
-<<<<<<< HEAD
-    pub const IO_READ: u32 = 1;
-=======
     pub const PANIC: u32 = 1;
->>>>>>> 6c388b90
+    pub const IO_READ: u32 = 2;
 }
 
 pub mod reg_abi {
