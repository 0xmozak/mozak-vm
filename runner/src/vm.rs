use std::str::from_utf8;

use anyhow::{anyhow, Result};
use mozak_system::system::ecall;
use mozak_system::system::reg_abi::{REG_A0, REG_A1, REG_A2};
use plonky2::hash::hash_types::RichField;

use crate::elf::Program;
use crate::instruction::{Args, Op};
use crate::state::{Aux, IoEntry, IoOpcode, MemEntry, State};

#[must_use]
#[allow(clippy::cast_sign_loss)]
#[allow(clippy::cast_possible_wrap)]
pub fn mulh(a: u32, b: u32) -> u32 { ((i64::from(a as i32) * i64::from(b as i32)) >> 32) as u32 }

#[must_use]
pub fn mulhu(a: u32, b: u32) -> u32 { ((u64::from(a) * u64::from(b)) >> 32) as u32 }

#[must_use]
#[allow(clippy::cast_sign_loss)]
#[allow(clippy::cast_possible_wrap)]
pub fn mulhsu(a: u32, b: u32) -> u32 { ((i64::from(a as i32) * i64::from(b)) >> 32) as u32 }

#[must_use]
#[allow(clippy::cast_sign_loss)]
#[allow(clippy::cast_possible_wrap)]
pub fn div(a: u32, b: u32) -> u32 {
    match (a as i32, b as i32) {
        (_, 0) => 0xFFFF_FFFF,
        (a, b) => a.overflowing_div(b).0 as u32,
    }
}

#[must_use]
pub fn divu(a: u32, b: u32) -> u32 {
    match (a, b) {
        (_, 0) => 0xFFFF_FFFF,
        (a, b) => a / b,
    }
}

#[must_use]
#[allow(clippy::cast_sign_loss)]
#[allow(clippy::cast_possible_wrap)]
pub fn rem(a: u32, b: u32) -> u32 {
    (match (a as i32, b as i32) {
        (a, 0) => a,
        // overflow when -2^31 / -1
        (-0x8000_0000, -1) => 0,
        (a, b) => a % b,
    }) as u32
}

#[must_use]
pub fn remu(a: u32, b: u32) -> u32 {
    match (a, b) {
        (a, 0) => a,
        (a, b) => a % b,
    }
}

#[must_use]
pub fn dup(x: u32) -> (u32, u32) { (x, x) }

#[must_use]
pub fn lbu_raw(mem: &[u8; 4]) -> u32 { mem[0].into() }

#[must_use]
pub fn lbu(mem: &[u8; 4]) -> (u32, u32) { dup(lbu_raw(mem)) }

#[must_use]
#[allow(clippy::cast_sign_loss)]
#[allow(clippy::cast_possible_wrap)]
#[allow(clippy::cast_possible_truncation)]
pub fn lb(mem: &[u8; 4]) -> (u32, u32) {
    let raw = lbu_raw(mem);
    (raw, i32::from(raw as i8) as u32)
}

#[must_use]
pub fn lhu_raw(mem: &[u8; 4]) -> u32 { u16::from_le_bytes([mem[0], mem[1]]).into() }

#[must_use]
pub fn lhu(mem: &[u8; 4]) -> (u32, u32) { dup(lhu_raw(mem)) }

#[must_use]
#[allow(clippy::cast_sign_loss)]
#[allow(clippy::cast_possible_wrap)]
#[allow(clippy::cast_possible_truncation)]
pub fn lh(mem: &[u8; 4]) -> (u32, u32) {
    let raw = lhu_raw(mem);
    (raw, i32::from(raw as i16) as u32)
}

#[must_use]
pub fn lw(mem: &[u8; 4]) -> (u32, u32) { dup(u32::from_le_bytes(*mem)) }

impl<F: RichField> State<F> {
    #[must_use]
    pub fn jalr(self, inst: &Args) -> (Aux<F>, Self) {
        let new_pc = self.get_register_value(inst.rs1).wrapping_add(inst.imm) & !1;
        let dst_val = self.get_pc().wrapping_add(4);
        (
            Aux {
                dst_val,
                ..Default::default()
            },
            self.set_pc(new_pc).set_register_value(inst.rd, dst_val),
        )
    }

    fn ecall_halt(self) -> (Aux<F>, Self) {
        // Note: we don't advance the program counter for 'halt'.
        // That is we treat 'halt' like an endless loop.
        (
            Aux {
                will_halt: true,
                ..Aux::default()
            },
            self.halt(),
        )
    }

    /// # Panics
    ///
    /// Panics if while executing `IO_READ`, I/O tape does not have sufficient
    /// bytes.
    fn ecall_private_io_read(self) -> (Aux<F>, Self) { self.io_read(false) }

    /// # Panics
    ///
    /// Panics if while executing `IO_READ`, I/O tape does not have sufficient
    /// bytes.
    #[allow(dead_code)]
    fn ecall_public_io_read(self) -> (Aux<F>, Self) { self.io_read(true) }

    /// # Panics
    ///
    /// Panics if while executing `IO_READ`, I/O tape does not have sufficient
    /// bytes.
    fn io_read(self, is_public: bool) -> (Aux<F>, Self) {
        let buffer_start = self.get_register_value(REG_A1);
        let num_bytes_requsted = self.get_register_value(REG_A2);
<<<<<<< HEAD
        let (data, updated_self) = if is_public {
            self.read_public_iobytes(num_bytes_requsted as usize)
        } else {
            self.read_private_iobytes(num_bytes_requsted as usize)
        };
        let op = if is_public {
            IoOpcode::StorePublic
        } else {
            IoOpcode::StorePrivate
        };
=======
        let (data, updated_self) = self.read_iobytes(num_bytes_requsted as usize, is_public);
>>>>>>> d1842832
        (
            Aux {
                dst_val: u32::try_from(data.len()).expect("cannot fit data.len() into u32"),
                io: Some(IoEntry {
                    addr: buffer_start,
                    op,
                    data: data.clone(),
                }),
                ..Default::default()
            },
            data.iter()
                .enumerate()
                .fold(updated_self, |updated_self, (i, byte)| {
                    updated_self
                        .store_u8(
                            buffer_start
                                .wrapping_add(u32::try_from(i).expect("cannot fit i into u32")),
                            *byte,
                        )
                        .unwrap()
                })
                .bump_pc(),
        )
    }

    /// # Panics
    ///
    /// Panics if Vec<u8> to string conversion fails.
    fn ecall_panic(self) -> (Aux<F>, Self) {
        let msg_len = self.get_register_value(REG_A1);
        let msg_ptr = self.get_register_value(REG_A2);
        let mut msg_vec = vec![];
        for addr in msg_ptr..(msg_ptr + msg_len) {
            msg_vec.push(self.load_u8(addr));
        }
        panic!(
            "VM panicked with msg: {}",
            from_utf8(&msg_vec).expect("A valid utf8 VM panic message should be provided")
        );
    }

    #[must_use]
    pub fn ecall(self) -> (Aux<F>, Self) {
        match self.get_register_value(REG_A0) {
            ecall::HALT => self.ecall_halt(),
            ecall::IO_READ_PRIVATE => self.ecall_private_io_read(),
            ecall::IO_READ_PUBLIC => self.ecall_public_io_read(),
            ecall::PANIC => self.ecall_panic(),
            ecall::POSEIDON2 => self.ecall_poseidon2(),
            _ => (Aux::default(), self.bump_pc()),
        }
    }

    #[must_use]
    /// # Panics
    ///
    /// Panics in case we intend to store to a read-only location
    /// TODO: Review the decision to panic.  We might also switch to using a
    /// Result, so that the caller can handle this.
    pub fn store(self, inst: &Args, bytes: u32) -> (Aux<F>, Self) {
        let raw_value: u32 = self.get_register_value(inst.rs1);
        let addr = self.get_register_value(inst.rs2).wrapping_add(inst.imm);
        (
            Aux {
                dst_val: raw_value,
                mem: Some(MemEntry { addr, raw_value }),
                ..Default::default()
            },
            (0..bytes)
                .map(|i| addr.wrapping_add(i))
                .zip(raw_value.to_le_bytes())
                .fold(self, |acc, (i, byte)| acc.store_u8(i, byte).unwrap())
                .bump_pc(),
        )
    }

    #[allow(clippy::cast_sign_loss)]
    #[allow(clippy::cast_possible_truncation)]
    #[allow(clippy::cast_possible_wrap)]
    /// # Errors
    ///
    /// Errors if the program contains an instruction with an unsupported
    /// opcode.
    pub fn execute_instruction(self, program: &Program) -> Result<(Aux<F>, Self)> {
        let inst = self.current_instruction(program);
        macro_rules! rop {
            ($op: expr) => {
                self.register_op(&inst.args, $op)
            };
        }
        // TODO: consider factoring out this logic from `register_op`, `branch_op`,
        // `memory_load` etc.
        let op1 = self.get_register_value(inst.args.rs1);
        let rs2_raw = self.get_register_value(inst.args.rs2);
        // For branch instructions, both op2 and imm serve different purposes.
        // Therefore, we avoid adding them together here.
        let op2 = if matches!(
            inst.op,
            Op::BEQ | Op::BNE | Op::BLT | Op::BLTU | Op::BGE | Op::BGEU
        ) {
            rs2_raw
        } else if matches!(inst.op, Op::SRL | Op::SLL | Op::SRA) {
            1u32 << (rs2_raw.wrapping_add(inst.args.imm) & 0b1_1111)
        } else {
            rs2_raw.wrapping_add(inst.args.imm)
        };

        let (aux, state) = match inst.op {
            Op::ADD => rop!(u32::wrapping_add),
            // Only use lower 5 bits of rs2 or imm
            Op::SLL => rop!(|a, b| a << (b & 0b1_1111)),
            // Only use lower 5 bits of rs2 or imm
            Op::SRL => rop!(|a, b| a >> (b & 0b1_1111)),
            // Only use lower 5 bits of rs2 or imm
            Op::SRA => rop!(|a, b| (a as i32 >> (b & 0b1_1111) as i32) as u32),
            Op::SLT => rop!(|a, b| u32::from((a as i32) < (b as i32))),
            Op::SLTU => rop!(|a, b| u32::from(a < b)),
            Op::AND => rop!(core::ops::BitAnd::bitand),
            Op::OR => rop!(core::ops::BitOr::bitor),
            Op::XOR => rop!(core::ops::BitXor::bitxor),
            Op::SUB => rop!(u32::wrapping_sub),

            Op::LB => self.memory_load(&inst.args, lb),
            Op::LBU => self.memory_load(&inst.args, lbu),
            Op::LH => self.memory_load(&inst.args, lh),
            Op::LHU => self.memory_load(&inst.args, lhu),
            Op::LW => self.memory_load(&inst.args, lw),

            Op::ECALL => self.ecall(),
            Op::JALR => self.jalr(&inst.args),
            // branches
            Op::BEQ => self.branch_op(&inst.args, |a, b| a == b),
            Op::BNE => self.branch_op(&inst.args, |a, b| a != b),
            Op::BLT => self.branch_op(&inst.args, |a, b| (a as i32) < (b as i32)),
            Op::BLTU => self.branch_op(&inst.args, |a, b| a < b),
            Op::BGE => self.branch_op(&inst.args, |a, b| (a as i32) >= (b as i32)),
            Op::BGEU => self.branch_op(&inst.args, |a, b| a >= b),
            // branching done.
            Op::SW => self.store(&inst.args, 4),
            Op::SH => self.store(&inst.args, 2),
            Op::SB => self.store(&inst.args, 1),
            Op::MUL => rop!(u32::wrapping_mul),
            Op::MULH => rop!(mulh),
            Op::MULHU => rop!(mulhu),
            Op::MULHSU => rop!(mulhsu),
            Op::DIV => rop!(div),
            Op::DIVU => rop!(divu),
            Op::REM => rop!(rem),
            Op::REMU => rop!(remu),
            Op::UNKNOWN => return Err(anyhow!("Unsupported opcode: {}", inst.op)),
        };
        Ok((
            Aux {
                new_pc: state.get_pc(),
                op1,
                op2,
                ..aux
            },
            state.bump_clock(),
        ))
    }
}

/// Each row corresponds to the state of the VM _just before_ executing the
/// instruction that the program counter points to.
#[derive(Debug, Clone, Default)]
pub struct Row<F: RichField> {
    pub state: State<F>,
    pub aux: Aux<F>,
}

#[derive(Debug, Default)]
pub struct ExecutionRecord<F: RichField> {
    pub executed: Vec<Row<F>>,
    pub last_state: State<F>,
}

/// Execute a program
///
/// # Errors
/// This function returns an error, if an instruction could not be loaded
/// or executed.
///
/// # Panics
/// Panics in debug mode, when executing more steps than specified in
/// environment variable `MOZAK_MAX_LOOPS` at compile time.  Defaults to one
/// million steps.
/// This is a temporary measure to catch problems with accidental infinite
/// loops. (Matthias had some trouble debugging a problem with jumps
/// earlier.)
pub fn step<F: RichField>(
    program: &Program,
    mut last_state: State<F>,
) -> Result<ExecutionRecord<F>> {
    let mut executed = vec![];
    while !last_state.has_halted() {
        let (aux, new_state) = last_state.clone().execute_instruction(program)?;
        executed.push(Row {
            state: last_state,
            aux,
        });
        last_state = new_state;

        if cfg!(debug_assertions) {
            let limit: u64 = option_env!("MOZAK_MAX_LOOPS")
                .map_or(1_000_000, |env_var| env_var.parse().unwrap());
            debug_assert!(
                last_state.clk != limit,
                "Looped for longer than MOZAK_MAX_LOOPS"
            );
        }
    }
    Ok(ExecutionRecord::<F> {
        executed,
        last_state,
    })
}

#[cfg(test)]
#[allow(clippy::cast_sign_loss)]
#[allow(clippy::cast_possible_wrap)]
mod tests {
    use im::HashMap;
    use plonky2::field::goldilocks_field::GoldilocksField;
    use proptest::prelude::ProptestConfig;
    use proptest::{prop_assume, proptest};

    use super::*;
    use crate::elf::Program;
    use crate::instruction::{Args, Instruction, Op};
    use crate::test_utils::{
        i16_extra, i32_extra, i8_extra, reg, state_before_final, u16_extra, u32_extra, u8_extra,
    };
    use crate::vm::step;

    fn simple_test_code(
        code: &[Instruction],
        mem: &[(u32, u8)],
        regs: &[(u8, u32)],
    ) -> ExecutionRecord<GoldilocksField> {
        crate::test_utils::simple_test_code(code, mem, regs).1
    }

    fn divu_with_imm(rd: u8, rs1: u8, rs1_value: u32, imm: u32) {
        let e = simple_test_code(
            &[Instruction::new(Op::DIVU, Args {
                rd,
                rs1,
                imm,
                ..Args::default()
            })],
            &[],
            &[(rs1, rs1_value)],
        );
        assert_eq!(
            state_before_final(&e).get_register_value(rd),
            divu(rs1_value, imm)
        );
    }

    fn mul_with_imm(rd: u8, rs1: u8, rs1_value: u32, imm: u32) {
        let e = simple_test_code(
            &[Instruction::new(Op::MUL, Args {
                rd,
                rs1,
                imm,
                ..Args::default()
            })],
            &[],
            &[(rs1, rs1_value)],
        );
        assert_eq!(
            state_before_final(&e).get_register_value(rd),
            rs1_value.wrapping_mul(imm),
        );
    }

    proptest! {
        #![proptest_config(ProptestConfig { max_global_rejects: 100_000, .. Default::default() })]
        #[test]
        fn add_proptest(rd in reg(), rs1 in reg(), rs2 in reg(), rs1_value in u32_extra(), rs2_value in u32_extra()) {
            prop_assume!(rs1 != rs2);
            let sum = rs1_value.wrapping_add(rs2_value);
            let e = simple_test_code(
                &[Instruction::new(
                    Op::ADD,
                    Args {
                        rd,
                        rs1,
                        rs2,
                        ..Args::default()
                    }
                )],
                &[],
                &[(rs1, rs1_value), (rs2, rs2_value)]
            );
            assert_eq!(state_before_final(&e).get_register_value(rd), sum);
        }

        #[test]
        fn addi_proptest(rd in reg(), rs1 in reg(), rs1_value in u32_extra(), imm in u32_extra()) {
            let e = simple_test_code(
                &[Instruction::new(
                    Op::ADD,
                    Args {
                        rd,
                        rs1,
                        imm,
                        ..Args::default()
                    }
                )],
                &[],
                &[(rs1, rs1_value)]
            );
            assert_eq!(state_before_final(&e).get_register_value(rd), rs1_value.wrapping_add(imm));
        }

        #[test]
        fn sll_proptest(rd in reg(), rs1 in reg(), rs2 in reg(), rs1_value in u32_extra(), rs2_value in u32_extra()) {
            prop_assume!(rs1 != rs2);
            let e = simple_test_code(
                &[Instruction::new(
                    Op::SLL,
                    Args {
                        rd,
                        rs1,
                        rs2,
                        ..Args::default()
                    }
                )],
                &[],
                &[(rs1, rs1_value), (rs2, rs2_value)]
            );
            assert_eq!(
                state_before_final(&e).get_register_value(rd),
                rs1_value << (rs2_value & 0b1_1111)
            );
        }

        #[test]
        fn and_proptest(rd in reg(), rs1 in reg(), rs2 in reg(), rs1_value in u32_extra(), rs2_value in u32_extra()) {
            prop_assume!(rs1 != rs2);
            let e = simple_test_code(
                &[Instruction::new(
                    Op::AND,
                    Args { rd,
                    rs1,
                    rs2,
                        ..Args::default()
                        }
                )],
                &[],
                &[(rs1, rs1_value), (rs2, rs2_value)]
            );
            assert_eq!(
                state_before_final(&e).get_register_value(rd),
                rs1_value & rs2_value
            );
        }

        #[test]
        fn andi_proptest(rd in reg(), rs1 in reg(), rs1_value in u32_extra(), imm in u32_extra()) {
            let e = simple_test_code(
                &[Instruction::new(
                    Op::AND,
                    Args { rd,
                    rs1,
                    imm,
                        ..Args::default()
                        }
                )],
                &[],
                &[(rs1, rs1_value)]
            );
            let expected_value = rs1_value & imm;
            assert_eq!(
                state_before_final(&e).get_register_value(rd),
                expected_value
            );
        }


        #[test]
        fn srl_proptest(rd in reg(), rs1 in reg(), rs2 in reg(), rs1_value in u32_extra(), rs2_value in u32_extra()) {
            prop_assume!(rs1 != rs2);
            let e = simple_test_code(
                &[Instruction::new(
                    Op::SRL,
                    Args { rd,
                    rs1,
                    rs2,
                        ..Args::default()
                        }
                )],
                &[],
                &[(rs1, rs1_value), (rs2, rs2_value)]
            );
            assert_eq!(
                state_before_final(&e).get_register_value(rd),
                rs1_value >> (rs2_value & 0b1_1111)
            );
        }

        #[test]
        fn srli_proptest(rd in reg(), rs1 in reg(), rs1_value in u32_extra(), imm in 0..32u8) {
            // srli is implemented as DIVU with divisor being 1 << imm.
            divu_with_imm(rd, rs1, rs1_value, 1 << imm);
        }

        #[test]
        fn or_proptest(rd in reg(), rs1 in reg(), rs2 in reg(), rs1_value in u32_extra(), rs2_value in u32_extra()) {
            prop_assume!(rs1 != rs2);
            let e = simple_test_code(
                &[Instruction::new(
                    Op::OR,
                    Args { rd,
                    rs1,
                    rs2,
                        ..Args::default()
                        }
                )],
                &[],
                &[(rs1, rs1_value), (rs2, rs2_value)]
            );
            assert_eq!(
                state_before_final(&e).get_register_value(rd),
                rs1_value | rs2_value
            );
        }

        #[test]
        fn ori_proptest(rd in reg(), rs1 in reg(), rs1_value in u32_extra(), imm in u32_extra()) {
            let e = simple_test_code(
                &[Instruction::new(
                    Op::OR,
                    Args { rd,
                    rs1,
                    imm,
                        ..Args::default()
                        }
                )],
                &[],
                &[(rs1, rs1_value)]
            );
            let expected_value = rs1_value | imm;
            assert_eq!(
                state_before_final(&e).get_register_value(rd),
                expected_value
            );
        }

        #[test]
        fn xor_proptest(rd in reg(), rs1 in reg(), rs2 in reg(), rs1_value in u32_extra(), rs2_value in u32_extra()) {
            prop_assume!(rs1 != rs2);
            let e = simple_test_code(
                &[Instruction::new(
                    Op::XOR,
                    Args { rd,
                    rs1,
                    rs2,
                        ..Args::default()
                        }
                )],
                &[],
                &[(rs1, rs1_value), (rs2, rs2_value)]
            );
            assert_eq!(
                state_before_final(&e).get_register_value(rd),
                rs1_value ^ rs2_value
            );
        }

        #[test]
        fn xori_proptest(rd in reg(), rs1 in reg(), rs1_value in u32_extra(), imm in u32_extra()) {
            let e = simple_test_code(
                &[Instruction::new(
                    Op::XOR,
                    Args { rd,
                    rs1,
                    imm ,
                        ..Args::default()
                        }
                )],
                &[],
                &[(rs1, rs1_value)]
            );
            let expected_value = rs1_value ^ imm;
            assert_eq!(
                state_before_final(&e).get_register_value(rd),
                expected_value
            );
        }

        #[test]
        fn sra_proptest(rd in reg(), rs1 in reg(), rs2 in reg(), rs1_value in u32_extra(), rs2_value in u32_extra()) {
            prop_assume!(rs1 != rs2);
            let e = simple_test_code(
                &[Instruction::new(
                    Op::SRA,
                    Args { rd,
                    rs1,
                    rs2,
                        ..Args::default()
                        }
                )],
                &[],
                &[(rs1, rs1_value), (rs2, rs2_value)]
            );
            assert_eq!(
                state_before_final(&e).get_register_value(rd),
                (rs1_value as i32 >> (rs2_value & 0b1_1111) as i32) as u32
            );
        }

        #[test]
        fn srai_proptest(rd in reg(), rs1 in reg(), rs1_value in u32_extra(), imm in u32_extra()) {
            let e = simple_test_code(
                &[Instruction::new(
                    Op::SRA,
                    Args { rd,
                    rs1,
                    imm,
                        ..Args::default()
                        }
                )],
                &[],
                &[(rs1, rs1_value)]
            );
            let expected_value = (rs1_value as i32 >> (imm & 0b1_1111)) as u32;
            assert_eq!(
                state_before_final(&e).get_register_value(rd),
                expected_value
            );
        }

        #[test]
        fn slt_proptest(rd in reg(), rs1 in reg(), rs2 in reg(), rs1_value in u32_extra(), rs2_value in u32_extra()) {
            prop_assume!(rs1 != rs2);
            let e = simple_test_code(
                &[Instruction::new(
                    Op::SLT,
                    Args { rd,
                    rs1,
                    rs2,
                        ..Args::default()
                        }
                )],
                &[],
                &[(rs1, rs1_value), (rs2, rs2_value)]
            );
            let rs1_value = rs1_value as i32;
            let rs2_value = rs2_value as i32;
            assert_eq!(
                state_before_final(&e).get_register_value(rd),
                u32::from(rs1_value < rs2_value)
            );
        }

        #[test]
        fn sltu_proptest(rd in reg(), rs1 in reg(), rs2 in reg(), rs1_value in u32_extra(), rs2_value in u32_extra()) {
            prop_assume!(rs1 != rs2);
            let e = simple_test_code(
                &[Instruction::new(
                    Op::SLTU,
                    Args { rd,
                    rs1,
                    rs2,
                    ..Args::default()
                }
                )],
                &[],
                &[(rs1, rs1_value), (rs2, rs2_value)]
            );
            assert_eq!(
                state_before_final(&e).get_register_value(rd),
                u32::from(rs1_value < rs2_value)
            );
        }

        #[test]
        fn slti_proptest(rd in reg(), rs1 in reg(), rs1_value in u32_extra(), imm in u32_extra()) {
            let e = simple_test_code(
                &[Instruction::new(
                    Op::SLT,
                    Args { rd,
                    rs1,
                    imm,
                    ..Args::default()
                }
                )],
                &[],
                &[(rs1, rs1_value)]
            );
            assert_eq!(state_before_final(&e).get_register_value(rd), u32::from((rs1_value as i32) < (imm as i32)));
        }

        #[test]
        fn sltiu_proptest(rd in reg(), rs1 in reg(), rs1_value in u32_extra(), imm in u32_extra()) {
            let e = simple_test_code(
                &[Instruction::new(
                    Op::SLTU,
                    Args { rd,
                    rs1,
                    imm,
                    ..Args::default()
                }
                )],
                &[],
                &[(rs1, rs1_value)]
            );
            assert_eq!(state_before_final(&e).get_register_value(rd), u32::from(rs1_value < imm));
        }

        #[test]
        fn slli_proptest(rd in reg(), rs1 in reg(), rs1_value in u32_extra(), imm in 0..32u8) {
            // slli is implemented as MUL with 1 << imm
            mul_with_imm(rd, rs1, rs1_value, 1 << imm);
        }

        #[test]
        fn lb_proptest(rd in reg(), rs2 in reg(), rs2_value in u32_extra(), offset in u32_extra(), memory_value in i8_extra()) {
            let address = rs2_value.wrapping_add(offset);

            let e = simple_test_code(
                &[Instruction::new(
                    Op::LB,
                    Args { rd,
                    rs2,
                    imm: offset,
                    ..Args::default()
                }

                )],
                &[(address, memory_value as u8)],
                &[(rs2, rs2_value)]
            );

            let expected_value = i32::from(memory_value) as u32;
            assert_eq!(state_before_final(&e).get_register_value(rd), expected_value);
        }

        #[test]
        fn lbu_proptest(rd in reg(), rs2 in reg(), rs2_value in u32_extra(), offset in u32_extra(), memory_value in u8_extra()) {
            let address = rs2_value.wrapping_add(offset);

            let e = simple_test_code(
                &[Instruction::new(
                    Op::LBU,
                    Args { rd,
                    rs2,
                    imm: offset,
                    ..Args::default()
                }

                )],
                &[(address, memory_value)],
                &[(rs2, rs2_value)]
            );
            assert_eq!(state_before_final(&e).get_register_value(rd), u32::from(memory_value));
        }

        #[test]
        fn lh_proptest(rd in reg(), rs2 in reg(), rs2_value in u32_extra(), offset in u32_extra(), memory_value in i16_extra()) {
            let address = rs2_value.wrapping_add(offset);
            let [mem0, mem1] = memory_value.to_le_bytes();

            let e = simple_test_code(
                &[Instruction::new(
                    Op::LH,
                    Args { rd,
                    rs2,
                    imm: offset,
                    ..Args::default()
                }

                )],
                &[(address, mem0), (address.wrapping_add(1), mem1)],
                &[(rs2, rs2_value)]
            );
            assert_eq!(state_before_final(&e).get_register_value(rd), i32::from(memory_value) as u32);
        }

        #[test]
        fn lhu_proptest(rd in reg(), rs2 in reg(), rs2_value in u32_extra(), offset in u32_extra(), memory_value in u16_extra()) {
            let address = rs2_value.wrapping_add(offset);
            let [mem0, mem1] = memory_value.to_le_bytes();

            let e = simple_test_code(
                &[Instruction::new(
                    Op::LHU,
                    Args { rd,
                    rs2,
                    imm: offset,
                    ..Args::default()
                }

                )],
                &[(address, mem0), (address.wrapping_add(1), mem1)],
                &[(rs2, rs2_value)]
            );

            assert_eq!(state_before_final(&e).get_register_value(rd), u32::from(memory_value));
        }

        #[test]
        fn lw_proptest(rd in reg(), rs2 in reg(), rs2_value in u32_extra(), offset in u32_extra(), memory_value in u32_extra()) {
            let address = rs2_value.wrapping_add(offset);
            let [mem0, mem1, mem2, mem3] = memory_value.to_le_bytes();

            let e = simple_test_code(
                &[Instruction::new(
                    Op::LW,
                    Args { rd,
                    rs2,
                    imm: offset,
                    ..Args::default()
                }
                )],
                &[(address, mem0), (address.wrapping_add(1), mem1), (address.wrapping_add(2), mem2), (address.wrapping_add(3), mem3)],
                &[(rs2, rs2_value)]
            );
            assert_eq!(state_before_final(&e).get_register_value(rd), memory_value);
        }

        #[test]
        fn sb_proptest(rs1 in reg(), rs1_val in u32_extra(), rs2 in reg(), rs2_val in u32_extra(), offset in u32_extra()) {
            prop_assume!(rs1 != rs2);
            let address = rs2_val.wrapping_add(offset);
            let e = simple_test_code(
                &[Instruction::new(
                    Op::SB,
                    Args {rs1,
                    rs2,
                    imm: offset,
                    ..Args::default()
                }
                )],
                &[(address, 0x0)],
                &[(rs1, rs1_val), (rs2, rs2_val)]
            );

            assert_eq!(u32::from(state_before_final(&e).load_u8(address)), rs1_val & 0xff);
        }

        #[test]
        fn sh_proptest(rs1 in reg(), rs1_val in u32_extra(), rs2 in reg(), rs2_val in u32_extra(), offset in u32_extra()) {
            prop_assume!(rs1 != rs2);
            let address = rs2_val.wrapping_add(offset);
            let e = simple_test_code(
                &[Instruction::new(
                    Op::SH,
                    Args {
                    rs1,
                    rs2,
                    imm: offset,
                    ..Args::default()
                }

                )],
                &[(address, 0x0)],
                &[(rs1, rs1_val), (rs2, rs2_val)]
            );
            // lh will return [0, 1] as LSBs and will set MSBs to 0xFFFF
            let state = state_before_final(&e);
            let (_, memory_value) = lh(
                &[
                    state.load_u8(address),
                    state.load_u8(address.wrapping_add(1)),
                    state.load_u8(address.wrapping_add(2)),
                    state.load_u8(address.wrapping_add(3))
                ]
            );
            assert_eq!(memory_value & 0xffff, rs1_val & 0xffff);
        }

        #[test]
        fn sw_proptest(rs1 in reg(), rs1_val in u32_extra(), rs2 in reg(), rs2_val in u32_extra(), offset in u32_extra()) {
            prop_assume!(rs1 != rs2);
            let address = rs2_val.wrapping_add(offset);
            let e = simple_test_code(
                &[Instruction::new(
                    Op::SW,
                Args {
                    rs1,
                    rs2,
                    imm: offset,
                    ..Args::default()
                }
                )],
                &[(address, 0x0)],
                &[(rs1, rs1_val), (rs2, rs2_val)]
            );

            let state = state_before_final(&e);
            let (_, memory_value) = lw(
                &[
                    state.load_u8(address),
                    state.load_u8(address.wrapping_add(1)),
                    state.load_u8(address.wrapping_add(2)),
                    state.load_u8(address.wrapping_add(3))
                ]
            );
            assert_eq!(memory_value, rs1_val);
        }

        #[test]
        #[allow(clippy::cast_possible_truncation)]
        fn mul_proptest(rd in reg(), rs1 in reg(), rs2 in reg(), rs1_value in u32_extra(), rs2_value in u32_extra()) {
            prop_assume!(rs1 != rs2);
            let prod = rs1_value.wrapping_mul(rs2_value);
            let e = simple_test_code(
                &[Instruction::new(
                    Op::MUL,
                    Args { rd,
                    rs1,
                    rs2,
                    ..Args::default()
                }
                )],
                &[],
                &[(rs1, rs1_value), (rs2, rs2_value)]
            );
            assert_eq!(state_before_final(&e).get_register_value(rd), prod);
        }

        #[test]
        #[allow(clippy::cast_possible_truncation)]
        fn mul_with_imm_proptest(rd in reg(), rs1 in reg(), rs1_value in u32_extra(), imm in u32_extra()) {
            mul_with_imm(rd, rs1, rs1_value, imm);
        }

        #[test]
        #[allow(clippy::cast_possible_truncation)]
        fn mulh_proptest(rd in reg(), rs1 in reg(), rs2 in reg(), rs1_value in i32_extra(), rs2_value in i32_extra()) {
            prop_assume!(rs1 != rs2);
            let prod: i64 = i64::from(rs1_value) * i64::from(rs2_value);
            let e = simple_test_code(
                &[Instruction::new(
                    Op::MULH,
                    Args { rd,
                    rs1,
                    rs2,
                    ..Args::default()
                }
                )],
                &[],
                &[(rs1, rs1_value as u32), (rs2, rs2_value as u32)]
            );
            assert_eq!(state_before_final(&e).get_register_value(rd), (prod >> 32) as u32);
        }

        #[test]
        #[allow(clippy::cast_possible_truncation)]
        fn mulhu_proptest(rd in reg(), rs1 in reg(), rs2 in reg(), rs1_value in u32_extra(), rs2_value in u32_extra()) {
            prop_assume!(rs1 != rs2);
            let prod: u64 = u64::from(rs1_value) * u64::from(rs2_value);
            let e = simple_test_code(
                &[Instruction::new(
                    Op::MULHU,
                    Args { rd,
                    rs1,
                    rs2,
                    ..Args::default()
                }
                )],
                &[],
                &[(rs1, rs1_value), (rs2, rs2_value)]
            );
            assert_eq!(state_before_final(&e).get_register_value(rd), (prod >> 32) as u32);
        }

        #[test]
        #[allow(clippy::cast_possible_truncation)]
        fn mulhsu_proptest(rd in reg(), rs1 in reg(), rs2 in reg(), rs1_value in i32_extra(), rs2_value in u32_extra()) {
            prop_assume!(rs1 != rs2);
            let prod: i64 = i64::from(rs1_value) * i64::from(rs2_value);
            let e = simple_test_code(
                &[Instruction::new(
                    Op::MULHSU,
                    Args { rd,
                    rs1,
                    rs2,
                    ..Args::default()
                }
                )],
                &[],
                &[(rs1, rs1_value as u32), (rs2, rs2_value)]
            );
            assert_eq!(state_before_final(&e).get_register_value(rd), (prod >> 32) as u32);
        }

        #[test]
        #[allow(clippy::cast_possible_truncation)]
        fn div_proptest(rd in reg(), rs1 in reg(), rs2 in reg(), rs1_value in i32_extra(), rs2_value in i32_extra()) {
            prop_assume!(rs1 != rs2);
            prop_assume!(rs2_value != 0);
            let e = simple_test_code(
                &[Instruction::new(
                    Op::DIV,
                    Args { rd,
                    rs1,
                    rs2,
                    ..Args::default()
                }
                )],
                &[],
                &[(rs1, rs1_value as u32), (rs2, rs2_value as u32)]
            );
            assert_eq!(state_before_final(&e).get_register_value(rd), div(rs1_value as u32, rs2_value as u32));
        }

        #[test]
        fn divu_proptest(rd in reg(), rs1 in reg(), rs2 in reg(), rs1_value in u32_extra(), rs2_value in u32_extra()) {
            prop_assume!(rs1 != rs2);
            prop_assume!(rs2_value != 0);
            let e = simple_test_code(
                &[Instruction::new(
                    Op::DIVU,
                    Args { rd,
                    rs1,
                    rs2,
                    ..Args::default()
                }
                )],
                &[],
                &[(rs1, rs1_value), (rs2, rs2_value)]
            );
            assert_eq!(state_before_final(&e).get_register_value(rd), divu(rs1_value, rs2_value));
        }

        #[test]
        fn divu_with_imm_proptest(rd in reg(), rs1 in reg(), rs1_value in u32_extra(), imm in u32_extra()) {
            prop_assume!(imm != 0);
            divu_with_imm(rd, rs1, rs1_value, imm);
        }

        #[test]
        fn rem_proptest(rd in reg(), rs1 in reg(), rs2 in reg(), rs1_value in i32_extra(), rs2_value in i32_extra()) {
            prop_assume!(rs1 != rs2);
            prop_assume!(rs2_value != 0);
            prop_assume!(rs1_value != i32::min_value() && rs2_value != -1);
            let rem = rs1_value % rs2_value;
            let e = simple_test_code(
                &[Instruction::new(
                    Op::REM,
                    Args { rd,
                    rs1,
                    rs2,
                    ..Args::default()
                }
                )],
                &[],
                &[(rs1, rs1_value as u32), (rs2, rs2_value as u32)]
            );
            assert_eq!(state_before_final(&e).get_register_value(rd), rem as u32);
        }

        #[test]
        fn remu_proptest(rd in reg(), rs1 in reg(), rs2 in reg(), rs1_value in u32_extra(), rs2_value in u32_extra()) {
            prop_assume!(rs1 != rs2);
            prop_assume!(rs2_value != 0);
            let rem = rs1_value % rs2_value;
            let e = simple_test_code(
                &[Instruction::new(
                    Op::REMU,
                    Args { rd,
                    rs1,
                    rs2,
                    ..Args::default()
                }
                )],
                &[],
                &[(rs1, rs1_value), (rs2, rs2_value)]
            );
            assert_eq!(state_before_final(&e).get_register_value(rd), rem);
        }

        #[test]
        fn beq_proptest(rd in reg(), rs1 in reg(), rs2 in reg(), rs1_value in u32_extra(), rs2_value in u32_extra()) {
            prop_assume!(rs1 != rs2);
            prop_assume!(rd != rs1);
            prop_assume!(rd != rs2);
            let e = simple_test_code(
                &[  // rs1 == rs1: take imm-path (8)
                    Instruction::new(
                        Op::BEQ,
                        Args { rd,
                        rs1,
                        rs2: rs1,
                        imm: 8,  // branch target
                }
                    ),
                    Instruction::new(
                        Op::SUB,
                        Args { rd: rs1,
                        rs1,
                        rs2,

                    ..Args::default()
                }
                    ),
                    Instruction::new(
                        Op::ADD,
                        Args { rd,
                        rs1,
                        rs2,
                        ..Args::default()
                    }
                    ),
                ],
                &[],
                &[(rs1, rs1_value), (rs2, rs2_value)]
            );
            assert_eq!(state_before_final(&e).get_register_value(rd), rs1_value.wrapping_add(rs2_value));
        }

        #[test]
        fn bne_proptest(rd in reg(), rs1 in reg(), rs2 in reg(), rs1_value in u32_extra(), rs2_value in u32_extra()) {
            prop_assume!(rs1 != rs2);
            prop_assume!(rs1_value != rs2_value);

            let e = simple_test_code(
                &[  // rs1 != rs2: take imm-path (8)
                    Instruction::new(
                        Op::BNE,
                        Args { rd,
                        rs1,
                        rs2,
                        imm: 8,  // branch target
                    }
                    ),
                    Instruction::new(
                        Op::SUB,
                        Args { rd: rs1,
                        rs1,
                        rs2,
                        ..Args::default()
                    }
                    ),
                    Instruction::new(
                        Op::ADD,
                        Args { rd,
                        rs1,
                        rs2,
                        ..Args::default()
                    }
                    ),
                ],
                &[],
                &[(rs1, rs1_value), (rs2, rs2_value)]
            );
            assert_eq!(state_before_final(&e).get_register_value(rd), rs1_value.wrapping_add(rs2_value));
        }

        #[test]
        fn blt_proptest(rd in reg(), rs1 in reg(), rs2 in reg(), rs1_value in i32_extra(), rs2_value in i32_extra()) {
            prop_assume!(rs1 != rs2);
            prop_assume!(rd != rs1);
            prop_assume!(rd != rs2);
            prop_assume!(rs1_value < rs2_value);

            let e = simple_test_code(
                &[
                    Instruction::new(
                        Op::BLT,
                        Args { rd,
                        rs1,
                        rs2,
                        imm: 8,  // branch target
                    }
                    ),
                    Instruction::new(
                        Op::SUB,
                        Args {rd: rs1,
                        rs1,
                        rs2,
                        ..Args::default()
                    }
                    ),
                    Instruction::new(
                        Op::ADD,
                        Args { rd,
                        rs1,
                        rs2,
                        ..Args::default()
                    }
                    ),
                ],
                &[],
                &[(rs1, rs1_value as u32), (rs2, rs2_value as u32)]
            );
            assert_eq!(state_before_final(&e).get_register_value(rd), rs1_value.wrapping_add(rs2_value) as u32);
        }

        #[test]
        fn bltu_proptest(rd in reg(), rs1 in reg(), rs2 in reg(), rs1_value in u32_extra(), rs2_value in u32_extra()) {
            prop_assume!(rs1 != rs2);
            prop_assume!(rd != rs1);
            prop_assume!(rd != rs2);
            prop_assume!(rs1_value < rs2_value);

            let e = simple_test_code(
                &[
                    Instruction::new(
                        Op::BLTU,
                        Args { rd,
                        rs1,
                        rs2,
                        imm: 8,  // branch target
                    }
                    ),
                    Instruction::new(
                        Op::SUB,
                        Args { rd: rs1,
                        rs1,
                        rs2,
                        ..Args::default()
                        }
                    ),
                    Instruction::new(
                        Op::ADD,
                        Args { rd,
                        rs1,
                        rs2,
                        ..Args::default()
                        }
                    ),
                ],
                &[],
                &[(rs1, rs1_value), (rs2, rs2_value)]
            );
            assert_eq!(state_before_final(&e).get_register_value(rd), rs1_value.wrapping_add(rs2_value));
        }

        #[test]
        fn bge_proptest(rd in reg(), rs1 in reg(), rs2 in reg(), rs1_value in i32_extra(), rs2_value in i32_extra()) {
            prop_assume!(rs1 != rs2);
            prop_assume!(rd != rs1);
            prop_assume!(rd != rs2);
            prop_assume!(rs1_value >= rs2_value);

            let e = simple_test_code(
                &[
                    Instruction::new(
                        Op::BGE,
                        Args { rd,
                        rs1,
                        rs2,
                        imm: 8,  // branch target
                        }
                    ),
                    Instruction::new(
                        Op::SUB,
                        Args { rd: rs1,
                        rs1,
                        rs2,
                        ..Args::default()
                        }
                    ),
                    Instruction::new(
                        Op::ADD,
                        Args { rd,
                        rs1,
                        rs2,
                        ..Args::default()
                        }
                    ),
                ],
                &[],
                &[(rs1, rs1_value as u32), (rs2, rs2_value as u32)]
            );
            assert_eq!(state_before_final(&e).get_register_value(rd), rs1_value.wrapping_add(rs2_value) as u32);
        }

        #[test]
        fn bgeu_proptest(rd in reg(), rs1 in reg(), rs2 in reg(), rs1_value in u32_extra(), rs2_value in u32_extra()) {
            prop_assume!(rs1 != rs2);
            prop_assume!(rd != rs1);
            prop_assume!(rd != rs2);
            prop_assume!(rs1_value >= rs2_value);

            let e = simple_test_code(
                &[
                    Instruction::new(
                        Op::BGEU,
                        Args {
                                    rd,
                        rs1,
                        rs2,
                        imm: 8,  // branch target
                        }
                    ),
                    Instruction::new(
                        Op::SUB,
                                Args {
                        rd: rs1,
                        rs1,
                        rs2,
                        imm: 0,  // branch target
                        }
                    ),
                    Instruction::new(
                        Op::ADD,
                        Args {
                        rd,
                        rs1,
                        rs2,
                        ..Args::default()
                        }
                    ),
                ],
                &[],
                &[(rs1, rs1_value), (rs2, rs2_value)]
            );
            assert_eq!(state_before_final(&e).get_register_value(rd), rs1_value.wrapping_add(rs2_value));
        }

        #[test]
        fn jal_jalr_proptest(imm in 0_u32..3) {
            let imm_value_fixed = 4 * imm + 4; // 4 * (0..3) + 4 = 4, 8, 12, 16
            let inst = Instruction::new( // imm = 0, jump = 4, 1+1 + 1 + 1 + 1 = 5
                        Op::ADD,
                        Args {
                        rd: 2,
                        rs1: 2,
                        rs2: 3,
                    ..Args::default()
            }
                    );
            let e = simple_test_code(
                &[
                    Instruction::new(
                        Op::JALR,
                        Args {
                            imm: imm_value_fixed,
                            ..Args::default()
                        }
                    ),
                    inst,
                    inst,
                    inst,
                    inst,
                ],
                &[],
                &[(2, 1), (3, 1)],
            );
            assert_eq!(state_before_final(&e).get_register_value(2), 5 - imm);
        }
    }

    #[must_use]
    #[allow(clippy::missing_panics_doc)]
    fn simple_test(
        exit_at: u32,
        mem: &[(u32, u32)],
        regs: &[(u8, u32)],
    ) -> ExecutionRecord<GoldilocksField> {
        // TODO(Matthias): stick this line into proper common setup?
        let _ = env_logger::try_init();
        let exit_inst =
        // set sys-call EXIT in x17(or a7)
        &[(exit_at, 0x05d0_0893_u32),
        // add ECALL to halt the program
        (exit_at + 4, 0x0000_0073_u32)];

        let image: HashMap<u32, u32> = mem.iter().chain(exit_inst.iter()).copied().collect();
        let program = Program::from(image);

        let state = regs.iter().fold(State::from(&program), |state, (rs, val)| {
            state.set_register_value(*rs, *val)
        });

        let record = step(&program, state).unwrap();
        assert!(record.last_state.has_halted());
        record
    }

    // NOTE: For writing test cases please follow RISCV
    // calling convention for using registers in instructions.
    // Please check https://en.wikichip.org/wiki/risc-v/registers

    #[test]
    fn ecall() {
        let _ = simple_test_code(&[Instruction::new(Op::ECALL, Args::default())], &[], &[]);
    }

    #[test]
    fn lui() {
        // at 0 address instruction lui
        // LUI x1, -524288
        let ExecutionRecord { last_state, .. } = simple_test(4, &[(0_u32, 0x8000_00b7)], &[]);
        assert_eq!(last_state.get_register_value(1), 0x8000_0000);
        assert_eq!(last_state.get_register_value(1) as i32, -2_147_483_648);
    }

    #[test]
    fn auipc() {
        // at 0 address addi x0, x0, 0
        let ExecutionRecord { last_state, .. } = simple_test(
            8,
            &[
                (0_u32, 0x0000_0013),
                // at 4 address instruction auipc
                // auipc x1, -524288
                (4_u32, 0x8000_0097),
            ],
            &[],
        );
        assert_eq!(last_state.get_register_value(1), 0x8000_0004);
        assert_eq!(last_state.get_register_value(1) as i32, -2_147_483_644);
    }

    #[test]
    fn system_opcode_instructions() {
        let _ = simple_test(
            20,
            &[
                // mret
                (0_u32, 0x3020_0073),
                // csrrs, t5, mcause
                (4_u32, 0x3420_2f73),
                // csrrw, mtvec, t0
                (8_u32, 0x3052_9073),
                // csrrwi, 0x744, 8
                (12_u32, 0x7444_5073),
                // fence, iorw, iorw
                (16_u32, 0x0ff0_000f),
            ],
            &[],
        );
    }
}<|MERGE_RESOLUTION|>--- conflicted
+++ resolved
@@ -142,20 +142,12 @@
     fn io_read(self, is_public: bool) -> (Aux<F>, Self) {
         let buffer_start = self.get_register_value(REG_A1);
         let num_bytes_requsted = self.get_register_value(REG_A2);
-<<<<<<< HEAD
-        let (data, updated_self) = if is_public {
-            self.read_public_iobytes(num_bytes_requsted as usize)
-        } else {
-            self.read_private_iobytes(num_bytes_requsted as usize)
-        };
+        let (data, updated_self) = self.read_iobytes(num_bytes_requsted as usize, is_public);
         let op = if is_public {
             IoOpcode::StorePublic
         } else {
             IoOpcode::StorePrivate
         };
-=======
-        let (data, updated_self) = self.read_iobytes(num_bytes_requsted as usize, is_public);
->>>>>>> d1842832
         (
             Aux {
                 dst_val: u32::try_from(data.len()).expect("cannot fit data.len() into u32"),
