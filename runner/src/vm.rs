--- conflicted
+++ resolved
@@ -304,15 +304,9 @@
         }
     }
     if option_env!("MOZAK_COUNT_OPS").is_some() {
-<<<<<<< HEAD
-        eprintln!("Instruction counts:");
-        let total: u32 = executed.len().try_into().unwrap();
-        eprintln!("{:6.2?}%\t{total:10} total", 100_f64);
-=======
         println!("Instruction counts:");
         let total: u32 = executed.len().try_into().unwrap();
         println!("{:6.2?}%\t{total:10} total", 100_f64);
->>>>>>> e66dfbd4
         for (count, op) in executed
             .iter()
             .map(|row| row.instruction.op)
@@ -323,11 +317,7 @@
         {
             let count: u32 = count.try_into().unwrap();
             let percentage = 100_f64 * f64::from(count) / f64::from(total);
-<<<<<<< HEAD
-            eprintln!("{percentage:6.2?}%\t{count:10} {op}");
-=======
             println!("{percentage:6.2?}%\t{count:10} {op}");
->>>>>>> e66dfbd4
         }
     }
     Ok(ExecutionRecord::<F> {
