--- conflicted
+++ resolved
@@ -95,13 +95,10 @@
     #[must_use]
     /// # Panics
     ///
-<<<<<<< HEAD
     /// Panics if while executing `IO_READ`, I/O tape does not have sufficient
     /// bytes.
-=======
     /// Panics on executing PANIC syscall and also if vector to string
     /// conversion fails.
->>>>>>> 6c388b90
     pub fn ecall(self) -> (Aux, Self) {
         match self.get_register_value(REG_A0) {
             ecall::HALT => {
@@ -115,7 +112,6 @@
                     self.halt(),
                 )
             }
-<<<<<<< HEAD
             ecall::IO_READ => {
                 // TODO: Support more than IO_READ calls.
                 let pointer = self.get_register_value(REG_A1);
@@ -136,7 +132,7 @@
                         .fold(self, |acc, (i, byte)| acc.store_u8(i, *byte).unwrap())
                         .bump_pc(),
                 )
-=======
+            }
             ecall::PANIC => {
                 let msg_len = self.get_register_value(REG_A1);
                 let msg_ptr = self.get_register_value(REG_A2);
@@ -148,7 +144,6 @@
                     "VM panicked with msg: {}",
                     from_utf8(&msg_vec).expect("A valid utf8 VM panic message should be provided")
                 );
->>>>>>> 6c388b90
             }
             _ => (Aux::default(), self.bump_pc()),
         }
