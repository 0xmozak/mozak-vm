--- conflicted
+++ resolved
@@ -2,16 +2,12 @@
 use std::str::from_utf8;
 
 use anyhow::{anyhow, Result};
-<<<<<<< HEAD
 use plonky2::field::goldilocks_field::GoldilocksField;
 use plonky2::field::types::Field;
 use plonky2::hash::hash_types::{HashOut, RichField, NUM_HASH_OUT_ELTS};
 use plonky2::hash::hashing::PlonkyPermutation;
 use plonky2::hash::poseidon2::Poseidon2Permutation;
 use plonky2::plonk::config::GenericHashOut;
-=======
-use plonky2::hash::hash_types::RichField;
->>>>>>> e3771c40
 
 use crate::elf::Program;
 use crate::instruction::{Args, Op};
@@ -177,7 +173,7 @@
         );
     }
 
-    fn ecall_poseidon2(self) -> (Aux, Self) {
+    fn ecall_poseidon2(self) -> (Aux<F>, Self) {
         let input_ptr = self.get_register_value(REG_A1);
         // lengths are in bytes
         let input_len = self.get_register_value(REG_A2);
