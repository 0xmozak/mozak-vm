--- conflicted
+++ resolved
@@ -151,51 +151,6 @@
                     REG_A0,
                     u32::try_from(data.len()).expect("cannot fit data.len() into u32"),
                 )
-<<<<<<< HEAD
-            }
-            ecall::PANIC => {
-                let msg_len = self.get_register_value(REG_A1);
-                let msg_ptr = self.get_register_value(REG_A2);
-                let mut msg_vec = vec![];
-                for addr in msg_ptr..(msg_ptr + msg_len) {
-                    msg_vec.push(self.load_u8(addr));
-                }
-                panic!(
-                    "VM panicked with msg: {}",
-                    from_utf8(&msg_vec).expect("A valid utf8 VM panic message should be provided")
-                );
-            }
-            ecall::POSEIDON2 => {
-                let input_ptr = self.get_register_value(REG_A1);
-                // lengths are in bytes
-                let input_len = self.get_register_value(REG_A2);
-                let output_ptr = self.get_register_value(REG_A3);
-                let output_len = 32;
-                let input: Vec<F> = (0..input_len)
-                    .map(|i| F::from_canonical_u8(self.load_u8(input_ptr + i)))
-                    .collect();
-                let (hash, updated_self) =
-                    self.hash_n_to_m_no_pad::<Poseidon2Permutation<F>>(input.as_slice());
-                let hash = hash.to_bytes();
-                assert!(output_len == hash.len());
-                (
-                    Aux::default(),
-                    hash.iter()
-                        .enumerate()
-                        .fold(updated_self, |updated_self, (i, byte)| {
-                            updated_self
-                                .store_u8(
-                                    output_ptr.wrapping_add(
-                                        u32::try_from(i).expect("cannot fit i into u32"),
-                                    ),
-                                    *byte,
-                                )
-                                .unwrap()
-                        })
-                        .bump_pc(),
-                )
-            }
-=======
                 .bump_pc(),
         )
     }
@@ -216,13 +171,43 @@
         );
     }
 
+    fn ecall_poseidon2(self) -> (Aux, Self) {
+        let input_ptr = self.get_register_value(REG_A1);
+        // lengths are in bytes
+        let input_len = self.get_register_value(REG_A2);
+        let output_ptr = self.get_register_value(REG_A3);
+        let output_len = 32;
+        let input: Vec<F> = (0..input_len)
+            .map(|i| F::from_canonical_u8(self.load_u8(input_ptr + i)))
+            .collect();
+        let (hash, updated_self) =
+            self.hash_n_to_m_no_pad::<Poseidon2Permutation<F>>(input.as_slice());
+        let hash = hash.to_bytes();
+        assert!(output_len == hash.len());
+        (
+            Aux::default(),
+            hash.iter()
+                .enumerate()
+                .fold(updated_self, |updated_self, (i, byte)| {
+                    updated_self
+                        .store_u8(
+                            output_ptr
+                                .wrapping_add(u32::try_from(i).expect("cannot fit i into u32")),
+                            *byte,
+                        )
+                        .unwrap()
+                })
+                .bump_pc(),
+        )
+    }
+
     #[must_use]
     pub fn ecall(self) -> (Aux, Self) {
         match self.get_register_value(REG_A0) {
             ecall::HALT => self.ecall_halt(),
             ecall::IO_READ => self.ecall_io_read(),
             ecall::PANIC => self.ecall_panic(),
->>>>>>> 8715a0fa
+            ecall::POSEIDON2 => self.ecall_poseidon2(),
             _ => (Aux::default(), self.bump_pc()),
         }
     }
