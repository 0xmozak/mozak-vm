use std::marker::PhantomData;
use std::rc::Rc;

use anyhow::{anyhow, Result};
use derive_more::{Deref, Display};
use im::hashmap::HashMap;
use log::trace;
use plonky2::hash::hash_types::RichField;
use plonky2::hash::poseidon2::WIDTH;
use serde::{Deserialize, Serialize};

use crate::elf::{Code, Data, Program};
use crate::instruction::{Args, Instruction};

/// State of our VM
///
/// Note: In general clone is not necessarily what you want, but in our case we
/// carefully picked the type of `memory` to be clonable in about O(1)
/// regardless of size. That way we can keep cheaply keep snapshots even at
/// every step of evaluation.
///
/// A note on memory structuring: The `State` follows a [modified Harvard architecture](https://en.wikipedia.org/wiki/Modified_Harvard_architecture).
/// As such we effectively have separate address spaces for code and memory.
/// 'Modified' means that we pre-populate the memory address space with a copy
/// of the code. Writing to that copy does not change the instructions.
///
/// You can think of this as instructions being cached at the start of the
/// program and that cache never updating afterwards.
///
/// This is very similar to what many real world CPUs, including Risc-V ones, do
/// by default. The FENCE instruction can be used to make the CPU update the
/// instruction cache on many CPUs.  But we deliberately don't support that
/// usecase.
#[derive(Clone, Debug)]
pub struct State<F: RichField> {
    pub clk: u64,
    pub halted: bool,
    pub registers: [u32; 32],
    pub pc: u32,
    pub rw_memory: HashMap<u32, u8>,
    pub ro_memory: HashMap<u32, u8>,
    pub io_tape: IoTape,
    _phantom: PhantomData<F>,
}

#[derive(Clone, Debug, Default, Deref, Serialize, Deserialize)]
pub struct IoTape {
    #[deref]
    pub data: Rc<Vec<u8>>,
    pub read_index: usize,
}

impl From<&[u8]> for IoTape {
    fn from(data: &[u8]) -> Self {
        Self {
            data: Rc::new(data.to_vec()),
            read_index: 0,
        }
    }
}

/// By default, all `State` start with `clk` 1. This is to differentiate
/// execution clocks (1 and above) from `clk` value of 0 which is
/// reserved for any initialisation concerns. e.g. memory initialization
/// prior to program execution, register initialization etc.
impl<F: RichField> Default for State<F> {
    fn default() -> Self {
        Self {
            clk: 1,
            halted: Default::default(),
            registers: Default::default(),
            pc: Default::default(),
            rw_memory: HashMap::default(),
            ro_memory: HashMap::default(),
            io_tape: IoTape::default(),
            _phantom: PhantomData,
        }
    }
}

#[allow(clippy::similar_names)]
impl<F: RichField> From<Program> for State<F> {
    fn from(
        Program {
            ro_code: Code(_),
            rw_memory: Data(rw_memory),
            ro_memory: Data(ro_memory),
            entry_point: pc,
        }: Program,
    ) -> Self {
        Self {
            pc,
            rw_memory,
            ro_memory,
            ..Default::default()
        }
    }
}

impl<F: RichField> From<&Program> for State<F> {
    fn from(program: &Program) -> Self { Self::from(program.clone()) }
}

#[derive(Debug, Clone, Copy, Default)]
pub struct MemEntry {
    pub addr: u32,
    pub raw_value: u32,
}

<<<<<<< HEAD
=======
#[derive(Debug, Clone, Copy, Eq, PartialEq, Display, Default)]
#[cfg_attr(feature = "serialize", derive(Serialize, Deserialize))]
#[repr(u8)]
pub enum IoOpcode {
    #[default]
    None,
    Store,
    Load,
}
#[derive(Debug, Clone, Default)]
pub struct IoEntry {
    pub addr: u32,
    pub op: IoOpcode,
    pub data: Vec<u8>,
}

// First part in pair is preimage and second is output.
>>>>>>> 6a6d3e3b
pub type Poseidon2SpongeData<F> = Vec<([F; WIDTH], [F; WIDTH])>;

#[derive(Debug, Clone, Default)]
pub struct Poseidon2Entry<F: RichField> {
    pub addr: u32,
    pub len: u32,
    pub sponge_data: Poseidon2SpongeData<F>,
}

/// Auxiliary information about the instruction execution
#[derive(Debug, Clone, Default)]
pub struct Aux<F: RichField> {
    // This could be an Option<u32>, but given how Risc-V instruction are specified,
    // 0 serves as a default value just fine.
    pub dst_val: u32,
    pub new_pc: u32,
    pub mem: Option<MemEntry>,
    pub will_halt: bool,
    pub op1: u32,
    pub op2: u32,
    pub poseidon2: Option<Poseidon2Entry<F>>,
<<<<<<< HEAD
=======
    pub io: Option<IoEntry>,
>>>>>>> 6a6d3e3b
}

impl<F: RichField> State<F> {
    #[must_use]
    #[allow(clippy::similar_names)]
    pub fn new(
        Program {
            rw_memory: Data(rw_memory),
            ro_memory: Data(ro_memory),
            entry_point: pc,
            ..
        }: Program,
        io_tape: &[u8],
    ) -> Self {
        Self {
            pc,
            rw_memory,
            ro_memory,
            io_tape: io_tape.into(),
            ..Default::default()
        }
    }

    #[must_use]
    pub fn register_op<Fun>(self, data: &Args, op: Fun) -> (Aux<F>, Self)
    where
        Fun: FnOnce(u32, u32) -> u32, {
        let op1 = self.get_register_value(data.rs1);
        let op2 = self.get_register_value(data.rs2).wrapping_add(data.imm);
        let dst_val = op(op1, op2);
        (
            Aux {
                dst_val,
                ..Aux::default()
            },
            self.set_register_value(data.rd, dst_val).bump_pc(),
        )
    }

    #[must_use]
    pub fn memory_load(self, data: &Args, op: fn(&[u8; 4]) -> (u32, u32)) -> (Aux<F>, Self) {
        let addr: u32 = self.get_register_value(data.rs2).wrapping_add(data.imm);
        let mem = [
            self.load_u8(addr),
            self.load_u8(addr.wrapping_add(1)),
            self.load_u8(addr.wrapping_add(2)),
            self.load_u8(addr.wrapping_add(3)),
        ];
        let (raw_value, dst_val) = op(&mem);
        (
            Aux {
                dst_val,
                mem: Some(MemEntry { addr, raw_value }),
                ..Default::default()
            },
            self.set_register_value(data.rd, dst_val).bump_pc(),
        )
    }

    #[must_use]
    #[allow(clippy::missing_panics_doc)]
    pub fn branch_op(self, data: &Args, op: fn(u32, u32) -> bool) -> (Aux<F>, Self) {
        let op1 = self.get_register_value(data.rs1);
        let op2 = self.get_register_value(data.rs2);
        (
            Aux::default(),
            if op(op1, op2) {
                self.set_pc(data.imm)
            } else {
                self.bump_pc()
            },
        )
    }
}

impl<F: RichField> State<F> {
    #[must_use]
    pub fn halt(mut self) -> Self {
        self.halted = true;
        self
    }

    #[must_use]
    pub fn has_halted(&self) -> bool { self.halted }

    /// Load a byte from memory
    ///
    /// # Panics
    /// This function panics, if you try to load into an invalid register.
    #[must_use]
    pub fn set_register_value(mut self, index: u8, value: u32) -> Self {
        // R0 is always 0
        if index != 0 {
            self.registers[usize::from(index)] = value;
        }
        self
    }

    #[must_use]
    pub fn get_register_value(&self, index: u8) -> u32 { self.registers[usize::from(index)] }

    #[must_use]
    pub fn set_pc(mut self, value: u32) -> Self {
        self.pc = value;
        self
    }

    #[must_use]
    pub fn get_pc(&self) -> u32 { self.pc }

    #[must_use]
    pub fn bump_pc(self) -> Self { self.bump_pc_n(4) }

    #[must_use]
    pub fn bump_pc_n(self, diff: u32) -> Self {
        let pc = self.get_pc();
        self.set_pc(pc.wrapping_add(diff))
    }

    #[must_use]
    pub fn bump_clock(mut self) -> Self {
        self.clk += 1;
        self
    }

    /// Load a word from memory
    ///
    /// # Errors
    /// This function returns an error, if you try to load from an invalid
    /// address.
    #[must_use]
    pub fn load_u32(&self, addr: u32) -> u32 {
        const WORD_SIZE: usize = 4;
        let mut bytes = [0_u8; WORD_SIZE];
        for (i, byte) in (0_u32..).zip(bytes.iter_mut()) {
            *byte = self.load_u8(addr + i);
        }
        u32::from_le_bytes(bytes)
    }

    /// Load a byte from memory
    ///
    /// For now, we decided that we will offer the program the full 4 GiB of
    /// address space you can get with 32 bits.
    /// So no u32 address is out of bounds.
    #[must_use]
    pub fn load_u8(&self, addr: u32) -> u8 {
        self.ro_memory
            .get(&addr)
            .or_else(|| self.rw_memory.get(&addr))
            .copied()
            .unwrap_or_default()
    }

    /// Store a byte to memory
    ///
    /// # Errors
    /// This function returns an error, if you try to store to an invalid
    /// address.
    pub fn store_u8(mut self, addr: u32, value: u8) -> Result<Self> {
        match self.ro_memory.entry(addr) {
            im::hashmap::Entry::Occupied(entry) => Err(anyhow!(
                "cannot write to ro_memory entry {:?}",
                (entry.key(), entry.get())
            )),
            im::hashmap::Entry::Vacant(_) => {
                self.rw_memory.insert(addr, value);
                Ok(self)
            }
        }
    }

    #[must_use]
    pub fn current_instruction(&self, program: &Program) -> Instruction {
        let pc = self.get_pc();
        let inst = program.ro_code.get_instruction(pc);
        trace!("PC: {pc:#x?}, Decoded Inst: {inst:?}");
        inst
    }

    #[must_use]
    pub fn read_iobytes(mut self, num_bytes: usize) -> (Vec<u8>, Self) {
        let read_index = self.io_tape.read_index;
        let remaining_len = self.io_tape.len() - read_index;
        let limit = num_bytes.min(remaining_len);
        self.io_tape.read_index += limit;
        (
            self.io_tape.data[read_index..(read_index + limit)].to_vec(),
            self,
        )
    }
}

#[cfg(test)]
mod test {
    use crate::state::IoTape;

    #[test]
    fn test_io_tape_serialization() {
        let io_tape = IoTape::from(&[1, 2, 3, 4, 5, 6, 7, 8, 9, 10][..]);
        let serialized = serde_json::to_string(&io_tape).unwrap();
        let deserialized: IoTape = serde_json::from_str(&serialized).unwrap();
        assert_eq!(io_tape.read_index, deserialized.read_index);
        assert_eq!(io_tape.data, deserialized.data);
    }
}<|MERGE_RESOLUTION|>--- conflicted
+++ resolved
@@ -107,8 +107,6 @@
     pub raw_value: u32,
 }
 
-<<<<<<< HEAD
-=======
 #[derive(Debug, Clone, Copy, Eq, PartialEq, Display, Default)]
 #[cfg_attr(feature = "serialize", derive(Serialize, Deserialize))]
 #[repr(u8)]
@@ -126,7 +124,6 @@
 }
 
 // First part in pair is preimage and second is output.
->>>>>>> 6a6d3e3b
 pub type Poseidon2SpongeData<F> = Vec<([F; WIDTH], [F; WIDTH])>;
 
 #[derive(Debug, Clone, Default)]
@@ -148,10 +145,7 @@
     pub op1: u32,
     pub op2: u32,
     pub poseidon2: Option<Poseidon2Entry<F>>,
-<<<<<<< HEAD
-=======
     pub io: Option<IoEntry>,
->>>>>>> 6a6d3e3b
 }
 
 impl<F: RichField> State<F> {
