--- conflicted
+++ resolved
@@ -242,40 +242,15 @@
         }: Program,
         RuntimeArguments { .. }: RuntimeArguments,
     ) -> Self {
-<<<<<<< HEAD
-        let mut mem = HashMap::new();
-        if let Some(ro_memory) = mozak_ro_memory {
-            let all_ro_memory: HashMap<u32, u8> = ro_memory
-                .io_tape_public
-                .data
-                .0
-                .into_iter()
-                .chain(ro_memory.self_prog_id.data.0)
-                .chain(ro_memory.cast_list.data.0)
-                .chain(ro_memory.io_tape_private.data.0)
-                .chain(ro_memory.call_tape.data.0)
-                .chain(ro_memory.event_tape.data.0)
-                .collect();
-            for (index, item) in all_ro_memory {
-                mem.insert(index, item);
-            }
-        }
-
-        Self {
-            pc,
-            rw_memory,
-            ro_memory,
-            mozak_ro_memory: mem,
-=======
-        let memory = StateMemory::new(once(ro_memory), once(rw_memory));
+        let memory = StateMemory::new([ro_memory, mozak_ro_memory.map(HashMap::from).unwrap_or_default()].into_iter(), once(rw_memory));
         Self {
             pc,
             memory,
->>>>>>> 304d5c7a
             // TODO(bing): Handle the case where iotapes are
             // in .mozak_global sections in the RISC-V binary.
             // Now, the CLI simply does unwrap_or_default() to either
             // use an iotape from file or default to an empty input.
+            io_tape: IoTape::from((vec![], vec![])),
             ..Default::default()
         }
     }
@@ -301,23 +276,6 @@
     ) -> Self {
         Self {
             pc,
-<<<<<<< HEAD
-            rw_memory,
-            ro_memory,
-            mozak_ro_memory: if let Some(mrm) = mozak_ro_memory {
-                chain!(
-                    mrm.io_tape_private.data.iter(),
-                    mrm.io_tape_public.data.iter(),
-                    mrm.call_tape.data.iter(),
-                    mrm.self_prog_id.data.iter(),
-                    mrm.event_tape.data.iter()
-                )
-                .map(|(addr, value)| (*addr, *value))
-                .collect()
-            } else {
-                HashMap::default()
-            },
-=======
             memory: StateMemory::new(
                 [
                     ro_memory,
@@ -326,7 +284,6 @@
                 .into_iter(),
                 once(rw_memory),
             ),
->>>>>>> 304d5c7a
             ..Default::default()
         }
     }
@@ -457,17 +414,7 @@
     /// So no u32 address is out of bounds.
     #[must_use]
     pub fn load_u8(&self, addr: u32) -> u8 {
-<<<<<<< HEAD
-        self.ro_memory
-            .get(&addr)
-            .or_else(|| self.mozak_ro_memory.get(&addr))
-            .or_else(|| self.rw_memory.get(&addr))
-            .or_else(|| self.mozak_ro_memory.get(&addr))
-            .copied()
-            .unwrap_or_default()
-=======
         self.memory.data.get(&addr).copied().unwrap_or_default()
->>>>>>> 304d5c7a
     }
 
     /// Store a byte to memory
