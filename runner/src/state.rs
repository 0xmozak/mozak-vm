use std::marker::PhantomData;
use std::rc::Rc;

use anyhow::{anyhow, Result};
use derive_more::{Deref, Display};
use im::hashmap::HashMap;
use log::trace;
use plonky2::hash::hash_types::RichField;
use plonky2::hash::poseidon2::WIDTH;
use serde::{Deserialize, Serialize};

use crate::elf::{Code, Data, Program};
use crate::instruction::{Args, Instruction};

/// State of our VM
///
/// Note: In general clone is not necessarily what you want, but in our case we
/// carefully picked the type of `memory` to be clonable in about O(1)
/// regardless of size. That way we can keep cheaply keep snapshots even at
/// every step of evaluation.
///
/// A note on memory structuring: The `State` follows a [modified Harvard architecture](https://en.wikipedia.org/wiki/Modified_Harvard_architecture).
/// As such we effectively have separate address spaces for code and memory.
/// 'Modified' means that we pre-populate the memory address space with a copy
/// of the code. Writing to that copy does not change the instructions.
///
/// You can think of this as instructions being cached at the start of the
/// program and that cache never updating afterwards.
///
/// This is very similar to what many real world CPUs, including Risc-V ones, do
/// by default. The FENCE instruction can be used to make the CPU update the
/// instruction cache on many CPUs.  But we deliberately don't support that
/// usecase.
#[derive(Clone, Debug)]
pub struct State<F: RichField> {
    pub clk: u64,
    pub halted: bool,
    pub registers: [u32; 32],
    pub pc: u32,
    pub rw_memory: HashMap<u32, u8>,
    pub ro_memory: HashMap<u32, u8>,
    pub io_tape: IoTape,
    _phantom: PhantomData<F>,
}

#[derive(Clone, Debug, Default, Deref, Serialize, Deserialize)]
pub struct IoTape {
    #[deref]
    pub data: Rc<Vec<u8>>,
    pub read_index: usize,
}

impl From<&[u8]> for IoTape {
    fn from(data: &[u8]) -> Self {
        Self {
            data: Rc::new(data.to_vec()),
            read_index: 0,
        }
    }
}

/// By default, all `State` start with `clk` 1. This is to differentiate
/// execution clocks (1 and above) from `clk` value of 0 which is
/// reserved for any initialisation concerns. e.g. memory initialization
/// prior to program execution, register initialization etc.
impl<F: RichField> Default for State<F> {
    fn default() -> Self {
        Self {
            clk: 1,
            halted: Default::default(),
            registers: Default::default(),
            pc: Default::default(),
            rw_memory: HashMap::default(),
            ro_memory: HashMap::default(),
            io_tape: IoTape::default(),
            _phantom: PhantomData,
        }
    }
}

#[allow(clippy::similar_names)]
impl<F: RichField> From<Program> for State<F> {
    fn from(
        Program {
            ro_code: Code(_),
            rw_memory: Data(rw_memory),
            ro_memory: Data(ro_memory),
            entry_point: pc,
        }: Program,
    ) -> Self {
        Self {
            pc,
            rw_memory,
            ro_memory,
            ..Default::default()
        }
    }
}

impl<F: RichField> From<&Program> for State<F> {
    fn from(program: &Program) -> Self { Self::from(program.clone()) }
}

#[derive(Debug, Clone, Copy, Default)]
pub struct MemEntry {
    pub addr: u32,
    pub raw_value: u32,
}

#[derive(Debug, Clone, Copy, Eq, PartialEq, Display, Default)]
#[cfg_attr(feature = "serialize", derive(Serialize, Deserialize))]
#[repr(u8)]
pub enum IoOpcode {
    #[default]
    None,
    Store,
    Load,
}
#[derive(Debug, Clone, Default)]
pub struct IoEntry {
    pub addr: u32,
    pub op: IoOpcode,
    pub data: Vec<u8>,
}

<<<<<<< HEAD
/// Auxiliary information about the instruction execution
#[derive(Debug, Clone, Default)]
pub struct Aux {
=======
// First part in pair is preimage and second is output.
pub type Poseidon2SpongeData<F> = Vec<([F; WIDTH], [F; WIDTH])>;

#[derive(Debug, Clone, Default)]
pub struct Poseidon2Entry<F: RichField> {
    pub addr: u32,
    pub len: u32,
    pub sponge_data: Poseidon2SpongeData<F>,
}

/// Auxiliary information about the instruction execution
#[derive(Debug, Clone, Default)]
pub struct Aux<F: RichField> {
>>>>>>> 6a6d3e3b
    // This could be an Option<u32>, but given how Risc-V instruction are specified,
    // 0 serves as a default value just fine.
    pub dst_val: u32,
    pub new_pc: u32,
    pub mem: Option<MemEntry>,
    pub will_halt: bool,
    pub op1: u32,
    pub op2: u32,
<<<<<<< HEAD
=======
    pub poseidon2: Option<Poseidon2Entry<F>>,
>>>>>>> 6a6d3e3b
    pub io: Option<IoEntry>,
}

impl<F: RichField> State<F> {
    #[must_use]
    #[allow(clippy::similar_names)]
    pub fn new(
        Program {
            rw_memory: Data(rw_memory),
            ro_memory: Data(ro_memory),
            entry_point: pc,
            ..
        }: Program,
        io_tape: &[u8],
    ) -> Self {
        Self {
            pc,
            rw_memory,
            ro_memory,
            io_tape: io_tape.into(),
            ..Default::default()
        }
    }

    #[must_use]
    pub fn register_op<Fun>(self, data: &Args, op: Fun) -> (Aux<F>, Self)
    where
        Fun: FnOnce(u32, u32) -> u32, {
        let op1 = self.get_register_value(data.rs1);
        let op2 = self.get_register_value(data.rs2).wrapping_add(data.imm);
        let dst_val = op(op1, op2);
        (
            Aux {
                dst_val,
                ..Aux::default()
            },
            self.set_register_value(data.rd, dst_val).bump_pc(),
        )
    }

    #[must_use]
    pub fn memory_load(self, data: &Args, op: fn(&[u8; 4]) -> (u32, u32)) -> (Aux<F>, Self) {
        let addr: u32 = self.get_register_value(data.rs2).wrapping_add(data.imm);
        let mem = [
            self.load_u8(addr),
            self.load_u8(addr.wrapping_add(1)),
            self.load_u8(addr.wrapping_add(2)),
            self.load_u8(addr.wrapping_add(3)),
        ];
        let (raw_value, dst_val) = op(&mem);
        (
            Aux {
                dst_val,
                mem: Some(MemEntry { addr, raw_value }),
                ..Default::default()
            },
            self.set_register_value(data.rd, dst_val).bump_pc(),
        )
    }

    #[must_use]
    #[allow(clippy::missing_panics_doc)]
    pub fn branch_op(self, data: &Args, op: fn(u32, u32) -> bool) -> (Aux<F>, Self) {
        let op1 = self.get_register_value(data.rs1);
        let op2 = self.get_register_value(data.rs2);
        (
            Aux::default(),
            if op(op1, op2) {
                self.set_pc(data.imm)
            } else {
                self.bump_pc()
            },
        )
    }
}

impl<F: RichField> State<F> {
    #[must_use]
    pub fn halt(mut self) -> Self {
        self.halted = true;
        self
    }

    #[must_use]
    pub fn has_halted(&self) -> bool { self.halted }

    /// Load a byte from memory
    ///
    /// # Panics
    /// This function panics, if you try to load into an invalid register.
    #[must_use]
    pub fn set_register_value(mut self, index: u8, value: u32) -> Self {
        // R0 is always 0
        if index != 0 {
            self.registers[usize::from(index)] = value;
        }
        self
    }

    #[must_use]
    pub fn get_register_value(&self, index: u8) -> u32 { self.registers[usize::from(index)] }

    #[must_use]
    pub fn set_pc(mut self, value: u32) -> Self {
        self.pc = value;
        self
    }

    #[must_use]
    pub fn get_pc(&self) -> u32 { self.pc }

    #[must_use]
    pub fn bump_pc(self) -> Self { self.bump_pc_n(4) }

    #[must_use]
    pub fn bump_pc_n(self, diff: u32) -> Self {
        let pc = self.get_pc();
        self.set_pc(pc.wrapping_add(diff))
    }

    #[must_use]
    pub fn bump_clock(mut self) -> Self {
        self.clk += 1;
        self
    }

    /// Load a word from memory
    ///
    /// # Errors
    /// This function returns an error, if you try to load from an invalid
    /// address.
    #[must_use]
    pub fn load_u32(&self, addr: u32) -> u32 {
        const WORD_SIZE: usize = 4;
        let mut bytes = [0_u8; WORD_SIZE];
        for (i, byte) in (0_u32..).zip(bytes.iter_mut()) {
            *byte = self.load_u8(addr + i);
        }
        u32::from_le_bytes(bytes)
    }

    /// Load a byte from memory
    ///
    /// For now, we decided that we will offer the program the full 4 GiB of
    /// address space you can get with 32 bits.
    /// So no u32 address is out of bounds.
    #[must_use]
    pub fn load_u8(&self, addr: u32) -> u8 {
        self.ro_memory
            .get(&addr)
            .or_else(|| self.rw_memory.get(&addr))
            .copied()
            .unwrap_or_default()
    }

    /// Store a byte to memory
    ///
    /// # Errors
    /// This function returns an error, if you try to store to an invalid
    /// address.
    pub fn store_u8(mut self, addr: u32, value: u8) -> Result<Self> {
        match self.ro_memory.entry(addr) {
            im::hashmap::Entry::Occupied(entry) => Err(anyhow!(
                "cannot write to ro_memory entry {:?}",
                (entry.key(), entry.get())
            )),
            im::hashmap::Entry::Vacant(_) => {
                self.rw_memory.insert(addr, value);
                Ok(self)
            }
        }
    }

    #[must_use]
    pub fn current_instruction(&self, program: &Program) -> Instruction {
        let pc = self.get_pc();
        let inst = program.ro_code.get_instruction(pc);
        trace!("PC: {pc:#x?}, Decoded Inst: {inst:?}");
        inst
    }

    #[must_use]
    pub fn read_iobytes(mut self, num_bytes: usize) -> (Vec<u8>, Self) {
        let read_index = self.io_tape.read_index;
        let remaining_len = self.io_tape.len() - read_index;
        let limit = num_bytes.min(remaining_len);
        self.io_tape.read_index += limit;
        (
            self.io_tape.data[read_index..(read_index + limit)].to_vec(),
            self,
        )
    }
}

#[cfg(test)]
mod test {
    use crate::state::IoTape;

    #[test]
    fn test_io_tape_serialization() {
        let io_tape = IoTape::from(&[1, 2, 3, 4, 5, 6, 7, 8, 9, 10][..]);
        let serialized = serde_json::to_string(&io_tape).unwrap();
        let deserialized: IoTape = serde_json::from_str(&serialized).unwrap();
        assert_eq!(io_tape.read_index, deserialized.read_index);
        assert_eq!(io_tape.data, deserialized.data);
    }
}<|MERGE_RESOLUTION|>--- conflicted
+++ resolved
@@ -123,11 +123,6 @@
     pub data: Vec<u8>,
 }
 
-<<<<<<< HEAD
-/// Auxiliary information about the instruction execution
-#[derive(Debug, Clone, Default)]
-pub struct Aux {
-=======
 // First part in pair is preimage and second is output.
 pub type Poseidon2SpongeData<F> = Vec<([F; WIDTH], [F; WIDTH])>;
 
@@ -141,7 +136,6 @@
 /// Auxiliary information about the instruction execution
 #[derive(Debug, Clone, Default)]
 pub struct Aux<F: RichField> {
->>>>>>> 6a6d3e3b
     // This could be an Option<u32>, but given how Risc-V instruction are specified,
     // 0 serves as a default value just fine.
     pub dst_val: u32,
@@ -150,10 +144,7 @@
     pub will_halt: bool,
     pub op1: u32,
     pub op2: u32,
-<<<<<<< HEAD
-=======
     pub poseidon2: Option<Poseidon2Entry<F>>,
->>>>>>> 6a6d3e3b
     pub io: Option<IoEntry>,
 }
 
