--- conflicted
+++ resolved
@@ -221,12 +221,8 @@
     pub op2: u32,
     pub op2_raw: u32,
     pub poseidon2: Option<poseidon2::Entry<F>>,
-<<<<<<< HEAD
-    pub io: Option<StorageDeviceEntry>,
+    pub storage_device_entry: Option<StorageDeviceEntry>,
     pub branch_taken: Option<bool>,
-=======
-    pub storage_device_entry: Option<StorageDeviceEntry>,
->>>>>>> e2eb740c
 }
 
 #[derive(Default, Clone)]
