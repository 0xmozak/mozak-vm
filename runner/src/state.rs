use std::marker::PhantomData;
use std::rc::Rc;

use anyhow::{anyhow, Result};
use derive_more::{Deref, Display};
use im::hashmap::HashMap;
use log::trace;
use plonky2::hash::hash_types::RichField;
use plonky2::hash::poseidon2::WIDTH;
use serde::{Deserialize, Serialize};

use crate::elf::{Code, Data, Program};
use crate::instruction::{Args, Instruction};

/// State of RISC-V VM
///
/// Note: In general clone is not necessarily what you want, but in our case we
/// carefully picked the type of `memory` to be clonable in about O(1)
/// regardless of size. That way we can keep cheaply keep snapshots even at
/// every step of evaluation.
///
/// A note on memory structuring: The `State` follows a [modified Harvard architecture](https://en.wikipedia.org/wiki/Modified_Harvard_architecture).
/// As such we effectively have separate address spaces for code and memory.
/// 'Modified' means that we pre-populate the memory address space with a copy
/// of the code. Writing to that copy does not change the instructions.
///
/// You can think of this as instructions being cached at the start of the
/// program and that cache never updating afterwards.
///
/// This is very similar to what many real world CPUs, including RISC-V ones, do
/// by default. The FENCE instruction can be used to make the CPU update the
/// instruction cache on many CPUs.  But we deliberately don't support that
/// usecase.
#[derive(Clone, Debug)]
pub struct State<F: RichField> {
    pub clk: u64,
    pub halted: bool,
    pub registers: [u32; 32],
    pub pc: u32,
    pub rw_memory: HashMap<u32, u8>,
    pub ro_memory: HashMap<u32, u8>,
    pub io_tape: IoTape,
    _phantom: PhantomData<F>,
}

#[derive(Clone, Debug, Default, Deref, Serialize, Deserialize)]
pub struct IoTapeData {
    #[deref]
    pub data: Rc<Vec<u8>>,
    pub read_index: usize,
}

#[derive(Clone, Debug, Default, Deref, Serialize, Deserialize)]
pub struct IoTape {
    #[deref]
    private: IoTapeData,
    public: IoTapeData,
}

impl From<(&[u8], &[u8])> for IoTape {
    fn from(data: (&[u8], &[u8])) -> Self {
        Self {
            private: IoTapeData {
                data: Rc::new(data.0.to_vec()),
                read_index: 0,
            },
            public: IoTapeData {
                data: Rc::new(data.1.to_vec()),
                read_index: 0,
            },
        }
    }
}

/// By default, all `State` start with `clk` 1. This is to differentiate
/// execution clocks (1 and above) from `clk` value of 0 which is
/// reserved for any initialisation concerns. e.g. memory initialization
/// prior to program execution, register initialization etc.
impl<F: RichField> Default for State<F> {
    fn default() -> Self {
        Self {
            clk: 1,
            halted: Default::default(),
            registers: Default::default(),
            pc: Default::default(),
            rw_memory: HashMap::default(),
            ro_memory: HashMap::default(),
            io_tape: IoTape::default(),
            _phantom: PhantomData,
        }
    }
}

#[allow(clippy::similar_names)]
impl<F: RichField> From<Program> for State<F> {
    fn from(
        Program {
            ro_code: Code(_),
            rw_memory: Data(rw_memory),
            ro_memory: Data(ro_memory),
            entry_point: pc,
        }: Program,
    ) -> Self {
        Self {
            pc,
            rw_memory,
            ro_memory,
            ..Default::default()
        }
    }
}

impl<F: RichField> From<&Program> for State<F> {
    fn from(program: &Program) -> Self { Self::from(program.clone()) }
}

#[derive(Debug, Clone, Copy, Default)]
pub struct MemEntry {
    pub addr: u32,
    pub raw_value: u32,
}

#[derive(Debug, Clone, Copy, Eq, PartialEq, Display, Default)]
#[cfg_attr(feature = "serialize", derive(Serialize, Deserialize))]
#[repr(u8)]
pub enum IoOpcode {
    #[default]
    None,
    Store,
}
#[derive(Debug, Clone, Default)]
pub struct IoEntry {
    pub addr: u32,
    pub op: IoOpcode,
    pub data: Vec<u8>,
}

#[derive(Debug, Clone, Default)]
pub struct Poseidon2SpongeData<F> {
    pub preimage: [F; WIDTH],
    pub output: [F; WIDTH],
    pub gen_output: F,
}

#[derive(Debug, Clone, Default)]
pub struct Poseidon2Entry<F: RichField> {
    pub addr: u32,
    pub output_addr: u32,
    pub len: u32,
    pub sponge_data: Vec<Poseidon2SpongeData<F>>,
}

/// Auxiliary information about the instruction execution
#[derive(Debug, Clone, Default)]
pub struct Aux<F: RichField> {
    // This could be an Option<u32>, but given how RISC-V instruction are specified,
    // 0 serves as a default value just fine.
    pub dst_val: u32,
    pub new_pc: u32,
    pub mem: Option<MemEntry>,
    pub will_halt: bool,
    pub op1: u32,
    pub op2: u32,
    pub poseidon2: Option<Poseidon2Entry<F>>,
    pub io: Option<IoEntry>,
}

impl<F: RichField> State<F> {
    #[must_use]
    #[allow(clippy::similar_names)]
    pub fn new(
        Program {
            rw_memory: Data(rw_memory),
            ro_memory: Data(ro_memory),
            entry_point: pc,
            ..
        }: Program,
        io_tape_private: &[u8],
        io_tape_public: &[u8],
    ) -> Self {
        Self {
            pc,
            rw_memory,
            ro_memory,
            io_tape: (io_tape_private, io_tape_public).into(),
            ..Default::default()
        }
    }

    #[must_use]
    pub fn register_op<Fun>(self, data: &Args, op: Fun) -> (Aux<F>, Self)
    where
        Fun: FnOnce(u32, u32) -> u32, {
        let op1 = self.get_register_value(data.rs1);
        let op2 = self.get_register_value(data.rs2).wrapping_add(data.imm);
        let dst_val = op(op1, op2);
        (
            Aux {
                dst_val,
                ..Aux::default()
            },
            self.set_register_value(data.rd, dst_val).bump_pc(),
        )
    }

    #[must_use]
    pub fn memory_load(self, data: &Args, op: fn(&[u8; 4]) -> (u32, u32)) -> (Aux<F>, Self) {
        let addr: u32 = self.get_register_value(data.rs2).wrapping_add(data.imm);
        let mem = [
            self.load_u8(addr),
            self.load_u8(addr.wrapping_add(1)),
            self.load_u8(addr.wrapping_add(2)),
            self.load_u8(addr.wrapping_add(3)),
        ];
        let (raw_value, dst_val) = op(&mem);
        (
            Aux {
                dst_val,
                mem: Some(MemEntry { addr, raw_value }),
                ..Default::default()
            },
            self.set_register_value(data.rd, dst_val).bump_pc(),
        )
    }

    #[must_use]
    #[allow(clippy::missing_panics_doc)]
    pub fn branch_op(self, data: &Args, op: fn(u32, u32) -> bool) -> (Aux<F>, Self) {
        let op1 = self.get_register_value(data.rs1);
        let op2 = self.get_register_value(data.rs2);
        (
            Aux::default(),
            if op(op1, op2) {
                self.set_pc(data.imm)
            } else {
                self.bump_pc()
            },
        )
    }
}

impl<F: RichField> State<F> {
    #[must_use]
    pub fn halt(mut self) -> Self {
        self.halted = true;
        self
    }

    #[must_use]
    pub fn has_halted(&self) -> bool { self.halted }

    /// Load a byte from memory
    ///
    /// # Panics
    /// This function panics, if you try to load into an invalid register.
    #[must_use]
    pub fn set_register_value(mut self, index: u8, value: u32) -> Self {
        // R0 is always 0
        if index != 0 {
            self.registers[usize::from(index)] = value;
        }
        self
    }

    #[must_use]
    pub fn get_register_value(&self, index: u8) -> u32 { self.registers[usize::from(index)] }

    #[must_use]
    pub fn set_pc(mut self, value: u32) -> Self {
        self.pc = value;
        self
    }

    #[must_use]
    pub fn get_pc(&self) -> u32 { self.pc }

    #[must_use]
    pub fn bump_pc(self) -> Self { self.bump_pc_n(4) }

    #[must_use]
    pub fn bump_pc_n(self, diff: u32) -> Self {
        let pc = self.get_pc();
        self.set_pc(pc.wrapping_add(diff))
    }

    #[must_use]
    pub fn bump_clock(mut self) -> Self {
        self.clk += 1;
        self
    }

    /// Load a word from memory
    ///
    /// # Errors
    /// This function returns an error, if you try to load from an invalid
    /// address.
    #[must_use]
    pub fn load_u32(&self, addr: u32) -> u32 {
        const WORD_SIZE: usize = 4;
        let mut bytes = [0_u8; WORD_SIZE];
        for (i, byte) in (0_u32..).zip(bytes.iter_mut()) {
            *byte = self.load_u8(addr + i);
        }
        u32::from_le_bytes(bytes)
    }

    /// Load a byte from memory
    ///
    /// For now, we decided that we will offer the program the full 4 GiB of
    /// address space you can get with 32 bits.
    /// So no u32 address is out of bounds.
    #[must_use]
    pub fn load_u8(&self, addr: u32) -> u8 {
        self.ro_memory
            .get(&addr)
            .or_else(|| self.rw_memory.get(&addr))
            .copied()
            .unwrap_or_default()
    }

    /// Store a byte to memory
    ///
    /// # Errors
    /// This function returns an error, if you try to store to an invalid
    /// address.
    pub fn store_u8(mut self, addr: u32, value: u8) -> Result<Self> {
        match self.ro_memory.entry(addr) {
            im::hashmap::Entry::Occupied(entry) => Err(anyhow!(
                "cannot write to ro_memory entry {:?}",
                (entry.key(), entry.get())
            )),
            im::hashmap::Entry::Vacant(_) => {
                self.rw_memory.insert(addr, value);
                Ok(self)
            }
        }
    }

    #[must_use]
    pub fn current_instruction(&self, program: &Program) -> Instruction {
        let pc = self.get_pc();
        let inst = program.ro_code.get_instruction(pc);
        trace!("PC: {pc:#x?}, Decoded Inst: {inst:?}");
        inst
    }

    ///  Read bytes from `io_tape`.
    ///
    ///  # Panics
    ///  Panics if number of requested bytes are more than remaining bytes on
    /// `io_tape`.
    /// TODO(Matthias): remove that limitation (again).
    #[must_use]
<<<<<<< HEAD
    pub fn read_private_iobytes(mut self, num_bytes: usize) -> (Vec<u8>, Self) {
        let read_index = self.io_tape.private.read_index;
        let remaining_len = self.io_tape.private.data.len() - read_index;
        let limit = num_bytes.min(remaining_len);
        self.io_tape.private.read_index += limit;
        (
            self.io_tape.private.data[read_index..(read_index + limit)].to_vec(),
            self,
        )
    }

    #[must_use]
    pub fn read_public_iobytes(mut self, num_bytes: usize) -> (Vec<u8>, Self) {
        let read_index = self.io_tape.public.read_index;
        let remaining_len = self.io_tape.public.data.len() - read_index;
        let limit = num_bytes.min(remaining_len);
        self.io_tape.public.read_index += limit;
        (
            self.io_tape.public.data[read_index..(read_index + limit)].to_vec(),
=======
    pub fn read_iobytes(mut self, num_bytes: usize) -> (Vec<u8>, Self) {
        let read_index = self.io_tape.read_index;
        let remaining_len = self.io_tape.len() - read_index;
        assert!(num_bytes <= remaining_len);
        self.io_tape.read_index += num_bytes;
        (
            self.io_tape.data[read_index..(read_index + num_bytes)].to_vec(),
>>>>>>> 6b6ed183
            self,
        )
    }
}

#[cfg(test)]
mod test {
    use crate::state::IoTape;

    #[test]
    fn test_io_tape_serialization() {
        let io_tape = IoTape::from((
            &[1, 2, 3, 4, 5, 6, 7, 8, 9, 10][..],
            &[1, 2, 3, 4, 5, 6, 7, 8, 9, 10][..],
        ));
        let serialized = serde_json::to_string(&io_tape).unwrap();
        let deserialized: IoTape = serde_json::from_str(&serialized).unwrap();
        assert_eq!(io_tape.private.read_index, deserialized.private.read_index);
        assert_eq!(io_tape.private.data, deserialized.private.data);
        assert_eq!(io_tape.public.read_index, deserialized.public.read_index);
        assert_eq!(io_tape.public.data, deserialized.public.data);
    }
}<|MERGE_RESOLUTION|>--- conflicted
+++ resolved
@@ -351,7 +351,6 @@
     /// `io_tape`.
     /// TODO(Matthias): remove that limitation (again).
     #[must_use]
-<<<<<<< HEAD
     pub fn read_private_iobytes(mut self, num_bytes: usize) -> (Vec<u8>, Self) {
         let read_index = self.io_tape.private.read_index;
         let remaining_len = self.io_tape.private.data.len() - read_index;
@@ -371,15 +370,6 @@
         self.io_tape.public.read_index += limit;
         (
             self.io_tape.public.data[read_index..(read_index + limit)].to_vec(),
-=======
-    pub fn read_iobytes(mut self, num_bytes: usize) -> (Vec<u8>, Self) {
-        let read_index = self.io_tape.read_index;
-        let remaining_len = self.io_tape.len() - read_index;
-        assert!(num_bytes <= remaining_len);
-        self.io_tape.read_index += num_bytes;
-        (
-            self.io_tape.data[read_index..(read_index + num_bytes)].to_vec(),
->>>>>>> 6b6ed183
             self,
         )
     }
