use std::marker::PhantomData;
use std::rc::Rc;

use anyhow::{anyhow, Result};
use derive_more::{Deref, Display};
use im::hashmap::HashMap;
use itertools::chain;
use log::trace;
use plonky2::hash::hash_types::RichField;
use plonky2::hash::poseidon2::WIDTH;
use serde::{Deserialize, Serialize};

use crate::elf::{Code, Data, Program, RuntimeArguments};
use crate::instruction::{Args, DecodingError, Instruction};

pub fn read_bytes(buf: &[u8], index: &mut usize, num_bytes: usize) -> Vec<u8> {
    let remaining_len = buf.len() - *index;
    let limit = num_bytes.min(remaining_len);
    let read = buf[*index..(*index + limit)].to_vec();
    log::trace!(
        "read: 0x{:0x}, {:?}, data.len: {:?}, data: {:?}",
        index,
        remaining_len,
        buf.len(),
        read
    );

    *index += limit;
    read
}

/// State of RISC-V VM
///
/// Note: In general clone is not necessarily what you want, but in our case we
/// carefully picked the type of `memory` to be clonable in about O(1)
/// regardless of size. That way we can keep cheaply keep snapshots even at
/// every step of evaluation.
///
/// A note on memory structuring: The `State` follows a [modified Harvard architecture](https://en.wikipedia.org/wiki/Modified_Harvard_architecture).
/// As such we effectively have separate address spaces for code and memory.
/// 'Modified' means that we pre-populate the memory address space with a copy
/// of the code. Writing to that copy does not change the instructions.
///
/// You can think of this as instructions being cached at the start of the
/// program and that cache never updating afterwards.
///
/// This is very similar to what many real world CPUs, including RISC-V ones, do
/// by default. The FENCE instruction can be used to make the CPU update the
/// instruction cache on many CPUs.  But we deliberately don't support that
/// usecase.
#[derive(Clone, Debug)]
pub struct State<F: RichField> {
    /// Clock used to count how many execution are executed
    /// Also used to avoid infinite loop
    pub clk: u64,
    pub halted: bool,
    pub registers: [u32; 32],
    pub pc: u32,
    pub rw_memory: HashMap<u32, u8>,
    pub ro_memory: HashMap<u32, u8>,
    pub mozak_ro_memory: HashMap<u32, u8>,
    pub io_tape: IoTape,
    pub call_tape: IoTapeData,
    _phantom: PhantomData<F>,
}

#[derive(Clone, Debug, Deref, Serialize, Deserialize)]
pub struct IoTapeData {
    #[deref]
    pub data: Rc<[u8]>,
    pub read_index: usize,
}

#[derive(Clone, Debug, Deref, Serialize, Deserialize)]
pub struct IoTape {
    #[deref]
    pub private: IoTapeData,
    pub public: IoTapeData,
}

impl From<(Vec<u8>, Vec<u8>)> for IoTape {
    fn from(data: (Vec<u8>, Vec<u8>)) -> Self {
        Self {
            private: IoTapeData {
                data: Rc::from(data.0),
                read_index: 0,
            },
            public: IoTapeData {
                data: Rc::from(data.1),
                read_index: 0,
            },
        }
    }
}

/// By default, all `State` start with `clk` 1. This is to differentiate
/// execution clocks (1 and above) from `clk` value of 0 which is
/// reserved for any initialisation concerns. e.g. memory initialization
/// prior to program execution, register initialization etc.
impl<F: RichField> Default for State<F> {
    fn default() -> Self {
        Self {
            clk: 2,
            halted: Default::default(),
            registers: Default::default(),
            pc: Default::default(),
            rw_memory: HashMap::default(),
            ro_memory: HashMap::default(),
            mozak_ro_memory: HashMap::default(),
            io_tape: IoTape::from((vec![], vec![])),
            call_tape: IoTapeData {
                data: [].into(),
                read_index: 0,
            },
            _phantom: PhantomData,
        }
    }
}

#[allow(clippy::similar_names)]
impl<F: RichField> From<Program> for State<F> {
    fn from(
        Program {
            ro_code: Code(_),
            rw_memory: Data(rw_memory),
            ro_memory: Data(ro_memory),
            entry_point: pc,
            mozak_ro_memory: _,
        }: Program,
    ) -> Self {
        Self {
            pc,
            rw_memory,
            ro_memory,
            ..Default::default()
        }
    }
}

impl<F: RichField> From<&Program> for State<F> {
    fn from(program: &Program) -> Self { Self::from(program.clone()) }
}

#[derive(Debug, Clone, Copy, Default)]
pub struct MemEntry {
    pub addr: u32,
    pub raw_value: u32,
}

#[derive(Debug, Clone, Copy, Eq, PartialEq, Display, Default)]
#[cfg_attr(feature = "serialize", derive(Serialize, Deserialize))]
#[repr(u8)]
pub enum IoOpcode {
    #[default]
    None,
    StorePrivate,
    StorePublic,
    StoreTranscript,
}

#[derive(Debug, Default, Clone)]
pub struct IoEntry {
    pub addr: u32,
    pub op: IoOpcode,
    pub data: Vec<u8>,
}

#[derive(Debug, Clone, Default)]
pub struct Poseidon2SpongeData<F> {
    pub preimage: [F; WIDTH],
    pub output: [F; WIDTH],
    pub gen_output: F,
}

#[derive(Debug, Clone, Default)]
pub struct Poseidon2Entry<F: RichField> {
    pub addr: u32,
    pub output_addr: u32,
    pub len: u32,
    pub sponge_data: Vec<Poseidon2SpongeData<F>>,
}

/// Auxiliary information about the instruction execution
#[derive(Debug, Clone, Default)]
pub struct Aux<F: RichField> {
    // This could be an Option<u32>, but given how RISC-V instruction are specified,
    // 0 serves as a default value just fine.
    pub dst_val: u32,
    pub new_pc: u32,
    pub mem: Option<MemEntry>,
    pub will_halt: bool,
    pub op1: u32,
    pub op2: u32,
    pub poseidon2: Option<Poseidon2Entry<F>>,
    pub io: Option<IoEntry>,
}

impl<F: RichField> State<F> {
    #[must_use]
    #[allow(clippy::similar_names)]
    // TODO(Roman): currently this function uses old io-tape mechanism (based on
    // `ecall`) once a new stark mechanics related to io-tapes will be added, this
    // function will be used only for old-io-tapes API, and another function
    // `new_mozak_elf` will be added specifically for new io-tapes mechanism
    // NOTE: currently, both mozak-elf and vanilla elf will use this API since there
    // is still no stark-backend that supports new-io-tapes
    pub fn legacy_ecall_api_new(
        Program {
            rw_memory: Data(rw_memory),
            ro_memory: Data(ro_memory),
            mozak_ro_memory,
            entry_point: pc,
            ..
        }: Program,
        RuntimeArguments { .. }: RuntimeArguments,
    ) -> Self {
        let mut mem = HashMap::new();
        if let Some(ro_memory) = mozak_ro_memory {
            let all_ro_memory: HashMap<u32, u8> = ro_memory
                .io_tape_public
                .data
                .0
                .into_iter()
                .chain(ro_memory.self_prog_id.data.0)
                .chain(ro_memory.cast_list.data.0)
                .chain(ro_memory.io_tape_private.data.0)
                .chain(ro_memory.call_tape.data.0)
                .chain(ro_memory.event_tape.data.0)
                .collect();
            for (index, item) in all_ro_memory {
                mem.insert(index, item);
            }
        }

        Self {
            pc,
            rw_memory,
            ro_memory,
            mozak_ro_memory: mem,
            // TODO(bing): Handle the case where iotapes are
            // in .mozak_global sections in the RISC-V binary.
            // Now, the CLI simply does unwrap_or_default() to either
            // use an iotape from file or default to an empty input.
            ..Default::default()
        }
    }

    #[must_use]
    #[allow(clippy::similar_names)]
    /// # Panics
    /// should not panic since access to the `mozak_ro_memory.unwrap()` takes
    /// place after `is_some` check
    // TODO(Roman): fn name looks strange .... :), but once old-io-tapes mechanism
    // will be removed, I will rename this function to `new`
    pub fn new(
        Program {
            rw_memory: Data(rw_memory),
            ro_memory: Data(ro_memory),
            entry_point: pc,
            mozak_ro_memory,
            ..
        }: Program,
        RuntimeArguments { .. }: RuntimeArguments,
    ) -> Self {
        Self {
            pc,
            rw_memory,
            ro_memory,
<<<<<<< HEAD
            mozak_ro_memory: if let Some(mrm) = mozak_ro_memory {
                chain!(
                    mrm.io_tape_private.data.iter(),
                    mrm.io_tape_public.data.iter(),
                    mrm.call_tape.data.iter(),
                    mrm.self_prog_id.data.iter(),
                    mrm.event_tape.data.iter()
                )
                .map(|(addr, value)| (*addr, *value))
                .collect()
            } else {
                HashMap::default()
            },
=======
            mozak_ro_memory: mozak_ro_memory.map_or_else(HashMap::default, |mrm| {
                chain!(
                    mrm.context_variables.data.iter(),
                    mrm.io_tape_private.data.iter(),
                    mrm.io_tape_public.data.iter(),
                    mrm.transcript.data.iter(),
                )
                .map(|(addr, value)| (*addr, *value))
                .collect()
            }),
>>>>>>> 5ba397ff
            ..Default::default()
        }
    }

    #[must_use]
    pub fn register_op<Fun>(self, data: &Args, op: Fun) -> (Aux<F>, Self)
    where
        Fun: FnOnce(u32, u32) -> u32, {
        let op1 = self.get_register_value(data.rs1);
        let op2 = self.get_register_value(data.rs2).wrapping_add(data.imm);
        let dst_val = op(op1, op2);
        (
            Aux {
                dst_val,
                ..Aux::default()
            },
            self.set_register_value(data.rd, dst_val).bump_pc(),
        )
    }

    #[must_use]
    pub fn memory_load(self, data: &Args, op: fn(&[u8; 4]) -> (u32, u32)) -> (Aux<F>, Self) {
        let addr: u32 = self.get_register_value(data.rs2).wrapping_add(data.imm);

        let mem = [
            self.load_u8(addr),
            self.load_u8(addr.wrapping_add(1)),
            self.load_u8(addr.wrapping_add(2)),
            self.load_u8(addr.wrapping_add(3)),
        ];
        let (raw_value, dst_val) = op(&mem);

        (
            Aux {
                dst_val,
                mem: Some(MemEntry { addr, raw_value }),
                ..Default::default()
            },
            self.set_register_value(data.rd, dst_val).bump_pc(),
        )
    }

    #[must_use]
    #[allow(clippy::missing_panics_doc)]
    pub fn branch_op(self, data: &Args, op: fn(u32, u32) -> bool) -> (Aux<F>, Self) {
        let op1 = self.get_register_value(data.rs1);
        let op2 = self.get_register_value(data.rs2);
        (
            Aux::default(),
            if op(op1, op2) {
                self.set_pc(data.imm)
            } else {
                self.bump_pc()
            },
        )
    }
}

impl<F: RichField> State<F> {
    #[must_use]
    pub fn halt(mut self) -> Self {
        self.halted = true;
        self
    }

    #[must_use]
    pub fn has_halted(&self) -> bool { self.halted }

    /// Load a byte from memory
    ///
    /// # Panics
    /// This function panics, if you try to load into an invalid register.
    #[must_use]
    pub fn set_register_value(mut self, index: u8, value: u32) -> Self {
        // R0 is always 0
        if index != 0 {
            self.registers[usize::from(index)] = value;
        }
        self
    }

    #[must_use]
    pub fn get_register_value(&self, index: u8) -> u32 { self.registers[usize::from(index)] }

    #[must_use]
    pub fn set_pc(mut self, value: u32) -> Self {
        self.pc = value;
        self
    }

    #[must_use]
    pub fn get_pc(&self) -> u32 { self.pc }

    #[must_use]
    pub fn bump_pc(self) -> Self { self.bump_pc_n(4) }

    #[must_use]
    pub fn bump_pc_n(self, diff: u32) -> Self {
        let pc = self.get_pc();
        self.set_pc(pc.wrapping_add(diff))
    }

    #[must_use]
    pub fn bump_clock(mut self) -> Self {
        self.clk += 1;
        self
    }

    /// Load a word from memory
    ///
    /// # Errors
    /// This function returns an error, if you try to load from an invalid
    /// address.
    #[must_use]
    pub fn load_u32(&self, addr: u32) -> u32 {
        const WORD_SIZE: usize = 4;
        let mut bytes = [0_u8; WORD_SIZE];
        for (i, byte) in (0_u32..).zip(bytes.iter_mut()) {
            *byte = self.load_u8(addr + i);
        }
        u32::from_le_bytes(bytes)
    }

    /// Load a byte from memory
    ///
    /// For now, we decided that we will offer the program the full 4 GiB of
    /// address space you can get with 32 bits.
    /// So no u32 address is out of bounds.
    #[must_use]
    pub fn load_u8(&self, addr: u32) -> u8 {
        self.ro_memory
            .get(&addr)
            .or_else(|| self.mozak_ro_memory.get(&addr))
            .or_else(|| self.rw_memory.get(&addr))
            .or_else(|| self.mozak_ro_memory.get(&addr))
            .copied()
            .unwrap_or_default()
    }

    /// Store a byte to memory
    ///
    /// # Errors
    /// This function returns an error, if you try to store to an invalid
    /// address.
    pub fn store_u8(mut self, addr: u32, value: u8) -> Result<Self> {
        match self.ro_memory.entry(addr) {
            im::hashmap::Entry::Occupied(entry) => Err(anyhow!(
                "cannot write to ro_memory: address,value and entry {:#0x}, {:#0x}, {:?}",
                addr,
                value,
                (entry.key(), entry.get())
            )),
            im::hashmap::Entry::Vacant(_) => {
                self.rw_memory.insert(addr, value);
                Ok(self)
            }
        }
    }

    #[must_use]
    pub fn current_instruction<'a>(
        &self,
        program: &'a Program,
    ) -> Option<&'a Result<Instruction, DecodingError>> {
        let pc = self.get_pc();
        let inst = program.ro_code.get_instruction(pc);
        let clk = self.clk;
        trace!("CLK: {clk:#?}, PC: {pc:#x?}, Decoded Inst: {inst:?}");
        inst
    }

    ///  Read bytes from `io_tape`.
    ///
    ///  # Panics
    ///  Panics if number of requested bytes are more than remaining bytes on
    /// `io_tape`.
    /// TODO(Matthias): remove that limitation (again).
    #[must_use]
    pub fn read_iobytes(mut self, num_bytes: usize, op: IoOpcode) -> (Vec<u8>, Self) {
        assert!(matches!(op, IoOpcode::StorePublic | IoOpcode::StorePrivate));
        if op == IoOpcode::StorePublic {
            let read_index = self.io_tape.public.read_index;
            let remaining_len = self.io_tape.public.data.len() - read_index;
            let limit = num_bytes.min(remaining_len);
            log::trace!(
                "ECALL Public IO_READ 0x{:0x}, {:?}, data.len: {:?}, data: {:?}",
                read_index,
                remaining_len,
                self.io_tape.public.data.len(),
                self.io_tape.public.data[read_index..(read_index + limit)].to_vec()
            );
            self.io_tape.public.read_index += limit;
            (
                self.io_tape.public.data[read_index..(read_index + limit)].to_vec(),
                self,
            )
        } else {
            let read_index = self.io_tape.private.read_index;
            let remaining_len = self.io_tape.private.data.len() - read_index;
            let limit = num_bytes.min(remaining_len);
            log::trace!(
                "ECALL Private IO_READ 0x{:0x}, {:?}, data.len: {:?}, data: {:?}",
                read_index,
                remaining_len,
                self.io_tape.private.data.len(),
                self.io_tape.private.data[read_index..(read_index + limit)].to_vec()
            );
            self.io_tape.private.read_index += limit;
            (
                self.io_tape.private.data[read_index..(read_index + limit)].to_vec(),
                self,
            )
        }
    }
}

#[cfg(test)]
mod test {
    use crate::state::IoTape;

    #[test]
    fn test_io_tape_serialization() {
        let io_tape = IoTape::from((vec![1, 2, 3, 4, 5, 6, 7, 8, 9, 10], vec![
            1, 2, 3, 4, 5, 6, 7, 8, 9, 10,
        ]));
        let serialized = serde_json::to_string(&io_tape).unwrap();
        let deserialized: IoTape = serde_json::from_str(&serialized).unwrap();
        assert_eq!(io_tape.private.read_index, deserialized.private.read_index);
        assert_eq!(io_tape.private.data, deserialized.private.data);
        assert_eq!(io_tape.public.read_index, deserialized.public.read_index);
        assert_eq!(io_tape.public.data, deserialized.public.data);
    }
}<|MERGE_RESOLUTION|>--- conflicted
+++ resolved
@@ -266,7 +266,6 @@
             pc,
             rw_memory,
             ro_memory,
-<<<<<<< HEAD
             mozak_ro_memory: if let Some(mrm) = mozak_ro_memory {
                 chain!(
                     mrm.io_tape_private.data.iter(),
@@ -280,18 +279,6 @@
             } else {
                 HashMap::default()
             },
-=======
-            mozak_ro_memory: mozak_ro_memory.map_or_else(HashMap::default, |mrm| {
-                chain!(
-                    mrm.context_variables.data.iter(),
-                    mrm.io_tape_private.data.iter(),
-                    mrm.io_tape_public.data.iter(),
-                    mrm.transcript.data.iter(),
-                )
-                .map(|(addr, value)| (*addr, *value))
-                .collect()
-            }),
->>>>>>> 5ba397ff
             ..Default::default()
         }
     }
