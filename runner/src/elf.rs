--- conflicted
+++ resolved
@@ -133,22 +133,6 @@
 }
 
 impl MozakMemory {
-<<<<<<< HEAD
-    fn create() -> MozakMemory {
-        MozakMemory {
-            self_prog_id: MozakMemoryRegion::default(),
-            events_commitment_tape: MozakMemoryRegion::default(),
-            cast_list_commitment_tape: MozakMemoryRegion::default(),
-            cast_list: MozakMemoryRegion::default(),
-            io_tape_private: MozakMemoryRegion::default(),
-            io_tape_public: MozakMemoryRegion::default(),
-            call_tape: MozakMemoryRegion::default(),
-            event_tape: MozakMemoryRegion::default(),
-        }
-    }
-
-=======
->>>>>>> 80bba439
     // TODO(Roman): refactor this function, caller can parse p_vaddr, so pure u32
     // address will be enough
     fn is_mozak_ro_memory_address(&self, program_header: &ProgramHeader) -> bool {
