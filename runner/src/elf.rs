--- conflicted
+++ resolved
@@ -14,14 +14,8 @@
 use crate::instruction::Instruction;
 use crate::util::load_u32;
 
-<<<<<<< HEAD
 /// A RISC-V program
-#[derive(Clone, Debug, Default)]
-#[cfg_attr(feature = "serialize", derive(Serialize, Deserialize))]
-=======
-/// A RISC program
 #[derive(Clone, Debug, Default, Serialize, Deserialize)]
->>>>>>> 0a0afe1a
 pub struct Program {
     /// The entrypoint of the program
     pub entry_point: u32,
@@ -38,25 +32,17 @@
     pub ro_code: Code,
 }
 
-<<<<<<< HEAD
+
 /// Executable code of the ELF
 ///
 /// A wrapper of a map from pc to [Instruction]
-#[derive(Clone, Debug, Default, Deref)]
-#[cfg_attr(feature = "serialize", derive(Serialize, Deserialize))]
+#[derive(Clone, Debug, Default, Deref, Serialize, Deserialize)]
 pub struct Code(pub HashMap<u32, Instruction>);
 
 /// Memory of RISC-V Program
 ///
 /// A wrapper around a map from a 32-bit address to a byte of memory
-#[derive(Clone, Debug, Default, Deref)]
-#[cfg_attr(feature = "serialize", derive(Serialize, Deserialize))]
-=======
 #[derive(Clone, Debug, Default, Deref, Serialize, Deserialize)]
-pub struct Code(pub HashMap<u32, Instruction>);
-
-#[derive(Clone, Debug, Default, Deref, Serialize, Deserialize)]
->>>>>>> 0a0afe1a
 pub struct Data(pub HashMap<u32, u8>);
 
 impl Code {
