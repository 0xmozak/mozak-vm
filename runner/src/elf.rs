use core::option::Option;
use std::cmp::{max, min};
use std::collections::HashSet;
use std::iter::repeat;
use std::ops::Range;

use anyhow::{anyhow, ensure, Result};
use derive_more::{Deref, DerefMut};
use elf::endian::LittleEndian;
use elf::file::Class;
use elf::segment::{ProgramHeader, SegmentTable};
use elf::string_table::StringTable;
use elf::symbol::SymbolTable;
use elf::ElfBytes;
use im::hashmap::HashMap;
use itertools::{chain, iproduct, izip, Itertools};
use serde::{Deserialize, Serialize};

use crate::decode::decode_instruction;
use crate::instruction::{DecodingError, Instruction};
use crate::util::load_u32;

#[derive(Clone, Debug, Default, Serialize, Deserialize, PartialEq)]
pub struct MozakMemoryRegion {
    pub starting_address: u32,
    pub capacity: u32,
    pub data: Data,
}

impl MozakMemoryRegion {
    fn memory_range(&self) -> Range<u32> {
        self.starting_address..self.starting_address + self.capacity
    }

    fn fill(&mut self, data: &[u8]) {
        assert!(
            data.len() <= self.capacity.try_into().unwrap(),
            "fill data must fit into capacity"
        );
        for (index, &item) in izip!(self.starting_address.., data) {
            self.data.insert(index, item);
        }
        assert!(
            self.data.len() <= self.capacity.try_into().unwrap(),
            "data does not fit into capacity"
        );
    }
}

#[derive(Clone, Debug, Serialize, Deserialize, PartialEq)]
pub struct MozakMemory {
    // self_prog_id
    pub self_prog_id: MozakMemoryRegion,
    // cast_list
    pub cast_list: MozakMemoryRegion,
    // io private
    pub io_tape_private: MozakMemoryRegion,
    // io public
    pub io_tape_public: MozakMemoryRegion,
    // call_tape
    pub call_tape: MozakMemoryRegion,
    // event_tape
    pub event_tape: MozakMemoryRegion,
}

impl From<MozakMemory> for HashMap<u32, u8> {
    fn from(mem: MozakMemory) -> Self {
        [
            mem.context_variables,
            mem.io_tape_private,
            mem.io_tape_public,
            mem.transcript,
        ]
        .into_iter()
        .flat_map(|MozakMemoryRegion { data: Data(d), .. }| d.into_iter())
        .collect()
    }
}

impl Default for MozakMemory {
    fn default() -> Self {
        // These magic numbers taken from mozak-linker-script
        // TODO(Roman): Once `end-of-mozak-region` symbol will be added to linker-script
        // it will be possible to implement test that load mozak-empty-ELF and check
        // that all expected addresses and capacities are indeed aligned with the code.
        // We have test, that loads `empty-ELF` compiled with mozak-linker-script.
        // This test ensures that assumed symbols are defined.
        MozakMemory {
            self_prog_id: MozakMemoryRegion {
                starting_address: 0x2000_0000_u32,
                capacity: 12_u32,
                ..Default::default()
            },
            cast_list: MozakMemoryRegion {
                starting_address: 0x2000_0010_u32,
                capacity: 0x0001_0000_u32,
                ..Default::default()
            },
            io_tape_public: MozakMemoryRegion {
                starting_address: 0x2100_0000_u32,
                capacity: 0x0F00_0000_u32,
                ..Default::default()
            },
            io_tape_private: MozakMemoryRegion {
                starting_address: 0x3000_0000_u32,
                capacity: 0x1000_0000_u32,
                ..Default::default()
            },
            call_tape: MozakMemoryRegion {
                starting_address: 0x4000_0000_u32,
                capacity: 0x0800_0000_u32,
                ..Default::default()
            },
            event_tape: MozakMemoryRegion {
                starting_address: 0x4800_0000_u32,
                capacity: 0x0800_0000_u32,
                ..Default::default()
            },
        }
    }
}

/// Deprecated??
impl From<(&[u8], &[u8])> for MozakMemory {
    fn from((private, public): (&[u8], &[u8])) -> Self {
        let mut mozak_memory = MozakMemory::create();
        mozak_memory.io_tape_private.fill(private);
        mozak_memory.io_tape_public.fill(public);
        mozak_memory
    }
}

impl MozakMemory {
    fn create() -> MozakMemory {
        MozakMemory {
            self_prog_id: MozakMemoryRegion::default(),
            cast_list: MozakMemoryRegion::default(),
            io_tape_private: MozakMemoryRegion::default(),
            io_tape_public: MozakMemoryRegion::default(),
            call_tape: MozakMemoryRegion::default(),
            event_tape: MozakMemoryRegion::default(),
        }
    }

    // TODO(Roman): refactor this function, caller can parse p_vaddr, so pure u32
    // address will be enough
    fn is_mozak_ro_memory_address(&self, program_header: &ProgramHeader) -> bool {
        self.is_address_belongs_to_mozak_ro_memory(
            u32::try_from(program_header.p_vaddr)
                .expect("p_vaddr for zk-vm expected to be cast-able to u32"),
        )
    }

    #[must_use]
    pub fn is_address_belongs_to_mozak_ro_memory(&self, address: u32) -> bool {
        let mem_addresses = [
            self.self_prog_id.memory_range(),
            self.cast_list.memory_range(),
            self.io_tape_public.memory_range(),
            self.io_tape_private.memory_range(),
            self.call_tape.memory_range(),
            self.event_tape.memory_range(),
        ];
        log::trace!(
            "mozak-memory-addresses: {:?}, address: {:?}",
            mem_addresses,
            address
        );
        mem_addresses.iter().any(|r| r.contains(&address))
    }

    fn fill(&mut self, (symbol_table, string_table): &(SymbolTable<LittleEndian>, StringTable)) {
        let symbol_map: HashMap<_, _> = symbol_table
            .iter()
            .map(|s| (string_table.get(s.st_name as usize).unwrap(), s.st_value))
            .collect();
        let get = |sym_name: &str| {
            u32::try_from(
                *symbol_map
                    .get(sym_name)
                    .unwrap_or_else(|| panic!("{sym_name} not found")),
            )
            .unwrap_or_else(|err| {
                panic!(
                    "{sym_name}'s address should be u32 cast-able:
        {err}"
                )
            })
        };

        self.self_prog_id.starting_address = get("_mozak_self_prog_id");
        self.cast_list.starting_address = get("_mozak_cast_list");
        self.io_tape_public.starting_address = get("_mozak_public_io_tape");
        self.io_tape_private.starting_address = get("_mozak_private_io_tape");
        self.call_tape.starting_address = get("_mozak_call_tape");
        self.event_tape.starting_address = get("_mozak_event_tape");
        // log::debug!("_mozak_call_tape: 0x{:0x}", self.call_tape.starting_address);

        // compute capacity, assume single memory region (refer to linker-script)
        self.self_prog_id.capacity = 12_u32;
        self.cast_list.capacity = 0x0001_0000_u32;

        self.io_tape_public.capacity =
            self.io_tape_private.starting_address - self.io_tape_public.starting_address;
        // refer to linker-script to understand this magic number ...
        // TODO(Roman): to get rid off this magic number, we need to have `_end` symbol
        // in linker script This way we can compute capacity directly from
        // linker-script. Currently, test that loads empty ELF, compiled with
        // linker-script we not help us, since there is not symbol that defines
        // `end-of-mozak-region`...
        self.io_tape_private.capacity =
            self.call_tape.starting_address - self.io_tape_private.starting_address;
        self.call_tape.capacity =
            self.event_tape.starting_address - self.call_tape.starting_address;
        self.event_tape.capacity = 0x5000_0000 - self.event_tape.starting_address;
    }
}

/// A Mozak program runtime arguments, all fields are 4 LE bytes length prefixed
#[derive(Clone, Debug, Default, Serialize, Deserialize)]
pub struct RuntimeArguments {
    pub self_prog_id: Vec<u8>,
    pub cast_list: Vec<u8>,
    pub io_tape_private: Vec<u8>,
    pub io_tape_public: Vec<u8>,
    pub call_tape: Vec<u8>,
<<<<<<< HEAD
    pub event_tape: Vec<u8>,
=======
>>>>>>> 304d5c7a
}

impl RuntimeArguments {
    #[must_use]
    pub fn is_empty(&self) -> bool {
        self.self_prog_id.is_empty()
            && self.cast_list.is_empty()
            && self.io_tape_private.is_empty()
            && self.io_tape_public.is_empty()
            && self.call_tape.is_empty()
<<<<<<< HEAD
            && self.event_tape.is_empty()
=======
>>>>>>> 304d5c7a
    }
}

impl From<&RuntimeArguments> for MozakMemory {
    fn from(args: &RuntimeArguments) -> Self {
        let mut mozak_ro_memory = MozakMemory::default();
        mozak_ro_memory
            .self_prog_id
            .fill(args.self_prog_id.as_slice());
        mozak_ro_memory.cast_list.fill(args.cast_list.as_slice());
        mozak_ro_memory
            .io_tape_public
            .fill(args.io_tape_public.as_slice());
        mozak_ro_memory
            .io_tape_private
            .fill(args.io_tape_private.as_slice());
<<<<<<< HEAD
        mozak_ro_memory.call_tape.fill(args.call_tape.as_slice());
        mozak_ro_memory.event_tape.fill(args.event_tape.as_slice());

=======
        // Transcript
        mozak_ro_memory.transcript.fill(args.call_tape.as_slice());
        // Return result
>>>>>>> 304d5c7a
        mozak_ro_memory
    }
}

/// A RISC-V program
#[derive(Clone, Debug, Default, Serialize, Deserialize)]
pub struct Program {
    /// The entrypoint of the program
    pub entry_point: u32,

    /// Read-only section of memory
    /// 'ro_memory' takes precedence, if a memory location is in both.
    pub ro_memory: Data,

    /// Read-write section of memory
    /// 'ro_memory' takes precedence, if a memory location is in both.
    pub rw_memory: Data,

    /// Executable code of the ELF, read only
    pub ro_code: Code,

    /// Mozak run-time memory
    // Earlier our Program was completely determined by the ELF, and did not
    // differ from one run to the next.
    // Compare how the existing code doesn't add io_tape information to the Program, but to the
    // State. Conceptually, we are trying to replace this existing mechanism here, but currently we
    // decided to leave it as is, later on we may refactor it to be 3 structs (something like
    // this): Program, State, Init-Data. Currently during execution we have chain of states, and
    // each state has Aux-Data that has some debug-help info (like memory snapshot) of the whole
    // program. It is not really a perf problem since its actually a reference but, maybe later on
    // we will decide to refactor it, because this debug-help info wasn't really usefull much.
    pub mozak_ro_memory: Option<MozakMemory>,
}

/// Executable code of the ELF
///
/// A wrapper of a map from pc to [Instruction]
#[derive(Clone, Debug, Default, Deref, Serialize, Deserialize)]
pub struct Code(pub HashMap<u32, Result<Instruction, DecodingError>>);

/// Memory of RISC-V Program
///
/// A wrapper around a map from a 32-bit address to a byte of memory
#[derive(Clone, Debug, Default, Deref, Serialize, Deserialize, DerefMut, PartialEq)]
pub struct Data(pub HashMap<u32, u8>);

impl Code {
    /// Get [Instruction] given `pc`
    #[must_use]
    pub fn get_instruction(&self, pc: u32) -> Option<&Result<Instruction, DecodingError>> {
        let Code(code) = self;
        code.get(&pc)
    }
}

impl From<&HashMap<u32, u8>> for Code {
    fn from(image: &HashMap<u32, u8>) -> Self {
        Self(
            image
                .keys()
                .map(|addr| addr & !3)
                .collect::<HashSet<_>>()
                .into_iter()
                .map(|key| (key, decode_instruction(key, load_u32(image, key))))
                .collect(),
        )
    }
}

// TODO: Right now, we only have convenient functions for initialising the
// rw_memory and ro_code. In the future we might want to add ones for ro_memory
// as well (or leave it to be manually constructed by the caller).
impl From<HashMap<u32, u8>> for Program {
    fn from(image: HashMap<u32, u8>) -> Self {
        Self {
            entry_point: 0_u32,
            ro_code: Code::from(&image),
            ro_memory: Data::default(),
            rw_memory: Data(image),
            mozak_ro_memory: None,
        }
    }
}

impl From<HashMap<u32, u32>> for Program {
    fn from(image: HashMap<u32, u32>) -> Self {
        for (addr, val) in image.iter() {
            assert!(addr % 4 == 0, "Misaligned code: {addr:x} {val:x}");
        }
        Self::from(
            image
                .iter()
                .flat_map(move |(k, v)| (*k..).zip(v.to_le_bytes()))
                .collect::<HashMap<u32, u8>>(),
        )
    }
}

impl From<HashMap<u32, u32>> for Data {
    #[allow(clippy::cast_possible_truncation)]
    fn from(image: HashMap<u32, u32>) -> Self {
        // Check for overlapping data
        //
        // For example, if someone specifies
        // 0: 0xDEAD_BEEF, 1: 0xDEAD_BEEF
        // we would have conflicting values for bytes 1, 2, and 3.
        if image.len() > 1 {
            for (i, ((key0, val0), (key1, val1))) in
                iproduct!(0..4, image.iter().sorted().circular_tuple_windows())
            {
                assert!(
                    key0.wrapping_add(i) != *key1,
                    "Overlapping data: {key0:x}:{val0:x} clashes with {key1:x}:{val1}"
                );
            }
        }
        Data(
            image
                .iter()
                .flat_map(move |(k, v)| (u64::from(*k)..).map(|k| k as u32).zip(v.to_le_bytes()))
                .collect(),
        )
    }
}

type CheckProgramFlags =
    fn(flags: u32, program_headers: &ProgramHeader, mozak_memory: &Option<MozakMemory>) -> bool;

impl Program {
    /// Vanilla load-elf - NOT expect "_mozak_*" symbols in link. Maybe we
    /// should rename it later, with `vanilla_` prefix
    /// # Errors
    /// Same as `Program::internal_load_elf`
    /// # Panics
    /// Same as `Program::internal_load_elf`
    /// TODO(Roman): Refactor this API to be aligned with `mozak_load_elf` -
    /// just return Program
    pub fn vanilla_load_elf(input: &[u8]) -> Result<Program> {
        let (_, entry_point, segments) = Program::parse_and_validate_elf(input)?;
        Ok(Program::internal_load_elf(
            input,
            entry_point,
            segments,
            |flags, _, _| {
                (flags & elf::abi::PF_R == elf::abi::PF_R)
                    && (flags & elf::abi::PF_W == elf::abi::PF_NONE)
            },
            None,
        ))
    }

    /// Mozak load-elf - expect "_mozak_*" symbols in link
    /// # Errors
    /// Same as `Program::internal_load_elf`
    /// # Panics
    /// Same as `Program::internal_load_elf`
    #[must_use]
    pub fn mozak_load_elf(
        input: &[u8],
        (elf, entry_point, segments): (ElfBytes<LittleEndian>, u32, SegmentTable<LittleEndian>),
    ) -> Program {
        // Information related to the `check_program_flags`
        // `&& (!mozak_memory.is_mozak_ro_memory_address(ph))` --> this line is used to
        // filter RO-addresses related to the mozak-ROM. Currently we don't
        // support filtering by sections and, we don't know if it even possible.
        // Mozak-ROM address are RO address and will be filled by loader-code
        // with arguments provided from outside. Mozak-ROM can be accessed as Read-ONLY
        // from rust code and currently no init code to this section is
        // supported.
        Program::internal_load_elf(
            input,
            entry_point,
            segments,
            |flags, ph, mozak_memory: &Option<MozakMemory>| {
                (flags & elf::abi::PF_R == elf::abi::PF_R)
                    && (flags & elf::abi::PF_W == elf::abi::PF_NONE)
                    && (!mozak_memory
                        .as_ref()
                        .expect("Expected to exist for mozak-elf")
                        .is_mozak_ro_memory_address(ph))
            },
            Some({
                let mut mm = MozakMemory::create();
                mm.fill(&elf.symbol_table().unwrap().unwrap());
                mm
            }),
        )
    }

    fn parse_and_validate_elf(
        input: &[u8],
    ) -> Result<(ElfBytes<LittleEndian>, u32, SegmentTable<LittleEndian>)> {
        let elf = ElfBytes::<LittleEndian>::minimal_parse(input)?;
        ensure!(elf.ehdr.class == Class::ELF32, "Not a 32-bit ELF");
        ensure!(
            elf.ehdr.e_machine == elf::abi::EM_RISCV,
            "Invalid machine type, must be RISC-V"
        );
        ensure!(
            elf.ehdr.e_type == elf::abi::ET_EXEC,
            "Invalid ELF type, must be executable"
        );
        let entry_point: u32 = elf.ehdr.e_entry.try_into()?;
        ensure!(entry_point % 4 == 0, "Misaligned entrypoint");
        let segments = elf
            .segments()
            .ok_or_else(|| anyhow!("Missing segment table"))?;
        ensure!(segments.len() <= 256, "Too many program headers");
        Ok((elf, entry_point, segments))
    }

    /// Initialize a RISC Program from an appropriate ELF file
    ///
    /// # Errors
    /// Will return `Err` if the ELF file is invalid or if the entrypoint is
    /// invalid.
    ///
    /// # Panics
    // This function is actually mostly covered by tests, but it's too annoying to work out how to
    // tell tarpaulin that we haven't covered all the error conditions. TODO: write tests to
    // exercise the error handling?
    #[allow(clippy::similar_names)]
    fn internal_load_elf(
        input: &[u8],
        entry_point: u32,
        segments: SegmentTable<LittleEndian>,
        check_program_flags: fn(
            u32,
            program_headers: &ProgramHeader,
            mozak_memory: &Option<MozakMemory>,
        ) -> bool,
        mozak_ro_memory: Option<MozakMemory>,
    ) -> Program {
        let ro_memory = Data(Program::extract_elf_data(
            check_program_flags,
            input,
            &segments,
            &mozak_ro_memory,
        ));

        let rw_memory = Data(Program::extract_elf_data(
            |flags, _, _| flags == elf::abi::PF_R | elf::abi::PF_W,
            input,
            &segments,
            &mozak_ro_memory,
        ));

        // Because we are implementing a modified Harvard Architecture, we make an
        // independent copy of the executable segments. In practice,
        // instructions will be in a R_X segment, so their data will show up in ro_code
        // and ro_memory. (RWX segments would show up in ro_code and rw_memory.)
        let ro_code = Code::from(&Program::extract_elf_data(
            |flags, _, _| flags & elf::abi::PF_X == elf::abi::PF_X,
            input,
            &segments,
            &mozak_ro_memory,
        ));

        Program {
            entry_point,
            ro_memory,
            rw_memory,
            ro_code,
            mozak_ro_memory,
        }
    }

    fn extract_elf_data(
        check_program_flags: CheckProgramFlags,
        input: &[u8],
        segments: &SegmentTable<LittleEndian>,
        mozak_memory: &Option<MozakMemory>,
    ) -> HashMap<u32, u8> {
        segments
            .iter()
            .filter(|program_header| {
                check_program_flags(program_header.p_flags, program_header, mozak_memory)
            })
            .map(|program_header| -> anyhow::Result<_> {
                let file_size: usize = program_header.p_filesz.try_into()?;
                let mem_size: usize = program_header.p_memsz.try_into()?;
                let vaddr: u32 = program_header.p_vaddr.try_into()?;
                let offset = program_header.p_offset.try_into()?;

                let min_size = min(file_size, mem_size);
                let max_size = max(file_size, mem_size);
                Ok((vaddr..).zip(
                    chain!(&input[offset..][..min_size], repeat(&0u8))
                        .take(max_size)
                        .copied(),
                ))
            })
            .flatten_ok()
            .try_collect()
            .expect("extract elf data should always succeed")
    }

    /// Loads a "risc-v program" from static ELF and populates the reserved
    /// memory with runtime arguments. Note: this function added mostly for
    /// convenience of the API. Later on, maybe we should rename it with prefix:
    /// `vanilla_`
    ///
    /// # Errors
    /// Will return `Err` if the ELF file is invalid or if the entrypoint is
    /// invalid.
    ///
    /// # Panics
    /// When `Program::load_elf` or index as address is not cast-able to u32
    /// cast-able
    pub fn vanilla_load_program(elf_bytes: &[u8]) -> Result<Program> {
        Program::vanilla_load_elf(elf_bytes)
    }

    /// Loads a "mozak program" from static ELF and populates the reserved
    /// memory with runtime arguments
    ///
    /// # Errors
    /// Will return `Err` if the ELF file is invalid or if the entrypoint is
    /// invalid.
    ///
    /// # Panics
    /// When `Program::load_elf` or index as address is not cast-able to be u32
    /// cast-able
    pub fn mozak_load_program(elf_bytes: &[u8], args: &RuntimeArguments) -> Result<Program> {
        let mut program =
            Program::mozak_load_elf(elf_bytes, Program::parse_and_validate_elf(elf_bytes)?);
        let mozak_ro_memory = program
            .mozak_ro_memory
            .as_mut()
            .expect("MozakMemory should exist for mozak-elf case");
        // Context Variables address
        mozak_ro_memory
            .self_prog_id
            .fill(args.self_prog_id.as_slice());
        mozak_ro_memory.cast_list.fill(args.cast_list.as_slice());
        // IO public
        mozak_ro_memory
            .io_tape_public
            .fill(args.io_tape_public.as_slice());
        // IO private
        mozak_ro_memory
            .io_tape_private
            .fill(args.io_tape_private.as_slice());
<<<<<<< HEAD
        mozak_ro_memory.call_tape.fill(args.call_tape.as_slice());
        mozak_ro_memory.event_tape.fill(args.event_tape.as_slice());
=======
        mozak_ro_memory.transcript.fill(args.call_tape.as_slice());
>>>>>>> 304d5c7a

        Ok(program)
    }

    /// # Panics
    /// When some of the provided addresses (rw,ro,code) belongs to
    /// `mozak-ro-memory`
    /// # Errors
    /// When some of the provided addresses (rw,ro,code) belongs to
    /// `mozak-ro-memory`
    #[must_use]
    #[allow(clippy::similar_names)]
    pub fn create_with_args(
        ro_mem: &[(u32, u8)],
        rw_mem: &[(u32, u8)],
        ro_code: &Code,
        args: &RuntimeArguments,
    ) -> Program {
        let mozak_ro_memory = MozakMemory::from(args);
        let mem_iters = chain!(ro_mem.iter(), rw_mem.iter()).map(|(addr, _)| addr);
        let code_iter = ro_code.iter().map(|(addr, _)| addr);
        chain!(mem_iters, code_iter).for_each(|addr| {
            assert!(
                !mozak_ro_memory.is_address_belongs_to_mozak_ro_memory(*addr),
                "address: {addr} belongs to mozak-ro-memory - it is forbidden"
            );
        });
        Program {
            ro_memory: Data(ro_mem.iter().copied().collect()),
            rw_memory: Data(rw_mem.iter().copied().collect()),
            ro_code: ro_code.clone(),
            mozak_ro_memory: Some(mozak_ro_memory),
            ..Default::default()
        }
    }

    /// # Panics
    /// When some of the provided addresses (rw,ro,code) belongs to
    /// `mozak-ro-memory` AND when arguments for mozak-ro-memory is not empty
    /// # Errors
    /// When some of the provided addresses (rw,ro,code) belongs to
    /// `mozak-ro-memory`
    /// Note: This function is mostly useful for risc-v native tests, and other
    /// tests that need the ability to run over full memory space, and don't
    /// use any mozak-ro-memory capabilities
    #[must_use]
    #[allow(clippy::similar_names)]
    #[cfg(any(feature = "test", test))]
    pub fn create(
        ro_mem: &[(u32, u8)],
        rw_mem: &[(u32, u8)],
        ro_code: &Code,
        args: &RuntimeArguments,
    ) -> Program {
        // Non-strict behavior is to allow successful creation when arguments parameter
        // is empty
        if args.is_empty() {
            return Program {
                ro_memory: Data(ro_mem.iter().copied().collect()),
                rw_memory: Data(rw_mem.iter().copied().collect()),
                ro_code: ro_code.clone(),
                mozak_ro_memory: None,
                ..Default::default()
            };
        }
        Program::create_with_args(ro_mem, rw_mem, ro_code, args)
    }
}

#[cfg(test)]
mod test {
    use crate::elf::{MozakMemory, MozakMemoryRegion, Program, RuntimeArguments};

    #[test]
    fn test_serialize_deserialize() {
        let program = Program::default();
        let serialized = serde_json::to_string(&program).unwrap();
        let deserialized: Program = serde_json::from_str(&serialized).unwrap();

        // Check that all object parameters are the same.
        assert_eq!(program.entry_point, deserialized.entry_point);
        assert_eq!(program.ro_memory.0, deserialized.ro_memory.0);
        assert_eq!(program.rw_memory.0, deserialized.rw_memory.0);
        assert_eq!(program.ro_code.0, deserialized.ro_code.0);
    }

    #[test]
    fn test_mozak_memory_region() {
        let mut mmr = MozakMemoryRegion {
            capacity: 10,
            ..Default::default()
        };
        mmr.fill(&[0, 1, 2, 3, 4, 5, 6, 7, 8, 9]);
        assert_eq!(mmr.starting_address, 0);
        assert_eq!(mmr.capacity, 10);
        let data = [0, 1, 2, 3, 4, 5, 6, 7, 8, 9];
        mmr.data.iter().for_each(|(k, v)| {
            assert_eq!(u8::try_from(*k).unwrap(), *v);
            assert_eq!(data[usize::try_from(*k).unwrap()], *v);
        });
    }

    #[test]
    fn test_empty_elf_with_empty_args() {
        let mozak_ro_memory =
            Program::mozak_load_program(mozak_examples::EMPTY_ELF, &RuntimeArguments::default())
                .unwrap()
                .mozak_ro_memory
                .unwrap();
        assert_eq!(mozak_ro_memory.io_tape_private.data.len(), 0);
        assert_eq!(mozak_ro_memory.io_tape_public.data.len(), 0);
        assert_eq!(mozak_ro_memory.call_tape.data.len(), 0);
    }

    #[test]
    fn test_empty_elf_with_args() {
        let mozak_ro_memory =
            Program::mozak_load_program(mozak_examples::EMPTY_ELF, &RuntimeArguments {
<<<<<<< HEAD
                self_prog_id: vec![0],
                cast_list: vec![0, 1],
                io_tape_private: vec![0, 1, 2],
                io_tape_public: vec![0, 1, 2, 3],
                call_tape: vec![0, 1, 2, 3, 4],
                event_tape: vec![0, 1, 2, 3, 4, 5],
=======
                context_variables: vec![0],
                io_tape_private: vec![0, 1],
                io_tape_public: vec![0, 1, 2],
                call_tape: vec![0, 1, 2, 3],
>>>>>>> 304d5c7a
            })
            .unwrap()
            .mozak_ro_memory
            .unwrap();
        assert_eq!(mozak_ro_memory.self_prog_id.data.len(), 1);
        assert_eq!(mozak_ro_memory.cast_list.data.len(), 2);
        assert_eq!(mozak_ro_memory.io_tape_private.data.len(), 3);
        assert_eq!(mozak_ro_memory.io_tape_public.data.len(), 4);
        assert_eq!(mozak_ro_memory.call_tape.data.len(), 5);
        assert_eq!(mozak_ro_memory.event_tape.data.len(), 6);
    }

    #[test]
    fn test_empty_elf_check_assumed_values() {
        // This test ensures mozak-loader & mozak-linker-script is indeed aligned
        let mozak_ro_memory =
            Program::mozak_load_program(mozak_examples::EMPTY_ELF, &RuntimeArguments::default())
                .unwrap()
                .mozak_ro_memory
                .unwrap();
        let test_mozak_ro_memory = MozakMemory::default();
        assert_eq!(mozak_ro_memory, test_mozak_ro_memory);
    }
}<|MERGE_RESOLUTION|>--- conflicted
+++ resolved
@@ -66,10 +66,12 @@
 impl From<MozakMemory> for HashMap<u32, u8> {
     fn from(mem: MozakMemory) -> Self {
         [
-            mem.context_variables,
+            mem.self_prog_id,
+            mem.cast_list,
             mem.io_tape_private,
             mem.io_tape_public,
-            mem.transcript,
+            mem.call_tape,
+            mem.event_tape,
         ]
         .into_iter()
         .flat_map(|MozakMemoryRegion { data: Data(d), .. }| d.into_iter())
@@ -224,10 +226,7 @@
     pub io_tape_private: Vec<u8>,
     pub io_tape_public: Vec<u8>,
     pub call_tape: Vec<u8>,
-<<<<<<< HEAD
     pub event_tape: Vec<u8>,
-=======
->>>>>>> 304d5c7a
 }
 
 impl RuntimeArguments {
@@ -238,10 +237,7 @@
             && self.io_tape_private.is_empty()
             && self.io_tape_public.is_empty()
             && self.call_tape.is_empty()
-<<<<<<< HEAD
             && self.event_tape.is_empty()
-=======
->>>>>>> 304d5c7a
     }
 }
 
@@ -258,15 +254,9 @@
         mozak_ro_memory
             .io_tape_private
             .fill(args.io_tape_private.as_slice());
-<<<<<<< HEAD
         mozak_ro_memory.call_tape.fill(args.call_tape.as_slice());
         mozak_ro_memory.event_tape.fill(args.event_tape.as_slice());
 
-=======
-        // Transcript
-        mozak_ro_memory.transcript.fill(args.call_tape.as_slice());
-        // Return result
->>>>>>> 304d5c7a
         mozak_ro_memory
     }
 }
@@ -610,12 +600,8 @@
         mozak_ro_memory
             .io_tape_private
             .fill(args.io_tape_private.as_slice());
-<<<<<<< HEAD
         mozak_ro_memory.call_tape.fill(args.call_tape.as_slice());
         mozak_ro_memory.event_tape.fill(args.event_tape.as_slice());
-=======
-        mozak_ro_memory.transcript.fill(args.call_tape.as_slice());
->>>>>>> 304d5c7a
 
         Ok(program)
     }
@@ -734,19 +720,12 @@
     fn test_empty_elf_with_args() {
         let mozak_ro_memory =
             Program::mozak_load_program(mozak_examples::EMPTY_ELF, &RuntimeArguments {
-<<<<<<< HEAD
                 self_prog_id: vec![0],
                 cast_list: vec![0, 1],
                 io_tape_private: vec![0, 1, 2],
                 io_tape_public: vec![0, 1, 2, 3],
                 call_tape: vec![0, 1, 2, 3, 4],
                 event_tape: vec![0, 1, 2, 3, 4, 5],
-=======
-                context_variables: vec![0],
-                io_tape_private: vec![0, 1],
-                io_tape_public: vec![0, 1, 2],
-                call_tape: vec![0, 1, 2, 3],
->>>>>>> 304d5c7a
             })
             .unwrap()
             .mozak_ro_memory
