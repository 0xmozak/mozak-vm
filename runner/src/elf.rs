use std::collections::HashSet;

use anyhow::{anyhow, ensure, Result};
use derive_more::Deref;
use elf::endian::LittleEndian;
use elf::file::Class;
use elf::ElfBytes;
use im::hashmap::HashMap;
use itertools::{iproduct, Itertools};
use serde::{Deserialize, Serialize};

use crate::decode::decode_instruction;
use crate::instruction::Instruction;
use crate::util::load_u32;

/// A RISC-V program
#[derive(Clone, Debug, Default, Serialize, Deserialize)]
pub struct Program {
    /// The entrypoint of the program
    pub entry_point: u32,

    /// Read-only section of memory
    /// 'ro_memory' takes precedence, if a memory location is in both.
    pub ro_memory: Data,

    /// Read-write section of memory
    /// 'ro_memory' takes precedence, if a memory location is in both.
    pub rw_memory: Data,

    /// Executable code of the ELF, read only
    pub ro_code: Code,
}

/// Executable code of the ELF
///
/// A wrapper of a map from pc to [Instruction]
#[derive(Clone, Debug, Default, Deref, Serialize, Deserialize)]
pub struct Code(pub HashMap<u32, Instruction>);

/// Memory of RISC-V Program
///
/// A wrapper around a map from a 32-bit address to a byte of memory
#[derive(Clone, Debug, Default, Deref, Serialize, Deserialize)]
pub struct Data(pub HashMap<u32, u8>);

impl Code {
    /// Get [Instruction] given `pc`
    #[must_use]
    pub fn get_instruction(&self, pc: u32) -> Instruction {
        let Code(code) = self;
        code.get(&pc).copied().unwrap_or_default()
    }
}

impl From<&HashMap<u32, u8>> for Code {
    fn from(image: &HashMap<u32, u8>) -> Self {
        Self(
            image
                .keys()
                .map(|addr| addr & !3)
                .collect::<HashSet<_>>()
                .into_iter()
                .map(|key| (key, decode_instruction(key, load_u32(image, key))))
                .collect(),
        )
    }
}

// TODO: Right now, we only have conventient functions for initialising the
// rw_memory and ro_code. In the future we might want to add ones for ro_memory
// as well (or leave it to be manually constructed by the caller).
impl From<HashMap<u32, u8>> for Program {
    fn from(image: HashMap<u32, u8>) -> Self {
        Self {
            entry_point: 0_u32,
            ro_code: Code::from(&image),
            ro_memory: Data::default(),
            rw_memory: Data(image),
        }
    }
}

impl From<HashMap<u32, u32>> for Program {
    fn from(image: HashMap<u32, u32>) -> Self {
        for (addr, val) in image.iter() {
            assert!(addr % 4 == 0, "Misaligned code: {addr:x} {val:x}");
        }
        Self::from(
            image
                .iter()
                .flat_map(move |(k, v)| (*k..).zip(v.to_le_bytes()))
                .collect::<HashMap<u32, u8>>(),
        )
    }
}

impl From<HashMap<u32, u32>> for Data {
    #[allow(clippy::cast_possible_truncation)]
    fn from(image: HashMap<u32, u32>) -> Self {
        // Check for overlapping data
        //
        // For example, if someone specifies
        // 0: 0xDEAD_BEEF, 1: 0xDEAD_BEEF
        // we would have conflicting values for bytes 1, 2, and 3.
        if image.len() > 1 {
            for (i, ((key0, val0), (key1, val1))) in
                iproduct!(0..4, image.iter().sorted().circular_tuple_windows())
            {
                assert!(
                    key0.wrapping_add(i) != *key1,
                    "Overlapping data: {key0:x}:{val0:x} clashes with {key1:x}:{val1}"
                );
            }
        }
        Data(
            image
                .iter()
                .flat_map(move |(k, v)| (u64::from(*k)..).map(|k| k as u32).zip(v.to_le_bytes()))
                .collect(),
        )
    }
}

impl Program {
    /// Initialize a RISC Program from an appropriate ELF file
    ///
    /// # Errors
    /// Will return `Err` if the ELF file is invalid or if the entrypoint is
    /// invalid.
    // This function is actually mostly covered by tests, but it's too annoying to work out how to
    // tell tarpaulin that we haven't covered all the error conditions. TODO: write tests to
    // exercise the error handling?
    #[allow(clippy::similar_names)]
    pub fn load_elf(input: &[u8]) -> Result<Program> {
        let elf = ElfBytes::<LittleEndian>::minimal_parse(input)?;
        ensure!(elf.ehdr.class == Class::ELF32, "Not a 32-bit ELF");
        ensure!(
            elf.ehdr.e_machine == elf::abi::EM_RISCV,
            "Invalid machine type, must be RISC-V"
        );
        ensure!(
            elf.ehdr.e_type == elf::abi::ET_EXEC,
            "Invalid ELF type, must be executable"
        );
        let entry_point: u32 = elf.ehdr.e_entry.try_into()?;
        ensure!(entry_point % 4 == 0, "Misaligned entrypoint");
        let segments = elf
            .section_headers()
            .ok_or_else(|| anyhow!("Missing segment table"))?;
        ensure!(segments.len() <= 256, "Too many program headers");

        let extract = |check_flags: fn(u64) -> bool| {
            segments
                .iter()
<<<<<<< HEAD
                .filter(|s| check_flags(s.sh_flags))
=======
                // It is OK to cast this as u32 because we already check that we're reading a
                // 32-bit ELF. The elf parsing crate simply does an `as u64`
                // after parsing `sh_flags` as a u32: https://docs.rs/elf/latest/src/elf/section.rs.html#82
                .filter_map(|s: elf::section::SectionHeader| {
                    let flags = u32::try_from(s.sh_flags).ok()?;
                    if check_flags(flags) {
                        Some(s)
                    } else {
                        None
                    }
                })
>>>>>>> 32d8b870
                .map(|segment| -> Result<_> {
                    let file_size: usize = segment.sh_size.try_into()?;
                    let vaddr: u32 = segment.sh_addr.try_into()?;
                    let offset = segment.sh_offset.try_into()?;
                    Ok((vaddr..).zip(input[offset..].iter().take(file_size).copied()))
                })
                .flatten_ok()
                .try_collect()
        };

        let ro_memory = Data(extract(|flags| {
<<<<<<< HEAD
            flags & u64::from(elf::abi::SHF_WRITE) == u64::from(elf::abi::SHF_NONE)
        })?);
        let rw_memory = Data(extract(|flags| {
            (flags & u64::from(elf::abi::SHF_ALLOC) == u64::from(elf::abi::SHF_ALLOC))
                && (flags & u64::from(elf::abi::SHF_WRITE) == u64::from(elf::abi::SHF_WRITE))
=======
            flags & elf::abi::SHF_WRITE == elf::abi::SHF_NONE
        })?);
        let rw_memory = Data(extract(|flags| {
            (flags & elf::abi::SHF_ALLOC == elf::abi::SHF_ALLOC)
                && (flags & elf::abi::SHF_WRITE == elf::abi::SHF_WRITE)
>>>>>>> 32d8b870
        })?);
        // Because we are implementing a modified Harvard Architecture, we make an
        // independent copy of the executable segments. In practice,
        // instructions will be in a R_X segment, so their data will show up in ro_code
        // and ro_memory. (RWX segments would show up in ro_code and rw_memory.)
        let ro_code = Code::from(&extract(|flags| {
<<<<<<< HEAD
            flags & u64::from(elf::abi::SHF_EXECINSTR) == u64::from(elf::abi::SHF_EXECINSTR)
=======
            flags & elf::abi::SHF_EXECINSTR == elf::abi::SHF_EXECINSTR
>>>>>>> 32d8b870
        })?);

        Ok(Program {
            entry_point,
            ro_memory,
            rw_memory,
            ro_code,
        })
    }
}

#[cfg(test)]
mod test {
    use crate::elf::Program;

    #[test]
    fn test_serialize_deserialize() {
        let program = Program::default();
        let serialized = serde_json::to_string(&program).unwrap();
        let deserialized: Program = serde_json::from_str(&serialized).unwrap();

        // Check that all object parameters are the same.
        assert_eq!(program.entry_point, deserialized.entry_point);
        assert_eq!(program.ro_memory.0, deserialized.ro_memory.0);
        assert_eq!(program.rw_memory.0, deserialized.rw_memory.0);
        assert_eq!(program.ro_code.0, deserialized.ro_code.0);
    }
}<|MERGE_RESOLUTION|>--- conflicted
+++ resolved
@@ -152,9 +152,6 @@
         let extract = |check_flags: fn(u64) -> bool| {
             segments
                 .iter()
-<<<<<<< HEAD
-                .filter(|s| check_flags(s.sh_flags))
-=======
                 // It is OK to cast this as u32 because we already check that we're reading a
                 // 32-bit ELF. The elf parsing crate simply does an `as u64`
                 // after parsing `sh_flags` as a u32: https://docs.rs/elf/latest/src/elf/section.rs.html#82
@@ -166,7 +163,6 @@
                         None
                     }
                 })
->>>>>>> 32d8b870
                 .map(|segment| -> Result<_> {
                     let file_size: usize = segment.sh_size.try_into()?;
                     let vaddr: u32 = segment.sh_addr.try_into()?;
@@ -178,30 +174,18 @@
         };
 
         let ro_memory = Data(extract(|flags| {
-<<<<<<< HEAD
-            flags & u64::from(elf::abi::SHF_WRITE) == u64::from(elf::abi::SHF_NONE)
-        })?);
-        let rw_memory = Data(extract(|flags| {
-            (flags & u64::from(elf::abi::SHF_ALLOC) == u64::from(elf::abi::SHF_ALLOC))
-                && (flags & u64::from(elf::abi::SHF_WRITE) == u64::from(elf::abi::SHF_WRITE))
-=======
             flags & elf::abi::SHF_WRITE == elf::abi::SHF_NONE
         })?);
         let rw_memory = Data(extract(|flags| {
             (flags & elf::abi::SHF_ALLOC == elf::abi::SHF_ALLOC)
                 && (flags & elf::abi::SHF_WRITE == elf::abi::SHF_WRITE)
->>>>>>> 32d8b870
         })?);
         // Because we are implementing a modified Harvard Architecture, we make an
         // independent copy of the executable segments. In practice,
         // instructions will be in a R_X segment, so their data will show up in ro_code
         // and ro_memory. (RWX segments would show up in ro_code and rw_memory.)
         let ro_code = Code::from(&extract(|flags| {
-<<<<<<< HEAD
-            flags & u64::from(elf::abi::SHF_EXECINSTR) == u64::from(elf::abi::SHF_EXECINSTR)
-=======
             flags & elf::abi::SHF_EXECINSTR == elf::abi::SHF_EXECINSTR
->>>>>>> 32d8b870
         })?);
 
         Ok(Program {
