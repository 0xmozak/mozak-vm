--- conflicted
+++ resolved
@@ -1,12 +1,7 @@
 use std::iter::repeat;
 
-<<<<<<< HEAD
 use itertools::{izip, Itertools};
-use mozak_system::system::reg_abi::{REG_A1, REG_A2, REG_A3};
-=======
-use itertools::izip;
 use mozak_sdk::core::reg_abi::{REG_A1, REG_A2, REG_A3};
->>>>>>> 6ab3857e
 use plonky2::hash::hash_types::{HashOut, RichField, NUM_HASH_OUT_ELTS};
 use plonky2::hash::hashing::PlonkyPermutation;
 use plonky2::hash::poseidon2::Poseidon2Permutation;
@@ -88,7 +83,7 @@
 /// to 4 (with permuting 8 -> 8). However, we (Vivek) opted for a rate of 8 is
 /// because: first, it's more efficient; with each permutation, a rate of 8/12
 /// (rate/width) achieves higher throughput than 4/8. Second, this approach
-/// adheres to the sponge logic defined in Plonky2  
+/// adheres to the sponge logic defined in Plonky2
 /// # Panics
 ///
 /// Panics if `PlonkyPermutation` is implemented on `STATE_SIZE` different from
