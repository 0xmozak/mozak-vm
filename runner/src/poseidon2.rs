use std::iter::repeat;

<<<<<<< HEAD
use itertools::{izip, Itertools};
=======
use itertools::{chain, izip};
>>>>>>> 3ddecc58
use mozak_sdk::core::reg_abi::{REG_A1, REG_A2, REG_A3};
use plonky2::hash::hash_types::{HashOut, RichField, NUM_HASH_OUT_ELTS};
use plonky2::hash::hashing::PlonkyPermutation;
use plonky2::hash::poseidon2::{Poseidon2Permutation, WIDTH};
use plonky2::plonk::config::GenericHashOut;

use crate::state::{Aux, State};

#[derive(Debug, Clone, Default)]
pub struct SpongeData<F> {
    pub preimage: [F; WIDTH],
    pub output: [F; WIDTH],
    pub gen_output: F,
}

#[derive(Debug, Clone, Default)]
pub struct Entry<F: RichField> {
    pub addr: u32,
    pub output_addr: u32,
    pub len: u32,
    pub sponge_data: Vec<SpongeData<F>>,
}

#[allow(clippy::module_name_repetitions)]
pub struct MozakPoseidon2 {}
impl MozakPoseidon2 {
    pub const DATA_CAPACITY_PER_FIELD_ELEMENT: usize = 7;
    pub const DATA_PADDING: usize =
        Self::DATA_CAPACITY_PER_FIELD_ELEMENT * Self::FIELD_ELEMENTS_RATE;
    pub const EMPTY_BYTES: usize =
        Self::MAX_BYTES_PER_FIELD_ELEMENT - Self::DATA_CAPACITY_PER_FIELD_ELEMENT;
    pub const FIELD_ELEMENTS_RATE: usize = 8;
    pub const MAX_BYTES_PER_FIELD_ELEMENT: usize = 8;

    /// # Panics
    ///
    /// Panics if `MozakPoseidon2::DATA_CAPACITY_PER_FIELD_ELEMENT` is not
    /// convertable to u64
    #[must_use]
    pub fn data_capacity_fe<F: RichField>() -> F {
        F::from_canonical_u64(
            u64::try_from(MozakPoseidon2::DATA_CAPACITY_PER_FIELD_ELEMENT).expect(
                "Cast from usize to u64 for MozakPoseidon2::DATA_CAPACITY_PER_FIELD_ELEMENT should succeed",
            ),
        )
    }

    /// # Panics
    ///
    /// Panics if `MozakPoseidon2::DATA_PADDING` is not
    /// convertable to u64
    #[must_use]
    pub fn data_padding_fe<F: RichField>() -> F {
        F::from_canonical_u64(u64::try_from(MozakPoseidon2::DATA_PADDING).expect(
            "Cast from usize to u64 for MozakPoseidon2::BYTES_PER_FIELD_ELEMENT should succeed",
        ))
    }

    /// Byte padding
    /// Bit-Padding schema is used to pad input data
    /// Case-A - data length % `DATA_PADDING` != 0
    /// --> Make first bit of the first padded byte to be 1 - `0b0000_0001`
    /// Case-B - data length % `DATA_PADDING` == 0
    /// --> Extend padding to next-multiple of `DATA_PADDING` while first bit of
    /// the first padded byte will be 1 (same as for Case-A)
    #[must_use]
    pub fn do_padding(data: &[u8]) -> Vec<u8> {
        let bit_padding_schema = 0b0000_0001_u8;
        let mut padded = data.to_vec();
        padded.push(bit_padding_schema);
        padded.resize(padded.len().next_multiple_of(Self::DATA_PADDING), 0_u8);
        padded
    }

    /// # Panics
    ///
    /// Panics if `Self::DATA_CAPACITY_PER_FIELD_ELEMENT <
    /// Self::BYTES_PER_FIELD_ELEMENT`
    #[must_use]
    // To make it safe for user to change constants
    #[allow(clippy::assertions_on_constants)]
    pub fn pack_padded_input<F: RichField>(data: &[u8]) -> Vec<F> {
        assert_eq!(
            Poseidon2Permutation::<F>::RATE,
            Self::FIELD_ELEMENTS_RATE,
            "Poseidon2Permutation::<F>::RATE: {:?} differs from MozakPoseidon2::FIELD_ELEMENTS_RATE: {:?} - is not supported",
            Poseidon2Permutation::<F>::RATE,
            Self::FIELD_ELEMENTS_RATE
        );
        assert!(
            Self::DATA_CAPACITY_PER_FIELD_ELEMENT < Self::MAX_BYTES_PER_FIELD_ELEMENT,
            "For 64 bit field maximum supported packing is 7 bytes"
        );
        assert_eq!(
            data.len() % MozakPoseidon2::DATA_PADDING,
            0,
            "Allow only padded byte-data"
        );
        data.chunks(Self::DATA_CAPACITY_PER_FIELD_ELEMENT)
            .map(|x| Self::pack_to_field_element(x))
            .collect::<Vec<_>>()
    }

    /// # Panics
    ///
    /// Panics if `leading-zeros + data` isn't convertable to u64 (length >
    /// eight bytes)
    #[must_use]
    pub fn pack_to_field_element<F: RichField>(data: &[u8]) -> F {
        // Note: postfix with zeros for LE case
        let mut data_extended_with_zeros: Vec<u8> = data.to_vec();
        data_extended_with_zeros.extend([0_u8; Self::EMPTY_BYTES]);
        assert!(
            data_extended_with_zeros.len() <= 8,
            "data_extended_with_zeros.len {:?} can't be packed to u64::bytes (8)",
            data_extended_with_zeros.len()
        );

        F::from_canonical_u64(u64::from_le_bytes(
            data_extended_with_zeros
                .as_slice()
                .try_into()
                .expect("pack bytes to singe u64 should succeed"),
        ))
    }

    pub fn unpack_to_bytes<F: RichField>(fe: &F) -> Vec<u8> {
        fe.to_canonical_u64().to_le_bytes()[..Self::DATA_CAPACITY_PER_FIELD_ELEMENT].to_vec()
    }

    pub fn unpack_to_field_elements<F: RichField>(fe: &F) -> Vec<F> {
        Self::unpack_to_bytes(fe)
            .iter()
            .map(|e| F::from_canonical_u8(*e))
            .collect_vec()
    }
}

// Based on hash_n_to_m_no_pad() from plonky2/src/hash/hashing.rs
/// This function is sponge function that uses poseidon2 permutation function.
/// Input must be multiple of 8 bytes. It absorbs all input and the squeezes
/// `NUM_HASH_OUT_ELTS` Field elements to generate `HashOut`.
/// Why do we use only 4 field elements from our Poseidon2 output, but we are
/// computing 8?  (I.e. ‘rate’ is set to 8.) Technically, we could set the rate
/// to 4 (with permuting 8 -> 8). However, we (Vivek) opted for a rate of 8 is
/// because: first, it's more efficient; with each permutation, a rate of 8/12
/// (rate/width) achieves higher throughput than 4/8. Second, this approach
/// adheres to the sponge logic defined in Plonky2
/// # Panics
///
/// Panics if `PlonkyPermutation` is implemented on `STATE_SIZE` different from
/// 12.
pub fn hash_n_to_m_no_pad<F: RichField, P: PlonkyPermutation<F>>(
    inputs: &[F],
<<<<<<< HEAD
) -> (HashOut<F>, Vec<Poseidon2SpongeData<F>>) {
    let permute_and_record_data = |perm: &mut P, sponge_data: &mut Vec<Poseidon2SpongeData<F>>| {
        // STATE_SIZE is 12 since it's hard-coded in our stark-backend
=======
) -> (HashOut<F>, Vec<SpongeData<F>>) {
    let permute_and_record_data = |perm: &mut P, sponge_data: &mut Vec<SpongeData<F>>| {
>>>>>>> 3ddecc58
        const STATE_SIZE: usize = 12;
        assert_eq!(STATE_SIZE, P::WIDTH);
        let preimage: [F; STATE_SIZE] = perm
            .as_ref()
            .try_into()
            .expect("length must be equal to poseidon2 STATE_SIZE");
        perm.permute();
        let output = perm
            .as_ref()
            .try_into()
            .expect("length must be equal to poseidon2 STATE_SIZE");
<<<<<<< HEAD
        // `sponge_data` is previous `perm` and `perm` permutation
        // `gen_output` is a flag that will be used later
        sponge_data.push(Poseidon2SpongeData {
=======
        sponge_data.push(SpongeData {
>>>>>>> 3ddecc58
            preimage,
            output,
            gen_output: F::from_bool(false),
        });
    };
    // `perm` defined in such a way that this statement will be ALWAYS true:
    // Some(F::ZERO) == perm.next()
    let mut perm = P::new(repeat(F::ZERO));

    assert_eq!(
        inputs.len() % P::RATE,
        0,
        "input_len: {:?} is expected to be multiple of P::RATE {:?}",
        inputs.len(),
        P::RATE,
    );
    let mut sponge_data = Vec::new();

    // Absorb all input chunks.
    // Divide input-FE to chunks of P::RATE (8), so chunk = 8 FE
    for chunk in inputs.chunks(P::RATE) {
        // put `chunk` elements inside `perm` starting from index 0 - it means always
        // put at the beginning of the `perm`
        perm.set_from_slice(chunk, 0);
        // run the function that executes the permutation and append a new `sponge_data`
        // element
        permute_and_record_data(&mut perm, &mut sponge_data);
    }

    // `perm.squeeze` return P::RATE (8) elements, from these elements only first
    // NUM_HASH_OUT_ELTS (4) is taken
    let outputs: [F; NUM_HASH_OUT_ELTS] = perm.squeeze()[..NUM_HASH_OUT_ELTS]
        .try_into()
        .expect("squeeze must have minimum NUM_HASH_OUT_ELTS length");
    // set the flag for the last `sponge_data` element
    sponge_data
        .last_mut()
        .expect("Can't fail at least one elem must be there")
        .gen_output = F::from_bool(true);
    // `from` function just takes 4 elements array and create HashOut from it
    (HashOut::from(outputs), sponge_data)
}

impl<F: RichField> State<F> {
    #[must_use]
    /// # Panics
    ///
    /// Panics if hash output of `hash_n_to_m_no_pad` has length different
    /// from expected value.
    /// Note: `ecall_poseidon2` works with 3 parameters:
    /// 1) Input-Data - The data we want to hash - represented as `input_ptr`
    /// 2) Input-Data-Length - represented as `input_len`
    /// 3) Output-Hash - the expected hash value - represented as `output_ptr`
    /// Output-Hash size is constant and expected to be 32 bytes - 4 FE - 256b
    pub fn ecall_poseidon2(self) -> (Aux<F>, Self) {
        // In this step, we're taking 3 `ecall_poseidon2` arguments
        let input_ptr = self.get_register_value(REG_A1);
        // lengths are in bytes
        let input_len = self.get_register_value(REG_A2);
        let output_ptr = self.get_register_value(REG_A3);
        // In this step, we're mapping one-to-one, bytes to FE
        // So if initial data is 32 bytes -> input-vector will 32 FE
        // Pay attention that `self.load8` loads from memory
        // Note: I am not sure why we map byte-to-FE and not 7 bytes to FE
        assert_eq!(
            input_len % u32::try_from(MozakPoseidon2::DATA_PADDING).expect("Cast from usize to u32 for MozakPoseidon2::DATA_CAPACITY_PER_FIELD_ELEMENT should succeed"),
            0,
            "Require padded input data length: {:?} in bytes with respect to {:?}",
            input_len,
            MozakPoseidon2::DATA_PADDING
        );
        let input = MozakPoseidon2::pack_padded_input(
            (0..input_len)
                .map(|i| self.load_u8(input_ptr + i))
                .collect_vec()
                .as_slice(),
        );
        // This is the most important step, since here the actual `poseidon2` hash
        // computation's taken place. This function returns `computed` hash-value and
        // the intermediate `sponge_data`
        let (hash, sponge_data) =
            hash_n_to_m_no_pad::<F, Poseidon2Permutation<F>>(input.as_slice());
        // In this step, HashOut<F> translated to bytes. Nothing special here, since
        // internally it is just to_canonical64 and to 8 bytes. So it is just byte
        // representation. The problem is that the same preimage can give us 2 different
        // hashes, because we can add F::ORDER as in this example:
        // let x = x.to_canonical_u64();
        // x.checked_add(F::ORDER).unwrap_or(x).to_le_bytes()
        // poseidon constraints don't ensure this
        let hash = hash.to_bytes();
<<<<<<< HEAD
        assert_eq!(32, hash.len(), "Supported hash-length in bytes is: 32");
        // In this step, 2 things happen:
        // 1) Fill the Aux.poseidon2 entry
        // 2) Store the computed hash inside `output_ptr`
=======
        assert_eq!(32, hash.len());

        let mem_addresses_used: Vec<u32> = chain!(
            (0..input_len).map(|i| input_ptr.wrapping_add(i)),
            izip!(0.., &hash).map(|(i, _)| output_ptr.wrapping_add(i))
        )
        .collect();
>>>>>>> 3ddecc58
        (
            Aux {
                mem_addresses_used,
                poseidon2: Some(Entry {
                    addr: input_ptr,
                    output_addr: output_ptr,
                    len: u32::try_from(Poseidon2Permutation::<F>::RATE * sponge_data.len())
                        .unwrap(),
                    sponge_data,
                }),
                ..Default::default()
            },
            izip!(0.., hash)
                .fold(self, |updated_self, (i, byte)| {
                    updated_self
                        .store_u8(output_ptr.wrapping_add(i), byte)
                        .unwrap()
                })
                .bump_pc(),
        )
    }
}

#[cfg(test)]
mod tests {
    use plonky2::field::goldilocks_field::GoldilocksField;
    use plonky2::hash::poseidon2::{Poseidon2Hash, Poseidon2Permutation};
    use plonky2::plonk::config::{GenericHashOut, Hasher};

    use crate::poseidon2::MozakPoseidon2;

    #[test]
    fn test_hash_n_to_m_no_pad() {
        let data = "💥 Mozak-VM Rocks With Poseidon2";
        let data_fields: Vec<GoldilocksField> = MozakPoseidon2::pack_padded_input(
            MozakPoseidon2::do_padding(data.as_bytes()).as_slice(),
        );
        let (hash, _sponge_data) = super::hash_n_to_m_no_pad::<
            GoldilocksField,
            Poseidon2Permutation<GoldilocksField>,
        >(&data_fields);
        let hash_bytes = hash.to_bytes();
        assert_eq!(
            hash_bytes,
            Poseidon2Hash::hash_no_pad(&data_fields).to_bytes()
        );
    }
}<|MERGE_RESOLUTION|>--- conflicted
+++ resolved
@@ -1,10 +1,6 @@
 use std::iter::repeat;
 
-<<<<<<< HEAD
-use itertools::{izip, Itertools};
-=======
-use itertools::{chain, izip};
->>>>>>> 3ddecc58
+use itertools::{chain, izip, Itertools};
 use mozak_sdk::core::reg_abi::{REG_A1, REG_A2, REG_A3};
 use plonky2::hash::hash_types::{HashOut, RichField, NUM_HASH_OUT_ELTS};
 use plonky2::hash::hashing::PlonkyPermutation;
@@ -159,14 +155,9 @@
 /// 12.
 pub fn hash_n_to_m_no_pad<F: RichField, P: PlonkyPermutation<F>>(
     inputs: &[F],
-<<<<<<< HEAD
-) -> (HashOut<F>, Vec<Poseidon2SpongeData<F>>) {
-    let permute_and_record_data = |perm: &mut P, sponge_data: &mut Vec<Poseidon2SpongeData<F>>| {
-        // STATE_SIZE is 12 since it's hard-coded in our stark-backend
-=======
 ) -> (HashOut<F>, Vec<SpongeData<F>>) {
     let permute_and_record_data = |perm: &mut P, sponge_data: &mut Vec<SpongeData<F>>| {
->>>>>>> 3ddecc58
+        // STATE_SIZE is 12 since it's hard-coded in our stark-backend
         const STATE_SIZE: usize = 12;
         assert_eq!(STATE_SIZE, P::WIDTH);
         let preimage: [F; STATE_SIZE] = perm
@@ -178,13 +169,9 @@
             .as_ref()
             .try_into()
             .expect("length must be equal to poseidon2 STATE_SIZE");
-<<<<<<< HEAD
         // `sponge_data` is previous `perm` and `perm` permutation
         // `gen_output` is a flag that will be used later
-        sponge_data.push(Poseidon2SpongeData {
-=======
         sponge_data.push(SpongeData {
->>>>>>> 3ddecc58
             preimage,
             output,
             gen_output: F::from_bool(false),
@@ -275,20 +262,16 @@
         // x.checked_add(F::ORDER).unwrap_or(x).to_le_bytes()
         // poseidon constraints don't ensure this
         let hash = hash.to_bytes();
-<<<<<<< HEAD
         assert_eq!(32, hash.len(), "Supported hash-length in bytes is: 32");
         // In this step, 2 things happen:
         // 1) Fill the Aux.poseidon2 entry
         // 2) Store the computed hash inside `output_ptr`
-=======
-        assert_eq!(32, hash.len());
 
         let mem_addresses_used: Vec<u32> = chain!(
             (0..input_len).map(|i| input_ptr.wrapping_add(i)),
             izip!(0.., &hash).map(|(i, _)| output_ptr.wrapping_add(i))
         )
         .collect();
->>>>>>> 3ddecc58
         (
             Aux {
                 mem_addresses_used,
