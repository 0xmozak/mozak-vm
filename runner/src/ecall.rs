--- conflicted
+++ resolved
@@ -146,13 +146,8 @@
             ecall::EVENTS_COMMITMENT_TAPE =>
                 self.ecall_read(StorageDeviceOpcode::StoreEventsCommitmentTape),
             ecall::CAST_LIST_COMMITMENT_TAPE =>
-<<<<<<< HEAD
-                self.ecall_io_read(StorageDeviceOpcode::StoreCastListCommitmentTape),
-            ecall::SELF_PROG_ID_TAPE =>
-                self.ecall_io_read(StorageDeviceOpcode::StoreSelfProgIdTape),
-=======
                 self.ecall_read(StorageDeviceOpcode::StoreCastListCommitmentTape),
->>>>>>> b6193026
+            ecall::SELF_PROG_ID_TAPE => self.ecall_read(StorageDeviceOpcode::StoreSelfProgIdTape),
             ecall::PANIC => self.ecall_panic(),
             ecall::POSEIDON2 => self.ecall_poseidon2(),
             ecall::VM_TRACE_LOG => self.ecall_trace_log(),
