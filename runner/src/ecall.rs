--- conflicted
+++ resolved
@@ -106,13 +106,8 @@
     #[must_use]
     pub fn ecall(self) -> (Aux<F>, Self) {
         log::trace!(
-<<<<<<< HEAD
-            "ECALL {} at CLK: {}",
-            self.get_register_value(REG_A0),
-=======
             "ecall '{}' at clk: {}",
             ecall::log(self.get_register_value(REG_A0)),
->>>>>>> f0c482b4
             self.clk
         );
         match self.get_register_value(REG_A0) {
