--- conflicted
+++ resolved
@@ -1,10 +1,6 @@
 use bitfield::{bitfield, BitRange};
 use log::warn;
-<<<<<<< HEAD
-use mozak_sdk::core::reg_abi::{REG_A0, REG_A1};
-=======
 use mozak_sdk::core::reg_abi::{REG_A0, REG_A1, REG_ZERO};
->>>>>>> 55cafcf6
 
 use crate::instruction::{Args, DecodingError, Instruction, Op, NOP};
 
@@ -234,17 +230,7 @@
         },
         #[allow(clippy::match_same_arms)]
         0b111_0011 => match (bf.funct3(), bf.funct12()) {
-<<<<<<< HEAD
-            // TODO(Matthias): consider undo-ing this temporary fix,
-            // once we integrate ecalls properly with new register stark table.
-            (0x0, 0x0) => (Op::ECALL, Args {
-                rs1: REG_A0,
-                rs2: REG_A1,
-                ..Default::default()
-            }),
-=======
             (0x0, 0x0) => (ECALL.op, ECALL.args),
->>>>>>> 55cafcf6
             // For RISC-V this would be MRET,
             // but so far we implemented it as a no-op.
             (0x0, 0x302) => nop,
@@ -1044,19 +1030,7 @@
     #[test_case(0x0000_0073; "ecall")]
     fn ecall(word: u32) {
         let ins: Instruction = decode_instruction(0, word);
-<<<<<<< HEAD
-        let match_ins = Instruction {
-            op: Op::ECALL,
-            args: Args {
-                rs1: 10,
-                rs2: 11,
-                ..Default::default()
-            },
-        };
-        assert_eq!(ins, match_ins);
-=======
         assert_eq!(ins, ECALL);
->>>>>>> 55cafcf6
     }
 
     #[test_case(0x0ff0_000f, 0, 0, 255; "fence, iorw, iorw")]
