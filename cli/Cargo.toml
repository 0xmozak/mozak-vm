[package]
categories = ["cryptography"]
description = "MozakVM cli"
edition = "2021"
keywords = ["crypto", "zero-knowledge", "vm"]
license = "All rights reserved"
name = "mozak-cli"
readme = "README.md"
repository = "https://github.com/0xmozak/mozak-vm"
version = "0.1.0"

[dependencies]
clap = { version = "4.4", features = [
  "derive",
  "cargo",
  "env",
  "unicode",
  "wrap_help",
] }
<<<<<<< HEAD
mozak-circuits = { path = "../circuits", features = ["test"] }
mozak-circuits3 = { path = "../circuits3" }
=======
mozak-circuits = { path = "../circuits", features = ["test", "enable_poseidon_starks"] }
>>>>>>> afae9150
mozak-examples = { path = "../examples-builder", features = ["fibonacci-input"] }
mozak-runner = { path = "../runner", features = ["test"] }
# TODO(Matthias): implement shell completion for CLI via clap_complete
# clap_complete = "4.3"
anyhow = "1.0"
clap-verbosity-flag = "2.1"
clap_derive = "4.3"
clio = { version = "0.3", features = ["http-ureq", "clap-parse"] }
env_logger = "0.10"
itertools = "0.12"
log = "0.4"
plonky2 = "0.1"
serde_json = "1.0.113"
starky = "0.1"
tempfile = "3"

p3-air = { git = "https://github.com/Plonky3/Plonky3.git" }
p3-challenger = { git = "https://github.com/Plonky3/Plonky3.git" }
p3-commit = { git = "https://github.com/Plonky3/Plonky3.git" }
p3-dft = { git = "https://github.com/Plonky3/Plonky3.git" }
p3-field = { git = "https://github.com/Plonky3/Plonky3.git" }
p3-fri = { git = "https://github.com/Plonky3/Plonky3.git" }
p3-goldilocks = { git = "https://github.com/Plonky3/Plonky3.git" }
p3-keccak = { git = "https://github.com/Plonky3/Plonky3.git" }
p3-ldt = { git = "https://github.com/Plonky3/Plonky3.git" }
p3-matrix = { git = "https://github.com/Plonky3/Plonky3.git" }
p3-mds = { git = "https://github.com/Plonky3/Plonky3.git" }
p3-merkle-tree = { git = "https://github.com/Plonky3/Plonky3.git" }
p3-poseidon2 = { git = "https://github.com/Plonky3/Plonky3.git" }
p3-symmetric = { git = "https://github.com/Plonky3/Plonky3.git" }
p3-uni-stark = { git = "https://github.com/Plonky3/Plonky3.git" }

[dev-dependencies]
mozak-circuits = { path = "../circuits", features = ["test"] }
mozak-runner = { path = "../runner", features = ["test"] }
proptest = "1.4"<|MERGE_RESOLUTION|>--- conflicted
+++ resolved
@@ -17,12 +17,8 @@
   "unicode",
   "wrap_help",
 ] }
-<<<<<<< HEAD
 mozak-circuits = { path = "../circuits", features = ["test"] }
 mozak-circuits3 = { path = "../circuits3" }
-=======
-mozak-circuits = { path = "../circuits", features = ["test", "enable_poseidon_starks"] }
->>>>>>> afae9150
 mozak-examples = { path = "../examples-builder", features = ["fibonacci-input"] }
 mozak-runner = { path = "../runner", features = ["test"] }
 # TODO(Matthias): implement shell completion for CLI via clap_complete
