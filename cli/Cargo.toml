--- conflicted
+++ resolved
@@ -29,15 +29,10 @@
 env_logger = "0.11"
 itertools = "0.12"
 log = "0.4"
-<<<<<<< HEAD
-plonky2 = "0"
-rkyv = { version = "0.8.0-alpha.1", default-features = false, features = ["pointer_width_32", "alloc"] }
-=======
 # No parallel:
 # default = ["gate_testing", "parallel", "rand_chacha", "std", "timing"]
 plonky2 = { version = "0", default-features = false, features=["gate_testing", "rand_chacha", "std", "timing"] }
-rkyv = { version = "0.8.0-alpha.2", default-features = false, features = ["pointer_width_32", "alloc"] }
->>>>>>> dac5676e
+rkyv = { version = "0.8.0-alpha.1", default-features = false, features = ["pointer_width_32", "alloc"] }
 serde_json = "1.0"
 # No parallel:
 # default = ["parallel", "std", "timing"]
