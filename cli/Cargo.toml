--- conflicted
+++ resolved
@@ -16,13 +16,8 @@
   "env",
   "unicode",
 ] }
-<<<<<<< HEAD
-mozak-circuits = { path = "../circuits", features = ["test", "enable_poseidon_starks"] }
+mozak-circuits = { path = "../circuits", features = ["test"] }
 mozak-node = { path = "../node", default-features = false, features = ["std"] }
-=======
-mozak-circuits = { path = "../circuits", features = ["test"] }
-mozak-node = { path = "../node", features = ["std"] }
->>>>>>> 91acc4d7
 mozak-runner = { path = "../runner", features = ["test"] }
 mozak-sdk = { path = "../sdk", features = ["std"] }
 # TODO(Matthias): implement shell completion for CLI via clap_complete
