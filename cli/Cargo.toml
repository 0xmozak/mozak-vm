--- conflicted
+++ resolved
@@ -26,15 +26,12 @@
 anyhow = "1.0.72"
 clap-verbosity-flag = "2.0.1"
 clap_derive = "4.3.2"
-<<<<<<< HEAD
 plonky2 = "0.1.3"
-=======
 clio = { version = "0.3.4", features = ["http-ureq", "clap-parse"] }
 env_logger = "0.10.0"
 itertools = "0.11.0"
 log = "0.4.19"
 shadow-rs = "0.23.0"
->>>>>>> fedd22d6
 
 [dev-dependencies]
 mozak-circuits = { path = "../circuits", features = ["test"] }
