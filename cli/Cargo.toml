[package]
categories = ["cryptography"]
description = "MozakVM cli"
edition = "2021"
keywords = ["crypto", "zero-knowledge", "vm"]
license = "All rights reserved"
name = "mozak-cli"
readme = "README.md"
repository = "https://github.com/0xmozak/mozak-vm"
version = "0.1.0"

[dependencies]
clap = { version = "4.5", features = [
  "derive",
  "cargo",
  "env",
  "unicode",
  "wrap_help",
] }
mozak-circuits = { path = "../circuits", features = ["test", "enable_poseidon_starks"] }
mozak-node = { path = "../node", features = ["std"] }
mozak-runner = { path = "../runner", features = ["test"] }
mozak-sdk = { path = "../sdk", features = ["std"] }
# TODO(Matthias): implement shell completion for CLI via clap_complete
# clap_complete = "4.3"
anyhow = "1.0"
clap-verbosity-flag = "2.2"
clap_derive = "4.5"
clio = { version = "0.3", features = ["clap-parse"] }
env_logger = "0.11"
itertools = "0.12"
log = "0.4"
<<<<<<< HEAD
# No parallel:
# default = ["gate_testing", "parallel", "rand_chacha", "std", "timing"]
plonky2 = { version = "0", default-features = false, features=["gate_testing", "rand_chacha", "std", "timing"] }
rkyv = { version = "0.8.0-alpha.1", default-features = false, features = ["pointer_width_32", "alloc"] }
serde_json = "1.0"
# No parallel:
# default = ["parallel", "std", "timing"]
starky = { version = "0", default-features = false, features = ["std", "timing"] }
=======
plonky2 = { version = "0", default-features = false }
rkyv = { version = "0.8.0-alpha.1", default-features = false, features = ["pointer_width_32", "alloc"] }
serde_json = "1.0"
starky = { version = "0", default-features = false }
>>>>>>> 29d9bce6
tempfile = "3"

[features]
parallel = ["plonky2/parallel", "starky/parallel", "mozak-circuits/parallel"]
default = ["parallel"]

[dev-dependencies]
mozak-circuits = { path = "../circuits", features = ["test"] }
mozak-runner = { path = "../runner", features = ["test"] }
proptest = "1.4"

[features]
default = ["starky/default", "plonky2/default"]<|MERGE_RESOLUTION|>--- conflicted
+++ resolved
@@ -30,26 +30,11 @@
 env_logger = "0.11"
 itertools = "0.12"
 log = "0.4"
-<<<<<<< HEAD
-# No parallel:
-# default = ["gate_testing", "parallel", "rand_chacha", "std", "timing"]
-plonky2 = { version = "0", default-features = false, features=["gate_testing", "rand_chacha", "std", "timing"] }
-rkyv = { version = "0.8.0-alpha.1", default-features = false, features = ["pointer_width_32", "alloc"] }
-serde_json = "1.0"
-# No parallel:
-# default = ["parallel", "std", "timing"]
-starky = { version = "0", default-features = false, features = ["std", "timing"] }
-=======
 plonky2 = { version = "0", default-features = false }
 rkyv = { version = "0.8.0-alpha.1", default-features = false, features = ["pointer_width_32", "alloc"] }
 serde_json = "1.0"
 starky = { version = "0", default-features = false }
->>>>>>> 29d9bce6
 tempfile = "3"
-
-[features]
-parallel = ["plonky2/parallel", "starky/parallel", "mozak-circuits/parallel"]
-default = ["parallel"]
 
 [dev-dependencies]
 mozak-circuits = { path = "../circuits", features = ["test"] }
@@ -57,4 +42,5 @@
 proptest = "1.4"
 
 [features]
-default = ["starky/default", "plonky2/default"]+default = ["parallel"]
+parallel = ["plonky2/parallel", "starky/parallel", "mozak-circuits/parallel"]