--- conflicted
+++ resolved
@@ -63,40 +63,7 @@
     MemoryInitHash { elf: Input },
 }
 
-<<<<<<< HEAD
-fn build_info() {
-    println!("debug:{}", shadow_rs::is_debug()); // check if this is a debug build. e.g 'true/false'
-    println!("branch:{}", shadow_rs::branch()); // get current project branch. e.g 'master/develop'
-    println!("tag:{}", shadow_rs::tag()); // get current project tag. e.g 'v1.3.5'
-    println!("git_clean:{}", shadow_rs::git_clean()); // get current project clean. e.g 'true/false'
-    println!("git_status_file:{}", shadow_rs::git_status_file()); // get current project statue file. e.g '  * examples/builtin_fn.rs (dirty)'
-
-    println!("{}", build::VERSION);
-    println!("{}", build::CLAP_LONG_VERSION);
-    println!("{}", build::BRANCH);
-    println!("{}", build::COMMIT_HASH);
-    println!("{}", build::COMMIT_DATE);
-    println!("{}", build::COMMIT_AUTHOR);
-    println!("{}", build::COMMIT_EMAIL);
-
-    println!("{}", build::BUILD_OS);
-    println!("{}", build::RUST_VERSION);
-    println!("{}", build::RUST_CHANNEL);
-    println!("{}", build::CARGO_VERSION);
-    println!("{}", build::PKG_VERSION);
-    println!("{}", build::CARGO_TREE);
-    println!("{}", build::CARGO_MANIFEST_DIR);
-
-    println!("{}", build::PROJECT_NAME);
-    println!("{}", build::BUILD_TIME);
-    println!("{}", build::BUILD_RUST_CHANNEL);
-    println!("{}", build::GIT_CLEAN);
-    println!("{}", build::GIT_STATUS_FILE);
-}
-
 /// Read a sequence of bytes from IO
-=======
->>>>>>> d2416475
 fn load_tape(mut io_tape: impl Read) -> Result<Vec<u8>> {
     let mut io_tape_bytes = Vec::new();
     let bytes_read = io_tape.read_to_end(&mut io_tape_bytes)?;
