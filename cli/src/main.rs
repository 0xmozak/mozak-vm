#![deny(clippy::pedantic)]
#![deny(clippy::cargo)]
// TODO: remove this when shadow_rs updates enough.
#![allow(clippy::needless_raw_string_hashes)]
use std::io::{Read, Write};
use std::time::Duration;

use anyhow::Result;
use clap::{Parser, Subcommand};
use clap_derive::Args;
use clio::{Input, Output};
use log::debug;
use mozak_circuits::generation::memoryinit::generate_elf_memory_init_trace;
use mozak_circuits::generation::program::generate_program_rom_trace;
use mozak_circuits::stark::mozak_stark::{MozakStark, PublicInputs};
use mozak_circuits::stark::proof::AllProof;
use mozak_circuits::stark::prover::prove;
use mozak_circuits::stark::recursive_verifier::{
    circuit_data_for_recursion, recursive_mozak_stark_circuit,
    shrink_to_target_degree_bits_circuit, VM_PUBLIC_INPUT_SIZE, VM_RECURSION_CONFIG,
    VM_RECURSION_THRESHOLD_DEGREE_BITS,
};
use mozak_circuits::stark::utils::trace_rows_to_poly_values;
use mozak_circuits::stark::verifier::verify_proof;
use mozak_circuits::test_utils::{prove_and_verify_mozak_stark, C, D, F, S};
use mozak_cli::cli_benches::benches::BenchArgs;
use mozak_runner::elf::Program;
use mozak_runner::state::State;
use mozak_runner::vm::step;
use mozak_sdk::coretypes::{Event, ProgramIdentifier};
use mozak_sdk::sys::SystemTapes;
use plonky2::field::goldilocks_field::GoldilocksField;
use plonky2::field::types::Field;
use plonky2::fri::oracle::PolynomialBatch;
use plonky2::plonk::circuit_data::VerifierOnlyCircuitData;
use plonky2::plonk::proof::ProofWithPublicInputs;
use plonky2::util::timing::TimingTree;
use rkyv::Deserialize;
use starky::config::StarkConfig;

#[derive(Parser, Debug, Clone)]
#[command(author, version, about, long_about = None)]
struct Cli {
    #[clap(flatten)]
    verbose: clap_verbosity_flag::Verbosity,
    #[command(subcommand)]
    command: Command,
    /// Debug API, default is OFF, currently only `prove` command is supported
    #[arg(short, long)]
    debug: bool,
}

#[derive(Clone, Debug, Args)]
pub struct RuntimeArguments {
    #[arg(long)]
    self_prog_id: Option<Input>,
    /// Private input.
    #[arg(long)]
    io_tape_private: Option<Input>,
    /// Public input.
    #[arg(long)]
    io_tape_public: Option<Input>,
    #[arg(long)]
    call_tape: Option<Input>,
    #[arg(long)]
    event_tape: Option<Input>,
}

#[derive(Clone, Debug, Args)]
pub struct RunArgs {
    elf: Input,
    #[arg(long)]
    system_tape: Option<Input>,
    #[arg(long)]
    self_prog_id: String,
}

#[derive(Clone, Debug, Args)]
pub struct ProveArgs {
    elf: Input,
    proof: Output,
    #[arg(long)]
    system_tape: Option<Input>,
    #[arg(long)]
    self_prog_id: String,
    recursive_proof: Option<Output>,
}

impl From<RuntimeArguments> for mozak_runner::elf::RuntimeArguments {
    fn from(value: RuntimeArguments) -> Self {
        let mut self_prog_id = ProgramIdentifier::default();
        let mut io_tape_private = vec![];
        let mut io_tape_public = vec![];
        let mut call_tape = vec![];
        let mut event_tape = vec![];

        if let Some(t) = value.self_prog_id {
            self_prog_id = t.to_string().into();
        }

        if let Some(mut t) = value.io_tape_private {
            let bytes_read = t
                .read_to_end(&mut io_tape_private)
                .expect("Read should pass");
            debug!("Read {bytes_read} of io_tape data.");
        };

        if let Some(mut t) = value.io_tape_public {
            let bytes_read = t
                .read_to_end(&mut io_tape_public)
                .expect("Read should pass");
            debug!("Read {bytes_read} of io_tape data.");
        };

        if let Some(mut t) = value.call_tape {
            let bytes_read = t.read_to_end(&mut call_tape).expect("Read should pass");
            debug!("Read {bytes_read} of call_tape data.");
        };

        if let Some(mut t) = value.event_tape {
            let bytes_read = t.read_to_end(&mut event_tape).expect("Read should pass");
            debug!("Read {bytes_read} of event_tape data.");
        };

        Self {
            self_prog_id: self_prog_id.to_le_bytes().to_vec(),
            cast_list: vec![], // will be populated later when `event_tape` is parsed
            io_tape_private,
            io_tape_public,
            call_tape,
            event_tape,
        }
    }
}

/// Deserializes an rkyv-serialized system tape binary file into `SystemTapes`.
///
/// # Errors
///
/// Errors if reading from the binary file fails.
///
/// # Panics
///
/// Panics if deserialization fails.
pub fn deserialize_system_tape(mut bin: Input) -> Result<SystemTapes> {
    let mut sys_tapes_bytes = Vec::new();
    let bytes_read = bin.read_to_end(&mut sys_tapes_bytes)?;
    debug!("Read {bytes_read} of system tape data.");
    let sys_tapes_archived = unsafe { rkyv::archived_root::<SystemTapes>(&sys_tapes_bytes[..]) };
    let deserialized: SystemTapes = sys_tapes_archived
        .deserialize(&mut rkyv::Infallible)
        .unwrap();
    Ok(deserialized)
}

fn length_prefixed_bytes(data: Vec<u8>, dgb_string: &str) -> Vec<u8> {
    let data_len = data.len();
    let mut len_prefix_bytes = Vec::with_capacity(data_len + 4);
    len_prefix_bytes.extend_from_slice(
        &(u32::try_from(data.len()))
            .expect("length of data's max size shouldn't be more than u32")
            .to_le_bytes(),
    );
    len_prefix_bytes.extend(data);
    debug!(
        "Length-Prefixed {:<15} of byte len: {:>5}, on-mem bytes: {:>5}",
        dgb_string,
        data_len,
        len_prefix_bytes.len()
    );
    len_prefix_bytes
}

/// Deserializes an rkyv-serialized system tape binary file into
/// [`SystemTapes`](mozak_sdk::sys::SystemTapes).
///
/// # Panics
///
/// Panics if conversion from rkyv-serialized system tape to
/// [`RuntimeArguments`](mozak_runner::elf::RuntimeArguments)
/// fails.
pub fn tapes_to_runtime_arguments(
    tape_bin: Input,
    self_prog_id: String,
) -> mozak_runner::elf::RuntimeArguments {
    let sys_tapes: SystemTapes = deserialize_system_tape(tape_bin).unwrap();
    let self_prog_id: ProgramIdentifier = self_prog_id.into();
    let mut cast_list: Vec<ProgramIdentifier> =
        Vec::with_capacity(sys_tapes.event_tape.writer.len());
    let mut event_tape_single: Option<&Vec<Event>> = None;
    for single_tape in &sys_tapes.event_tape.writer {
        cast_list.push(single_tape.id);
        if single_tape.id == self_prog_id {
            event_tape_single = Some(&single_tape.contents);
        }
    }
    assert!(
        event_tape_single.is_some(),
        "event tape not found in bundle"
    );
    cast_list.sort();

    debug!("Self Prog ID: {self_prog_id:#?}");
    debug!("Cast List (canonical repr): {cast_list:#?}");

    mozak_runner::elf::RuntimeArguments {
        self_prog_id: self_prog_id.to_le_bytes().to_vec(),
        cast_list: length_prefixed_bytes(
            rkyv::to_bytes::<_, 256>(&cast_list).unwrap().into(),
            "CAST_LIST",
        ),
        io_tape_public: length_prefixed_bytes(
            rkyv::to_bytes::<_, 256>(&sys_tapes.public_tape)
                .unwrap()
                .into(),
            "IO_TAPE_PUBLIC",
        ),
        io_tape_private: length_prefixed_bytes(
            rkyv::to_bytes::<_, 256>(&sys_tapes.private_tape)
                .unwrap()
                .into(),
            "IO_TAPE_PRIVATE",
        ),
        call_tape: length_prefixed_bytes(
            rkyv::to_bytes::<_, 256>(&sys_tapes.call_tape.writer)
                .unwrap()
                .into(),
            "CALL_TAPE",
        ),
        event_tape: length_prefixed_bytes(
            rkyv::to_bytes::<_, 256>(event_tape_single.unwrap())
                .unwrap()
                .into(),
            "EVENT_TAPE",
        ),
    }
}

#[derive(Clone, Debug, Subcommand)]
enum Command {
    /// Decode a given ELF and prints the program
    Decode { elf: Input },
    /// Decode and execute a given ELF. Prints the final state of
    /// the registers
    Run(RunArgs),
    /// Prove and verify the execution of a given ELF
    ProveAndVerify(RunArgs),
    /// Prove the execution of given ELF and write proof to file.
    Prove(ProveArgs),
    /// Verify the given proof from file.
    Verify { proof: Input },
    /// Verify the given recursive proof from file.
    VerifyRecursiveProof { proof: Input, verifier_key: Input },
    /// Compute the Program Rom Hash of the given ELF.
    ProgramRomHash { elf: Input },
    /// Compute the Memory Init Hash of the given ELF.
    MemoryInitHash { elf: Input },
    /// Deserialize a `SystemTape` from a binary. Useful for debugging.
    DeserializeTape { tapes: Input },
    /// Bench the function with given parameters
    Bench(BenchArgs),
}

fn load_program(mut elf: Input) -> Result<Program> {
    let mut elf_bytes = Vec::new();
    let bytes_read = elf.read_to_end(&mut elf_bytes)?;
    debug!("Read {bytes_read} of ELF data.");
    Program::vanilla_load_elf(&elf_bytes)
}

fn load_program_with_args(
    mut elf: Input,
    args: &mozak_runner::elf::RuntimeArguments,
) -> Result<Program> {
    let mut elf_bytes = Vec::new();
    let bytes_read = elf.read_to_end(&mut elf_bytes)?;
    debug!("Read {bytes_read} of ELF data.");

    Program::mozak_load_program(&elf_bytes, args)
}

/// Run me eg like `cargo run -- -vvv run vm/tests/testdata/rv32ui-p-addi
/// iotape.txt`
#[allow(clippy::too_many_lines)]
fn main() -> Result<()> {
    let cli = Cli::parse();
    let config = StarkConfig::standard_fast_config();
    env_logger::Builder::new()
        .filter_level(cli.verbose.log_level_filter())
        .init();
    match cli.command {
        Command::Decode { elf } => {
            let program = load_program(elf)?;
            debug!("{program:?}");
        }
<<<<<<< HEAD
        Command::Run(RunArgs {
            elf,
            system_tape,
            self_prog_id,
        }) => {
            let args = tapes_to_runtime_arguments(system_tape.unwrap(), self_prog_id);
            let program = load_program_with_args(elf, &args).unwrap();
            let state = State::<GoldilocksField>::new(program.clone(), args);
            let _state = step(&program, state)?.last_state;
        }
        Command::ProveAndVerify(RunArgs {
            elf,
            system_tape,
            self_prog_id,
        }) => {
            let args = tapes_to_runtime_arguments(system_tape.unwrap(), self_prog_id);

            let program = load_program_with_args(elf, &args).unwrap();
            let state = State::<GoldilocksField>::new(program.clone(), args);

=======
        Command::Run(RunArgs { elf, args }) => {
            let program = load_program(elf)?;
            let state =
                State::<GoldilocksField>::legacy_ecall_api_new(program.clone(), args.into());
            let state = step(&program, state)?.last_state;
            debug!("{:?}", state.registers);
        }
        Command::ProveAndVerify(RunArgs { elf, args }) => {
            let program = load_program(elf)?;
            let state =
                State::<GoldilocksField>::legacy_ecall_api_new(program.clone(), args.into());
>>>>>>> 69b74cda
            let record = step(&program, state)?;
            prove_and_verify_mozak_stark(&program, &record, &config)?;
        }
        Command::Prove(ProveArgs {
            elf,
            system_tape,
            self_prog_id,
            mut proof,
            recursive_proof,
        }) => {
<<<<<<< HEAD
            let args = tapes_to_runtime_arguments(system_tape.unwrap(), self_prog_id);
            let program = load_program_with_args(elf, &args).unwrap();
            let state = State::<GoldilocksField>::new(program.clone(), args);
=======
            let program = load_program(elf)?;
            let state =
                State::<GoldilocksField>::legacy_ecall_api_new(program.clone(), args.into());
>>>>>>> 69b74cda
            let record = step(&program, state)?;
            let stark = if cli.debug {
                MozakStark::default_debug()
            } else {
                MozakStark::default()
            };
            let public_inputs = PublicInputs {
                entry_point: F::from_canonical_u32(program.entry_point),
            };
            let all_proof = prove::<F, C, D>(
                &program,
                &record,
                &stark,
                &config,
                public_inputs,
                &mut TimingTree::default(),
            )?;
            let s = all_proof.serialize_proof_to_flexbuffer()?;
            proof.write_all(s.view())?;

            // Generate recursive proof
            if let Some(mut recursive_proof_output) = recursive_proof {
                let degree_bits = all_proof.degree_bits(&config);
                let recursive_circuit = recursive_mozak_stark_circuit::<F, C, D>(
                    &stark,
                    &degree_bits,
                    &VM_RECURSION_CONFIG,
                    &config,
                );

                let recursive_all_proof = recursive_circuit.prove(&all_proof)?;

                let (final_circuit, final_proof) = shrink_to_target_degree_bits_circuit(
                    &recursive_circuit.circuit,
                    &VM_RECURSION_CONFIG,
                    VM_RECURSION_THRESHOLD_DEGREE_BITS,
                    &recursive_all_proof,
                )?;
                assert_eq!(
                    final_circuit.circuit.common.num_public_inputs,
                    VM_PUBLIC_INPUT_SIZE
                );

                let s = final_proof.to_bytes();
                recursive_proof_output.write_all(&s)?;

                // Generate the verifier key file
                let mut vk_output_path = recursive_proof_output.path().clone();
                vk_output_path.set_extension("vk");
                let mut vk_output = vk_output_path.create()?;

                let bytes = final_circuit.circuit.verifier_only.to_bytes().unwrap();
                vk_output.write_all(&bytes)?;
            }

            debug!("proof generated successfully!");
        }
        Command::Verify { mut proof } => {
            let stark = S::default();
            let mut buffer: Vec<u8> = vec![];
            proof.read_to_end(&mut buffer)?;
            let all_proof = AllProof::<F, C, D>::deserialize_proof_from_flexbuffer(&buffer)?;
            verify_proof(&stark, all_proof, &config)?;
            println!("proof verified successfully!");
        }
        Command::VerifyRecursiveProof {
            mut proof,
            mut verifier_key,
        } => {
            let mut circuit = circuit_data_for_recursion::<F, C, D>(
                &VM_RECURSION_CONFIG,
                VM_RECURSION_THRESHOLD_DEGREE_BITS,
                VM_PUBLIC_INPUT_SIZE,
            );

            let mut vk_buffer: Vec<u8> = vec![];
            verifier_key.read_to_end(&mut vk_buffer)?;
            circuit.verifier_only = VerifierOnlyCircuitData::from_bytes(vk_buffer).unwrap();

            let mut proof_buffer: Vec<u8> = vec![];
            proof.read_to_end(&mut proof_buffer)?;
            let proof: ProofWithPublicInputs<F, C, D> =
                ProofWithPublicInputs::from_bytes(proof_buffer, &circuit.common).map_err(|_| {
                    anyhow::Error::msg("ProofWithPublicInputs deserialization failed.")
                })?;
            println!("Public Inputs: {:?}", proof.public_inputs);
            println!("Verifier Key: {:?}", circuit.verifier_only);

            circuit.verify(proof.clone())?;
            println!("Recursive VM proof verified successfully!");
        }
        Command::ProgramRomHash { elf } => {
            let program = load_program(elf)?;
            let trace = generate_program_rom_trace(&program);
            let trace_poly_values = trace_rows_to_poly_values(trace);
            let rate_bits = config.fri_config.rate_bits;
            let cap_height = config.fri_config.cap_height;
            let trace_commitment = PolynomialBatch::<F, C, D>::from_values(
                trace_poly_values,
                rate_bits,
                false, // blinding
                cap_height,
                &mut TimingTree::default(),
                None, // fft_root_table
            );
            let trace_cap = trace_commitment.merkle_tree.cap;
            println!("{trace_cap:?}");
        }
        Command::MemoryInitHash { elf } => {
            let program = load_program(elf)?;
            let trace = generate_elf_memory_init_trace(&program);
            let trace_poly_values = trace_rows_to_poly_values(trace);
            let rate_bits = config.fri_config.rate_bits;
            let cap_height = config.fri_config.cap_height;
            let trace_commitment = PolynomialBatch::<F, C, D>::from_values(
                trace_poly_values,
                rate_bits,
                false, // blinding
                cap_height,
                &mut TimingTree::default(),
                None, // fft_root_table
            );
            let trace_cap = trace_commitment.merkle_tree.cap;
            println!("{trace_cap:?}");
        }
        Command::DeserializeTape { tapes } => {
            let sys_tapes: SystemTapes = deserialize_system_tape(tapes)?;
            println!("{sys_tapes:?}");
        }
        Command::Bench(bench) => {
            let time_taken = timeit(&|| bench.run())?.as_secs_f64();
            println!("{time_taken}");
        }
    }
    Ok(())
}

/// Times a function and returns the `Duration`.
///
/// # Errors
///
/// This errors if the given function returns an `Err`.
pub fn timeit(func: &impl Fn() -> Result<()>) -> Result<Duration> {
    let start_time = std::time::Instant::now();
    func()?;
    Ok(start_time.elapsed())
}<|MERGE_RESOLUTION|>--- conflicted
+++ resolved
@@ -293,7 +293,6 @@
             let program = load_program(elf)?;
             debug!("{program:?}");
         }
-<<<<<<< HEAD
         Command::Run(RunArgs {
             elf,
             system_tape,
@@ -301,7 +300,7 @@
         }) => {
             let args = tapes_to_runtime_arguments(system_tape.unwrap(), self_prog_id);
             let program = load_program_with_args(elf, &args).unwrap();
-            let state = State::<GoldilocksField>::new(program.clone(), args);
+            let state = State::<GoldilocksField>::legacy_ecall_api_new(program.clone(), args);
             let _state = step(&program, state)?.last_state;
         }
         Command::ProveAndVerify(RunArgs {
@@ -312,21 +311,8 @@
             let args = tapes_to_runtime_arguments(system_tape.unwrap(), self_prog_id);
 
             let program = load_program_with_args(elf, &args).unwrap();
-            let state = State::<GoldilocksField>::new(program.clone(), args);
-
-=======
-        Command::Run(RunArgs { elf, args }) => {
-            let program = load_program(elf)?;
-            let state =
-                State::<GoldilocksField>::legacy_ecall_api_new(program.clone(), args.into());
-            let state = step(&program, state)?.last_state;
-            debug!("{:?}", state.registers);
-        }
-        Command::ProveAndVerify(RunArgs { elf, args }) => {
-            let program = load_program(elf)?;
-            let state =
-                State::<GoldilocksField>::legacy_ecall_api_new(program.clone(), args.into());
->>>>>>> 69b74cda
+            let state = State::<GoldilocksField>::legacy_ecall_api_new(program.clone(), args);
+
             let record = step(&program, state)?;
             prove_and_verify_mozak_stark(&program, &record, &config)?;
         }
@@ -337,15 +323,9 @@
             mut proof,
             recursive_proof,
         }) => {
-<<<<<<< HEAD
             let args = tapes_to_runtime_arguments(system_tape.unwrap(), self_prog_id);
             let program = load_program_with_args(elf, &args).unwrap();
-            let state = State::<GoldilocksField>::new(program.clone(), args);
-=======
-            let program = load_program(elf)?;
-            let state =
-                State::<GoldilocksField>::legacy_ecall_api_new(program.clone(), args.into());
->>>>>>> 69b74cda
+            let state = State::<GoldilocksField>::legacy_ecall_api_new(program.clone(), args);
             let record = step(&program, state)?;
             let stark = if cli.debug {
                 MozakStark::default_debug()
