#![deny(clippy::pedantic)]
#![deny(clippy::cargo)]
// TODO: remove this when shadow_rs updates enough.
#![allow(clippy::needless_raw_string_hashes)]
use std::io::{Read, Write};
use std::time::Duration;

use anyhow::Result;
use clap::{Parser, Subcommand};
use clap_derive::Args;
use clio::{Input, Output};
use log::debug;
use mozak_circuits::generation::memoryinit::generate_elf_memory_init_trace;
use mozak_circuits::generation::program::generate_program_rom_trace;
use mozak_circuits::stark::mozak_stark::{MozakStark, PublicInputs};
use mozak_circuits::stark::proof::AllProof;
use mozak_circuits::stark::prover::prove;
use mozak_circuits::stark::recursive_verifier::{
    circuit_data_for_recursion, recursive_mozak_stark_circuit,
    shrink_to_target_degree_bits_circuit, VM_PUBLIC_INPUT_SIZE, VM_RECURSION_CONFIG,
    VM_RECURSION_THRESHOLD_DEGREE_BITS,
};
use mozak_circuits::stark::utils::trace_rows_to_poly_values;
use mozak_circuits::stark::verifier::verify_proof;
use mozak_circuits::test_utils::{prove_and_verify_mozak_stark, C, D, F, S};
use mozak_cli::cli_benches::benches::BenchArgs;
use mozak_runner::elf::Program;
use mozak_runner::state::State;
use mozak_runner::vm::step;
use plonky2::field::goldilocks_field::GoldilocksField;
use plonky2::field::types::Field;
use plonky2::fri::oracle::PolynomialBatch;
use plonky2::plonk::circuit_data::VerifierOnlyCircuitData;
use plonky2::plonk::proof::ProofWithPublicInputs;
use plonky2::util::timing::TimingTree;
use starky::config::StarkConfig;

#[derive(Parser, Debug, Clone)]
#[command(author, version, about, long_about = None)]
struct Cli {
    #[clap(flatten)]
    verbose: clap_verbosity_flag::Verbosity,
    #[command(subcommand)]
    command: Command,
    /// Debug API, default is OFF, currently only `prove` command is supported
    #[arg(short, long)]
    debug: bool,
}

#[derive(Clone, Debug, Args, Default)]
pub struct RuntimeArguments {
    /// Private input.
    #[arg(long)]
    io_tape_private: Option<Input>,
    /// Public input.
    #[arg(long)]
    io_tape_public: Option<Input>,
    #[arg(long)]
    transcript: Option<Input>,
}

#[derive(Clone, Debug, Args)]
pub struct RunArgs {
    elf: Input,
    #[command(flatten)]
    args: RuntimeArguments,
}

#[derive(Clone, Debug, Args)]
pub struct ProveArgs {
    elf: Input,
    proof: Output,
    #[command(flatten)]
    args: RuntimeArguments,
    recursive_proof: Option<Output>,
}

impl From<RuntimeArguments> for mozak_runner::elf::RuntimeArguments {
    fn from(value: RuntimeArguments) -> Self {
        let mut io_tape_private = vec![];
        let mut io_tape_public = vec![];
        let mut transcript = vec![];

        if let Some(mut t) = value.io_tape_private {
            let bytes_read = t
                .read_to_end(&mut io_tape_private)
                .expect("Read should pass");
            debug!("Read {bytes_read} of io_tape data.");
        };

        if let Some(mut t) = value.io_tape_public {
            let bytes_read = t
                .read_to_end(&mut io_tape_public)
                .expect("Read should pass");
            debug!("Read {bytes_read} of io_tape data.");
        };

        if let Some(mut t) = value.transcript {
            let bytes_read = t.read_to_end(&mut transcript).expect("Read should pass");
            debug!("Read {bytes_read} of transcript data.");
        };

        Self {
            // TODO(bing): use `context_variables`
            context_variables: vec![],
            io_tape_private,
            io_tape_public,
            transcript,
        }
    }
}

#[derive(Clone, Debug, Subcommand)]
enum Command {
    /// Decode a given ELF and prints the program
    Decode { elf: Input },
    /// Decode and execute a given ELF. Prints the final state of
    /// the registers
    Run(RunArgs),
    /// Prove and verify the execution of a given ELF
    ProveAndVerify(RunArgs),
    /// Prove the execution of given ELF and write proof to file.
    Prove(ProveArgs),
    /// Verify the given proof from file.
    Verify { proof: Input },
    /// Verify the given recursive proof from file.
    VerifyRecursiveProof { proof: Input, verifier_key: Input },
    /// Compute the Program Rom Hash of the given ELF.
    ProgramRomHash { elf: Input },
    /// Compute the Memory Init Hash of the given ELF.
    MemoryInitHash { elf: Input },
    /// Bench the function with given parameters
    Bench(BenchArgs),
}

fn load_program(mut elf: Input, args: RuntimeArguments) -> Result<Program> {
    let mut elf_bytes = Vec::new();
    let bytes_read = elf.read_to_end(&mut elf_bytes)?;
    debug!("Read {bytes_read} of ELF data.");
    Program::mozak_load_program(&elf_bytes, &args.into())
}

/// Run me eg like `cargo run -- -vvv run vm/tests/testdata/rv32ui-p-addi
/// iotape.txt`
#[allow(clippy::too_many_lines)]
fn main() -> Result<()> {
    let cli = Cli::parse();
    let config = StarkConfig::standard_fast_config();
    env_logger::Builder::new()
        .filter_level(cli.verbose.log_level_filter())
        .init();
    match cli.command {
        Command::Decode { elf } => {
            let program = load_program(elf, RuntimeArguments::default())?;
            debug!("{program:?}");
        }
        Command::Run(RunArgs { elf, args }) => {
<<<<<<< HEAD
            let program = load_program(elf, args)?;
            let state = State::<GoldilocksField>::new(program.clone());
=======
            let program = load_program(elf, args.clone())?;
            let state = State::<GoldilocksField>::new(program.clone(), args.into());
>>>>>>> 46bad067
            let state = step(&program, state)?.last_state;
            debug!("{:?}", state.registers);
        }
        Command::ProveAndVerify(RunArgs { elf, args }) => {
<<<<<<< HEAD
            let program = load_program(elf, args)?;
            let state = State::<GoldilocksField>::new(program.clone());
=======
            let program = load_program(elf, args.clone())?;
            let state = State::<GoldilocksField>::new(program.clone(), args.into());
>>>>>>> 46bad067
            let record = step(&program, state)?;
            prove_and_verify_mozak_stark(&program, &record, &config)?;
        }
        Command::Prove(ProveArgs {
            elf,
            args,
            mut proof,
            recursive_proof,
        }) => {
<<<<<<< HEAD
            let program = load_program(elf, args)?;
            let state = State::<GoldilocksField>::new(program.clone());
=======
            let program = load_program(elf, args.clone())?;
            let state = State::<GoldilocksField>::new(program.clone(), args.into());
>>>>>>> 46bad067
            let record = step(&program, state)?;
            let stark = if cli.debug {
                MozakStark::default_debug()
            } else {
                MozakStark::default()
            };
            let public_inputs = PublicInputs {
                entry_point: F::from_canonical_u32(program.entry_point),
            };
            let all_proof = prove::<F, C, D>(
                &program,
                &record,
                &stark,
                &config,
                public_inputs,
                &mut TimingTree::default(),
            )?;
            let s = all_proof.serialize_proof_to_flexbuffer()?;
            proof.write_all(s.view())?;

            // Generate recursive proof
            if let Some(mut recursive_proof_output) = recursive_proof {
                let degree_bits = all_proof.degree_bits(&config);
                let recursive_circuit = recursive_mozak_stark_circuit::<F, C, D>(
                    &stark,
                    &degree_bits,
                    &VM_RECURSION_CONFIG,
                    &config,
                );

                let recursive_all_proof = recursive_circuit.prove(&all_proof)?;

                let (final_circuit, final_proof) = shrink_to_target_degree_bits_circuit(
                    &recursive_circuit.circuit,
                    &VM_RECURSION_CONFIG,
                    VM_RECURSION_THRESHOLD_DEGREE_BITS,
                    &recursive_all_proof,
                )?;
                assert_eq!(
                    final_circuit.circuit.common.num_public_inputs,
                    VM_PUBLIC_INPUT_SIZE
                );

                let s = final_proof.to_bytes();
                recursive_proof_output.write_all(&s)?;

                // Generate the verifier key file
                let mut vk_output_path = recursive_proof_output.path().clone();
                vk_output_path.set_extension("vk");
                let mut vk_output = vk_output_path.create()?;

                let bytes = final_circuit.circuit.verifier_only.to_bytes().unwrap();
                vk_output.write_all(&bytes)?;
            }

            debug!("proof generated successfully!");
        }
        Command::Verify { mut proof } => {
            let stark = S::default();
            let mut buffer: Vec<u8> = vec![];
            proof.read_to_end(&mut buffer)?;
            let all_proof = AllProof::<F, C, D>::deserialize_proof_from_flexbuffer(&buffer)?;
            verify_proof(&stark, all_proof, &config)?;
            println!("proof verified successfully!");
        }
        Command::VerifyRecursiveProof {
            mut proof,
            mut verifier_key,
        } => {
            let mut circuit = circuit_data_for_recursion::<F, C, D>(
                &VM_RECURSION_CONFIG,
                VM_RECURSION_THRESHOLD_DEGREE_BITS,
                VM_PUBLIC_INPUT_SIZE,
            );

            let mut vk_buffer: Vec<u8> = vec![];
            verifier_key.read_to_end(&mut vk_buffer)?;
            circuit.verifier_only = VerifierOnlyCircuitData::from_bytes(vk_buffer).unwrap();

            let mut proof_buffer: Vec<u8> = vec![];
            proof.read_to_end(&mut proof_buffer)?;
            let proof: ProofWithPublicInputs<F, C, D> =
                ProofWithPublicInputs::from_bytes(proof_buffer, &circuit.common).map_err(|_| {
                    anyhow::Error::msg("ProofWithPublicInputs deserialization failed.")
                })?;
            println!("Public Inputs: {:?}", proof.public_inputs);
            println!("Verifier Key: {:?}", circuit.verifier_only);

            circuit.verify(proof.clone())?;
            println!("Recursive VM proof verified successfully!");
        }
        Command::ProgramRomHash { elf } => {
            let program = load_program(elf, RuntimeArguments::default())?;
            let trace = generate_program_rom_trace(&program);
            let trace_poly_values = trace_rows_to_poly_values(trace);
            let rate_bits = config.fri_config.rate_bits;
            let cap_height = config.fri_config.cap_height;
            let trace_commitment = PolynomialBatch::<F, C, D>::from_values(
                trace_poly_values,
                rate_bits,
                false, // blinding
                cap_height,
                &mut TimingTree::default(),
                None, // fft_root_table
            );
            let trace_cap = trace_commitment.merkle_tree.cap;
            println!("{trace_cap:?}");
        }
        Command::MemoryInitHash { elf } => {
            let program = load_program(elf, RuntimeArguments::default())?;
            let trace = generate_elf_memory_init_trace(&program);
            let trace_poly_values = trace_rows_to_poly_values(trace);
            let rate_bits = config.fri_config.rate_bits;
            let cap_height = config.fri_config.cap_height;
            let trace_commitment = PolynomialBatch::<F, C, D>::from_values(
                trace_poly_values,
                rate_bits,
                false, // blinding
                cap_height,
                &mut TimingTree::default(),
                None, // fft_root_table
            );
            let trace_cap = trace_commitment.merkle_tree.cap;
            println!("{trace_cap:?}");
        }

        Command::Bench(bench) => {
            let time_taken = timeit(&|| bench.run())?.as_secs_f64();
            println!("{time_taken}");
        }
    }
    Ok(())
}

/// Times a function and returns the `Duration`.
///
/// # Errors
///
/// This errors if the given function returns an `Err`.
pub fn timeit(func: &impl Fn() -> Result<()>) -> Result<Duration> {
    let start_time = std::time::Instant::now();
    func()?;
    Ok(start_time.elapsed())
}<|MERGE_RESOLUTION|>--- conflicted
+++ resolved
@@ -155,24 +155,14 @@
             debug!("{program:?}");
         }
         Command::Run(RunArgs { elf, args }) => {
-<<<<<<< HEAD
-            let program = load_program(elf, args)?;
-            let state = State::<GoldilocksField>::new(program.clone());
-=======
             let program = load_program(elf, args.clone())?;
             let state = State::<GoldilocksField>::new(program.clone(), args.into());
->>>>>>> 46bad067
             let state = step(&program, state)?.last_state;
             debug!("{:?}", state.registers);
         }
         Command::ProveAndVerify(RunArgs { elf, args }) => {
-<<<<<<< HEAD
-            let program = load_program(elf, args)?;
-            let state = State::<GoldilocksField>::new(program.clone());
-=======
             let program = load_program(elf, args.clone())?;
             let state = State::<GoldilocksField>::new(program.clone(), args.into());
->>>>>>> 46bad067
             let record = step(&program, state)?;
             prove_and_verify_mozak_stark(&program, &record, &config)?;
         }
@@ -182,13 +172,8 @@
             mut proof,
             recursive_proof,
         }) => {
-<<<<<<< HEAD
-            let program = load_program(elf, args)?;
-            let state = State::<GoldilocksField>::new(program.clone());
-=======
             let program = load_program(elf, args.clone())?;
             let state = State::<GoldilocksField>::new(program.clone(), args.into());
->>>>>>> 46bad067
             let record = step(&program, state)?;
             let stark = if cli.debug {
                 MozakStark::default_debug()
