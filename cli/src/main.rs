#![deny(clippy::pedantic)]
#![deny(clippy::cargo)]
use std::io::{Read, Write};

use anyhow::Result;
use clap::{Parser, Subcommand};
use clio::{Input, Output};
use log::debug;
use mozak_circuits::generation::program::generate_program_rom_trace;
use mozak_circuits::stark::mozak_stark::MozakStark;
use mozak_circuits::stark::proof::AllProof;
use mozak_circuits::stark::prover::prove;
use mozak_circuits::stark::utils::trace_rows_to_poly_values;
use mozak_circuits::stark::verifier::verify_proof;
use mozak_circuits::test_utils::{standard_faster_config, ProveAndVerify, C, D, F, S};
use mozak_vm::elf::Program;
use mozak_vm::state::State;
use mozak_vm::vm::step;
use plonky2::fri::oracle::PolynomialBatch;
use plonky2::util::timing::TimingTree;
use shadow_rs::shadow;

shadow!(build);

#[derive(Parser, Debug, Clone)]
#[command(author, version, about, long_about = None)]
struct Cli {
    #[clap(flatten)]
    verbose: clap_verbosity_flag::Verbosity,
    #[command(subcommand)]
    command: Command,
    /// Debug API, default is OFF, currently only `prove` command is supported
    #[arg(short, long)]
    debug: bool,
}

#[derive(Clone, Debug, Subcommand)]
enum Command {
    /// Show build info available to shadow_rs
    BuildInfo,
    /// Decode a given ELF and prints the program
    Decode { elf: Input },
    /// Decode and execute a given ELF. Prints the final state of
    /// the registers
    Run { elf: Input },
    /// Prove and verify the execution of a given ELF
    ProveAndVerify { elf: Input },
    /// Prove the execution of given ELF and write proof to file.
    Prove { elf: Input, proof: Output },
    /// Verify the given proof from file.
    Verify { proof: Input },
    /// Compute the Program Rom Hash of the given ELF.
    ProgramRomHash { elf: Input },
}

fn build_info() {
    println!("debug:{}", shadow_rs::is_debug()); // check if this is a debug build. e.g 'true/false'
    println!("branch:{}", shadow_rs::branch()); // get current project branch. e.g 'master/develop'
    println!("tag:{}", shadow_rs::tag()); // get current project tag. e.g 'v1.3.5'
    println!("git_clean:{}", shadow_rs::git_clean()); // get current project clean. e.g 'true/false'
    println!("git_status_file:{}", shadow_rs::git_status_file()); // get current project statue file. e.g '  * examples/builtin_fn.rs (dirty)'

    println!("{}", build::VERSION);
    println!("{}", build::CLAP_LONG_VERSION);
    println!("{}", build::BRANCH);
    println!("{}", build::COMMIT_HASH);
    println!("{}", build::COMMIT_DATE);
    println!("{}", build::COMMIT_AUTHOR);
    println!("{}", build::COMMIT_EMAIL);

    println!("{}", build::BUILD_OS);
    println!("{}", build::RUST_VERSION);
    println!("{}", build::RUST_CHANNEL);
    println!("{}", build::CARGO_VERSION);
    println!("{}", build::PKG_VERSION);
    println!("{}", build::CARGO_TREE);
    println!("{}", build::CARGO_MANIFEST_DIR);

    println!("{}", build::PROJECT_NAME);
    println!("{}", build::BUILD_TIME);
    println!("{}", build::BUILD_RUST_CHANNEL);
    println!("{}", build::GIT_CLEAN);
    println!("{}", build::GIT_STATUS_FILE);
}

fn load_program(mut elf: Input) -> Result<Program> {
    let mut elf_bytes = Vec::new();
    let bytes_read = elf.read_to_end(&mut elf_bytes)?;
    debug!("Read {bytes_read} of ELF data.");
    Program::load_elf(&elf_bytes)
}

/// Run me eg like `cargo run -- -vvv run vm/tests/testdata/rv32ui-p-addi`
fn main() -> Result<()> {
    let cli = Cli::parse();
    let config = standard_faster_config();
    env_logger::Builder::new()
        .filter_level(cli.verbose.log_level_filter())
        .init();
    if let Command::BuildInfo = cli.command {
        build_info();
    } else {
        match cli.command {
            Command::Decode { elf } => {
                let program = load_program(elf)?;
                debug!("{program:?}");
            }
            Command::Run { elf } => {
                let program = load_program(elf)?;
                let state = State::from(&program);
                let state = step(&program, state)?.last_state;
                debug!("{:?}", state.registers);
            }
            Command::ProveAndVerify { elf } => {
                let program = load_program(elf)?;
                let state = State::from(&program);
                let record = step(&program, state)?;
                MozakStark::prove_and_verify(&program, &record.executed)?;
            }
            Command::Prove { elf, mut proof } => {
                let program = load_program(elf)?;
                let state = State::from(&program);
                let record = step(&program, state)?;
<<<<<<< HEAD
                let stark = S::default();
=======
                let stark = if cli.debug {
                    MozakStark::default_debug()
                } else {
                    MozakStark::default()
                };
                let config = standard_faster_config();
>>>>>>> c4809ffa

                let all_proof = prove::<F, C, D>(
                    &program,
                    &record.executed,
                    &stark,
                    &config,
                    &mut TimingTree::default(),
                )?;
                let s = all_proof.serialize_proof_to_flexbuffer()?;
                proof.write_all(s.view())?;
                debug!("proof generated successfully!");
            }
            Command::Verify { mut proof } => {
                let stark = S::default();
                let mut buffer: Vec<u8> = vec![];
                proof.read_to_end(&mut buffer)?;
                let all_proof = AllProof::<F, C, D>::deserialize_proof_from_flexbuffer(&buffer)?;
                verify_proof(stark, all_proof, &config)?;
                debug!("proof verified successfully!");
            }
            Command::ProgramRomHash { elf } => {
                let program = load_program(elf)?;
                let trace = generate_program_rom_trace(&program);
                let trace_poly_values = trace_rows_to_poly_values(trace);
                let rate_bits = config.fri_config.rate_bits;
                let cap_height = config.fri_config.cap_height;
                let trace_commitment = PolynomialBatch::<F, C, D>::from_values(
                    trace_poly_values,
                    rate_bits,
                    false, // blinding
                    cap_height,
                    &mut TimingTree::default(),
                    None, // fft_root_table
                );
                let trace_cap = trace_commitment.merkle_tree.cap.clone();
                println!("{trace_cap:?}");
            }
            Command::BuildInfo => unreachable!(),
        }
    }
    Ok(())
}<|MERGE_RESOLUTION|>--- conflicted
+++ resolved
@@ -121,16 +121,12 @@
                 let program = load_program(elf)?;
                 let state = State::from(&program);
                 let record = step(&program, state)?;
-<<<<<<< HEAD
-                let stark = S::default();
-=======
                 let stark = if cli.debug {
                     MozakStark::default_debug()
                 } else {
                     MozakStark::default()
                 };
                 let config = standard_faster_config();
->>>>>>> c4809ffa
 
                 let all_proof = prove::<F, C, D>(
                     &program,
