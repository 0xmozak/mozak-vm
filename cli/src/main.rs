--- conflicted
+++ resolved
@@ -24,8 +24,6 @@
 struct Cli {
     #[clap(flatten)]
     verbose: clap_verbosity_flag::Verbosity,
-    #[clap(short, long, default_value_t = false)]
-    debug: bool,
     #[command(subcommand)]
     command: Command,
     /// Debug API, default is OFF, currently only `prove` command is supported
@@ -48,13 +46,6 @@
     Prove { elf: Input, proof: Output },
     /// Verify the given proof from file.
     Verify { proof: Input },
-}
-#[derive(Parser, Debug)]
-#[clap(author, version, about, long_about = None)]
-#[clap(action=ArgAction::SetFalse)]
-struct Args {
-    #[clap(long, short, action)]
-    debug: bool,
 }
 
 fn build_info() {
@@ -97,7 +88,6 @@
 /// Run me eg like `cargo run -- -vvv run vm/tests/testdata/rv32ui-p-addi`
 fn main() -> Result<()> {
     let cli = Cli::parse();
-    let args = Args::parse();
     env_logger::Builder::new()
         .filter_level(cli.verbose.log_level_filter())
         .init();
@@ -125,17 +115,10 @@
                 let program = load_program(elf)?;
                 let state = State::from(&program);
                 let record = step(&program, state)?;
-<<<<<<< HEAD
-                let stark = if args.debug {
-                    S::default()
-                } else {
-                    MozakStark::default_debug()
-=======
                 let stark = if cli.debug {
                     MozakStark::default_debug()
                 } else {
                     MozakStark::default()
->>>>>>> 52544de1
                 };
                 let config = standard_faster_config();
 
