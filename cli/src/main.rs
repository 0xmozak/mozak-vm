#![deny(clippy::pedantic)]
#![deny(clippy::cargo)]
use std::io::{Read, Write};

use anyhow::Result;
use clap::{Parser, Subcommand};
use clio::{Input, Output};
use log::debug;
use mozak_circuits::stark::mozak_stark::MozakStark;
use mozak_circuits::stark::proof::AllProof;
use mozak_circuits::stark::prover::prove;
use mozak_circuits::stark::verifier::verify_proof;
use mozak_circuits::test_utils::{standard_faster_config, ProveAndVerify, C, D, F, S};
use mozak_vm::elf::Program;
use mozak_vm::state::State;
use mozak_vm::vm::step;
use plonky2::util::timing::TimingTree;
use shadow_rs::shadow;

shadow!(build);

#[derive(Parser, Debug, Clone)]
#[command(author, version, about, long_about = None)]
struct Cli {
    #[clap(flatten)]
    verbose: clap_verbosity_flag::Verbosity,
    #[command(subcommand)]
    command: Command,
}

#[derive(Clone, Debug, Subcommand)]
enum Command {
    /// Show build info available to shadow_rs
    BuildInfo,
    /// Decode a given ELF and prints the program
    Decode { elf: Input },
    /// Decode and execute a given ELF. Prints the final state of
    /// the registers
    Run { elf: Input },
    /// Prove and verify the execution of a given ELF
    ProveAndVerify { elf: Input },
    /// Prove the execution of given ELF and write proof to file.
    Prove { elf: Input, proof: Output },
    /// Verify the given proof from file.
    Verify { proof: Input },
}

fn build_info() {
    println!("debug:{}", shadow_rs::is_debug()); // check if this is a debug build. e.g 'true/false'
    println!("branch:{}", shadow_rs::branch()); // get current project branch. e.g 'master/develop'
    println!("tag:{}", shadow_rs::tag()); // get current project tag. e.g 'v1.3.5'
    println!("git_clean:{}", shadow_rs::git_clean()); // get current project clean. e.g 'true/false'
    println!("git_status_file:{}", shadow_rs::git_status_file()); // get current project statue file. e.g '  * examples/builtin_fn.rs (dirty)'

    println!("{}", build::VERSION);
    println!("{}", build::CLAP_LONG_VERSION);
    println!("{}", build::BRANCH);
    println!("{}", build::COMMIT_HASH);
    println!("{}", build::COMMIT_DATE);
    println!("{}", build::COMMIT_AUTHOR);
    println!("{}", build::COMMIT_EMAIL);

    println!("{}", build::BUILD_OS);
    println!("{}", build::RUST_VERSION);
    println!("{}", build::RUST_CHANNEL);
    println!("{}", build::CARGO_VERSION);
    println!("{}", build::PKG_VERSION);
    println!("{}", build::CARGO_TREE);
    println!("{}", build::CARGO_MANIFEST_DIR);

    println!("{}", build::PROJECT_NAME);
    println!("{}", build::BUILD_TIME);
    println!("{}", build::BUILD_RUST_CHANNEL);
    println!("{}", build::GIT_CLEAN);
    println!("{}", build::GIT_STATUS_FILE);
}

fn load_program(mut elf: Input) -> Result<Program> {
    let mut elf_bytes = Vec::new();
    let bytes_read = elf.read_to_end(&mut elf_bytes)?;
    debug!("Read {bytes_read} of ELF data.");
    Program::load_elf(&elf_bytes)
}

/// Run me eg like `cargo run -- -vvv run vm/tests/testdata/rv32ui-p-addi`
fn main() -> Result<()> {
    let cli = Cli::parse();
    env_logger::Builder::new()
        .filter_level(cli.verbose.log_level_filter())
        .init();
    if let Command::BuildInfo = cli.command {
        build_info();
    } else {
        match cli.command {
            Command::Decode { elf } => {
                let program = load_program(elf)?;
                debug!("{program:?}");
            }
<<<<<<< HEAD
            Command::Run { elf } => {
                let program = load_program(elf)?;
                let state = State::from(program);
                let state = step(state)?.last_state;
                debug!("{:?}", state.registers);
            }
            Command::ProveAndVerify { elf } => {
                let program = load_program(elf)?;
                let state = State::from(program);
                let record = step(state)?;
                MozakStark::prove_and_verify(&record.executed)?;
=======
            Command::Run => {
                let program = Program::load_elf(&elf_bytes)?;
                let state = State::from(&program);
                let state = step(&program, state)?.last_state;
                debug!("{:?}", state.registers);
            }
            Command::Prove => {
                let program = Program::load_elf(&elf_bytes)?;
                let state = State::from(&program);
                let record = step(&program, state)?;
                MozakStark::prove_and_verify(&program, &record.executed)?;
>>>>>>> 7ab9dbf9
            }
            Command::Prove { elf, mut proof } => {
                let program = load_program(elf)?;
                let state = State::from(program);
                let record = step(state)?;
                let stark = S::default();
                let config = standard_faster_config();

                let all_proof = prove::<F, C, D>(
                    &record.executed,
                    &stark,
                    &config,
                    &mut TimingTree::default(),
                )?;
                let s = all_proof.serialize_proof_to_flexbuffer()?;
                proof.write_all(s.view())?;
                debug!("proof generated successfully!");
            }
            Command::Verify { mut proof } => {
                let stark = S::default();
                let config = standard_faster_config();

                let mut buffer: Vec<u8> = vec![];
                proof.read_to_end(&mut buffer)?;
                let all_proof = AllProof::<F, C, D>::deserialize_proof_from_flexbuffer(&buffer)?;
                verify_proof(stark, all_proof, &config)?;
                debug!("proof verified successfully!");
            }
            Command::BuildInfo => unreachable!(),
        }
    }
    Ok(())
}<|MERGE_RESOLUTION|>--- conflicted
+++ resolved
@@ -96,40 +96,27 @@
                 let program = load_program(elf)?;
                 debug!("{program:?}");
             }
-<<<<<<< HEAD
             Command::Run { elf } => {
                 let program = load_program(elf)?;
-                let state = State::from(program);
-                let state = step(state)?.last_state;
+                let state = State::from(&program);
+                let state = step(&program, state)?.last_state;
                 debug!("{:?}", state.registers);
             }
             Command::ProveAndVerify { elf } => {
                 let program = load_program(elf)?;
-                let state = State::from(program);
-                let record = step(state)?;
-                MozakStark::prove_and_verify(&record.executed)?;
-=======
-            Command::Run => {
-                let program = Program::load_elf(&elf_bytes)?;
-                let state = State::from(&program);
-                let state = step(&program, state)?.last_state;
-                debug!("{:?}", state.registers);
-            }
-            Command::Prove => {
-                let program = Program::load_elf(&elf_bytes)?;
                 let state = State::from(&program);
                 let record = step(&program, state)?;
                 MozakStark::prove_and_verify(&program, &record.executed)?;
->>>>>>> 7ab9dbf9
             }
             Command::Prove { elf, mut proof } => {
                 let program = load_program(elf)?;
-                let state = State::from(program);
-                let record = step(state)?;
+                let state = State::from(&program);
+                let record = step(&program, state)?;
                 let stark = S::default();
                 let config = standard_faster_config();
 
                 let all_proof = prove::<F, C, D>(
+                    &program,
                     &record.executed,
                     &stark,
                     &config,
