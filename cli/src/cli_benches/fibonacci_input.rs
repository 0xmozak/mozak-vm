--- conflicted
+++ resolved
@@ -19,24 +19,9 @@
 pub fn fibonacci_input(n: u32) -> Result<(), anyhow::Error> {
     let program = Program::vanilla_load_elf(mozak_examples::FIBONACCI_INPUT_ELF).unwrap();
     let out = fibonacci(n);
-<<<<<<< HEAD
     let state = State::<GoldilocksField>::new(program.clone(), RuntimeArguments {
         self_prog_id: vec![],
         cast_list: vec![],
-=======
-    // Note: first thing to notice that FIBO_INPUT_ELF is actually mozak-ELF, but it
-    // is OK to use `vanilla` loader. Vanilla loader will still work, because
-    // mozak-ELF is still the valid ELF. Second things related to the fact that
-    // `State::new` API indeed accepts `args` but internally it assumes to take case
-    // of external arguments thru mozak-ro-memory, and since vanilla loader was
-    // used, there is not mozak-ro-memory inside Program. Third thing is related to
-    // how rust-fibo ELF reads and writes io-tapes - it will just get zeros inside
-    // its internal buffers, so fibo-code will see input = 0, so output will be also
-    // 0, which is OK. In the next PRs we will remove old-io-tapes, and so also will
-    // remove this legacy_ecall_api ...
-    let state = State::<GoldilocksField>::legacy_ecall_api_new(program.clone(), RuntimeArguments {
-        context_variables: vec![],
->>>>>>> 69b74cda
         io_tape_private: n.to_le_bytes().to_vec(),
         io_tape_public: out.to_le_bytes().to_vec(),
         call_tape: vec![],
