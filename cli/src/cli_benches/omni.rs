use mozak_circuits::test_utils::{prove_and_verify_mozak_stark, F};
use mozak_runner::code;
use mozak_runner::elf::Program;
use mozak_runner::instruction::{Args, Instruction, Op};
use mozak_runner::vm::ExecutionRecord;
use starky::config::StarkConfig;

use super::benches::Bench;

pub fn omni_execute((program, record): (Program, ExecutionRecord<F>)) -> Result<(), anyhow::Error> {
    prove_and_verify_mozak_stark(&program, &record, &StarkConfig::standard_fast_config())
}

#[allow(clippy::module_name_repetitions)]
/// Benchmark almost every instruction.
///
/// Important: when extending, don't mess with register 1, because we need it as
/// the loop variable.
pub fn omni_prepare(iterations: u32) -> (Program, ExecutionRecord<F>) {
    let instructions = [
        Instruction {
            op: Op::ADD,
            args: Args {
                rd: 2,
                rs1: 1,
                imm: 1_u32.wrapping_neg(),
                ..Args::default()
            },
        },
        Instruction {
            op: Op::SUB,
            args: Args {
                rd: 3,
                rs1: 1,
                imm: 1_u32.wrapping_neg(),
                ..Args::default()
            },
        },
        Instruction {
            op: Op::XOR,
            args: Args {
                rd: 3,
                rs1: 1,
                rs2: 2,
                ..Args::default()
            },
        },
        Instruction {
            op: Op::OR,
            args: Args {
                rd: 3,
                rs1: 1,
                rs2: 2,
                ..Args::default()
            },
        },
        Instruction {
            op: Op::AND,
            args: Args {
                rd: 3,
                rs1: 1,
                rs2: 2,
                ..Args::default()
            },
        },
        Instruction {
            op: Op::SLL,
            args: Args {
                rd: 4,
                rs1: 1,
                rs2: 2,
                ..Args::default()
            },
        },
        Instruction {
            op: Op::SRL,
            args: Args {
                rd: 4,
                rs1: 1,
                rs2: 2,
                ..Args::default()
            },
        },
        Instruction {
            op: Op::SRA,
            args: Args {
                rd: 4,
                rs1: 1,
                rs2: 2,
                ..Args::default()
            },
        },
        Instruction {
            op: Op::SLT,
            args: Args {
                rd: 4,
                rs1: 1,
                rs2: 2,
                ..Args::default()
            },
        },
        Instruction {
            op: Op::SLTU,
            args: Args {
                rd: 4,
                rs1: 1,
                rs2: 2,
                ..Args::default()
            },
        },
        Instruction {
            op: Op::LB,
            args: Args {
                rd: 4,
                rs1: 1,
                rs2: 2,
                ..Args::default()
            },
        },
        Instruction {
            op: Op::LH,
            args: Args {
                rd: 4,
                rs1: 1,
                rs2: 2,
                ..Args::default()
            },
        },
        Instruction {
            op: Op::LW,
            args: Args {
                rd: 4,
                rs2: 2,
                ..Args::default()
            },
        },
        Instruction {
            op: Op::LBU,
            args: Args {
                rd: 4,
                rs1: 1,
                rs2: 2,
                ..Args::default()
            },
        },
        Instruction {
            op: Op::SB,
            args: Args {
                rd: 4,
                rs1: 1,
                rs2: 2,
                ..Args::default()
            },
        },
        Instruction {
            op: Op::SH,
            args: Args {
                rd: 4,
                rs1: 1,
                rs2: 2,
                ..Args::default()
            },
        },
        Instruction {
            op: Op::SW,
            args: Args {
                rs1: 1,
                rs2: 2,
                ..Args::default()
            },
        },
        // TODO(Matthias): add branches, jumps and ecalls later.
        Instruction {
            op: Op::MUL,
            args: Args {
                rd: 4,
                rs1: 1,
                rs2: 2,
                ..Args::default()
            },
        },
        Instruction {
            op: Op::MULH,
            args: Args {
                rd: 4,
                rs1: 1,
                rs2: 2,
                ..Args::default()
            },
        },
        Instruction {
            op: Op::MULHU,
            args: Args {
                rd: 4,
                rs1: 1,
                rs2: 2,
                ..Args::default()
            },
        },
        Instruction {
            op: Op::MULHSU,
            args: Args {
                rd: 4,
                rs1: 1,
                rs2: 2,
                ..Args::default()
            },
        },
        Instruction {
            op: Op::DIV,
            args: Args {
                rd: 4,
                rs1: 1,
                rs2: 2,
                ..Args::default()
            },
        },
        Instruction {
            op: Op::DIVU,
            args: Args {
                rd: 4,
                rs1: 1,
                rs2: 2,
                ..Args::default()
            },
        },
        Instruction {
            op: Op::REM,
            args: Args {
                rd: 4,
                rs1: 1,
                rs2: 2,
                ..Args::default()
            },
        },
        Instruction {
            op: Op::REMU,
            args: Args {
                rd: 4,
                rs1: 1,
                rs2: 2,
                ..Args::default()
            },
        },
        // The instructions for the loop: count-down and a branch back to the start.
        Instruction {
            op: Op::ADD,
            args: Args {
                rd: 1,
                rs1: 1,
                imm: 1_u32.wrapping_neg(),
                ..Args::default()
            },
        },
        Instruction {
            op: Op::BLT,
            args: Args {
                rs1: 0,
                rs2: 1,
                imm: 0,
                ..Args::default()
            },
        },
    ];
    code::execute(instructions, &[], &[(1, iterations)])
}

pub(crate) struct OmniBench;

impl Bench for OmniBench {
    type Args = u32;
    type Prepared = (Program, ExecutionRecord<F>);

    fn prepare(&self, args: &Self::Args) -> Self::Prepared { omni_prepare(*args) }

    fn execute(&self, prepared: Self::Prepared) -> anyhow::Result<()> { omni_execute(prepared) }
}

#[cfg(test)]
mod tests {
    use super::{omni_execute, omni_prepare};

    #[test]
<<<<<<< HEAD
    fn test_omni_bench_with_run() {
        let iterations = 1;
        let bench = BenchArgs {
            function: BenchFunction::OmniBench { iterations },
        };
        bench.run().unwrap();
=======
    fn test_omni_bench() -> anyhow::Result<()> {
        let iterations = 10;
        omni_execute(omni_prepare(iterations))
>>>>>>> e2eb740c
    }
}<|MERGE_RESOLUTION|>--- conflicted
+++ resolved
@@ -281,17 +281,8 @@
     use super::{omni_execute, omni_prepare};
 
     #[test]
-<<<<<<< HEAD
-    fn test_omni_bench_with_run() {
-        let iterations = 1;
-        let bench = BenchArgs {
-            function: BenchFunction::OmniBench { iterations },
-        };
-        bench.run().unwrap();
-=======
     fn test_omni_bench() -> anyhow::Result<()> {
         let iterations = 10;
         omni_execute(omni_prepare(iterations))
->>>>>>> e2eb740c
     }
 }