use anyhow::Result;
<<<<<<< HEAD
use mozak_circuits::stark::mozak_stark::{MozakStark, PublicInputs};
use mozak_circuits::stark::proof::AllProof;
use mozak_circuits::stark::prover::prove;
use mozak_circuits::stark::recursive_verifier::{
    recursive_mozak_stark_circuit, MozakStarkVerifierCircuit,
};
use mozak_circuits::stark::verifier::verify_proof;
use mozak_circuits::test_utils::{prove_and_verify_mozak_stark, C, D, F};
=======
use mozak_circuits::test_utils::{prove_and_verify_mozak_stark, F};
>>>>>>> 9ce390b3
use mozak_examples::MOZAK_SORT_ELF;
use mozak_runner::elf::Program;
use mozak_runner::state::{RawTapes, State};
use mozak_runner::vm::{step, ExecutionRecord};
<<<<<<< HEAD
use plonky2::field::types::Field;
use plonky2::plonk::circuit_data::CircuitConfig;
use plonky2::util::timing::TimingTree;
=======
>>>>>>> 9ce390b3
use starky::config::StarkConfig;

use super::benches::Bench;

pub fn sort_execute(result: Result<(Program, ExecutionRecord<F>)>) -> Result<()> {
    let (program, record) = result?;
    prove_and_verify_mozak_stark(&program, &record, &StarkConfig::standard_fast_config())
}
pub fn sort_prepare(n: u32) -> Result<(Program, ExecutionRecord<F>)> {
    let program = Program::vanilla_load_elf(MOZAK_SORT_ELF)?;
    let raw_tapes = RawTapes {
        public_tape: n.to_le_bytes().to_vec(),
        ..Default::default()
    };
    let state = State::new(program.clone(), raw_tapes);
    let record = step(&program, state)?;
    Ok((program, record))
<<<<<<< HEAD
}

/// Returns the stark proof for `MOZAK_SORT_ELF`, and its corresponding
/// `RecursiveVerifierCircuit`.
pub fn sort_recursive_prepare(
    n: u32,
) -> Result<(MozakStarkVerifierCircuit<F, C, D>, AllProof<F, C, D>)> {
    let mozak_stark = MozakStark::default();
    let stark_config = StarkConfig::standard_fast_config();
    let (program, record) = sort_prepare(n)?;
    let public_inputs = PublicInputs {
        entry_point: F::from_canonical_u32(program.entry_point),
    };
    let mozak_proof = prove::<F, C, D>(
        &program,
        &record,
        &mozak_stark,
        &stark_config,
        public_inputs,
        &mut TimingTree::default(),
    )?;
    verify_proof(&mozak_stark, mozak_proof.clone(), &stark_config)?;
    let circuit_config = CircuitConfig::standard_recursion_config();
    let mozak_stark_circuit = recursive_mozak_stark_circuit::<F, C, D>(
        &mozak_stark,
        &mozak_proof.degree_bits(&stark_config),
        &circuit_config,
        &stark_config,
    );
    Ok((mozak_stark_circuit, mozak_proof))
}

/// Recursively verifies the stark proof for `MOZAK_SORT_ELF`, with
/// its `MozakStarkVerifierCircuit`
pub fn sort_recursive_execute(
    circuit_with_proof: Result<(MozakStarkVerifierCircuit<F, C, D>, AllProof<F, C, D>)>,
) -> Result<()> {
    let (mozak_stark_circuit, mozak_proof) = circuit_with_proof?;
    let recursive_proof = mozak_stark_circuit.prove(&mozak_proof)?;
    mozak_stark_circuit.circuit.verify(recursive_proof)
}

=======
}

>>>>>>> 9ce390b3
pub(crate) struct SortBench;

impl Bench for SortBench {
    type Args = u32;
    type Prepared = Result<(Program, ExecutionRecord<F>)>;

    fn prepare(&self, args: &Self::Args) -> Self::Prepared { sort_prepare(*args) }

    fn execute(&self, prepared: Self::Prepared) -> Result<()> { sort_execute(prepared) }
}
<<<<<<< HEAD

pub(crate) struct SortBenchRecursive;

impl Bench for SortBenchRecursive {
    type Args = u32;
    type Prepared = Result<(MozakStarkVerifierCircuit<F, C, D>, AllProof<F, C, D>)>;

    fn prepare(&self, args: &Self::Args) -> Self::Prepared { sort_recursive_prepare(*args) }

    fn execute(&self, prepared: Self::Prepared) -> Result<()> { sort_recursive_execute(prepared) }
}
=======
>>>>>>> 9ce390b3
#[cfg(test)]
mod tests {
    use anyhow::Result;

<<<<<<< HEAD
    use super::{sort_execute, sort_prepare, sort_recursive_execute, sort_recursive_prepare};

    #[test]
    fn test_sort_bench() -> Result<()> {
        let n = 10;
        sort_execute(sort_prepare(n))
    }
    #[test]
    fn test_recursive_sort_bench() -> Result<()> {
        let n = 10;
        sort_recursive_execute(sort_recursive_prepare(n))
=======
    use super::{sort_execute, sort_prepare};

    #[test]
    fn test_sort_bench() -> Result<()> {
        let n = 10;
        sort_execute(sort_prepare(n))
>>>>>>> 9ce390b3
    }
}<|MERGE_RESOLUTION|>--- conflicted
+++ resolved
@@ -1,5 +1,4 @@
 use anyhow::Result;
-<<<<<<< HEAD
 use mozak_circuits::stark::mozak_stark::{MozakStark, PublicInputs};
 use mozak_circuits::stark::proof::AllProof;
 use mozak_circuits::stark::prover::prove;
@@ -8,19 +7,13 @@
 };
 use mozak_circuits::stark::verifier::verify_proof;
 use mozak_circuits::test_utils::{prove_and_verify_mozak_stark, C, D, F};
-=======
-use mozak_circuits::test_utils::{prove_and_verify_mozak_stark, F};
->>>>>>> 9ce390b3
 use mozak_examples::MOZAK_SORT_ELF;
 use mozak_runner::elf::Program;
 use mozak_runner::state::{RawTapes, State};
 use mozak_runner::vm::{step, ExecutionRecord};
-<<<<<<< HEAD
 use plonky2::field::types::Field;
 use plonky2::plonk::circuit_data::CircuitConfig;
 use plonky2::util::timing::TimingTree;
-=======
->>>>>>> 9ce390b3
 use starky::config::StarkConfig;
 
 use super::benches::Bench;
@@ -29,6 +22,7 @@
     let (program, record) = result?;
     prove_and_verify_mozak_stark(&program, &record, &StarkConfig::standard_fast_config())
 }
+
 pub fn sort_prepare(n: u32) -> Result<(Program, ExecutionRecord<F>)> {
     let program = Program::vanilla_load_elf(MOZAK_SORT_ELF)?;
     let raw_tapes = RawTapes {
@@ -38,7 +32,6 @@
     let state = State::new(program.clone(), raw_tapes);
     let record = step(&program, state)?;
     Ok((program, record))
-<<<<<<< HEAD
 }
 
 /// Returns the stark proof for `MOZAK_SORT_ELF`, and its corresponding
@@ -81,10 +74,6 @@
     mozak_stark_circuit.circuit.verify(recursive_proof)
 }
 
-=======
-}
-
->>>>>>> 9ce390b3
 pub(crate) struct SortBench;
 
 impl Bench for SortBench {
@@ -95,7 +84,6 @@
 
     fn execute(&self, prepared: Self::Prepared) -> Result<()> { sort_execute(prepared) }
 }
-<<<<<<< HEAD
 
 pub(crate) struct SortBenchRecursive;
 
@@ -107,13 +95,10 @@
 
     fn execute(&self, prepared: Self::Prepared) -> Result<()> { sort_recursive_execute(prepared) }
 }
-=======
->>>>>>> 9ce390b3
 #[cfg(test)]
 mod tests {
     use anyhow::Result;
 
-<<<<<<< HEAD
     use super::{sort_execute, sort_prepare, sort_recursive_execute, sort_recursive_prepare};
 
     #[test]
@@ -125,13 +110,5 @@
     fn test_recursive_sort_bench() -> Result<()> {
         let n = 10;
         sort_recursive_execute(sort_recursive_prepare(n))
-=======
-    use super::{sort_execute, sort_prepare};
-
-    #[test]
-    fn test_sort_bench() -> Result<()> {
-        let n = 10;
-        sort_execute(sort_prepare(n))
->>>>>>> 9ce390b3
     }
 }