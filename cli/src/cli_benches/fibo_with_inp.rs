--- conflicted
+++ resolved
@@ -4,11 +4,6 @@
 use mozak_runner::state::State;
 use mozak_runner::vm::step;
 use plonky2::field::goldilocks_field::GoldilocksField;
-<<<<<<< HEAD
-const FIBO_INP_ELF_EXAMPLE_PATH: &str =
-    "examples/target/riscv32im-mozak-zkvm-elf/release/fibonacci-input";
-=======
->>>>>>> 025499e2
 
 fn fibonacci(n: u32) -> u32 {
     if n < 2 {
@@ -22,27 +17,10 @@
 }
 
 pub fn fibonacci_with_input(n: u32) -> Result<(), anyhow::Error> {
-<<<<<<< HEAD
-    let elf_path = std::env::current_dir()
-        .unwrap()
-        .parent()
-        .unwrap()
-        .join(FIBO_INP_ELF_EXAMPLE_PATH);
-    let elf = std::fs::read(elf_path).expect(
-        "Reading the fibonacci-input elf should not fail.
-            You may need to build the fibonacci program within the examples directory
-            eg. `cd examples/fibonacci-input && cargo build --release`",
-    );
-=======
     let program = Program::load_elf(mozak_examples::FIBONACCI_INPUT_ELF).unwrap();
->>>>>>> 025499e2
     let out = fibonacci(n);
-    let program = Program::load_program(
-        &elf,
-        &MozakRunTimeArguments::new(&[0; 32], &n.to_le_bytes(), &out.to_le_bytes()),
-    )
-    .unwrap();
-    let state = State::<GoldilocksField>::new(program.clone());
+    let state =
+        State::<GoldilocksField>::new(program.clone(), &n.to_le_bytes(), &out.to_le_bytes());
     let record = step(&program, state).unwrap();
     MozakStark::prove_and_verify(&program, &record)
 }
