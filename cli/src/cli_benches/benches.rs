use std::time::Duration;

use anyhow::Result;
use clap::{Args as Args_, Subcommand};

use super::memory::MemoryBench;
use super::nop::NopBench;
use super::omni::OmniBench;
use super::poseidon2::Poseidon2Bench;
use super::sort::{BatchStarksSortBench, SortBench, SortBenchRecursive};
use super::xor::XorBench;

#[derive(Debug, Args_, Clone)]
#[command(args_conflicts_with_subcommands = true)]
pub struct BenchArgs {
    #[command(subcommand)]
    pub function: BenchFunction,
}

pub(crate) trait Bench {
    type Args;
    type Prepared;

    /// method to be executed to prepare the benchmark
    fn prepare(&self, args: &Self::Args) -> Self::Prepared;

    /// actual benchmark function, whose execution time is
    /// to be measured
    fn execute(&self, prepared: Self::Prepared) -> Result<()>;

    /// benchmark the `execute` function implemented through the
    /// trait `Bench`
    fn bench(&self, args: &Self::Args) -> Result<Duration> {
        let prepared = self.prepare(args);
        let start = std::time::Instant::now();
        self.execute(prepared)?;
        Ok(start.elapsed())
    }
}

#[derive(PartialEq, Debug, Subcommand, Clone)]
pub enum BenchFunction {
    MemoryBench {
        iterations: u32,
    },
    XorBench {
        iterations: u32,
    },
    NopBench {
        iterations: u32,
    },
    Poseidon2Bench {
        input_len: u32,
    },
    /// Benchmarks (almost) every instruction.
    OmniBench {
        iterations: u32,
    },
    SortBench {
        n: u32,
    },
    SortBenchRecursive {
        n: u32,
    },
    BatchStarksSortBench {
        n: u32,
    },
}

impl BenchArgs {
    pub fn bench(&self) -> Result<Duration> {
        match &self.function {
            BenchFunction::XorBench { iterations } => XorBench.bench(iterations),
            BenchFunction::NopBench { iterations } => NopBench.bench(iterations),
            BenchFunction::OmniBench { iterations } => OmniBench.bench(iterations),
            BenchFunction::Poseidon2Bench { input_len } => Poseidon2Bench.bench(input_len),
            BenchFunction::SortBench { n } => SortBench.bench(n),
            BenchFunction::SortBenchRecursive { n } => SortBenchRecursive.bench(n),
<<<<<<< HEAD
            BenchFunction::MemoryBench { iterations } => MemoryBench.bench(iterations),
=======
            BenchFunction::BatchStarksSortBench { n } => BatchStarksSortBench.bench(n),
>>>>>>> 603a77b3
        }
    }
}<|MERGE_RESOLUTION|>--- conflicted
+++ resolved
@@ -76,11 +76,8 @@
             BenchFunction::Poseidon2Bench { input_len } => Poseidon2Bench.bench(input_len),
             BenchFunction::SortBench { n } => SortBench.bench(n),
             BenchFunction::SortBenchRecursive { n } => SortBenchRecursive.bench(n),
-<<<<<<< HEAD
             BenchFunction::MemoryBench { iterations } => MemoryBench.bench(iterations),
-=======
             BenchFunction::BatchStarksSortBench { n } => BatchStarksSortBench.bench(n),
->>>>>>> 603a77b3
         }
     }
 }