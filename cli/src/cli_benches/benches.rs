use clap::{Args as Args_, Subcommand};

use super::fibonacci_input::{fibonacci_input, fibonacci_input_mozak_elf};
use super::nop::nop_bench;
use super::poseidon2::poseidon2_bench;
use super::sample::sample_bench;
use super::xor::xor_bench;
use super::xorstark2::xor_stark_plonky2;
use super::xorstark3::xor_stark_plonky3;

#[derive(Debug, Args_, Clone)]
#[command(args_conflicts_with_subcommands = true)]
pub struct BenchArgs {
    #[command(subcommand)]
    pub function: BenchFunction,
}

#[derive(PartialEq, Debug, Subcommand, Clone)]
pub enum BenchFunction {
    SampleBench { iterations: u32 },
    FiboInputBench { n: u32 },
    FiboInputBenchMozakElf { n: u32 },
    XorBench { iterations: u32 },
    NopBench { iterations: u32 },
<<<<<<< HEAD
    XorStark2 { n: u32 },
    XorStark3 { n: u32 },
=======
    Poseidon2Bench { input_len: u32 },
>>>>>>> afae9150
}

impl BenchArgs {
    pub fn run(&self) -> Result<(), anyhow::Error> {
        match self.function {
            BenchFunction::SampleBench { iterations } => sample_bench(iterations),
            BenchFunction::FiboInputBench { n } => fibonacci_input(n),
            BenchFunction::FiboInputBenchMozakElf { n } => fibonacci_input_mozak_elf(n),
            BenchFunction::XorBench { iterations } => xor_bench(iterations),
            BenchFunction::NopBench { iterations } => nop_bench(iterations),
<<<<<<< HEAD
            BenchFunction::XorStark2 { n } => xor_stark_plonky2(n),
            BenchFunction::XorStark3 { n } => xor_stark_plonky3(n),
=======
            BenchFunction::Poseidon2Bench { input_len } => poseidon2_bench(input_len),
>>>>>>> afae9150
        }
    }
}<|MERGE_RESOLUTION|>--- conflicted
+++ resolved
@@ -22,12 +22,9 @@
     FiboInputBenchMozakElf { n: u32 },
     XorBench { iterations: u32 },
     NopBench { iterations: u32 },
-<<<<<<< HEAD
     XorStark2 { n: u32 },
     XorStark3 { n: u32 },
-=======
     Poseidon2Bench { input_len: u32 },
->>>>>>> afae9150
 }
 
 impl BenchArgs {
@@ -38,12 +35,9 @@
             BenchFunction::FiboInputBenchMozakElf { n } => fibonacci_input_mozak_elf(n),
             BenchFunction::XorBench { iterations } => xor_bench(iterations),
             BenchFunction::NopBench { iterations } => nop_bench(iterations),
-<<<<<<< HEAD
             BenchFunction::XorStark2 { n } => xor_stark_plonky2(n),
             BenchFunction::XorStark3 { n } => xor_stark_plonky3(n),
-=======
             BenchFunction::Poseidon2Bench { input_len } => poseidon2_bench(input_len),
->>>>>>> afae9150
         }
     }
 }