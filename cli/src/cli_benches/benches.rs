use std::time::Duration;

use anyhow::Result;
use clap::{Args as Args_, Subcommand};

<<<<<<< HEAD
use super::nop::nop_bench;
use super::omni::omni_bench;
use super::poseidon2::poseidon2_bench;
use super::poseidon2_elf::poseidon2_elf_bench;
use super::sort::sort_bench;
use super::xor::xor_bench;
=======
use super::nop::NopBench;
use super::omni::OmniBench;
use super::poseidon2::Poseidon2Bench;
use super::sort::{SortBench, SortBenchRecursive};
use super::xor::XorBench;
>>>>>>> f9684638

#[derive(Debug, Args_, Clone)]
#[command(args_conflicts_with_subcommands = true)]
pub struct BenchArgs {
    #[command(subcommand)]
    pub function: BenchFunction,
}

pub(crate) trait Bench {
    type Args;
    type Prepared;

    /// method to be executed to prepare the benchmark
    fn prepare(&self, args: &Self::Args) -> Self::Prepared;

    /// actual benchmark function, whose execution time is
    /// to be measured
    fn execute(&self, prepared: Self::Prepared) -> Result<()>;

    /// benchmark the `execute` function implemented through the
    /// trait `Bench`
    fn bench(&self, args: &Self::Args) -> Result<Duration> {
        let prepared = self.prepare(args);
        let start = std::time::Instant::now();
        self.execute(prepared)?;
        Ok(start.elapsed())
    }
}

#[derive(PartialEq, Debug, Subcommand, Clone)]
pub enum BenchFunction {
    XorBench {
        iterations: u32,
    },
    NopBench {
        iterations: u32,
    },
    Poseidon2Bench {
        input_len: u32,
    },
    /// Benchmarks (almost) every instruction.
    OmniBench {
        iterations: u32,
    },
    SortBench {
        n: u32,
    },
<<<<<<< HEAD
    Poseidon2ELFBench {
=======
    SortBenchRecursive {
>>>>>>> f9684638
        n: u32,
    },
}

impl BenchArgs {
<<<<<<< HEAD
    pub fn run(&self) -> Result<(), anyhow::Error> {
        match self.function {
            BenchFunction::XorBench { iterations } => xor_bench(iterations),
            BenchFunction::NopBench { iterations } => nop_bench(iterations),
            BenchFunction::Poseidon2Bench { input_len } => poseidon2_bench(input_len),
            BenchFunction::OmniBench { iterations } => omni_bench(iterations),
            BenchFunction::SortBench { n } => sort_bench(n),
            BenchFunction::Poseidon2ELFBench { n } => poseidon2_elf_bench(n),
=======
    pub fn bench(&self) -> Result<Duration> {
        match &self.function {
            BenchFunction::XorBench { iterations } => XorBench.bench(iterations),
            BenchFunction::NopBench { iterations } => NopBench.bench(iterations),
            BenchFunction::OmniBench { iterations } => OmniBench.bench(iterations),
            BenchFunction::Poseidon2Bench { input_len } => Poseidon2Bench.bench(input_len),
            BenchFunction::SortBench { n } => SortBench.bench(n),
            BenchFunction::SortBenchRecursive { n } => SortBenchRecursive.bench(n),
>>>>>>> f9684638
        }
    }
}<|MERGE_RESOLUTION|>--- conflicted
+++ resolved
@@ -3,20 +3,12 @@
 use anyhow::Result;
 use clap::{Args as Args_, Subcommand};
 
-<<<<<<< HEAD
-use super::nop::nop_bench;
-use super::omni::omni_bench;
-use super::poseidon2::poseidon2_bench;
-use super::poseidon2_elf::poseidon2_elf_bench;
-use super::sort::sort_bench;
-use super::xor::xor_bench;
-=======
 use super::nop::NopBench;
 use super::omni::OmniBench;
 use super::poseidon2::Poseidon2Bench;
+use super::poseidon2_elf::Poseidon2ELFBench;
 use super::sort::{SortBench, SortBenchRecursive};
 use super::xor::XorBench;
->>>>>>> f9684638
 
 #[derive(Debug, Args_, Clone)]
 #[command(args_conflicts_with_subcommands = true)]
@@ -64,26 +56,15 @@
     SortBench {
         n: u32,
     },
-<<<<<<< HEAD
     Poseidon2ELFBench {
-=======
+        n: u32,
+    },
     SortBenchRecursive {
->>>>>>> f9684638
         n: u32,
     },
 }
 
 impl BenchArgs {
-<<<<<<< HEAD
-    pub fn run(&self) -> Result<(), anyhow::Error> {
-        match self.function {
-            BenchFunction::XorBench { iterations } => xor_bench(iterations),
-            BenchFunction::NopBench { iterations } => nop_bench(iterations),
-            BenchFunction::Poseidon2Bench { input_len } => poseidon2_bench(input_len),
-            BenchFunction::OmniBench { iterations } => omni_bench(iterations),
-            BenchFunction::SortBench { n } => sort_bench(n),
-            BenchFunction::Poseidon2ELFBench { n } => poseidon2_elf_bench(n),
-=======
     pub fn bench(&self) -> Result<Duration> {
         match &self.function {
             BenchFunction::XorBench { iterations } => XorBench.bench(iterations),
@@ -92,7 +73,7 @@
             BenchFunction::Poseidon2Bench { input_len } => Poseidon2Bench.bench(input_len),
             BenchFunction::SortBench { n } => SortBench.bench(n),
             BenchFunction::SortBenchRecursive { n } => SortBenchRecursive.bench(n),
->>>>>>> f9684638
+            BenchFunction::Poseidon2ELFBench { n } => Poseidon2ELFBench.bench(n),
         }
     }
 }