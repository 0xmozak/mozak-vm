use clap::{Args as Args_, Subcommand};

use super::memory::memory_bench;
use super::nop::nop_bench;
use super::omni::omni_bench;
use super::poseidon2::poseidon2_bench;
use super::sort::sort_bench;
use super::xor::xor_bench;

#[derive(Debug, Args_, Clone)]
#[command(args_conflicts_with_subcommands = true)]
pub struct BenchArgs {
    #[command(subcommand)]
    pub function: BenchFunction,
}

#[derive(PartialEq, Debug, Subcommand, Clone)]
pub enum BenchFunction {
<<<<<<< HEAD
    MemoryBench { iterations: u32 },
    NopBench { iterations: u32 },
    Poseidon2Bench { input_len: u32 },
    XorBench { iterations: u32 },
=======
    XorBench {
        iterations: u32,
    },
    NopBench {
        iterations: u32,
    },
    Poseidon2Bench {
        input_len: u32,
    },
    /// Benchmarks (almost) every instruction.
    OmniBench {
        iterations: u32,
    },
    SortBench {
        n: u32,
    },
>>>>>>> 91acc4d7
}

impl BenchArgs {
    pub fn run(&self) -> Result<(), anyhow::Error> {
        match self.function {
            BenchFunction::MemoryBench { iterations } => memory_bench(iterations),
            BenchFunction::NopBench { iterations } => nop_bench(iterations),
            BenchFunction::Poseidon2Bench { input_len } => poseidon2_bench(input_len),
<<<<<<< HEAD
            BenchFunction::XorBench { iterations } => xor_bench(iterations),
=======
            BenchFunction::OmniBench { iterations } => omni_bench(iterations),
            BenchFunction::SortBench { n } => sort_bench(n),
>>>>>>> 91acc4d7
        }
    }
}<|MERGE_RESOLUTION|>--- conflicted
+++ resolved
@@ -16,12 +16,9 @@
 
 #[derive(PartialEq, Debug, Subcommand, Clone)]
 pub enum BenchFunction {
-<<<<<<< HEAD
-    MemoryBench { iterations: u32 },
-    NopBench { iterations: u32 },
-    Poseidon2Bench { input_len: u32 },
-    XorBench { iterations: u32 },
-=======
+    MemoryBench {
+        iterations: u32,
+    },
     XorBench {
         iterations: u32,
     },
@@ -38,7 +35,6 @@
     SortBench {
         n: u32,
     },
->>>>>>> 91acc4d7
 }
 
 impl BenchArgs {
@@ -47,12 +43,9 @@
             BenchFunction::MemoryBench { iterations } => memory_bench(iterations),
             BenchFunction::NopBench { iterations } => nop_bench(iterations),
             BenchFunction::Poseidon2Bench { input_len } => poseidon2_bench(input_len),
-<<<<<<< HEAD
             BenchFunction::XorBench { iterations } => xor_bench(iterations),
-=======
             BenchFunction::OmniBench { iterations } => omni_bench(iterations),
             BenchFunction::SortBench { n } => sort_bench(n),
->>>>>>> 91acc4d7
         }
     }
 }