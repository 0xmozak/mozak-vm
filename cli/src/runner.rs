--- conflicted
+++ resolved
@@ -97,13 +97,8 @@
         RuntimeArguments {
             self_prog_id: self_prog_id.inner().to_vec(),
             // TODO(bing): actually populate these
-<<<<<<< HEAD
-            events_commitment_tape: [0; COMMITMENT_SIZE],
-            cast_list_commitment_tape: [0; COMMITMENT_SIZE],
-=======
             events_commitment_tape: vec![],
             cast_list_commitment_tape: vec![],
->>>>>>> 2f529afc
             cast_list: serialise(&cast_list, "CAST_LIST"),
             io_tape_public: length_prefixed_bytes(
                 sys_tapes
