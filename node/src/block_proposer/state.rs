use std::iter::successors;
use std::mem;
use std::ops::Add;

use itertools::Itertools;
use mozak_recproofs::circuits::state_update::{self, BranchProof, LeafProof};
use plonky2::hash::hash_types::HashOut;
use plonky2::plonk::circuit_data::CircuitConfig;

use super::{Address, AddressPath, BranchAddress, Dir};
use crate::{C, D, F};

type Object = mozak_recproofs::Object<F>;

#[derive(Debug, Clone, Copy)]
pub enum Operation {
    Upsert(Object),
    Read,
    Delete,
}
<<<<<<< HEAD

=======
>>>>>>> 4e07c776
#[allow(clippy::large_enum_variant)]
enum SparseMerkleNode {
    Branch(SparseMerkleBranch),
    Leaf(SparseMerkleLeaf),
}

struct SparseMerkleBranch {
    height: usize,
    proof: BranchProof<F, C, D>,
    left: Option<Box<SparseMerkleNode>>,
    right: Option<Box<SparseMerkleNode>>,
}

struct SparseMerkleLeaf {
    proof: LeafProof<F, C, D>,
    kind: LeafKind,
}

#[derive(Debug, Copy, Clone)]
enum LeafKind {
    DeleteEmptyLeaf,
    ReadEmptyLeaf,
    BeingCreated {
        new_object: Object,
    },
    Unused {
        object: Object,
    },
    BeingDeleted {
        object: Object,
    },
    BeingRead {
        object: Object,
    },
    BeingUpdated {
        old_object: Object,
        new_object: Object,
    },
}

enum FinalizeOutcome {
    Prune,
    Recalc,
    NoOp,
}

impl Add for FinalizeOutcome {
    type Output = Self;

    fn add(self, rhs: Self) -> Self::Output {
        match (self, rhs) {
            (Self::Recalc, _) | (_, Self::Recalc) => Self::Recalc,
            (Self::NoOp, _) | (_, Self::NoOp) => Self::NoOp,
            (Self::Prune, Self::Prune) => Self::Prune,
        }
    }
}

pub struct AuxStateData {
    max_tree_depth: usize,

    empty_leaf_hash: HashOut<F>,

    leaf_circuit: state_update::LeafCircuit<F, C, D>,
    branch_circuits: Vec<state_update::BranchCircuit<F, C, D>>,

    empty_leaf_proof: LeafProof<F, C, D>,
    empty_branch_proofs: Vec<BranchProof<F, C, D>>,
}

impl AuxStateData {
    /// Create the auxillary state data. This includes all the circuits
    /// and dummy proofs. This only needs to be done once, as multiple `State`s
    /// can use the same `AuxStateData` as long as it has sufficient max depth.
    #[must_use]
    #[allow(clippy::missing_panics_doc)]
    pub fn new(config: &CircuitConfig, max_tree_depth: usize) -> Self {
        let empty_leaf = Object::default();
        let empty_leaf_hash = empty_leaf.hash();

        let leaf_circuit = state_update::LeafCircuit::<F, C, D>::new(config);
        let mut init = state_update::BranchCircuit::<F, C, D>::from_leaf(config, &leaf_circuit);
        let branch_circuits = (0..=max_tree_depth)
            .map(|_| {
                let next = state_update::BranchCircuit::<F, C, D>::from_branch(config, &init);
                mem::replace(&mut init, next)
            })
            .collect_vec();

        let empty_leaf_proof = leaf_circuit
            .prove(empty_leaf_hash, empty_leaf_hash, None)
            .expect("Failed to construct leaf proof");
        let empty_branch_proof = branch_circuits[0]
            .prove(&empty_leaf_proof, &empty_leaf_proof)
            .expect("Failed to construct branch proof");
        let empty_branch_proofs = successors(
            Some((empty_branch_proof, &branch_circuits[1..])),
            |(proof, circuits)| {
                circuits.split_first().map(|(circuit, circuits)| {
                    let proof = circuit
                        .prove(proof, proof)
                        .expect("Failed to construct branch proof");
                    (proof, circuits)
                })
            },
        )
        .map(|(proof, _)| proof)
        .collect_vec();

        Self {
            max_tree_depth,
            empty_leaf_hash,
            leaf_circuit,
            branch_circuits,
            empty_leaf_proof,
            empty_branch_proofs,
        }
    }

    fn apply_operation(&self, root: &mut SparseMerkleBranch, addr: Address, new: Operation) {
        let (path, dir) = addr.next(root.height);
        let _ = self.apply_operation_helper(root, addr, path, dir, new);
    }

    fn apply_operation_helper(
        &self,
        branch: &mut SparseMerkleBranch,
        addr: Address,
        path: Option<AddressPath>,
        dir: Dir,
        new: Operation,
    ) -> bool {
        let child = match dir {
            Dir::Left => &mut branch.left,
            Dir::Right => &mut branch.right,
        };
        let recalc;

        *child = Some(if let Some(mut child) = child.take() {
            recalc = match (path, &mut *child) {
                (Some(path), SparseMerkleNode::Branch(branch)) => {
                    let (path, dir) = path.next();
                    self.apply_operation_helper(branch, addr, path, dir, new)
                }
                (None, SparseMerkleNode::Leaf(leaf)) => self.apply_operation_leaf(leaf, addr, new),
                (_, _) => unreachable!("bad address or tree"),
            };

            child
        } else {
            recalc = true;

            Box::new(match path {
                Some(path) => SparseMerkleNode::Branch(self.create_branch_helper(addr, path, new)),
                None => SparseMerkleNode::Leaf(self.create_leaf_helper(addr, new)),
            })
        });

        if recalc {
            self.recalc_branch_helper(branch);
        }

        recalc
    }

    fn apply_operation_leaf(
        &self,
        leaf: &mut SparseMerkleLeaf,
        addr: Address,
        new: Operation,
    ) -> bool {
        let recalc;

        leaf.kind = match (&leaf.kind, new) {
            // Upgrade unused to Read
            (&LeafKind::Unused { object }, Operation::Read) => {
                recalc = true;
                let old_hash = leaf.proof.old();
                let new_leaf = self.being_read(addr, old_hash, object);
                leaf.proof = new_leaf.proof;
                new_leaf.kind
            }
            // All other reads are a no-op
            (&k, Operation::Read) => {
                recalc = false;
                k
            }

            // Double delete and upgrade read to delete
            // are both no-ops
            (
                k @ (LeafKind::DeleteEmptyLeaf
                | LeafKind::ReadEmptyLeaf
                | LeafKind::BeingDeleted { .. }),
                Operation::Delete,
            ) => {
                recalc = false;
                *k
            }
            // Upgrade unused/read to Delete
            (&LeafKind::Unused { object } | &LeafKind::BeingRead { object }, Operation::Delete) => {
                recalc = true;
                let old_hash = leaf.proof.old();
                let new_leaf = self.being_deleted(addr, old_hash, object);
                leaf.proof = new_leaf.proof;
                new_leaf.kind
            }
            // All other deletes are an error
            (k, Operation::Delete) => {
                panic!("attempted to delete after {k:?}")
            }

            // Upgrade empty read to create
            (LeafKind::ReadEmptyLeaf, Operation::Upsert(object)) => {
                recalc = true;
                let new_leaf = self.being_created(addr, object);
                leaf.proof = new_leaf.proof;
                new_leaf.kind
            }
            // Upgrade unused/read to update
            (
                &LeafKind::Unused { object } | &LeafKind::BeingRead { object },
                Operation::Upsert(new_object),
            ) => {
                recalc = true;
                let old_hash = leaf.proof.old();
                let new_leaf = self.being_updated(addr, old_hash, object, new_object);
                leaf.proof = new_leaf.proof;
                new_leaf.kind
            }
            // Ensure duplicate updates are identical
            (
                k @ (&LeafKind::BeingCreated { new_object }
                | &LeafKind::BeingUpdated { new_object, .. }),
                Operation::Upsert(object),
            ) => {
                assert_eq!(object, new_object, "double update");
                recalc = false;
                *k
            }
            // All other updates are an error
            (k, Operation::Upsert(object)) => {
                panic!("attempted to upsert {object:?} after {k:?}")
            }
        };

        recalc
    }

    fn recalc_branch_helper(&self, branch: &mut SparseMerkleBranch) {
        use SparseMerkleNode::{Branch, Leaf};

        let circuit = &self.branch_circuits[branch.height];
        let empty_leaf = &self.empty_leaf_proof;
        let empty_branch = branch
            .height
            .checked_sub(1)
            .and_then(|h| self.empty_branch_proofs.get(h));

        let left = branch.left.as_deref();
        let right = branch.right.as_deref();
        branch.proof = match (empty_branch, left, right) {
            // Empty node
            (None, None, None) => circuit.prove(empty_leaf, empty_leaf),
            (Some(empty), None, None) => circuit.prove(empty, empty),

            // Right node only
            (Some(empty), None, Some(Branch(r))) => circuit.prove(empty, &r.proof),
            (_, None, Some(Leaf(r))) => circuit.prove(empty_leaf, &r.proof),

            // Left node only
            (Some(empty), Some(Branch(l)), None) => circuit.prove(&l.proof, empty),
            (_, Some(Leaf(l)), None) => circuit.prove(&l.proof, empty_leaf),

            // Both nodes
            (_, Some(Branch(l)), Some(Branch(r))) => circuit.prove(&l.proof, &r.proof),
            (_, Some(Leaf(l)), Some(Leaf(r))) => circuit.prove(&l.proof, &r.proof),

            // Bad cases
            (None, _, _) => unreachable!("Missing branch circuit for child of {}", branch.height),
            (Some(_), Some(Branch(_)), Some(Leaf(_)))
            | (Some(_), Some(Leaf(_)), Some(Branch(_))) => unreachable!("Mismatched node types"),
        }
        .unwrap();
    }

    fn create_branch_helper(
        &self,
        addr: Address,
        path: AddressPath,
        new: Operation,
    ) -> SparseMerkleBranch {
        let (path, dir) = path.next();
        match path {
            None => {
                let leaf = self.create_leaf_helper(addr, new);
                let (left_proof, right_proof) = if dir == Dir::Left {
                    (&leaf.proof, &self.empty_leaf_proof)
                } else {
                    (&self.empty_leaf_proof, &leaf.proof)
                };

                let proof = self.branch_circuits[0]
                    .prove(left_proof, right_proof)
                    .unwrap();
                let leaf = Some(Box::new(SparseMerkleNode::Leaf(leaf)));

                let (left, right) = if dir == Dir::Left {
                    (leaf, None)
                } else {
                    (None, leaf)
                };

                SparseMerkleBranch {
                    height: 0,
                    proof,
                    left,
                    right,
                }
            }
            Some(path) => {
                let child = self.create_branch_helper(addr, path, new);
                let height = child.height + 1;
                let empty_child_proof = &self.empty_branch_proofs[height - 1];
                let (left_proof, right_proof) = if dir == Dir::Left {
                    (&child.proof, empty_child_proof)
                } else {
                    (empty_child_proof, &child.proof)
                };

                let proof = self.branch_circuits[height]
                    .prove(left_proof, right_proof)
                    .unwrap();
                let child = Some(Box::new(SparseMerkleNode::Branch(child)));

                let (left, right) = if dir == Dir::Left {
                    (child, None)
                } else {
                    (None, child)
                };

                SparseMerkleBranch {
                    height,
                    proof,
                    left,
                    right,
                }
            }
        }
    }

    fn empty_leaf(&self, addr: Address) -> LeafProof<F, C, D> {
        self.leaf_circuit
            .prove(self.empty_leaf_hash, self.empty_leaf_hash, Some(addr.0))
            .unwrap()
    }

    fn read_empty_leaf(&self, addr: Address) -> SparseMerkleLeaf {
        SparseMerkleLeaf {
            kind: LeafKind::ReadEmptyLeaf,
            proof: self.empty_leaf(addr),
        }
    }

    fn delete_empty_leaf(&self, addr: Address) -> SparseMerkleLeaf {
        SparseMerkleLeaf {
            kind: LeafKind::DeleteEmptyLeaf,
            proof: self.empty_leaf(addr),
        }
    }

    fn being_created(&self, addr: Address, new_object: Object) -> SparseMerkleLeaf {
        let new_hash = new_object.hash();
        let proof = self
            .leaf_circuit
            .prove(self.empty_leaf_hash, new_hash, Some(addr.0))
            .unwrap();
        SparseMerkleLeaf {
            proof,
            kind: LeafKind::BeingCreated { new_object },
        }
    }

    fn being_deleted(
        &self,
        addr: Address,
        old_hash: HashOut<F>,
        object: Object,
    ) -> SparseMerkleLeaf {
        let new_hash = self.empty_leaf_hash;
        let proof = self
            .leaf_circuit
            .prove(old_hash, new_hash, Some(addr.0))
            .unwrap();

        SparseMerkleLeaf {
            proof,
            kind: LeafKind::BeingDeleted { object },
        }
    }

    fn being_read(&self, addr: Address, old_hash: HashOut<F>, object: Object) -> SparseMerkleLeaf {
        let proof = self
            .leaf_circuit
            .prove(old_hash, old_hash, Some(addr.0))
            .unwrap();

        SparseMerkleLeaf {
            proof,
            kind: LeafKind::BeingRead { object },
        }
    }

    fn being_updated(
        &self,
        addr: Address,
        old_hash: HashOut<F>,
        object: Object,
        new_object: Object,
    ) -> SparseMerkleLeaf {
        let new_hash = new_object.hash();
        let proof = self
            .leaf_circuit
            .prove(old_hash, new_hash, Some(addr.0))
            .unwrap();
        SparseMerkleLeaf {
            proof,
            kind: LeafKind::BeingUpdated {
                old_object: object,
                new_object,
            },
        }
    }

    fn create_leaf_helper(&self, addr: Address, new: Operation) -> SparseMerkleLeaf {
        match new {
            Operation::Delete => self.delete_empty_leaf(addr),
            Operation::Read => self.read_empty_leaf(addr),
            Operation::Upsert(object) => self.being_created(addr, object),
        }
    }

    fn finalize(&self, root: &mut SparseMerkleBranch) {
        self.finalize_branch(root, BranchAddress::root(root.height));
    }

    fn finalize_branch(
        &self,
        branch: &mut SparseMerkleBranch,
        addr: BranchAddress,
    ) -> FinalizeOutcome {
        let left_outcome = if let Some(mut left) = branch.left.take() {
            let outcome = match (&mut *left, addr.child(Dir::Left)) {
                (SparseMerkleNode::Branch(branch), Ok(addr)) => self.finalize_branch(branch, addr),
                (SparseMerkleNode::Leaf(leaf), Err(addr)) => self.finalize_leaf(leaf, addr),
                (_, _) => unreachable!("bad address or tree"),
            };
            if !matches!(outcome, FinalizeOutcome::Prune) {
                branch.left = Some(left);
            }
            outcome
        } else {
            FinalizeOutcome::Prune
        };

        let right_outcome = if let Some(mut right) = branch.right.take() {
            let outcome = match (&mut *right, addr.child(Dir::Right)) {
                (SparseMerkleNode::Branch(branch), Ok(addr)) => self.finalize_branch(branch, addr),
                (SparseMerkleNode::Leaf(leaf), Err(addr)) => self.finalize_leaf(leaf, addr),
                (_, _) => unreachable!("bad address or tree"),
            };
            if !matches!(outcome, FinalizeOutcome::Prune) {
                branch.right = Some(right);
            }
            outcome
        } else {
            FinalizeOutcome::Prune
        };

        let outcome = left_outcome + right_outcome;

        if let FinalizeOutcome::Recalc = outcome {
            self.recalc_branch_helper(branch);
        }

        outcome
    }

    fn finalize_leaf(&self, leaf: &mut SparseMerkleLeaf, _addr: Address) -> FinalizeOutcome {
        use LeafKind::{
            BeingCreated, BeingDeleted, BeingRead, BeingUpdated, DeleteEmptyLeaf, ReadEmptyLeaf,
            Unused,
        };
        let (old_hash, object) = match leaf.kind {
            Unused { .. } => return FinalizeOutcome::NoOp,
            DeleteEmptyLeaf | ReadEmptyLeaf | BeingDeleted { .. } => return FinalizeOutcome::Prune,
            BeingCreated { new_object } | BeingUpdated { new_object, .. } =>
                (leaf.proof.new(), new_object),
            BeingRead { object } => (leaf.proof.old(), object),
        };

        leaf.kind = Unused { object };

        leaf.proof = self.leaf_circuit.prove(old_hash, old_hash, None).unwrap();

        FinalizeOutcome::Recalc
    }
}

pub struct State<'a> {
    aux: &'a AuxStateData,
    root: SparseMerkleBranch,
}

impl<'a> State<'a> {
    /// Create the empty state data
    ///
    /// # Panics
    ///
    /// Will panic if `tree_depth` is unsupported by `aux`
    #[must_use]
    pub fn new(aux: &'a AuxStateData, tree_depth: usize) -> Self {
        assert!(tree_depth <= aux.max_tree_depth);
        let root = SparseMerkleBranch {
            height: tree_depth,
            proof: aux.empty_branch_proofs[tree_depth].clone(),
            left: None,
            right: None,
        };
        Self { aux, root }
    }

    pub fn apply_operation(&mut self, addr: Address, new: Operation) {
        self.aux.apply_operation(&mut self.root, addr, new);
    }

    pub fn finalize(&mut self) { self.aux.finalize(&mut self.root); }

    #[must_use]
    pub fn get_state(&self, addr: Address) -> (Option<&Object>, Option<&Object>) {
        let (path, dir) = addr.next(self.root.height);
        Self::get_state_helper(&self.root, path, dir)
    }

    fn get_state_helper(
        branch: &SparseMerkleBranch,
        path: Option<AddressPath>,
        dir: Dir,
    ) -> (Option<&Object>, Option<&Object>) {
        let child = match dir {
            Dir::Left => &branch.left,
            Dir::Right => &branch.right,
        };
        if let Some(child) = child.as_ref() {
            match (path, &**child) {
                (Some(path), SparseMerkleNode::Branch(branch)) => {
                    let (path, dir) = path.next();
                    Self::get_state_helper(branch, path, dir)
                }
                (None, SparseMerkleNode::Leaf(leaf)) => match &leaf.kind {
                    LeafKind::DeleteEmptyLeaf | LeafKind::ReadEmptyLeaf => (None, None),
                    LeafKind::BeingCreated { new_object } => (None, Some(new_object)),
                    LeafKind::Unused { object } | LeafKind::BeingRead { object } =>
                        (Some(object), Some(object)),
                    LeafKind::BeingDeleted { object } => (Some(object), None),
                    LeafKind::BeingUpdated {
                        old_object,
                        new_object,
                    } => (Some(old_object), Some(new_object)),
                },
                (_, _) => unreachable!("bad address or tree"),
            }
        } else {
            (None, None)
        }
    }
}

#[cfg(test)]
mod test {
    use mozak_circuits::test_utils::fast_test_circuit_config;
    use plonky2::field::types::Field;
    use plonky2::hash::hash_types::HashOut;
    use plonky2::hash::poseidon2::Poseidon2Hash;
    use plonky2::plonk::circuit_data::CircuitConfig;
    use plonky2::plonk::config::Hasher;

    use super::{Address, AuxStateData, Object, Operation, State, F};

    pub fn hash_str(v: &str) -> HashOut<F> {
        let v: Vec<_> = v.bytes().map(F::from_canonical_u8).collect();
        Poseidon2Hash::hash_no_pad(&v)
    }

    const FAST_CONFIG: bool = true;
    const CONFIG: CircuitConfig = if FAST_CONFIG {
        fast_test_circuit_config()
    } else {
        CircuitConfig::standard_recursion_config()
    };

    #[test]
    fn tiny_tree() {
        let aux = AuxStateData::new(&CONFIG, 0);
        let mut state = State::new(&aux, 0);
        let non_zero_hash_1 = hash_str("Non-Zero Hash 1").elements;
        let non_zero_hash_2 = hash_str("Non-Zero Hash 2").elements;

        state.apply_operation(Address(1), Operation::Read);
        let (before, after) = state.get_state(Address(1));
        assert_eq!(before, None);
        assert_eq!(after, None);

        let obj = Object {
            constraint_owner: non_zero_hash_1,
            last_updated: F::from_canonical_u64(10),
            credits: F::from_canonical_u64(10000),
            data: non_zero_hash_2,
        };
        state.apply_operation(Address(1), Operation::Upsert(obj));
        let (before, after) = state.get_state(Address(1));
        assert_eq!(before, None);
        assert_eq!(after, Some(&obj));

        state.finalize();
        let (before, after) = state.get_state(Address(1));
        assert_eq!(before, Some(&obj));
        assert_eq!(after, Some(&obj));
    }

    #[test]
    fn small_tree() {
        let aux = AuxStateData::new(&CONFIG, 8);
        let mut state = State::new(&aux, 8);
        let non_zero_hash_1 = hash_str("Non-Zero Hash 1").elements;
        let non_zero_hash_2 = hash_str("Non-Zero Hash 2").elements;

        state.apply_operation(Address(42), Operation::Read);
        let (before, after) = state.get_state(Address(42));
        assert_eq!(before, None);
        assert_eq!(after, None);

        let obj = Object {
            constraint_owner: non_zero_hash_1,
            last_updated: F::from_canonical_u64(10),
            credits: F::from_canonical_u64(10000),
            data: non_zero_hash_2,
        };
        state.apply_operation(Address(42), Operation::Upsert(obj));
        let (before, after) = state.get_state(Address(42));
        assert_eq!(before, None);
        assert_eq!(after, Some(&obj));

        state.finalize();
        let (before, after) = state.get_state(Address(42));
        assert_eq!(before, Some(&obj));
        assert_eq!(after, Some(&obj));
    }

    #[test]
    #[ignore]
    fn big_tree() {
        let aux = AuxStateData::new(&CONFIG, 63);
        let mut state = State::new(&aux, 63);
        let non_zero_hash_1 = hash_str("Non-Zero Hash 1").elements;
        let non_zero_hash_2 = hash_str("Non-Zero Hash 2").elements;

        state.apply_operation(Address(42 << 7), Operation::Read);
        let (before, after) = state.get_state(Address(42 << 7));
        assert_eq!(before, None);
        assert_eq!(after, None);

        let obj = Object {
            constraint_owner: non_zero_hash_1,
            last_updated: F::from_canonical_u64(10),
            credits: F::from_canonical_u64(10000),
            data: non_zero_hash_2,
        };
        state.apply_operation(Address(42 << 7), Operation::Upsert(obj));
        let (before, after) = state.get_state(Address(42 << 7));
        assert_eq!(before, None);
        assert_eq!(after, Some(&obj));

        state.finalize();
        let (before, after) = state.get_state(Address(42 << 7));
        assert_eq!(before, Some(&obj));
        assert_eq!(after, Some(&obj));
    }
}<|MERGE_RESOLUTION|>--- conflicted
+++ resolved
@@ -18,10 +18,6 @@
     Read,
     Delete,
 }
-<<<<<<< HEAD
-
-=======
->>>>>>> 4e07c776
 #[allow(clippy::large_enum_variant)]
 enum SparseMerkleNode {
     Branch(SparseMerkleBranch),
