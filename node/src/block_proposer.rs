--- conflicted
+++ resolved
@@ -1,4 +1,3 @@
-<<<<<<< HEAD
 use std::cmp::Ordering;
 use std::fmt;
 use std::ops::{BitAnd, BitAndAssign, Shl, Sub};
@@ -13,34 +12,28 @@
 }
 
 #[derive(Debug, Clone, Copy, PartialEq, Eq)]
-=======
-pub mod state;
-
-#[derive(Debug, Clone, Copy)]
->>>>>>> 4e07c776
 pub struct Address(pub u64);
 
 impl Address {
     fn next(self, height: usize) -> (Option<AddressPath>, Dir) {
-<<<<<<< HEAD
-        debug_assert!(self.0 < (1 << height));
+        debug_assert!(self.0 < (1 << (height + 1)));
         AddressPath {
             height,
             addr: self.0,
         }
         .next()
-=======
-        debug_assert!(self.0 <= (1 << height));
-        AddressPath { height, addr: self }.next()
->>>>>>> 4e07c776
     }
 }
 
 /// The remaining bits of an address to be consumed as one traverses down the
 /// tree towards a leaf.
 #[derive(Debug, Clone, Copy)]
-<<<<<<< HEAD
 struct AddressPath<T = u64> {
+    /// One less than the number of bits remaining in `addr`
+    ///
+    /// So `height == 0` means 1 bit remaining, `1` means 2 bits remaining.
+    ///
+    /// This means that `1 << height` will mask off the MSB.
     height: usize,
     addr: T,
 }
@@ -56,8 +49,11 @@
         + Sub<T, Output = T>
         + BitAndAssign,
 {
-    fn path(addr: T, height: usize) -> Option<Self> {
-        (height == 0).then_some(Self { height, addr })
+    fn path(addr: T, bits: usize) -> Option<Self> {
+        (bits == 0).then_some(Self {
+            height: bits - 1,
+            addr,
+        })
     }
 
     fn next(mut self) -> (Option<Self>, Dir) {
@@ -65,42 +61,19 @@
         let one = T::from(true);
 
         // look at the MSB for the current direction
-        let bit = one << (self.height - 1);
-
-        let dir = if self.addr & bit == zero {
+        let msb_mask = one << self.height;
+
+        let dir = if self.addr & msb_mask == zero {
             Dir::Left
         } else {
             Dir::Right
         };
 
         // Pop the MSB
-        self.addr &= bit - one;
+        self.addr &= msb_mask - one;
 
         if self.height == 0 {
             debug_assert_eq!(self.addr, zero);
-=======
-struct AddressPath {
-    height: usize,
-    addr: Address,
-}
-
-impl AddressPath {
-    fn next(mut self) -> (Option<Self>, Dir) {
-        // look at the MSB for the current direction
-        let bit = 1 << self.height;
-
-        let dir = if self.addr.0 & bit != 0 {
-            Dir::Right
-        } else {
-            Dir::Left
-        };
-
-        // Pop the MSB
-        self.addr.0 &= bit - 1;
-
-        if self.height == 0 {
-            debug_assert_eq!(self.addr.0, 0);
->>>>>>> 4e07c776
             (None, dir)
         } else {
             self.height -= 1;
@@ -111,18 +84,12 @@
 
 /// A partial address which is constructed starting at the root and moving
 /// downward, adding on one bit at a time based on a provided direction
-<<<<<<< HEAD
 #[derive(Debug, Clone, Copy, PartialEq, Eq)]
 pub struct BranchAddress {
-=======
-#[derive(Debug, Clone, Copy)]
-struct BranchAddress {
->>>>>>> 4e07c776
     height: usize,
     addr: Address,
 }
 
-<<<<<<< HEAD
 impl PartialOrd<BranchAddress> for BranchAddress {
     fn partial_cmp(&self, other: &BranchAddress) -> Option<Ordering> {
         if self.height == other.height {
@@ -133,8 +100,6 @@
     }
 }
 
-=======
->>>>>>> 4e07c776
 impl BranchAddress {
     /// Initialize the `BranchAddress` to the root node
     fn root(height: usize) -> Self {
@@ -144,7 +109,6 @@
         }
     }
 
-<<<<<<< HEAD
     /// Initialize the `BranchAddress` to a leaf node
     fn base(a: u64) -> Self {
         BranchAddress {
@@ -173,18 +137,6 @@
     fn child(mut self, dir: Dir) -> Result<Self, Address> {
         self.addr.0 <<= 1;
         self.addr.0 |= u64::from(dir == Dir::Right);
-=======
-    /// Move downward, adding a `0|1` bit based on the dir (`Left|Right`).
-    /// If we've reached the bottom, return an `Address` instead
-    fn child(mut self, dir: Dir) -> Result<Self, Address> {
-        self.addr = Address(
-            self.addr.0 << 1
-                | match dir {
-                    Dir::Left => 0,
-                    Dir::Right => 1,
-                },
-        );
->>>>>>> 4e07c776
         if self.height == 0 {
             Err(self.addr)
         } else {
@@ -192,7 +144,6 @@
             Ok(self)
         }
     }
-<<<<<<< HEAD
 
     /// Move upward, adding a `0|1` bit based on the dir (`Left|Right`).
     /// If we've reached the bottom, return an `Address` instead
@@ -244,7 +195,7 @@
         }
 
         let addr = Address(child.addr.0 & ((1 << delta) - 1));
-        match (addr.next(delta).1, lhs_is_parent) {
+        match (addr.next(delta - 1).1, lhs_is_parent) {
             (Dir::Left, true) => BranchAddressComparison::LeftChild,
             (Dir::Right, true) => BranchAddressComparison::RightChild,
             (Dir::Left, false) => BranchAddressComparison::LeftParent,
@@ -395,12 +346,4 @@
             BranchAddressComparison::RightCousin
         );
     }
-=======
-}
-
-#[derive(Debug, Clone, Copy, PartialEq, Eq)]
-enum Dir {
-    Left,
-    Right,
->>>>>>> 4e07c776
 }