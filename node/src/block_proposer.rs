--- conflicted
+++ resolved
@@ -40,11 +40,7 @@
 
     #[must_use]
     fn next(self, height: usize) -> (Option<AddressPath>, Dir) {
-<<<<<<< HEAD
-        debug_assert!((self.0 as u128) < (1 << (height + 1)));
-=======
         debug_assert!(u128::from(self.0) < (1 << (height + 1)));
->>>>>>> 0165667b
         AddressPath {
             height,
             addr: self.0,
