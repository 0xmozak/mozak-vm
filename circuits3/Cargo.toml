--- conflicted
+++ resolved
@@ -15,18 +15,16 @@
 [dependencies]
 arrayvec = { version = "0.7", default-features = false }
 itertools = "0.12.0"
+itertools = "0.12.0"
 log = "0.4"
 mozak-runner = { path = "../runner", features = ["test"] }
 p3-air = { git = "https://github.com/Plonky3/Plonky3.git" }
-<<<<<<< HEAD
-=======
 p3-field = { git = "https://github.com/Plonky3/Plonky3.git" }
 p3-matrix = { git = "https://github.com/Plonky3/Plonky3.git" }
 
 
 [dev-dependencies]
 p3-baby-bear = { git = "https://github.com/Plonky3/Plonky3.git" }
->>>>>>> afae9150
 p3-challenger = { git = "https://github.com/Plonky3/Plonky3.git" }
 p3-commit = { git = "https://github.com/Plonky3/Plonky3.git" }
 p3-dft = { git = "https://github.com/Plonky3/Plonky3.git" }
@@ -34,12 +32,9 @@
 p3-fri = { git = "https://github.com/Plonky3/Plonky3.git" }
 p3-goldilocks = { git = "https://github.com/Plonky3/Plonky3.git" }
 p3-keccak = { git = "https://github.com/Plonky3/Plonky3.git" }
-<<<<<<< HEAD
 p3-ldt = { git = "https://github.com/Plonky3/Plonky3.git" }
 p3-matrix = { git = "https://github.com/Plonky3/Plonky3.git" }
 p3-mds = { git = "https://github.com/Plonky3/Plonky3.git" }
-=======
->>>>>>> afae9150
 p3-merkle-tree = { git = "https://github.com/Plonky3/Plonky3.git" }
 p3-poseidon2 = { git = "https://github.com/Plonky3/Plonky3.git" }
 p3-symmetric = { git = "https://github.com/Plonky3/Plonky3.git" }
