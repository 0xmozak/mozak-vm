[package]
categories = ["cryptography"]
description = "MozakVM circuits with plonky3"
edition = "2021"
keywords = ["crypto", "zero-knowledge", "vm"]
license = "All rights reserved"
name = "mozak-circuits3"
readme = "README.md"
repository = "https://github.com/0xmozak/mozak-vm"
version = "0.1.0"


# See more keys and their definitions at https://doc.rust-lang.org/cargo/reference/manifest.html

[dependencies]
itertools = "0.12.0"
log = "0.4"
mozak-circuits = { path = "../circuits" }
p3-air = { git = "https://github.com/Plonky3/Plonky3.git" }
<<<<<<< HEAD
p3-field = { git = "https://github.com/Plonky3/Plonky3.git" }
p3-matrix = { git = "https://github.com/Plonky3/Plonky3.git" }
p3-challenger = { git = "https://github.com/Plonky3/Plonky3.git" }
p3-commit = { git = "https://github.com/Plonky3/Plonky3.git" }
p3-dft = { git = "https://github.com/Plonky3/Plonky3.git" }
p3-fri = { git = "https://github.com/Plonky3/Plonky3.git" }
p3-goldilocks = { git = "https://github.com/Plonky3/Plonky3.git" }
p3-keccak = { git = "https://github.com/Plonky3/Plonky3.git" }
p3-ldt = { git = "https://github.com/Plonky3/Plonky3.git" }
p3-mds = { git = "https://github.com/Plonky3/Plonky3.git" }
p3-merkle-tree = { git = "https://github.com/Plonky3/Plonky3.git" }
p3-poseidon2 = { git = "https://github.com/Plonky3/Plonky3.git" }
p3-symmetric = { git = "https://github.com/Plonky3/Plonky3.git" }
p3-uni-stark = { git = "https://github.com/Plonky3/Plonky3.git" }
rand = "0.8.5"


[dev-dependencies]
=======
>>>>>>> de1f66fd
p3-challenger = { git = "https://github.com/Plonky3/Plonky3.git" }
p3-commit = { git = "https://github.com/Plonky3/Plonky3.git" }
p3-dft = { git = "https://github.com/Plonky3/Plonky3.git" }
p3-field = { git = "https://github.com/Plonky3/Plonky3.git" }
p3-fri = { git = "https://github.com/Plonky3/Plonky3.git" }
p3-goldilocks = { git = "https://github.com/Plonky3/Plonky3.git" }
p3-keccak = { git = "https://github.com/Plonky3/Plonky3.git" }
p3-ldt = { git = "https://github.com/Plonky3/Plonky3.git" }
p3-matrix = { git = "https://github.com/Plonky3/Plonky3.git" }
p3-mds = { git = "https://github.com/Plonky3/Plonky3.git" }
p3-merkle-tree = { git = "https://github.com/Plonky3/Plonky3.git" }
p3-poseidon2 = { git = "https://github.com/Plonky3/Plonky3.git" }
p3-symmetric = { git = "https://github.com/Plonky3/Plonky3.git" }
p3-uni-stark = { git = "https://github.com/Plonky3/Plonky3.git" }
rand = "0.8.5"

[features]
default = []
test = []<|MERGE_RESOLUTION|>--- conflicted
+++ resolved
@@ -17,27 +17,6 @@
 log = "0.4"
 mozak-circuits = { path = "../circuits" }
 p3-air = { git = "https://github.com/Plonky3/Plonky3.git" }
-<<<<<<< HEAD
-p3-field = { git = "https://github.com/Plonky3/Plonky3.git" }
-p3-matrix = { git = "https://github.com/Plonky3/Plonky3.git" }
-p3-challenger = { git = "https://github.com/Plonky3/Plonky3.git" }
-p3-commit = { git = "https://github.com/Plonky3/Plonky3.git" }
-p3-dft = { git = "https://github.com/Plonky3/Plonky3.git" }
-p3-fri = { git = "https://github.com/Plonky3/Plonky3.git" }
-p3-goldilocks = { git = "https://github.com/Plonky3/Plonky3.git" }
-p3-keccak = { git = "https://github.com/Plonky3/Plonky3.git" }
-p3-ldt = { git = "https://github.com/Plonky3/Plonky3.git" }
-p3-mds = { git = "https://github.com/Plonky3/Plonky3.git" }
-p3-merkle-tree = { git = "https://github.com/Plonky3/Plonky3.git" }
-p3-poseidon2 = { git = "https://github.com/Plonky3/Plonky3.git" }
-p3-symmetric = { git = "https://github.com/Plonky3/Plonky3.git" }
-p3-uni-stark = { git = "https://github.com/Plonky3/Plonky3.git" }
-rand = "0.8.5"
-
-
-[dev-dependencies]
-=======
->>>>>>> de1f66fd
 p3-challenger = { git = "https://github.com/Plonky3/Plonky3.git" }
 p3-commit = { git = "https://github.com/Plonky3/Plonky3.git" }
 p3-dft = { git = "https://github.com/Plonky3/Plonky3.git" }
