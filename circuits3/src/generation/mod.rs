--- conflicted
+++ resolved
@@ -1,6 +1,3 @@
 pub mod bitshift;
-<<<<<<< HEAD
-=======
 pub mod cpu;
->>>>>>> afae9150
 pub mod xor;