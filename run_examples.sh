--- conflicted
+++ resolved
@@ -24,27 +24,12 @@
                 continue
                 ;;
             # For this, we skip without writing to skipped because we
-<<<<<<< HEAD
             # run the native version along with the mozakvm version.
-=======
-            # run the native version along with the zkvm version.
->>>>>>> 3d253576
             "merkleproof-trustedroot-native")
                 echo "(mozak-cli) skipping (${profile}): ${bin}"
                 continue
                 ;;
             "fibonacci-input")
-<<<<<<< HEAD
-                private_iotape="examples/${member}/iotape_private"
-                public_iotape="examples/${member}/iotape_public"
-                ;;
-            "merkleproof-trustedroot")
-                host_target=$(rustc --version --verbose | grep 'host' | cut -d ' ' -f2)
-                cargo run --manifest-path=examples/"${bin}"/Cargo.toml --release --features="native" --bin merkleproof-trustedroot-native --target "$host_target"
-
-                private_iotape="private_input.tape"
-                public_iotape="public_input.tape"
-=======
                 private_iotape="--io-tape-private examples/${member}/iotape_private"
                 public_iotape="--io-tape-public examples/${member}/iotape_public"
                 ;;
@@ -52,7 +37,6 @@
                 echo "(mozak-cli) skipping (${profile}): ${bin}"
                 skipped="${skipped}${bin} (${profile})\n"
                 continue
->>>>>>> 3d253576
                 ;;
 
             esac
@@ -60,13 +44,8 @@
             # shellcheck disable=SC2086
             # Double quoting the iotapes here is not what we want since we
             # want an empty argument if iotapes are not required.
-<<<<<<< HEAD
-            cmd=$(cargo run --bin mozak-cli \
+            if ! cargo run --bin mozak-cli \
                 run -vvv examples/target/riscv32im-mozak-mozakvm-elf/"${profile}"/"${bin}" \
-=======
-            if ! cargo run --bin mozak-cli \
-                run -vvv examples/target/riscv32im-mozak-zkvm-elf/"${profile}"/"${bin}" \
->>>>>>> 3d253576
                 ${private_iotape} \
                 ${public_iotape}; then
                 failed="${failed}${bin} (${profile})\n"
