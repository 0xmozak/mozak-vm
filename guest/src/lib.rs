--- conflicted
+++ resolved
@@ -12,10 +12,10 @@
 macro_rules! entry {
     ($path:path) => {
         // Type check the given path
-#[cfg(target_os = "zkvm")]
+        #[cfg(target_os = "zkvm")]
         const MOZAK_ENTRY: fn() = $path;
 
-#[cfg(target_os = "zkvm")]
+        #[cfg(target_os = "zkvm")]
         mod mozak_generated_main {
             #[no_mangle]
             fn main() { super::MOZAK_ENTRY() }
@@ -23,14 +23,11 @@
     };
 }
 
-<<<<<<< HEAD
 pub(crate) macro mozak_addr_of($place:expr) {
     &raw const $place
 }
 
-=======
 #[cfg(target_os = "zkvm")]
->>>>>>> 9a5458ad
 #[no_mangle]
 unsafe extern "C" fn __start() {
     env::init();
@@ -51,7 +48,6 @@
 //
 // For more details:
 // https://github.com/riscv-non-isa/riscv-elf-psabi-doc/blob/master/riscv-cc.adoc
-<<<<<<< HEAD
 extern "C" {
     #[link_name = "_mozak_stack_top"]
     static _mozak_stack_top: u32;
@@ -64,10 +60,6 @@
     #[link_name = "_mozak_private_io_tape"]
     static _mozak_private_io_tape: u32;
 }
-=======
-#[cfg(target_os = "zkvm")]
-static STACK_TOP: u32 = 0xFFFF_FFFF;
->>>>>>> 9a5458ad
 
 // Entry point; sets up stack pointer and passes to __start.
 #[cfg(target_os = "zkvm")]
