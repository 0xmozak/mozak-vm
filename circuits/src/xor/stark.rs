--- conflicted
+++ resolved
@@ -104,12 +104,7 @@
     use starky::stark_testing::{test_stark_circuit_constraints, test_stark_low_degree};
     use starky::verifier::verify_stark_proof;
 
-<<<<<<< HEAD
-    use crate::cpu::generation::generate_cpu_trace;
-    use crate::generation::xor::generate_xor_trace;
-=======
     use crate::generation::cpu::generate_cpu_trace;
->>>>>>> 8ddf1481
     use crate::stark::utils::trace_rows_to_poly_values;
     use crate::test_utils::{fast_test_config, C, D, F};
     use crate::xor::generation::generate_xor_trace;
