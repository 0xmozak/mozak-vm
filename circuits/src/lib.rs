--- conflicted
+++ resolved
@@ -26,11 +26,8 @@
 pub mod poseidon2_output_bytes;
 pub mod poseidon2_sponge;
 pub mod program;
-<<<<<<< HEAD
+pub mod program_multiplicities;
 pub mod public_sub_table;
-=======
-pub mod program_multiplicities;
->>>>>>> d7305358
 pub mod rangecheck;
 pub mod rangecheck_u8;
 pub mod recproof;
