--- conflicted
+++ resolved
@@ -31,12 +31,6 @@
 pub mod rangecheck_u8;
 pub mod recproof;
 pub mod register;
-<<<<<<< HEAD
-pub mod register_zero_read;
-pub mod register_zero_write;
-pub mod registerinit;
-=======
->>>>>>> 8f86fd25
 pub mod stark;
 #[cfg(any(feature = "test", test))]
 pub mod test_utils;
