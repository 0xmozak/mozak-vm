--- conflicted
+++ resolved
@@ -30,12 +30,8 @@
 pub mod rangecheck_u8;
 pub mod recproof;
 pub mod register;
-<<<<<<< HEAD
-pub mod register_zero;
-=======
 pub mod register_zero_read;
 pub mod register_zero_write;
->>>>>>> dac5676e
 pub mod registerinit;
 pub mod stark;
 #[cfg(any(feature = "test", test))]
