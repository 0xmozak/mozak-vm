#![deny(clippy::pedantic)]
#![deny(clippy::cargo)]
// TODO: When things have settled a bit, and we make a big push to improve docs, we can remove these
// exceptions:
#![allow(clippy::missing_panics_doc)]
#![allow(clippy::missing_errors_doc)]
#![feature(const_trait_impl)]

pub mod bitshift;
pub mod columns_view;
pub mod cpu;
pub mod cross_table_lookup;
pub mod generation;
pub mod linear_combination;
pub mod linear_combination_typed;
pub mod memory;
pub mod memory_fullword;
pub mod memory_halfword;
pub mod memory_io;
pub mod memory_zeroinit;
pub mod memoryinit;
pub mod poseidon2;
pub mod poseidon2_output_bytes;
pub mod poseidon2_sponge;
pub mod program;
<<<<<<< HEAD
=======
pub mod program_multiplicities;
>>>>>>> e4efa523
pub mod public_sub_table;
pub mod rangecheck;
pub mod rangecheck_u8;
pub mod recproof;
pub mod register;
pub mod register_zero;
pub mod registerinit;
pub mod stark;
#[cfg(any(feature = "test", test))]
pub mod test_utils;
pub mod utils;
pub mod xor;<|MERGE_RESOLUTION|>--- conflicted
+++ resolved
@@ -23,10 +23,7 @@
 pub mod poseidon2_output_bytes;
 pub mod poseidon2_sponge;
 pub mod program;
-<<<<<<< HEAD
-=======
 pub mod program_multiplicities;
->>>>>>> e4efa523
 pub mod public_sub_table;
 pub mod rangecheck;
 pub mod rangecheck_u8;
