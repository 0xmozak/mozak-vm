--- conflicted
+++ resolved
@@ -12,17 +12,6 @@
 use plonky2::iop::challenger::Challenger;
 use plonky2::plonk::config::Hasher;
 use plonky2::plonk::plonk_common::reduce_with_powers;
-<<<<<<< HEAD
-=======
-use plonky2::util::reducing::ReducingFactor;
-use plonky2_maybe_rayon::{MaybeIntoParIter, ParallelIterator};
-use starky::config::StarkConfig;
-use starky::constraint_consumer::ConstraintConsumer;
-use starky::permutation::PermutationPair;
-use starky::stark::Stark;
-use starky::vars::StarkEvaluationVars;
-
-use crate::stark::permutation::challenge::{GrandProductChallenge, GrandProductChallengeSet};
 
 pub(crate) mod challenge {
     use super::{
@@ -121,271 +110,4 @@
             GrandProductChallenge { beta, gamma }
         }
     }
-}
-
-/// A single instance of a permutation check protocol.
-pub(crate) struct PermutationInstance<'a, T: Copy + Eq + PartialEq + Debug> {
-    pub(crate) pair: &'a PermutationPair,
-    pub(crate) challenge: GrandProductChallenge<T>,
-}
->>>>>>> 5cd36a08
-
-/// Get a list of instances of our batch-permutation argument. These are
-/// permutation arguments where the same `Z(x)` polynomial is used to check more
-/// than one permutation. Before batching, each permutation pair leads to
-/// `num_challenges` permutation arguments, so we start with the cartesian
-/// product of `permutation_pairs` and `0..num_challenges`. Then we chunk these
-/// arguments based on our batch size.
-///
-/// The batch size is chosen to be the `constraint degree - 1`, as all resulting
-/// `Z(x)` polynomials in the batch will be multiplied together.
-pub(crate) fn get_permutation_batches<'a, T: Copy + Eq + PartialEq + Debug>(
-    permutation_pairs: &'a [PermutationPair],
-    permutation_challenge_sets: &[GrandProductChallengeSet<T>],
-    num_challenges: usize,
-    batch_size: usize,
-) -> Vec<Vec<PermutationInstance<'a, T>>> {
-    permutation_pairs
-        .iter()
-        .cartesian_product(0..num_challenges)
-        .chunks(batch_size)
-        .into_iter()
-        .map(|batch| {
-            batch
-                .enumerate()
-                .map(|(i, (pair, chal))| {
-                    let challenge = permutation_challenge_sets[i].challenges[chal];
-                    PermutationInstance { pair, challenge }
-                })
-                .collect_vec()
-        })
-        .collect()
-}
-
-<<<<<<< HEAD
-fn get_grand_product_challenge<F: RichField, H: Hasher<F>>(
-    challenger: &mut Challenger<F, H>,
-) -> GrandProductChallenge<F> {
-    let beta = challenger.get_challenge();
-    let gamma = challenger.get_challenge();
-    GrandProductChallenge { beta, gamma }
-}
-
-pub(crate) fn get_grand_product_challenge_set<F: RichField, H: Hasher<F>>(
-    challenger: &mut Challenger<F, H>,
-    num_challenges: usize,
-) -> GrandProductChallengeSet<F> {
-    GrandProductChallengeSet {
-        challenges: (0..num_challenges)
-            .map(|_| get_grand_product_challenge(challenger))
-            .collect(),
-=======
-/// Compute Z(x) polynomials for all challenges, where each Z(x) polynomial is
-/// for a given set of permutations, applied over a set of column pairs.
-///
-/// Targeted STARK must explicitly override the permutation column when
-/// implementing the [`Stark`] trait.
-pub(crate) fn compute_permutation_z_polys<F, S, const D: usize>(
-    stark: &S,
-    config: &StarkConfig,
-    trace_poly_values: &[PolynomialValues<F>],
-    permutation_challenge_sets: &[GrandProductChallengeSet<F>],
-) -> Vec<PolynomialValues<F>>
-where
-    F: RichField + Extendable<D>,
-    S: Stark<F, D>, {
-    let permutation_pairs = stark.permutation_pairs();
-    let permutation_batches = get_permutation_batches(
-        &permutation_pairs,
-        permutation_challenge_sets,
-        config.num_challenges,
-        stark.permutation_batch_size(),
-    );
-
-    permutation_batches
-        .into_par_iter()
-        .map(|instances| compute_permutation_z_poly(&instances, trace_poly_values))
-        .collect()
-}
-
-/// Compute a single Z(x) polynomial for a given set of permutations, each
-/// applied over a set of column pairs.
-///
-/// To better understand the permutation polynomial, you can refer to the
-/// section 2.5 Multi-set equality of the [eSTARK](https://eprint.iacr.org/2023/474.pdf) paper.
-/// There, however, they do not batch permutations together, unlike here.
-#[allow(clippy::similar_names)]
-fn compute_permutation_z_poly<F: Field>(
-    instances: &[PermutationInstance<F>],
-    trace_poly_values: &[PolynomialValues<F>],
-) -> PolynomialValues<F> {
-    // All trace polynomials have the same degree (amount of rows).
-    let degree = trace_poly_values[0].len();
-    // Calculate the reduced polynomials, combining pairs of columns that abide
-    // the same permutation.
-    let (reduced_lhs_polys, reduced_rhs_polys): (Vec<_>, Vec<_>) = instances
-        .iter()
-        .map(|instance| permutation_reduced_polys(instance, trace_poly_values, degree))
-        .unzip();
-
-    // In order for the permutation to match, `numerator / denominator == 1` must
-    // hold.
-
-    // The following should give an intuition behind this:
-    // For each permutation, we have generated two reduced polynomials, that
-    // uniquely characterise each row of both left set of columns that
-    // participate in the permutation, as well as right set of columns.
-    //
-    // Additionally, the way we have incorporated randomness when calculating the
-    // reduced polynomials makes the reduced polynomial values semi-random.
-    //
-    // Now, if we multiply reduced polynomials row by row, if the resulting
-    // polynomials are equal, then with high probability all values on
-    // the left and right hand side should also be equal. And the fact that the
-    // reduced polynomials are semi-random minimizes the chance that the
-    // prover can specifically craft two permutations that would annihilate each
-    // other.
-    let numerator = poly_product_elementwise(reduced_lhs_polys.into_iter());
-    let denominator = poly_product_elementwise(reduced_rhs_polys.into_iter());
-
-    // Compute the quotients.
-    let denominator_inverses = F::batch_multiplicative_inverse(&denominator.values);
-    let mut quotients = numerator.values;
-    batch_multiply_inplace(&mut quotients, &denominator_inverses);
-
-    // Compute Z, which contains partial products of the quotients.
-    // If indeed all the permutations between the left and right sides are correct,
-    // then if we take product of all reduced polynomials values, then it must be 1.
-    // This implies that `Z(degree - 1) == 1 <-> all permutations hold`
-    let mut partial_products = Vec::with_capacity(degree);
-    let mut acc = F::ONE;
-    for q in quotients {
-        partial_products.push(acc);
-        acc *= q;
-    }
-    PolynomialValues::new(partial_products)
-}
-
-/// Computes the reduced polynomial pair from a list of column permutation
-/// pairs, stored in the [`PermutationInstance`].
-///
-/// The following is the formula of the reduced left/right polynomial:
-///   `poly_reduced(x) = \sum beta^i poly_i(x) + gamma`
-///
-/// Where:
-/// - `beta` is a secure random value
-/// - `gamma` is a secure random value
-/// - `poly_i(x)` is the left(right)  polynomial value of the `i`-th pair
-/// - `poly_reduced(x)` is the reduced left(right) polynomial
-fn permutation_reduced_polys<F: Field>(
-    instance: &PermutationInstance<F>,
-    trace_poly_values: &[PolynomialValues<F>],
-    degree: usize,
-) -> (PolynomialValues<F>, PolynomialValues<F>) {
-    let PermutationInstance {
-        pair: PermutationPair { column_pairs },
-        challenge: GrandProductChallenge { beta, gamma },
-    } = instance;
-
-    let mut reduced_lhs = PolynomialValues::constant(*gamma, degree);
-    let mut reduced_rhs = PolynomialValues::constant(*gamma, degree);
-    for ((lhs, rhs), weight) in column_pairs.iter().zip(beta.powers()) {
-        reduced_lhs.add_assign_scaled(&trace_poly_values[*lhs], weight);
-        reduced_rhs.add_assign_scaled(&trace_poly_values[*rhs], weight);
-    }
-    (reduced_lhs, reduced_rhs)
-}
-
-/// Computes the elementwise product of a set of polynomials. Assumes that the
-/// set is non-empty and that each polynomial has the same length.
-fn poly_product_elementwise<F: Field>(
-    mut polys: impl Iterator<Item = PolynomialValues<F>>,
-) -> PolynomialValues<F> {
-    let mut product = polys.next().expect("Expected at least one polynomial");
-    for poly in polys {
-        batch_multiply_inplace(&mut product.values, &poly.values);
-    }
-    product
-}
-
-pub struct PermutationCheckVars<F, FE, P, const D2: usize>
-where
-    F: Field,
-    FE: FieldExtension<D2, BaseField = F>,
-    P: PackedField<Scalar = FE>, {
-    pub(crate) local_zs: Vec<P>,
-    pub(crate) next_zs: Vec<P>,
-    pub(crate) permutation_challenge_sets: Vec<GrandProductChallengeSet<F>>,
-}
-
-pub(crate) fn eval_permutation_checks<F, FE, P, S, const D: usize, const D2: usize>(
-    stark: &S,
-    config: &StarkConfig,
-    vars: StarkEvaluationVars<FE, P, { S::COLUMNS }, { S::PUBLIC_INPUTS }>,
-    permutation_vars: PermutationCheckVars<F, FE, P, D2>,
-    consumer: &mut ConstraintConsumer<P>,
-) where
-    F: RichField + Extendable<D>,
-    FE: FieldExtension<D2, BaseField = F>,
-    P: PackedField<Scalar = FE>,
-    S: Stark<F, D>, {
-    let PermutationCheckVars {
-        local_zs,
-        next_zs,
-        permutation_challenge_sets,
-    } = permutation_vars;
-
-    // Check that Z(1) = 1
-    // This is how we should have initiated the Z(x) polynomial.
-    for &z in &local_zs {
-        consumer.constraint_first_row(z - FE::ONE);
-    }
-
-    let permutation_pairs = stark.permutation_pairs();
-
-    // Split the permutation pairs into batches to reduce the number of
-    // constraints.
-    let permutation_batches = get_permutation_batches(
-        &permutation_pairs,
-        &permutation_challenge_sets,
-        config.num_challenges,
-        stark.permutation_batch_size(),
-    );
-
-    // For each batch we check that the permutation constraints indeed hold.
-    for (i, instances) in permutation_batches.iter().enumerate() {
-        // Calculate the reduced polynomials evaluation. The reduced polynomial securely
-        // combines polynomials of all pairs of `(column, permuted column)` that are on
-        // the same permutation into one polynomial pair.
-        //
-        // This differs from the [`permutation_reduced_polys`] function as instead of
-        // working on polynomials, we are now operating on their evaluation at a
-        // challenge point.
-        let (reduced_lhs, reduced_rhs): (Vec<P>, Vec<P>) = instances
-            .iter()
-            .map(|instance| {
-                let PermutationInstance {
-                    pair: PermutationPair { column_pairs },
-                    challenge: GrandProductChallenge { beta, gamma },
-                } = instance;
-                let mut factor = ReducingFactor::new(*beta);
-                let (lhs, rhs): (Vec<_>, Vec<_>) = column_pairs
-                    .iter()
-                    .map(|&(i, j)| (vars.local_values[i], vars.local_values[j]))
-                    .unzip();
-                (
-                    factor.reduce_ext(lhs.into_iter()) + FE::from_basefield(*gamma),
-                    factor.reduce_ext(rhs.into_iter()) + FE::from_basefield(*gamma),
-                )
-            })
-            .unzip();
-        // Check that Z(x) has been calculated correctly, that is:
-        //  Z(gx) = Z(x) * \prod ( reduced_lhs_i(x) / reduced_rhs_i(x) )
-        // For convenience, we have rearranged the equation to:
-        //  Z(gx) * \prod ( reduced_rhs_i(x) ) - Z(x) *  \prod ( reduced_lhs_i(x) ) = 0
-        let constraint = next_zs[i] * reduced_rhs.into_iter().product::<P>()
-            - local_zs[i] * reduced_lhs.into_iter().product::<P>();
-        consumer.constraint(constraint);
->>>>>>> 5cd36a08
-    }
 }