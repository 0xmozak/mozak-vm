--- conflicted
+++ resolved
@@ -10,23 +10,16 @@
 use crate::cross_table_lookup::{Column, CrossTableLookup};
 use crate::memory::stark::MemoryStark;
 use crate::rangecheck::stark::RangeCheckStark;
-<<<<<<< HEAD
-use crate::{bitwise, cpu, memory, rangecheck};
-=======
-use crate::{bitshift, bitwise, cpu, rangecheck};
->>>>>>> b683fa87
+use crate::{bitshift, bitwise, cpu, memory, rangecheck};
 
 #[derive(Clone)]
 pub struct MozakStark<F: RichField + Extendable<D>, const D: usize> {
     pub cpu_stark: CpuStark<F, D>,
     pub rangecheck_stark: RangeCheckStark<F, D>,
     pub bitwise_stark: BitwiseStark<F, D>,
-<<<<<<< HEAD
     pub memory_stark: MemoryStark<F, D>,
-=======
     pub shift_amount_stark: BitshiftStark<F, D>,
->>>>>>> b683fa87
-    pub cross_table_lookups: [CrossTableLookup<F>; 3],
+    pub cross_table_lookups: [CrossTableLookup<F>; 4],
 }
 
 impl<F: RichField + Extendable<D>, const D: usize> Default for MozakStark<F, D> {
@@ -35,28 +28,17 @@
             cpu_stark: CpuStark::default(),
             rangecheck_stark: RangeCheckStark::default(),
             bitwise_stark: BitwiseStark::default(),
-<<<<<<< HEAD
+
             memory_stark: MemoryStark::default(),
-            cross_table_lookups: [
-                RangecheckCpuTable::lookups(),
-                BitwiseCpuTable::lookups(),
-                MemoryRangeCheckTable::lookups(),
-=======
             shift_amount_stark: BitshiftStark::default(),
             cross_table_lookups: [
                 RangecheckCpuTable::lookups(),
                 BitwiseCpuTable::lookups(),
                 BitshiftCpuTable::lookups(),
->>>>>>> b683fa87
+                MemoryRangeCheckTable::lookups(),
             ],
         }
     }
-}
-
-fn cross_table_lookups<F: RichField>() -> [CrossTableLookup<F>; 2] {
-    let rangecheck_cpu_lookups = RangecheckCpuTable::lookups();
-    let memory_rangecheck_lookups = MemoryRangeCheckTable::lookups();
-    return [rangecheck_cpu_lookups, memory_rangecheck_lookups];
 }
 
 impl<F: RichField + Extendable<D>, const D: usize> MozakStark<F, D> {
@@ -65,11 +47,8 @@
             self.cpu_stark.num_permutation_batches(config),
             self.rangecheck_stark.num_permutation_batches(config),
             self.bitwise_stark.num_permutation_batches(config),
-<<<<<<< HEAD
             self.memory_stark.num_permutation_batches(config),
-=======
             self.shift_amount_stark.num_permutation_batches(config),
->>>>>>> b683fa87
         ]
     }
 
@@ -78,27 +57,21 @@
             self.cpu_stark.permutation_batch_size(),
             self.rangecheck_stark.permutation_batch_size(),
             self.bitwise_stark.permutation_batch_size(),
-<<<<<<< HEAD
             self.memory_stark.permutation_batch_size(),
-=======
             self.shift_amount_stark.permutation_batch_size(),
->>>>>>> b683fa87
         ]
     }
 }
 
-pub(crate) const NUM_TABLES: usize = 4;
+pub(crate) const NUM_TABLES: usize = 5;
 
 #[derive(Debug, Copy, Clone)]
 pub enum TableKind {
     Cpu = 0,
     RangeCheck = 1,
     Bitwise = 2,
-<<<<<<< HEAD
-    Memory = 3,
-=======
     Bitshift = 3,
->>>>>>> b683fa87
+    Memory = 4,
 }
 
 impl TableKind {
@@ -108,11 +81,8 @@
             TableKind::Cpu,
             TableKind::RangeCheck,
             TableKind::Bitwise,
-<<<<<<< HEAD
+            TableKind::Bitshift,
             TableKind::Memory,
-=======
-            TableKind::Bitshift,
->>>>>>> b683fa87
         ]
     }
 }
