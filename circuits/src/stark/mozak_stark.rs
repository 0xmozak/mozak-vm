--- conflicted
+++ resolved
@@ -1,17 +1,10 @@
-<<<<<<< HEAD
 use itertools::{chain, Itertools};
 use mozak_circuits_derive::{StarkSet, stark_lambda};
-=======
-use itertools::chain;
->>>>>>> 42174719
 use plonky2::field::extension::Extendable;
 use plonky2::field::types::Field;
 use plonky2::hash::hash_types::RichField;
 use serde::{Deserialize, Serialize};
-<<<<<<< HEAD
 use starky::config::StarkConfig;
-=======
->>>>>>> 42174719
 
 use crate::bitshift::stark::BitshiftStark;
 use crate::columns_view::columns_view_impl;
@@ -36,17 +29,13 @@
     poseidon2_sponge, program, rangecheck, xor,
 };
 
-<<<<<<< HEAD
-#[derive(Clone, StarkSet)]
-#[StarkSet(enum_name = "TableKind", field = "F", degree = "D")]
-=======
 /// STARK Gadgets of Mozak-VM
 ///
 /// ## Generics
 /// `F`: The [Field] that the STARK is defined over
 /// `D`: Degree of the extension field of `F`
-#[derive(Clone)]
->>>>>>> 42174719
+#[derive(Clone, StarkSet)]
+#[StarkSet(enum_name = "TableKind", field = "F", degree = "D")]
 pub struct MozakStark<F: RichField + Extendable<D>, const D: usize> {
     #[StarkSet(stark_kind = "Cpu")]
     pub cpu_stark: CpuStark<F, D>,
@@ -68,26 +57,19 @@
     pub halfword_memory_stark: HalfWordMemoryStark<F, D>,
     #[StarkSet(stark_kind = "FullWordMemory")]
     pub fullword_memory_stark: FullWordMemoryStark<F, D>,
-<<<<<<< HEAD
+    #[StarkSet(stark_kind = "IoMemoryPrivate")]
+    pub io_memory_private_stark: InputOuputMemoryStark<F, D>,
+    #[StarkSet(stark_kind = "IoMemoryPublic")]
+    pub io_memory_public_stark: InputOuputMemoryStark<F, D>,
     #[StarkSet(stark_kind = "RegisterInit")]
-=======
-    pub io_memory_private_stark: InputOuputMemoryStark<F, D>,
-    pub io_memory_public_stark: InputOuputMemoryStark<F, D>,
->>>>>>> 42174719
     pub register_init_stark: RegisterInitStark<F, D>,
     #[StarkSet(stark_kind = "Register")]
     pub register_stark: RegisterStark<F, D>,
-    #[StarkSet(stark_kind = "IoMemory")]
-    pub io_memory_stark: InputOuputMemoryStark<F, D>,
     #[StarkSet(stark_kind = "Poseidon2Sponge")]
     pub poseidon2_sponge_stark: Poseidon2SpongeStark<F, D>,
-<<<<<<< HEAD
     #[StarkSet(stark_kind = "Poseidon2")]
     pub poseidon2_stark: Poseidon2_12Stark<F, D>,
-    pub cross_table_lookups: [CrossTableLookup<F>; 14],
-=======
     pub cross_table_lookups: [CrossTableLookup<F>; 15],
->>>>>>> 42174719
     pub debug: bool,
 }
 
@@ -142,7 +124,6 @@
 }
 
 impl<F: RichField + Extendable<D>, const D: usize> MozakStark<F, D> {
-<<<<<<< HEAD
     pub(crate) fn nums_permutation_zs(&self, config: &StarkConfig) -> [usize; TableKind::COUNT] {
         self.all_starks(stark_lambda!(
             // F and D for `Stark<F, D>`
@@ -168,8 +149,6 @@
             }
         ))
     }
-=======
->>>>>>> 42174719
     #[must_use]
     pub fn default_debug() -> Self {
         Self {
@@ -179,56 +158,8 @@
     }
 }
 
-<<<<<<< HEAD
-// TODO: Remove
+// TODO: Remove in favor of `TableKind::COUNT`
 pub(crate) const NUM_TABLES: usize = TableKind::COUNT;
-=======
-pub(crate) const NUM_TABLES: usize = 16;
-
-#[derive(Debug, Copy, Clone, PartialEq, Eq, Hash)]
-pub enum TableKind {
-    Cpu = 0,
-    RangeCheck = 1,
-    Xor = 2,
-    Bitshift = 3,
-    Program = 4,
-    Memory = 5,
-    MemoryInit = 6,
-    RangeCheckLimb = 7,
-    HalfWordMemory = 8,
-    FullWordMemory = 9,
-    RegisterInit = 10,
-    Register = 11,
-    IoMemoryPrivate = 12,
-    IoMemoryPublic = 13,
-    Poseidon2Sponge = 14,
-    Poseidon2 = 15,
-}
-
-impl TableKind {
-    #[must_use]
-    pub fn all() -> [TableKind; NUM_TABLES] {
-        [
-            TableKind::Cpu,
-            TableKind::RangeCheck,
-            TableKind::Xor,
-            TableKind::Bitshift,
-            TableKind::Program,
-            TableKind::Memory,
-            TableKind::MemoryInit,
-            TableKind::RangeCheckLimb,
-            TableKind::HalfWordMemory,
-            TableKind::FullWordMemory,
-            TableKind::RegisterInit,
-            TableKind::Register,
-            TableKind::IoMemoryPrivate,
-            TableKind::IoMemoryPublic,
-            TableKind::Poseidon2Sponge,
-            TableKind::Poseidon2,
-        ]
-    }
-}
->>>>>>> 42174719
 
 #[derive(Debug, Clone)]
 pub struct Table<F: Field> {
