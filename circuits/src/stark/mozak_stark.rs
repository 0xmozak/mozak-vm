use std::ops::{Index, IndexMut};

use itertools::{chain, izip};
use mozak_circuits_derive::StarkSet;
use plonky2::field::extension::Extendable;
use plonky2::field::types::Field;
use plonky2::hash::hash_types::RichField;
use serde::{Deserialize, Serialize};

use crate::bitshift::columns::{Bitshift, BitshiftView};
use crate::bitshift::stark::BitshiftStark;
use crate::columns_view::columns_view_impl;
use crate::cpu::columns::CpuColumnsExtended;
use crate::cpu::stark::CpuStark;
use crate::cross_table_lookup::{
    Column, ColumnWithTypedInput, CrossTableLookup, CrossTableLookupWithTypedOutput,
};
use crate::memory::columns::{Memory, MemoryCtl};
use crate::memory::stark::MemoryStark;
use crate::memory_fullword::columns::FullWordMemory;
use crate::memory_fullword::stark::FullWordMemoryStark;
use crate::memory_halfword::columns::HalfWordMemory;
use crate::memory_halfword::stark::HalfWordMemoryStark;
use crate::memory_io::columns::{InputOutputMemory, InputOutputMemoryCtl};
use crate::memory_io::stark::InputOutputMemoryStark;
use crate::memory_zeroinit::columns::MemoryZeroInit;
use crate::memory_zeroinit::stark::MemoryZeroInitStark;
use crate::memoryinit::columns::{MemoryInit, MemoryInitCtl};
use crate::memoryinit::stark::MemoryInitStark;
use crate::poseidon2::columns::Poseidon2State;
#[cfg(feature = "enable_poseidon_starks")]
use crate::poseidon2::columns::Poseidon2StateCtl;
use crate::poseidon2::stark::Poseidon2_12Stark;
#[cfg(feature = "enable_poseidon_starks")]
use crate::poseidon2_output_bytes;
use crate::poseidon2_output_bytes::columns::Poseidon2OutputBytes;
#[cfg(feature = "enable_poseidon_starks")]
use crate::poseidon2_output_bytes::columns::Poseidon2OutputBytesCtl;
use crate::poseidon2_output_bytes::stark::Poseidon2OutputBytesStark;
#[cfg(feature = "enable_poseidon_starks")]
use crate::poseidon2_sponge;
use crate::poseidon2_sponge::columns::Poseidon2Sponge;
#[cfg(feature = "enable_poseidon_starks")]
use crate::poseidon2_sponge::columns::Poseidon2SpongeCtl;
use crate::poseidon2_sponge::stark::Poseidon2SpongeStark;
use crate::program::columns::{InstructionRow, ProgramRom};
use crate::program::stark::ProgramStark;
use crate::public_sub_table::PublicSubTable;
use crate::rangecheck::columns::{rangecheck_looking, RangeCheckColumnsView, RangeCheckCtl};
use crate::rangecheck::stark::RangeCheckStark;
use crate::rangecheck_u8::columns::RangeCheckU8;
use crate::rangecheck_u8::stark::RangeCheckU8Stark;
#[cfg(feature = "enable_register_starks")]
use crate::register;
#[cfg(feature = "enable_register_starks")]
use crate::register::columns::Register;
use crate::register::stark::RegisterStark;
#[cfg(feature = "enable_register_starks")]
use crate::registerinit::columns::RegisterInit;
#[cfg(feature = "enable_register_starks")]
use crate::registerinit::columns::RegisterInitCtl;
use crate::registerinit::stark::RegisterInitStark;
use crate::xor::columns::{XorColumnsView, XorView};
use crate::xor::stark::XorStark;
use crate::{
    bitshift, cpu, memory, memory_fullword, memory_halfword, memory_io, memory_zeroinit,
    memoryinit, program, rangecheck, xor,
};

const NUM_CROSS_TABLE_LOOKUP: usize = {
    11 + cfg!(feature = "enable_register_starks") as usize
        + cfg!(feature = "enable_poseidon_starks") as usize * 3
};

/// STARK Gadgets of Mozak-VM
///
/// ## Generics
/// `F`: The [Field] that the STARK is defined over
/// `D`: Degree of the extension field of `F`
#[derive(Clone, StarkSet)]
#[StarkSet(macro_name = "mozak_stark_set")]
pub struct MozakStark<F: RichField + Extendable<D>, const D: usize> {
    #[StarkSet(stark_kind = "Cpu")]
    pub cpu_stark: CpuStark<F, D>,
    #[StarkSet(stark_kind = "RangeCheck")]
    pub rangecheck_stark: RangeCheckStark<F, D>,
    #[StarkSet(stark_kind = "Xor")]
    pub xor_stark: XorStark<F, D>,
    #[StarkSet(stark_kind = "Bitshift")]
    pub shift_amount_stark: BitshiftStark<F, D>,
    #[StarkSet(stark_kind = "Program")]
    pub program_stark: ProgramStark<F, D>,
    #[StarkSet(stark_kind = "Memory")]
    pub memory_stark: MemoryStark<F, D>,
    #[StarkSet(stark_kind = "ElfMemoryInit")]
    pub elf_memory_init_stark: MemoryInitStark<F, D>,
    #[StarkSet(stark_kind = "MozakMemoryInit")]
    pub mozak_memory_init_stark: MemoryInitStark<F, D>,
    // TODO(Bing): find a way to natively constrain zero initializations within
    // the `MemoryStark`, instead of relying on a CTL between this and the
    // `MemoryStark`.
    #[StarkSet(stark_kind = "MemoryZeroInit")]
    pub memory_zeroinit_stark: MemoryZeroInitStark<F, D>,
    #[StarkSet(stark_kind = "RangeCheckU8")]
    pub rangecheck_u8_stark: RangeCheckU8Stark<F, D>,
    #[StarkSet(stark_kind = "HalfWordMemory")]
    pub halfword_memory_stark: HalfWordMemoryStark<F, D>,
    #[StarkSet(stark_kind = "FullWordMemory")]
    pub fullword_memory_stark: FullWordMemoryStark<F, D>,
    #[StarkSet(stark_kind = "IoMemoryPrivate")]
    pub io_memory_private_stark: InputOutputMemoryStark<F, D>,
    #[StarkSet(stark_kind = "IoMemoryPublic")]
    pub io_memory_public_stark: InputOutputMemoryStark<F, D>,
    #[StarkSet(stark_kind = "IoTranscript")]
    pub io_transcript_stark: InputOutputMemoryStark<F, D>,
    #[cfg_attr(
        feature = "enable_register_starks",
        StarkSet(stark_kind = "RegisterInit")
    )]
    pub register_init_stark: RegisterInitStark<F, D>,
    #[cfg_attr(feature = "enable_register_starks", StarkSet(stark_kind = "Register"))]
    pub register_stark: RegisterStark<F, D>,
    #[cfg_attr(feature = "enable_poseidon_starks", StarkSet(stark_kind = "Poseidon2"))]
    pub poseidon2_stark: Poseidon2_12Stark<F, D>,
    #[cfg_attr(
        feature = "enable_poseidon_starks",
        StarkSet(stark_kind = "Poseidon2Sponge")
    )]
    pub poseidon2_sponge_stark: Poseidon2SpongeStark<F, D>,
    #[cfg_attr(
        feature = "enable_poseidon_starks",
        StarkSet(stark_kind = "Poseidon2OutputBytes")
    )]
    pub poseidon2_output_bytes_stark: Poseidon2OutputBytesStark<F, D>,
    pub cross_table_lookups: [CrossTableLookup; NUM_CROSS_TABLE_LOOKUP],
<<<<<<< HEAD
    pub make_rows_public: [MakeRowsPublic; 1],
=======
    pub public_sub_tables: [PublicSubTable; 0],
>>>>>>> 58a3ba49
    pub debug: bool,
}

// A macro which takes metadata about `MozakStark`
// and defines
macro_rules! mozak_stark_helpers {
    {
        kind_names = [{ $($kind_names:ident)* }]
        kind_vals = [{ $($kind_vals:literal)* }]
        count = [{ $kind_count:literal }]
        tys = [{ $($tys:ty)* }]
        fields = [{ $($fields:ident)* }]
    } => {
        // Generate all the `TableKind`s and their associated values
        #[derive(Debug, Copy, Clone, PartialEq, Eq, Hash)]
        pub enum TableKind {
            $($kind_names = $kind_vals,)*
        }

        impl TableKind {
            const COUNT: usize = $kind_count;
        }

        // Generate the set builder
        #[derive(Debug, Default, Copy, Clone, PartialEq, Eq, Hash)]
        pub struct TableKindSetBuilder<T> {
            $(pub $fields: T,)*
        }

        impl<T> TableKindSetBuilder<T> {
            pub fn from_array(array: TableKindArray<T>) -> Self {
                let TableKindArray([$($fields,)*]) = array;
                Self{$($fields,)*}
            }
            pub fn build(self) -> TableKindArray<T> {
                TableKindArray([$(self.$fields,)*])
            }
            pub fn build_with_kind(self) -> TableKindArray<(T, TableKind)> {
                use TableKind::*;
                TableKindArray([$((self.$fields, $kind_names),)*])
            }
        }

        /// A helper trait needed by `all_kind` in certain situations
        pub trait StarkKinds {
            $(type $kind_names;)*
        }
        impl<F: RichField + Extendable<D>, const D: usize> StarkKinds for MozakStark<F, D> {
            $(type $kind_names = $tys;)*
        }

        // Generate the helper macros

        /// Creates an array by repeatedly calls a "lambda" once per stark type.
        ///
        /// Note that these are not actual lambdas and so early returns will return from
        /// the caller, not the lambda
        ///
        /// Can be called in two ways:
        ///
        /// # With Type
        ///
        /// Calls that need explicit type information of each stark type can provide the parent
        /// `MozakStark` type to the macro in order to enable the "lambdas" to use the `stark!`
        /// macro in-place of a type.
        ///
        /// ```ignore
        /// let foos = all_kind!(MozakStark<F, D>, |stark, kind| {
        ///     // `stark` will be a different stark type on each call
        ///     // `kind` will be a different `TableKind` on each call
        ///     foo::<stark!()>(kind)
        /// });
        /// ```
        ///
        /// # Without Type
        ///
        /// Calls that do not need type information of each stark can merely omit the `MozakStark`
        /// type and just deal with the `TableKind`
        ///
        /// ```ignore
        /// let bars = all_kind!(|stark, kind| bar(kind));
        /// ```
        macro_rules! all_kind {
            ($stark_ty:ty, |$stark:ident, $kind:ident| $val:expr) => {{
                use $crate::stark::mozak_stark::{StarkKinds, TableKindArray, TableKind::*};
                TableKindArray([$(
                    {
                        // This enables callers to get the type using `$stark!()`
                        macro_rules! $stark {
                            () => {<$stark_ty as StarkKinds>::$kind_names}
                        }
                        #[allow(non_upper_case_globals)]
                        const $kind: TableKind = $kind_names;
                        $val
                    },)*
                ])
            }};
            (|$kind:ident| $val:expr) => {{
                use $crate::stark::mozak_stark::{TableKindArray, TableKind::{self, *}};
                TableKindArray([$(
                    {
                        #[allow(non_upper_case_globals)]
                        const $kind: TableKind = $kind_names;
                        $val
                    },)*
                ])
            }};
        }
        pub(crate) use all_kind;

        /// Creates an array by repeated calls to a "lambda" once per stark value.
        ///
        /// Note that these are not actual lambdas and so early returns will return from
        /// the caller, not the lambda
        ///
        /// Calls that need explicit type information of each stark type can provide the parent
        /// `MozakStark` type to the macro in order to enable the "lambdas" to use the `stark!`
        /// macro in-place of a type.
        ///
        /// ```ignore
        /// fn foo(mozak_stark: &mut MozakStark<F, D>) {
        ///     let bars = all_starks!(mozak_stark, |stark, kind| {
        ///         // `stark` will be a reference to different stark on each call
        ///         // `kind` will be a different `TableKind` on each call
        ///         bar(stark, kind)
        ///     });
        ///     let bazs = all_starks!(mozak_stark, |mut stark, kind| {
        ///         // `stark` will be a mutable reference to different stark on each call
        ///         baz(stark, kind)
        ///     });
        /// }
        /// ```
        macro_rules! all_starks {
            ($all_stark:expr, |$stark:ident, $kind:ident| $val:expr) => {{
                use core::borrow::Borrow;
                use $crate::stark::mozak_stark::{TableKindArray, TableKind::*};
                let all_stark = $all_stark.borrow();
                TableKindArray([$(
                    {
                        let $stark = &all_stark.$fields;
                        let $kind = $kind_names;
                        $val
                    },)*
                ])
            }};
            ($all_stark:expr, |mut $stark:ident, $kind:ident| $val:expr) => {{
                use core::borrow::BorrowMut;
                use $crate::stark::mozak_stark::{TableKindArray, TableKind::*};
                let all_stark = $all_stark.borrow_mut();
                TableKindArray([$(
                    {
                        let $stark = &mut all_stark.$fields;
                        let $kind = $kind_names;
                        $val
                    },)*
                ])
            }};
        }
        pub(crate) use all_starks;

    };
}

// Invoke `mozak_stark_set` and pass the result to `mozak_stark_helpers`
// Generating all the helpers we need
tt_call::tt_call! {
    macro = [{ mozak_stark_set }]
    ~~> mozak_stark_helpers
}

#[derive(Debug, Clone, Serialize, Deserialize, Eq, PartialEq)]
#[serde(transparent)]
pub struct TableKindArray<T>(pub [T; TableKind::COUNT]);

impl<T> Index<TableKind> for TableKindArray<T> {
    type Output = T;

    fn index(&self, kind: TableKind) -> &Self::Output { &self.0[kind as usize] }
}

impl<T> IndexMut<TableKind> for TableKindArray<T> {
    fn index_mut(&mut self, kind: TableKind) -> &mut Self::Output { &mut self.0[kind as usize] }
}

impl<'a, T> IntoIterator for &'a TableKindArray<T> {
    type IntoIter = std::slice::Iter<'a, T>;
    type Item = &'a T;

    fn into_iter(self) -> Self::IntoIter { self.0.iter() }
}

impl<T> TableKindArray<T> {
    pub fn map<F, U>(self, f: F) -> TableKindArray<U>
    where
        F: FnMut(T) -> U, {
        TableKindArray(self.0.map(f))
    }

    pub fn with_kind(self) -> TableKindArray<(T, TableKind)> {
        TableKindSetBuilder::from_array(self).build_with_kind()
    }

    pub fn each_ref(&self) -> TableKindArray<&T> { TableKindArray(self.0.each_ref()) }

    pub fn iter(&self) -> impl Iterator<Item = &T> { self.0.iter() }

    pub fn iter_mut(&mut self) -> impl Iterator<Item = &mut T> { self.0.iter_mut() }
}

columns_view_impl!(PublicInputs);

#[repr(C)]
#[derive(Clone, Copy, Eq, PartialEq, Debug, Default, Serialize, Deserialize)]
#[serde(bound = "F: Field")]
pub struct PublicInputs<F> {
    pub entry_point: F,
}

impl<F: RichField + Extendable<D>, const D: usize> Default for MozakStark<F, D> {
    fn default() -> Self {
        Self {
            cpu_stark: CpuStark::default(),
            rangecheck_stark: RangeCheckStark::default(),
            xor_stark: XorStark::default(),
            shift_amount_stark: BitshiftStark::default(),
            program_stark: ProgramStark::default(),
            memory_stark: MemoryStark::default(),
            elf_memory_init_stark: MemoryInitStark::default(),
            mozak_memory_init_stark: MemoryInitStark::default(),
            memory_zeroinit_stark: MemoryZeroInitStark::default(),
            rangecheck_u8_stark: RangeCheckU8Stark::default(),
            halfword_memory_stark: HalfWordMemoryStark::default(),
            fullword_memory_stark: FullWordMemoryStark::default(),
            register_init_stark: RegisterInitStark::default(),
            register_stark: RegisterStark::default(),
            io_memory_private_stark: InputOutputMemoryStark::default(),
            io_memory_public_stark: InputOutputMemoryStark::default(),
            io_transcript_stark: InputOutputMemoryStark::default(),
            poseidon2_sponge_stark: Poseidon2SpongeStark::default(),
            poseidon2_stark: Poseidon2_12Stark::default(),
            poseidon2_output_bytes_stark: Poseidon2OutputBytesStark::default(),

            // These tables contain only descriptions of the tables.
            // The values of the tables are generated as traces.
            cross_table_lookups: [
                RangecheckTable::lookups(),
                XorCpuTable::lookups(),
                BitshiftCpuTable::lookups(),
                InnerCpuTable::lookups(),
                ProgramCpuTable::lookups(),
                IntoMemoryTable::lookups(),
                MemoryInitMemoryTable::lookups(),
                RangeCheckU8LookupTable::lookups(),
                HalfWordMemoryCpuTable::lookups(),
                FullWordMemoryCpuTable::lookups(),
                #[cfg(feature = "enable_register_starks")]
                RegisterRegInitTable::lookups(),
                IoMemoryToCpuTable::lookups(),
                #[cfg(feature = "enable_poseidon_starks")]
                Poseidon2SpongeCpuTable::lookups(),
                #[cfg(feature = "enable_poseidon_starks")]
                Poseidon2Poseidon2SpongeTable::lookups(),
                #[cfg(feature = "enable_poseidon_starks")]
                Poseidon2OutputBytesPoseidon2SpongeTable::lookups(),
            ],
<<<<<<< HEAD
            make_rows_public: [bitshift::columns::make_rows_pubilc()],
=======
            public_sub_tables: [],
>>>>>>> 58a3ba49
            debug: false,
        }
    }
}

impl<F: RichField + Extendable<D>, const D: usize> MozakStark<F, D> {
    #[must_use]
    pub fn default_debug() -> Self {
        Self {
            debug: true,
            ..Self::default()
        }
    }
}

#[derive(Debug, Clone, Copy)]
pub struct TableWithTypedInputAndOutput<Row, Filter> {
    pub(crate) kind: TableKind,
    pub(crate) columns: Row,
    pub(crate) filter_column: Filter,
}

impl<RowIn, RowOut, I> From<TableWithTypedInputAndOutput<RowIn, ColumnWithTypedInput<I>>>
    for TableWithTypedOutput<RowOut>
where
    I: IntoIterator<Item = i64>,
    RowOut: FromIterator<Column>,
    RowIn: IntoIterator<Item = ColumnWithTypedInput<I>>,
{
    fn from(input: TableWithTypedInputAndOutput<RowIn, ColumnWithTypedInput<I>>) -> Self {
        TableWithTypedOutput {
            kind: input.kind,
            columns: input.columns.into_iter().map(Column::from).collect(),
            filter_column: input.filter_column.into(),
        }
    }
}

#[derive(Debug, Clone)]
pub struct TableWithTypedOutput<Row> {
    // TODO: when converting to untyped table, check that TableKind agrees with columns type.
    // That would have prevented some mistakes.
    pub(crate) kind: TableKind,
    pub(crate) columns: Row,
    pub(crate) filter_column: Column,
}

pub type TableUntyped = TableWithTypedOutput<Vec<Column>>;
pub use TableUntyped as Table;

impl<Row: IntoIterator<Item = Column>> TableWithTypedOutput<Row> {
    pub fn to_untyped_output(self) -> Table {
        Table {
            kind: self.kind,
            columns: self.columns.into_iter().collect(),
            filter_column: self.filter_column,
        }
    }
}

impl<Row> TableWithTypedOutput<Row> {
    pub fn new(kind: TableKind, columns: Row, filter_column: Column) -> Self {
        Self {
            kind,
            columns,
            filter_column,
        }
    }
}

/// Macro to instantiate a new table for cross table lookups.
// OK, `table_kind` determines the input type of the table.
// But input type could relate to multiple kinds.
macro_rules! table_impl {
    ($lookup_input_id: ident, $table_kind: expr, $input_table_type: ident) => {
        #[allow(non_snake_case)]
        pub mod $lookup_input_id {
            use super::*;
            pub fn new<RowIn, RowOut>(
                columns: RowIn,
                filter_column: ColumnWithTypedInput<$input_table_type<i64>>,
            ) -> TableWithTypedOutput<RowOut>
            where
                RowOut: FromIterator<Column>,
                RowIn: IntoIterator<Item = ColumnWithTypedInput<$input_table_type<i64>>>, {
                TableWithTypedOutput {
                    kind: $table_kind,
                    columns: columns.into_iter().map(Column::from).collect(),
                    filter_column: filter_column.into(),
                }
            }
        }
    };
}

// TODO(Matthias): The information provided in the macro invocations here is
// already present in `#[StarkSet(macro_name = "mozak_stark_set")]`, so we could
// potentially generate these.
table_impl!(
    RangeCheckTable,
    TableKind::RangeCheck,
    RangeCheckColumnsView
);
table_impl!(CpuTable, TableKind::Cpu, CpuColumnsExtended);
table_impl!(XorTable, TableKind::Xor, XorColumnsView);
table_impl!(BitshiftTable, TableKind::Bitshift, BitshiftView);
table_impl!(ProgramTable, TableKind::Program, ProgramRom);
table_impl!(MemoryTable, TableKind::Memory, Memory);
table_impl!(ElfMemoryInitTable, TableKind::ElfMemoryInit, MemoryInit);
table_impl!(MozakMemoryInitTable, TableKind::MozakMemoryInit, MemoryInit);
table_impl!(
    MemoryZeroInitTable,
    TableKind::MemoryZeroInit,
    MemoryZeroInit
);
table_impl!(RangeCheckU8Table, TableKind::RangeCheckU8, RangeCheckU8);
table_impl!(
    HalfWordMemoryTable,
    TableKind::HalfWordMemory,
    HalfWordMemory
);
table_impl!(
    FullWordMemoryTable,
    TableKind::FullWordMemory,
    FullWordMemory
);
#[cfg(feature = "enable_register_starks")]
table_impl!(RegisterInitTable, TableKind::RegisterInit, RegisterInit);
#[cfg(feature = "enable_register_starks")]
table_impl!(RegisterTable, TableKind::Register, Register);
table_impl!(
    IoMemoryPrivateTable,
    TableKind::IoMemoryPrivate,
    InputOutputMemory
);
table_impl!(
    IoMemoryPublicTable,
    TableKind::IoMemoryPublic,
    InputOutputMemory
);
table_impl!(
    IoTranscriptTable,
    TableKind::IoTranscript,
    InputOutputMemory
);
#[cfg(feature = "enable_poseidon_starks")]
table_impl!(
    Poseidon2SpongeTable,
    TableKind::Poseidon2Sponge,
    Poseidon2Sponge
);
#[cfg(feature = "enable_poseidon_starks")]
table_impl!(Poseidon2Table, TableKind::Poseidon2, Poseidon2State);
#[cfg(feature = "enable_poseidon_starks")]
table_impl!(
    Poseidon2OutputBytesTable,
    TableKind::Poseidon2OutputBytes,
    Poseidon2OutputBytes
);

pub trait Lookups {
    type Row: IntoIterator<Item = Column>;
    fn lookups_with_typed_output() -> CrossTableLookupWithTypedOutput<Self::Row>;
    #[must_use]
    fn lookups() -> CrossTableLookup { Self::lookups_with_typed_output().to_untyped_output() }
}

pub struct RangecheckTable;

impl Lookups for RangecheckTable {
    type Row = RangeCheckCtl<Column>;

    fn lookups_with_typed_output() -> CrossTableLookupWithTypedOutput<Self::Row> {
        #[cfg(feature = "enable_register_starks")]
        let register = register::columns::rangecheck_looking();
        #[cfg(not(feature = "enable_register_starks"))]
        let register: Vec<TableWithTypedOutput<_>> = vec![];

        let looking: Vec<TableWithTypedOutput<_>> = chain![
            memory::columns::rangecheck_looking(),
            cpu::columns::rangecheck_looking(),
            register,
        ]
        .collect();
        CrossTableLookupWithTypedOutput::new(looking, vec![rangecheck::columns::lookup()])
    }
}

pub struct XorCpuTable;

impl Lookups for XorCpuTable {
    type Row = XorView<Column>;

    fn lookups_with_typed_output() -> CrossTableLookupWithTypedOutput<Self::Row> {
        CrossTableLookupWithTypedOutput {
            looking_tables: vec![cpu::columns::lookup_for_xor()],
            looked_tables: vec![xor::columns::lookup_for_cpu()],
        }
    }
}

pub struct IntoMemoryTable;

impl Lookups for IntoMemoryTable {
    type Row = MemoryCtl<Column>;

    #[allow(clippy::too_many_lines)]
    fn lookups_with_typed_output() -> CrossTableLookupWithTypedOutput<Self::Row> {
        let mut tables = vec![];
        tables.extend([
            cpu::columns::lookup_for_memory(),
            memory_halfword::columns::lookup_for_memory_limb(0),
            memory_halfword::columns::lookup_for_memory_limb(1),
            memory_fullword::columns::lookup_for_memory_limb(0),
            memory_fullword::columns::lookup_for_memory_limb(1),
            memory_fullword::columns::lookup_for_memory_limb(2),
            memory_fullword::columns::lookup_for_memory_limb(3),
            memory_io::columns::lookup_for_memory(TableKind::IoMemoryPrivate),
            memory_io::columns::lookup_for_memory(TableKind::IoMemoryPublic),
        ]);
        #[cfg(feature = "enable_poseidon_starks")]
        {
            tables.extend((0..8).map(poseidon2_sponge::columns::lookup_for_input_memory));
            tables.extend((0..32).map(poseidon2_output_bytes::columns::lookup_for_output_memory));
        }
        CrossTableLookupWithTypedOutput::new(tables, vec![memory::columns::lookup_for_cpu()])
    }
}

pub struct MemoryInitMemoryTable;

impl Lookups for MemoryInitMemoryTable {
    type Row = MemoryInitCtl<Column>;

    fn lookups_with_typed_output() -> CrossTableLookupWithTypedOutput<MemoryInitCtl<Column>> {
        CrossTableLookupWithTypedOutput::new(
            vec![
                memoryinit::columns::lookup_for_memory(ElfMemoryInitTable::new),
                memoryinit::columns::lookup_for_memory(MozakMemoryInitTable::new),
                memory_zeroinit::columns::lookup_for_memory(),
            ],
            vec![memory::columns::lookup_for_memoryinit()],
        )
    }
}

pub struct BitshiftCpuTable;

impl Lookups for BitshiftCpuTable {
    type Row = Bitshift<Column>;

    fn lookups_with_typed_output() -> CrossTableLookupWithTypedOutput<Bitshift<Column>> {
        CrossTableLookupWithTypedOutput::new(vec![cpu::columns::lookup_for_shift_amount()], vec![
            bitshift::columns::lookup_for_cpu(),
        ])
    }
}

pub struct InnerCpuTable;

impl Lookups for InnerCpuTable {
    type Row = InstructionRow<Column>;

    fn lookups_with_typed_output() -> CrossTableLookupWithTypedOutput<Self::Row> {
        CrossTableLookupWithTypedOutput::new(vec![cpu::columns::lookup_for_inst()], vec![
            cpu::columns::lookup_for_permuted_inst(),
        ])
    }
}

pub struct ProgramCpuTable;

impl Lookups for ProgramCpuTable {
    type Row = InstructionRow<Column>;

    fn lookups_with_typed_output() -> CrossTableLookupWithTypedOutput<Self::Row> {
        CrossTableLookupWithTypedOutput::new(vec![cpu::columns::lookup_for_program_rom()], vec![
            program::columns::lookup_for_ctl(),
        ])
    }
}

pub struct RangeCheckU8LookupTable;
impl Lookups for RangeCheckU8LookupTable {
    type Row = RangeCheckCtl<Column>;

    fn lookups_with_typed_output() -> CrossTableLookupWithTypedOutput<Self::Row> {
        let looking: Vec<TableWithTypedOutput<RangeCheckCtl<Column>>> = chain![
            rangecheck_looking(),
            memory::columns::rangecheck_u8_looking(),
        ]
        .collect();
        CrossTableLookupWithTypedOutput::new(looking, vec![crate::rangecheck_u8::columns::lookup()])
    }
}

pub struct HalfWordMemoryCpuTable;

impl Lookups for HalfWordMemoryCpuTable {
    type Row = MemoryCtl<Column>;

    fn lookups_with_typed_output() -> CrossTableLookupWithTypedOutput<MemoryCtl<Column>> {
        CrossTableLookupWithTypedOutput::new(
            vec![cpu::columns::lookup_for_halfword_memory()],
            vec![memory_halfword::columns::lookup_for_cpu()],
        )
    }
}

pub struct FullWordMemoryCpuTable;

impl Lookups for FullWordMemoryCpuTable {
    type Row = MemoryCtl<Column>;

    fn lookups_with_typed_output() -> CrossTableLookupWithTypedOutput<Self::Row> {
        CrossTableLookupWithTypedOutput::new(
            vec![cpu::columns::lookup_for_fullword_memory()],
            vec![memory_fullword::columns::lookup_for_cpu()],
        )
    }
}

#[cfg(feature = "enable_register_starks")]
pub struct RegisterRegInitTable;

#[cfg(feature = "enable_register_starks")]
impl Lookups for RegisterRegInitTable {
    type Row = RegisterInitCtl<Column>;

    fn lookups_with_typed_output() -> CrossTableLookupWithTypedOutput<Self::Row> {
        CrossTableLookupWithTypedOutput::new(
            vec![crate::register::columns::lookup_for_register_init()],
            vec![crate::registerinit::columns::lookup_for_register()],
        )
    }
}

pub struct IoMemoryToCpuTable;

impl Lookups for IoMemoryToCpuTable {
    type Row = InputOutputMemoryCtl<Column>;

    fn lookups_with_typed_output() -> CrossTableLookupWithTypedOutput<Self::Row> {
        CrossTableLookupWithTypedOutput::new(
            izip!(
                [
                    TableKind::IoMemoryPrivate,
                    TableKind::IoMemoryPublic,
                    TableKind::IoTranscript
                ],
                0..
            )
            .map(|(kind, i)| memory_io::columns::lookup_for_cpu(kind, i))
            .collect(),
            vec![cpu::columns::lookup_for_io_memory_tables()],
        )
    }
}

#[cfg(feature = "enable_poseidon_starks")]
pub struct Poseidon2SpongeCpuTable;
#[cfg(feature = "enable_poseidon_starks")]
impl Lookups for Poseidon2SpongeCpuTable {
    type Row = Poseidon2SpongeCtl<Column>;

    fn lookups_with_typed_output() -> CrossTableLookupWithTypedOutput<Self::Row> {
        CrossTableLookupWithTypedOutput::new(
            vec![crate::poseidon2_sponge::columns::lookup_for_cpu()],
            vec![crate::cpu::columns::lookup_for_poseidon2_sponge()],
        )
    }
}

#[cfg(feature = "enable_poseidon_starks")]
pub struct Poseidon2Poseidon2SpongeTable;
#[cfg(feature = "enable_poseidon_starks")]
impl Lookups for Poseidon2Poseidon2SpongeTable {
    type Row = Poseidon2StateCtl<Column>;

    fn lookups_with_typed_output() -> CrossTableLookupWithTypedOutput<Self::Row> {
        CrossTableLookupWithTypedOutput::new(
            vec![crate::poseidon2::columns::lookup_for_sponge()],
            vec![crate::poseidon2_sponge::columns::lookup_for_poseidon2()],
        )
    }
}

#[cfg(feature = "enable_poseidon_starks")]
pub struct Poseidon2OutputBytesPoseidon2SpongeTable;
#[cfg(feature = "enable_poseidon_starks")]
impl Lookups for Poseidon2OutputBytesPoseidon2SpongeTable {
    type Row = Poseidon2OutputBytesCtl<Column>;

    fn lookups_with_typed_output() -> CrossTableLookupWithTypedOutput<Self::Row> {
        CrossTableLookupWithTypedOutput::new(
            vec![crate::poseidon2_output_bytes::columns::lookup_for_poseidon2_sponge()],
            vec![crate::poseidon2_sponge::columns::lookup_for_poseidon2_output_bytes()],
        )
    }
}<|MERGE_RESOLUTION|>--- conflicted
+++ resolved
@@ -133,11 +133,7 @@
     )]
     pub poseidon2_output_bytes_stark: Poseidon2OutputBytesStark<F, D>,
     pub cross_table_lookups: [CrossTableLookup; NUM_CROSS_TABLE_LOOKUP],
-<<<<<<< HEAD
-    pub make_rows_public: [MakeRowsPublic; 1],
-=======
     pub public_sub_tables: [PublicSubTable; 0],
->>>>>>> 58a3ba49
     pub debug: bool,
 }
 
@@ -403,11 +399,7 @@
                 #[cfg(feature = "enable_poseidon_starks")]
                 Poseidon2OutputBytesPoseidon2SpongeTable::lookups(),
             ],
-<<<<<<< HEAD
-            make_rows_public: [bitshift::columns::make_rows_pubilc()],
-=======
             public_sub_tables: [],
->>>>>>> 58a3ba49
             debug: false,
         }
     }
