--- conflicted
+++ resolved
@@ -718,21 +718,16 @@
 
     fn lookups_with_typed_output() -> CrossTableLookupWithTypedOutput<Self::Row> {
         CrossTableLookupWithTypedOutput::new(
-<<<<<<< HEAD
             chain![
                 crate::cpu::columns::register_looking(),
                 crate::memory_io::columns::register_looking(),
-                vec![
-                    crate::registerinit::columns::lookup_for_register(),
-                    crate::register_zero::columns::register_looked()
-                ],
+                vec![crate::registerinit::columns::lookup_for_register(),],
             ]
             .collect(),
-            crate::register::columns::register_looked(),
-=======
-            vec![crate::register::columns::lookup_for_register_init()],
-            vec![crate::registerinit::columns::lookup_for_register()],
->>>>>>> ad5954c3
+            vec![
+                crate::registerinit::columns::lookup_for_register(),
+                crate::register_zero::columns::register_looked(),
+            ],
         )
     }
 }
