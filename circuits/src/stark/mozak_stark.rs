--- conflicted
+++ resolved
@@ -9,21 +9,14 @@
 use crate::cross_table_lookup::{Column, CrossTableLookup};
 use crate::memory::stark::MemoryStark;
 use crate::rangecheck::stark::RangeCheckStark;
-<<<<<<< HEAD
-use crate::{cpu, memory, rangecheck};
-=======
-use crate::{bitwise, cpu, rangecheck};
->>>>>>> 89fc1941
+use crate::{bitwise, cpu, memory, rangecheck};
 
 #[derive(Clone)]
 pub struct MozakStark<F: RichField + Extendable<D>, const D: usize> {
     pub cpu_stark: CpuStark<F, D>,
     pub rangecheck_stark: RangeCheckStark<F, D>,
     pub bitwise_stark: BitwiseStark<F, D>,
-<<<<<<< HEAD
     pub memory_stark: MemoryStark<F, D>,
-=======
->>>>>>> 89fc1941
     pub cross_table_lookups: [CrossTableLookup<F>; 2],
 }
 
@@ -33,12 +26,8 @@
             cpu_stark: CpuStark::default(),
             rangecheck_stark: RangeCheckStark::default(),
             bitwise_stark: BitwiseStark::default(),
-<<<<<<< HEAD
             memory_stark: MemoryStark::default(),
-            cross_table_lookups: cross_table_lookups(),
-=======
             cross_table_lookups: [RangecheckCpuTable::lookups(), BitwiseCpuTable::lookups()],
->>>>>>> 89fc1941
         }
     }
 }
@@ -114,13 +103,11 @@
 /// Represents a cpu trace table in the Mozak VM.
 pub struct CpuTable<F: Field>(Table<F>);
 
-<<<<<<< HEAD
-/// Represents a cpu trace table in the Mozak VM.
+/// Represents a memory trace table in the Mozak VM.
 pub struct MemoryTable<F: Field>(Table<F>);
-=======
+
 /// Represents a bitwise trace table in the Mozak VM.
 pub struct BitwiseTable<F: Field>(Table<F>);
->>>>>>> 89fc1941
 
 impl<F: Field> RangeCheckTable<F> {
     #[allow(clippy::new_ret_no_self)]
@@ -135,18 +122,18 @@
         Table::new(TableKind::Cpu, columns, filter_column)
     }
 }
-<<<<<<< HEAD
+
 impl<F: Field> MemoryTable<F> {
     #[allow(clippy::new_ret_no_self)]
     pub fn new(columns: Vec<Column<F>>, filter_column: Column<F>) -> Table<F> {
         Table::new(TableKind::Memory, columns, filter_column)
-=======
+    }
+}
 
 impl<F: Field> BitwiseTable<F> {
     #[allow(clippy::new_ret_no_self)]
     pub fn new(columns: Vec<Column<F>>, filter_column: Column<F>) -> Table<F> {
         Table::new(TableKind::Bitwise, columns, filter_column)
->>>>>>> 89fc1941
     }
 }
 
@@ -164,7 +151,7 @@
                 memory::columns::data_for_rangecheck(),
                 Column::zero(),
             )],
-            RangeCheckTable::new(rangecheck::columns::data_for_memory(), Column::zero()),
+            RangeCheckTable::new(vec![Column::zero()], Column::zero()),
         )
     }
 }
