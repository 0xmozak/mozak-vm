--- conflicted
+++ resolved
@@ -11,12 +11,8 @@
 use crate::memory::stark::MemoryStark;
 use crate::program::stark::ProgramStark;
 use crate::rangecheck::stark::RangeCheckStark;
-<<<<<<< HEAD
-use crate::{bitshift, bitwise, cpu, memory, program, rangecheck};
-=======
 use crate::xor::stark::XorStark;
-use crate::{bitshift, cpu, program, rangecheck, xor};
->>>>>>> 2f88320c
+use crate::{bitshift, cpu, memory, program, rangecheck, xor};
 
 #[derive(Clone)]
 pub struct MozakStark<F: RichField + Extendable<D>, const D: usize> {
@@ -132,16 +128,11 @@
 /// Represents a cpu trace table in the Mozak VM.
 pub struct CpuTable<F: Field>(Table<F>);
 
-<<<<<<< HEAD
 /// Represents a memory trace table in the Mozak VM.
 pub struct MemoryTable<F: Field>(Table<F>);
 
-/// Represents a bitwise trace table in the Mozak VM.
-pub struct BitwiseTable<F: Field>(Table<F>);
-=======
 /// Represents a xor trace table in the Mozak VM.
 pub struct XorTable<F: Field>(Table<F>);
->>>>>>> 2f88320c
 
 /// Represents a shift amount trace table in the Mozak VM.
 pub struct BitshiftTable<F: Field>(Table<F>);
@@ -163,7 +154,6 @@
     }
 }
 
-<<<<<<< HEAD
 impl<F: Field> MemoryTable<F> {
     #[allow(clippy::new_ret_no_self)]
     pub fn new(columns: Vec<Column<F>>, filter_column: Column<F>) -> Table<F> {
@@ -171,10 +161,7 @@
     }
 }
 
-impl<F: Field> BitwiseTable<F> {
-=======
 impl<F: Field> XorTable<F> {
->>>>>>> 2f88320c
     #[allow(clippy::new_ret_no_self)]
     pub fn new(columns: Vec<Column<F>>, filter_column: Column<F>) -> Table<F> {
         Table::new(TableKind::Bitwise, columns, filter_column)
