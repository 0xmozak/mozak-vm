--- conflicted
+++ resolved
@@ -64,11 +64,7 @@
 use crate::xor::stark::XorStark;
 use crate::{
     bitshift, cpu, memory, memory_fullword, memory_halfword, memory_io, memory_zeroinit,
-<<<<<<< HEAD
-    memoryinit, program, rangecheck, register, xor,
-=======
-    memoryinit, program, program_multiplicities, rangecheck, xor,
->>>>>>> 6e6894ed
+    memoryinit, program, program_multiplicities, rangecheck, register, xor,
 };
 
 const NUM_CROSS_TABLE_LOOKUP: usize = 12 + cfg!(feature = "enable_poseidon_starks") as usize * 3;
