--- conflicted
+++ resolved
@@ -105,12 +105,7 @@
     )]
     pub poseidon2_output_bytes_stark: Poseidon2OutputBytesStark<F, D>,
     pub cross_table_lookups: [CrossTableLookup; NUM_CROSS_TABLE_LOOKUP],
-<<<<<<< HEAD
-    pub make_rows_public: [MakeRowsPublic; 1],
-
-=======
     pub make_rows_public: [MakeRowsPublic; 0],
->>>>>>> fd107cc5
     pub debug: bool,
 }
 
