--- conflicted
+++ resolved
@@ -527,33 +527,20 @@
             register,
         ]
         .collect();
-<<<<<<< HEAD
-        CrossTableLookupNamed::new(looking, rangecheck::columns::data_filter())
-=======
-        CrossTableLookup::new(looking, rangecheck::columns::lookup())
->>>>>>> d74ea7e6
+        CrossTableLookupNamed::new(looking, rangecheck::columns::lookup())
     }
 }
 
 pub struct XorCpuTable;
 
 impl Lookups for XorCpuTable {
-<<<<<<< HEAD
     type Row = XorView<Column>;
 
     fn lookups() -> CrossTableLookupNamed<Self::Row> {
-        // TODO: deal with heterogenous types.
         CrossTableLookupNamed {
             looking_tables: vec![cpu::columns::lookup_for_xor()],
             looked_table: xor::columns::lookup_for_cpu(),
         }
-=======
-    fn lookups() -> CrossTableLookup {
-        CrossTableLookup::new(
-            vec![cpu::columns::lookup_for_xor()],
-            xor::columns::lookup_for_cpu(),
-        )
->>>>>>> d74ea7e6
     }
 }
 
@@ -581,11 +568,7 @@
             tables.extend((0..8).map(poseidon2_sponge::columns::lookup_for_input_memory));
             tables.extend((0..32).map(poseidon2_output_bytes::columns::lookup_for_output_memory));
         }
-<<<<<<< HEAD
         CrossTableLookupNamed::new(tables, memory::columns::lookup_for_cpu())
-=======
-        CrossTableLookup::new(tables, memory::columns::lookup_for_cpu())
->>>>>>> d74ea7e6
     }
 }
 
@@ -599,11 +582,7 @@
             vec![
                 memoryinit::columns::lookup_for_memory(TableKind::ElfMemoryInit),
                 memoryinit::columns::lookup_for_memory(TableKind::MozakMemoryInit),
-<<<<<<< HEAD
                 memory_zeroinit::columns::lookup_for_memory(),
-=======
-                crate::memory_zeroinit::columns::lookup_for_memory(),
->>>>>>> d74ea7e6
             ],
             memory::columns::lookup_for_memoryinit(),
         )
@@ -613,15 +592,10 @@
 pub struct BitshiftCpuTable;
 
 impl Lookups for BitshiftCpuTable {
-<<<<<<< HEAD
     type Row = Bitshift<Column>;
 
     fn lookups() -> CrossTableLookupNamed<Bitshift<Column>> {
         CrossTableLookupNamed::new(
-=======
-    fn lookups() -> CrossTableLookup {
-        CrossTableLookup::new(
->>>>>>> d74ea7e6
             vec![cpu::columns::lookup_for_shift_amount()],
             bitshift::columns::lookup_for_cpu(),
         )
@@ -631,19 +605,12 @@
 pub struct InnerCpuTable;
 
 impl Lookups for InnerCpuTable {
-<<<<<<< HEAD
     type Row = InstructionRow<Column>;
 
     fn lookups() -> CrossTableLookupNamed<Self::Row> {
         CrossTableLookupNamed::new(
             vec![cpu::columns::lookup_for_inst()],
             cpu::columns::lookup_for_permuted_inst(),
-=======
-    fn lookups() -> CrossTableLookup {
-        CrossTableLookup::new(
-            vec![cpu::columns::lookup_for_inst()],
-            cpu::columns::lookup_for_permuted_inst_inner(),
->>>>>>> d74ea7e6
         )
     }
 }
@@ -651,17 +618,11 @@
 pub struct ProgramCpuTable;
 
 impl Lookups for ProgramCpuTable {
-<<<<<<< HEAD
     type Row = InstructionRow<Column>;
 
     fn lookups() -> CrossTableLookupNamed<Self::Row> {
         CrossTableLookupNamed::new(
             vec![cpu::columns::lookup_for_program_rom()],
-=======
-    fn lookups() -> CrossTableLookup {
-        CrossTableLookup::new(
-            vec![cpu::columns::lookup_for_permuted_inst_outer()],
->>>>>>> d74ea7e6
             program::columns::lookup_for_ctl(),
         )
     }
@@ -677,26 +638,17 @@
             memory::columns::rangecheck_u8_looking(),
         ]
         .collect();
-<<<<<<< HEAD
         CrossTableLookupNamed::new(looking, crate::rangecheck_u8::columns::lookup())
-=======
-        CrossTableLookup::new(looking, crate::rangecheck_u8::columns::lookup())
->>>>>>> d74ea7e6
     }
 }
 
 pub struct HalfWordMemoryCpuTable;
 
 impl Lookups for HalfWordMemoryCpuTable {
-<<<<<<< HEAD
     type Row = MemoryCtl<Column>;
 
     fn lookups() -> CrossTableLookupNamed<MemoryCtl<Column>> {
         CrossTableLookupNamed::new(
-=======
-    fn lookups() -> CrossTableLookup {
-        CrossTableLookup::new(
->>>>>>> d74ea7e6
             vec![cpu::columns::lookup_for_halfword_memory()],
             memory_halfword::columns::lookup_for_cpu(),
         )
@@ -706,15 +658,10 @@
 pub struct FullWordMemoryCpuTable;
 
 impl Lookups for FullWordMemoryCpuTable {
-<<<<<<< HEAD
     type Row = MemoryCtl<Column>;
 
     fn lookups() -> CrossTableLookupNamed<Self::Row> {
         CrossTableLookupNamed::new(
-=======
-    fn lookups() -> CrossTableLookup {
-        CrossTableLookup::new(
->>>>>>> d74ea7e6
             vec![cpu::columns::lookup_for_fullword_memory()],
             memory_fullword::columns::lookup_for_cpu(),
         )
@@ -726,15 +673,10 @@
 
 #[cfg(feature = "enable_register_starks")]
 impl Lookups for RegisterRegInitTable {
-<<<<<<< HEAD
     type Row = RegisterInitCtl<Column>;
 
     fn lookups() -> CrossTableLookupNamed<Self::Row> {
         CrossTableLookupNamed::new(
-=======
-    fn lookups() -> CrossTableLookup {
-        CrossTableLookup::new(
->>>>>>> d74ea7e6
             vec![crate::register::columns::lookup_for_register_init()],
             crate::registerinit::columns::lookup_for_register(),
         )
@@ -744,17 +686,10 @@
 pub struct IoMemoryPrivateCpuTable;
 
 impl Lookups for IoMemoryPrivateCpuTable {
-<<<<<<< HEAD
     type Row = InputOutputMemoryCtl<Column>;
 
     fn lookups() -> CrossTableLookupNamed<Self::Row> {
         CrossTableLookupNamed::new(
-=======
-    fn lookups() -> CrossTableLookup {
-        CrossTableLookup::new(
-            // TODO: this is suspicious.
-            // Or is this for the ecall?
->>>>>>> d74ea7e6
             vec![cpu::columns::lookup_for_io_memory_private()],
             memory_io::columns::lookup_for_cpu(TableKind::IoMemoryPrivate),
         )
@@ -764,15 +699,10 @@
 pub struct IoMemoryPublicCpuTable;
 
 impl Lookups for IoMemoryPublicCpuTable {
-<<<<<<< HEAD
     type Row = InputOutputMemoryCtl<Column>;
 
     fn lookups() -> CrossTableLookupNamed<Self::Row> {
         CrossTableLookupNamed::new(
-=======
-    fn lookups() -> CrossTableLookup {
-        CrossTableLookup::new(
->>>>>>> d74ea7e6
             vec![cpu::columns::lookup_for_io_memory_public()],
             memory_io::columns::lookup_for_cpu(TableKind::IoMemoryPublic),
         )
@@ -782,16 +712,11 @@
 pub struct IoTranscriptCpuTable;
 
 impl Lookups for IoTranscriptCpuTable {
-<<<<<<< HEAD
     // TODO(Matthias): See about unifying these lookups?
     type Row = InputOutputMemoryCtl<Column>;
 
     fn lookups() -> CrossTableLookupNamed<Self::Row> {
         CrossTableLookupNamed::new(
-=======
-    fn lookups() -> CrossTableLookup {
-        CrossTableLookup::new(
->>>>>>> d74ea7e6
             vec![cpu::columns::lookup_for_io_transcript()],
             memory_io::columns::lookup_for_cpu(TableKind::IoTranscript),
         )
@@ -802,15 +727,10 @@
 pub struct Poseidon2SpongeCpuTable;
 #[cfg(feature = "enable_poseidon_starks")]
 impl Lookups for Poseidon2SpongeCpuTable {
-<<<<<<< HEAD
     type Row = Poseidon2SpongeCtl<Column>;
 
     fn lookups() -> CrossTableLookupNamed<Self::Row> {
         CrossTableLookupNamed::new(
-=======
-    fn lookups() -> CrossTableLookup {
-        CrossTableLookup::new(
->>>>>>> d74ea7e6
             vec![crate::poseidon2_sponge::columns::lookup_for_cpu()],
             crate::cpu::columns::lookup_for_poseidon2_sponge(),
         )
@@ -821,15 +741,10 @@
 pub struct Poseidon2Poseidon2SpongeTable;
 #[cfg(feature = "enable_poseidon_starks")]
 impl Lookups for Poseidon2Poseidon2SpongeTable {
-<<<<<<< HEAD
     type Row = Poseidon2StateCtl<Column>;
 
     fn lookups() -> CrossTableLookupNamed<Self::Row> {
         CrossTableLookupNamed::new(
-=======
-    fn lookups() -> CrossTableLookup {
-        CrossTableLookup::new(
->>>>>>> d74ea7e6
             vec![crate::poseidon2::columns::lookup_for_sponge()],
             crate::poseidon2_sponge::columns::lookup_for_poseidon2(),
         )
@@ -840,15 +755,10 @@
 pub struct Poseidon2OutputBytesPoseidon2SpongeTable;
 #[cfg(feature = "enable_poseidon_starks")]
 impl Lookups for Poseidon2OutputBytesPoseidon2SpongeTable {
-<<<<<<< HEAD
     type Row = Poseidon2OutputBytesCtl<Column>;
 
     fn lookups() -> CrossTableLookupNamed<Self::Row> {
         CrossTableLookupNamed::new(
-=======
-    fn lookups() -> CrossTableLookup {
-        CrossTableLookup::new(
->>>>>>> d74ea7e6
             vec![crate::poseidon2_output_bytes::columns::lookup_for_poseidon2_sponge()],
             crate::poseidon2_sponge::columns::lookup_for_poseidon2_output_bytes(),
         )
