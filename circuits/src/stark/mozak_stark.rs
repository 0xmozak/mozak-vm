--- conflicted
+++ resolved
@@ -33,19 +33,11 @@
 use crate::poseidon2::stark::Poseidon2_12Stark;
 use crate::poseidon2_output_bytes::columns::{Poseidon2OutputBytes, Poseidon2OutputBytesCtl};
 use crate::poseidon2_output_bytes::stark::Poseidon2OutputBytesStark;
-<<<<<<< HEAD
 use crate::poseidon2_preimage_pack::columns::{
     Poseidon2PreimagePack, Poseidon2SpongePreimagePackCtl,
 };
-#[cfg(feature = "enable_poseidon_starks")]
 use crate::poseidon2_preimage_pack::stark::Poseidon2PreimagePackStark;
-#[cfg(feature = "enable_poseidon_starks")]
-use crate::poseidon2_sponge::columns::Poseidon2Sponge;
-#[cfg(feature = "enable_poseidon_starks")]
-use crate::poseidon2_sponge::columns::Poseidon2SpongeCtl;
-=======
 use crate::poseidon2_sponge::columns::{Poseidon2Sponge, Poseidon2SpongeCtl};
->>>>>>> 3932df10
 use crate::poseidon2_sponge::stark::Poseidon2SpongeStark;
 use crate::program::columns::{InstructionRow, ProgramRom};
 use crate::program::stark::ProgramStark;
@@ -69,19 +61,11 @@
 use crate::xor::stark::XorStark;
 use crate::{
     bitshift, cpu, memory, memory_fullword, memory_halfword, memory_io, memory_zeroinit,
-<<<<<<< HEAD
-    memoryinit, poseidon2_preimage_pack, program, program_multiplicities, rangecheck, register,
-    xor,
-};
-
-const NUM_CROSS_TABLE_LOOKUP: usize = 12 + cfg!(feature = "enable_poseidon_starks") as usize * 4;
-=======
-    memoryinit, poseidon2_output_bytes, poseidon2_sponge, program, program_multiplicities,
+    memoryinit, poseidon2_output_bytes, poseidon2_preimage_pack, program, program_multiplicities,
     rangecheck, register, xor,
 };
 
-const NUM_CROSS_TABLE_LOOKUP: usize = 15;
->>>>>>> 3932df10
+const NUM_CROSS_TABLE_LOOKUP: usize = 16;
 
 /// STARK Gadgets of Mozak-VM
 ///
@@ -148,10 +132,7 @@
     pub poseidon2_sponge_stark: Poseidon2SpongeStark<F, D>,
     #[StarkSet(stark_kind = "Poseidon2OutputBytes")]
     pub poseidon2_output_bytes_stark: Poseidon2OutputBytesStark<F, D>,
-    #[cfg_attr(
-        feature = "enable_poseidon_starks",
-        StarkSet(stark_kind = "Poseidon2PreimagePack")
-    )]
+    #[StarkSet(stark_kind = "Poseidon2PreimagePack")]
     pub poseidon2_preimage_pack: Poseidon2PreimagePackStark<F, D>,
     pub cross_table_lookups: [CrossTableLookup; NUM_CROSS_TABLE_LOOKUP],
     #[cfg(feature = "test_public_table")]
@@ -460,7 +441,6 @@
                 Poseidon2SpongeCpuTable::lookups(),
                 Poseidon2Poseidon2SpongeTable::lookups(),
                 Poseidon2OutputBytesPoseidon2SpongeTable::lookups(),
-                #[cfg(feature = "enable_poseidon_starks")]
                 Poseidon2Sponge2Poseidon2PreimagePackTable::lookups(),
             ],
             #[cfg(not(feature = "test_public_table"))]
@@ -632,7 +612,6 @@
     TableKind::Poseidon2OutputBytes,
     Poseidon2OutputBytes
 );
-#[cfg(feature = "enable_poseidon_starks")]
 table_impl!(
     Poseidon2PreimagePackTable,
     TableKind::Poseidon2PreimagePack,
@@ -684,24 +663,6 @@
 
     #[allow(clippy::too_many_lines)]
     fn lookups_with_typed_output() -> CrossTableLookupWithTypedOutput<Self::Row> {
-<<<<<<< HEAD
-        let mut tables = vec![
-            cpu::columns::lookup_for_memory(),
-            memory_halfword::columns::lookup_for_memory_limb(0),
-            memory_halfword::columns::lookup_for_memory_limb(1),
-            memory_fullword::columns::lookup_for_memory_limb(0),
-            memory_fullword::columns::lookup_for_memory_limb(1),
-            memory_fullword::columns::lookup_for_memory_limb(2),
-            memory_fullword::columns::lookup_for_memory_limb(3),
-            memory_io::columns::lookup_for_memory(TableKind::IoMemoryPrivate),
-            memory_io::columns::lookup_for_memory(TableKind::IoMemoryPublic),
-        ];
-        #[cfg(feature = "enable_poseidon_starks")]
-        {
-            tables.extend(poseidon2_preimage_pack::columns::lookup_for_input_memory());
-            tables.extend(poseidon2_output_bytes::columns::lookup_for_output_memory());
-        }
-=======
         let tables = chain![
             [
                 cpu::columns::lookup_for_memory(),
@@ -714,11 +675,10 @@
                 memory_io::columns::lookup_for_memory(TableKind::IoMemoryPrivate),
                 memory_io::columns::lookup_for_memory(TableKind::IoMemoryPublic),
             ],
-            (0..8).map(poseidon2_sponge::columns::lookup_for_input_memory),
-            (0..32).map(poseidon2_output_bytes::columns::lookup_for_output_memory),
+            poseidon2_preimage_pack::columns::lookup_for_input_memory(),
+            poseidon2_output_bytes::columns::lookup_for_output_memory(),
         ]
         .collect();
->>>>>>> 3932df10
         CrossTableLookupWithTypedOutput::new(tables, vec![memory::columns::lookup_for_cpu()])
     }
 }
@@ -903,9 +863,9 @@
         )
     }
 }
-#[cfg(feature = "enable_poseidon_starks")]
+
 pub struct Poseidon2Sponge2Poseidon2PreimagePackTable;
-#[cfg(feature = "enable_poseidon_starks")]
+
 impl Lookups for Poseidon2Sponge2Poseidon2PreimagePackTable {
     type Row = Poseidon2SpongePreimagePackCtl<Column>;
 
