--- conflicted
+++ resolved
@@ -30,13 +30,8 @@
     pub memory_stark: MemoryStark<F, D>,
     pub memory_init_stark: MemoryInitStark<F, D>,
     pub rangecheck_limb_stark: RangeCheckLimbStark<F, D>,
-<<<<<<< HEAD
-    pub cross_table_lookups: [CrossTableLookup<F>; 9],
-    pub halfword_memory_stark: HalfWordMemoryStark<F, D>,
-=======
     pub halfword_memory_stark: HalfWordMemoryStark<F, D>,
     pub cross_table_lookups: [CrossTableLookup<F>; 8],
->>>>>>> 5879b2d1
     pub debug: bool,
 }
 
@@ -70,10 +65,7 @@
                 IntoMemoryTable::lookups(),
                 MemoryInitMemoryTable::lookups(),
                 LimbTable::lookups(),
-                HalfWordMemoryCpuTable::lookups(),
-                // HalfWordMemoryToMemoryTable::lookups(), // TODO: Roman - fix tests
             ],
-            halfword_memory_stark: HalfWordMemoryStark::default(),
             debug: false,
         }
     }
@@ -268,46 +260,6 @@
     }
 }
 
-pub struct HalfWordMemoryCpuTable<F: Field>(CrossTableLookup<F>);
-
-impl<F: Field> Lookups<F> for HalfWordMemoryCpuTable<F> {
-    fn lookups() -> CrossTableLookup<F> {
-        CrossTableLookup::new(
-            vec![CpuTable::new(
-                cpu::columns::data_for_halfword_memory(),
-                cpu::columns::filter_for_halfword_memory(),
-            )],
-            HalfWordMemoryTable::new(
-                memory_halfword::columns::data_for_cpu(),
-                memory_halfword::columns::filter_for_cpu(),
-            ),
-        )
-    }
-}
-
-pub struct HalfWordMemoryToMemoryTable<F: Field>(CrossTableLookup<F>);
-
-impl<F: Field> Lookups<F> for HalfWordMemoryToMemoryTable<F> {
-    fn lookups() -> CrossTableLookup<F> {
-        CrossTableLookup::new(
-            vec![
-                HalfWordMemoryTable::new(
-                    memory_halfword::columns::data_for_memory_limb0(),
-                    memory_halfword::columns::filter_for_memory(),
-                ),
-                HalfWordMemoryTable::new(
-                    memory_halfword::columns::data_for_memory_limb1(),
-                    memory_halfword::columns::filter_for_memory(),
-                ),
-            ],
-            MemoryTable::new(
-                memory::columns::data_for_halfword_memory(),
-                memory::columns::filter_for_halfword_memory(),
-            ),
-        )
-    }
-}
-
 pub struct BitshiftCpuTable<F: Field>(CrossTableLookup<F>);
 
 impl<F: Field> Lookups<F> for BitshiftCpuTable<F> {
