use itertools::chain;
use plonky2::field::extension::Extendable;
use plonky2::field::types::Field;
use plonky2::hash::hash_types::RichField;
use serde::{Deserialize, Serialize};
use starky::config::StarkConfig;
use starky::stark::Stark;

use crate::bitshift::stark::BitshiftStark;
use crate::columns_view::columns_view_impl;
use crate::cpu::stark::CpuStark;
use crate::cross_table_lookup::{Column, CrossTableLookup};
use crate::memory::stark::MemoryStark;
use crate::program::stark::ProgramStark;
use crate::rangecheck::stark::RangeCheckStark;
use crate::xor::stark::XorStark;
use crate::{bitshift, cpu, memory, program, rangecheck, xor};

#[derive(Clone)]
pub struct MozakStark<F: RichField + Extendable<D>, const D: usize> {
    pub cpu_stark: CpuStark<F, D>,
    pub rangecheck_stark: RangeCheckStark<F, D>,
    pub xor_stark: XorStark<F, D>,
    pub shift_amount_stark: BitshiftStark<F, D>,
    pub program_stark: ProgramStark<F, D>,
    pub memory_stark: MemoryStark<F, D>,
<<<<<<< HEAD
    pub cross_table_lookups: [CrossTableLookup<F>; 5],
=======
    pub cross_table_lookups: [CrossTableLookup<F>; 6],
>>>>>>> b21adc30
    pub debug: bool,
}

columns_view_impl!(PublicInputs);

#[repr(C)]
#[derive(Clone, Copy, Eq, PartialEq, Debug, Default, Serialize, Deserialize)]
#[serde(bound = "F: Field")]
pub struct PublicInputs<F> {
    pub entry_point: F,
}

impl<F: RichField + Extendable<D>, const D: usize> Default for MozakStark<F, D> {
    fn default() -> Self {
        Self {
            cpu_stark: CpuStark::default(),
            rangecheck_stark: RangeCheckStark::default(),
            xor_stark: XorStark::default(),
            shift_amount_stark: BitshiftStark::default(),
            program_stark: ProgramStark::default(),
            memory_stark: MemoryStark::default(),
            cross_table_lookups: [
                RangecheckCpuTable::lookups(),
                XorCpuTable::lookups(),
                BitshiftCpuTable::lookups(),
                InnerCpuTable::lookups(),
                ProgramCpuTable::lookups(),
                MemoryCpuTable::lookups(),
            ],
            debug: false,
        }
    }
}

impl<F: RichField + Extendable<D>, const D: usize> MozakStark<F, D> {
    pub(crate) fn nums_permutation_zs(&self, config: &StarkConfig) -> [usize; NUM_TABLES] {
        [
            self.cpu_stark.num_permutation_batches(config),
            self.rangecheck_stark.num_permutation_batches(config),
            self.xor_stark.num_permutation_batches(config),
            self.shift_amount_stark.num_permutation_batches(config),
            self.program_stark.num_permutation_batches(config),
            self.memory_stark.num_permutation_batches(config),
        ]
    }

    pub(crate) fn permutation_batch_sizes(&self) -> [usize; NUM_TABLES] {
        [
            self.cpu_stark.permutation_batch_size(),
            self.rangecheck_stark.permutation_batch_size(),
            self.xor_stark.permutation_batch_size(),
            self.shift_amount_stark.permutation_batch_size(),
            self.program_stark.permutation_batch_size(),
            self.memory_stark.permutation_batch_size(),
        ]
    }

    #[must_use]
    pub fn default_debug() -> Self {
        Self {
            debug: true,
            ..Self::default()
        }
    }
}

pub(crate) const NUM_TABLES: usize = 6;

#[derive(Debug, Copy, Clone, PartialEq, Eq, Hash)]
pub enum TableKind {
    Cpu = 0,
    RangeCheck = 1,
    Xor = 2,
    Bitshift = 3,
    Program = 4,
    Memory = 5,
}

impl TableKind {
    #[must_use]
    pub fn all() -> [TableKind; NUM_TABLES] {
        [
            TableKind::Cpu,
            TableKind::RangeCheck,
            TableKind::Xor,
            TableKind::Bitshift,
            TableKind::Program,
            TableKind::Memory,
        ]
    }
}

#[derive(Debug, Clone)]
pub struct Table<F: Field> {
    pub(crate) kind: TableKind,
    pub(crate) columns: Vec<Column<F>>,
    pub(crate) filter_column: Column<F>,
}

impl<F: Field> Table<F> {
    pub fn new(kind: TableKind, columns: Vec<Column<F>>, filter_column: Column<F>) -> Self {
        Self {
            kind,
            columns,
            filter_column,
        }
    }
}

/// Represents a range check trace table in the Mozak VM.
pub struct RangeCheckTable<F: Field>(Table<F>);

/// Represents a cpu trace table in the Mozak VM.
pub struct CpuTable<F: Field>(Table<F>);

/// Represents a memory trace table in the Mozak VM.
pub struct MemoryTable<F: Field>(Table<F>);

/// Represents a xor trace table in the Mozak VM.
pub struct XorTable<F: Field>(Table<F>);

/// Represents a shift amount trace table in the Mozak VM.
pub struct BitshiftTable<F: Field>(Table<F>);

/// Represents a program trace table in the Mozak VM.
pub struct ProgramTable<F: Field>(Table<F>);

/// Represents a memory trace table in the Mozak VM.
pub struct MemoryTable<F: Field>(Table<F>);

impl<F: Field> RangeCheckTable<F> {
    #[allow(clippy::new_ret_no_self)]
    pub fn new(columns: Vec<Column<F>>, filter_column: Column<F>) -> Table<F> {
        Table::new(TableKind::RangeCheck, columns, filter_column)
    }
}

impl<F: Field> CpuTable<F> {
    #[allow(clippy::new_ret_no_self)]
    pub fn new(columns: Vec<Column<F>>, filter_column: Column<F>) -> Table<F> {
        Table::new(TableKind::Cpu, columns, filter_column)
    }
}

impl<F: Field> MemoryTable<F> {
    #[allow(clippy::new_ret_no_self)]
    pub fn new(columns: Vec<Column<F>>, filter_column: Column<F>) -> Table<F> {
        Table::new(TableKind::Memory, columns, filter_column)
    }
}

impl<F: Field> XorTable<F> {
    #[allow(clippy::new_ret_no_self)]
    pub fn new(columns: Vec<Column<F>>, filter_column: Column<F>) -> Table<F> {
        Table::new(TableKind::Xor, columns, filter_column)
    }
}

impl<F: Field> BitshiftTable<F> {
    #[allow(clippy::new_ret_no_self)]
    pub fn new(columns: Vec<Column<F>>, filter_column: Column<F>) -> Table<F> {
        Table::new(TableKind::Bitshift, columns, filter_column)
    }
}

impl<F: Field> ProgramTable<F> {
    #[allow(clippy::new_ret_no_self)]
    pub fn new(columns: Vec<Column<F>>, filter_column: Column<F>) -> Table<F> {
        Table::new(TableKind::Program, columns, filter_column)
    }
}

impl<F: Field> MemoryTable<F> {
    #[allow(clippy::new_ret_no_self)]
    pub fn new(columns: Vec<Column<F>>, filter_column: Column<F>) -> Table<F> {
        Table::new(TableKind::Memory, columns, filter_column)
    }
}

pub trait Lookups<F: Field> {
    fn lookups() -> CrossTableLookup<F>;
}

pub struct RangecheckCpuTable<F: Field>(CrossTableLookup<F>);

impl<F: Field> Lookups<F> for RangecheckCpuTable<F> {
    fn lookups() -> CrossTableLookup<F> {
        let looking: Vec<Table<F>> = chain![
            memory::columns::rangecheck_looking(),
            cpu::columns::rangecheck_looking(),
        ]
        .collect();
        CrossTableLookup::new(
            looking,
            RangeCheckTable::new(
                rangecheck::columns::data_for_cpu(),
                rangecheck::columns::filter_for_cpu(),
            ),
        )
    }
}

pub struct XorCpuTable<F: Field>(CrossTableLookup<F>);

impl<F: Field> Lookups<F> for XorCpuTable<F> {
    fn lookups() -> CrossTableLookup<F> {
        CrossTableLookup::new(
            vec![CpuTable::new(
                cpu::columns::data_for_xor(),
                cpu::columns::filter_for_xor(),
            )],
            XorTable::new(xor::columns::data_for_cpu(), xor::columns::filter_for_cpu()),
        )
    }
}

pub struct MemoryCpuTable<F: Field>(CrossTableLookup<F>);

impl<F: Field> Lookups<F> for MemoryCpuTable<F> {
    fn lookups() -> CrossTableLookup<F> {
        CrossTableLookup::new(
            vec![CpuTable::new(
                cpu::columns::data_for_memory(),
                cpu::columns::filter_for_memory(),
            )],
            MemoryTable::new(
                memory::columns::data_for_cpu(),
                memory::columns::filter_for_cpu(),
            ),
        )
    }
}

pub struct BitshiftCpuTable<F: Field>(CrossTableLookup<F>);

impl<F: Field> Lookups<F> for BitshiftCpuTable<F> {
    fn lookups() -> CrossTableLookup<F> {
        CrossTableLookup::new(
            vec![CpuTable::new(
                cpu::columns::data_for_shift_amount(),
                cpu::columns::filter_for_shift_amount(),
            )],
            BitshiftTable::new(
                bitshift::columns::data_for_cpu(),
                bitshift::columns::filter_for_cpu(),
            ),
        )
    }
}

pub struct InnerCpuTable<F: Field>(CrossTableLookup<F>);

impl<F: Field> Lookups<F> for InnerCpuTable<F> {
    fn lookups() -> CrossTableLookup<F> {
        CrossTableLookup::new(
            vec![CpuTable::new(
                cpu::columns::data_for_inst(),
                Column::single(cpu::columns::MAP.cpu.is_running),
            )],
            CpuTable::new(
                cpu::columns::data_for_permuted_inst(),
                Column::single(cpu::columns::MAP.cpu.is_running),
            ),
        )
    }
}

pub struct ProgramCpuTable<F: Field>(CrossTableLookup<F>);

impl<F: Field> Lookups<F> for ProgramCpuTable<F> {
    fn lookups() -> CrossTableLookup<F> {
        CrossTableLookup::new(
            vec![CpuTable::new(
                cpu::columns::data_for_permuted_inst(),
                Column::single(cpu::columns::MAP.permuted.filter),
            )],
            ProgramTable::new(
                program::columns::data_for_ctl(),
                Column::single(program::columns::MAP.filter),
            ),
        )
    }
}<|MERGE_RESOLUTION|>--- conflicted
+++ resolved
@@ -24,11 +24,7 @@
     pub shift_amount_stark: BitshiftStark<F, D>,
     pub program_stark: ProgramStark<F, D>,
     pub memory_stark: MemoryStark<F, D>,
-<<<<<<< HEAD
-    pub cross_table_lookups: [CrossTableLookup<F>; 5],
-=======
     pub cross_table_lookups: [CrossTableLookup<F>; 6],
->>>>>>> b21adc30
     pub debug: bool,
 }
 
@@ -156,9 +152,6 @@
 /// Represents a program trace table in the Mozak VM.
 pub struct ProgramTable<F: Field>(Table<F>);
 
-/// Represents a memory trace table in the Mozak VM.
-pub struct MemoryTable<F: Field>(Table<F>);
-
 impl<F: Field> RangeCheckTable<F> {
     #[allow(clippy::new_ret_no_self)]
     pub fn new(columns: Vec<Column<F>>, filter_column: Column<F>) -> Table<F> {
@@ -198,13 +191,6 @@
     #[allow(clippy::new_ret_no_self)]
     pub fn new(columns: Vec<Column<F>>, filter_column: Column<F>) -> Table<F> {
         Table::new(TableKind::Program, columns, filter_column)
-    }
-}
-
-impl<F: Field> MemoryTable<F> {
-    #[allow(clippy::new_ret_no_self)]
-    pub fn new(columns: Vec<Column<F>>, filter_column: Column<F>) -> Table<F> {
-        Table::new(TableKind::Memory, columns, filter_column)
     }
 }
 
