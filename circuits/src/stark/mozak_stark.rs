--- conflicted
+++ resolved
@@ -604,7 +604,6 @@
     InputOutputMemory
 );
 table_impl!(CallTapeTable, TableKind::CallTape, InputOutputMemory);
-<<<<<<< HEAD
 table_impl!(
     EventsCommitmentTapeTable,
     TableKind::EventsCommitmentTape,
@@ -615,9 +614,6 @@
     TableKind::CastListCommitmentTape,
     InputOutputMemory
 );
-#[cfg(feature = "enable_poseidon_starks")]
-=======
->>>>>>> a271428e
 table_impl!(
     Poseidon2SpongeTable,
     TableKind::Poseidon2Sponge,
