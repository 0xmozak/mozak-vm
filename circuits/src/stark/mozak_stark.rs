--- conflicted
+++ resolved
@@ -1,3 +1,4 @@
+use std::array;
 use std::ops::{Index, IndexMut};
 
 use cpu::columns::CpuState;
@@ -29,7 +30,6 @@
 use crate::memory_zeroinit::stark::MemoryZeroInitStark;
 use crate::memoryinit::columns::{MemoryInit, MemoryInitCtl};
 use crate::memoryinit::stark::MemoryInitStark;
-<<<<<<< HEAD
 use crate::ops::add::columns::Add;
 use crate::ops::add::stark::AddStark;
 use crate::ops::blt_taken::columns::BltTaken;
@@ -38,13 +38,7 @@
 use crate::ops::lw::stark::LoadWordStark;
 use crate::ops::sw::columns::StoreWord;
 use crate::ops::sw::stark::StoreWordStark;
-#[cfg(feature = "enable_poseidon_starks")]
-use crate::poseidon2::columns::Poseidon2State;
-#[cfg(feature = "enable_poseidon_starks")]
-use crate::poseidon2::columns::Poseidon2StateCtl;
-=======
 use crate::poseidon2::columns::{Poseidon2State, Poseidon2StateCtl};
->>>>>>> 91acc4d7
 use crate::poseidon2::stark::Poseidon2_12Stark;
 use crate::poseidon2_output_bytes::columns::{Poseidon2OutputBytes, Poseidon2OutputBytesCtl};
 use crate::poseidon2_output_bytes::stark::Poseidon2OutputBytesStark;
@@ -71,14 +65,9 @@
 use crate::xor::columns::{XorColumnsView, XorView};
 use crate::xor::stark::XorStark;
 use crate::{
-<<<<<<< HEAD
     bitshift, cpu, cpu_skeleton, memory, memory_halfword, memory_io, memory_zeroinit, memoryinit,
-    ops, program, program_multiplicities, rangecheck, register, xor,
-=======
-    bitshift, cpu, memory, memory_fullword, memory_halfword, memory_io, memory_zeroinit,
-    memoryinit, poseidon2_output_bytes, poseidon2_sponge, program, program_multiplicities,
-    rangecheck, register, xor,
->>>>>>> 91acc4d7
+    ops, poseidon2_output_bytes, poseidon2_sponge, program, program_multiplicities, rangecheck,
+    register, xor,
 };
 
 const NUM_CROSS_TABLE_LOOKUP: usize = 15;
@@ -354,9 +343,12 @@
     ~~> mozak_stark_helpers
 }
 
-#[derive(Debug, Clone, Default, Serialize, Deserialize, Eq, PartialEq)]
-#[serde(transparent)]
+#[derive(Debug, Clone, Eq, PartialEq)]
 pub struct TableKindArray<T>(pub [T; TableKind::COUNT]);
+
+impl<T: Default> Default for TableKindArray<T> {
+    fn default() -> Self { Self(array::from_fn(|_| Default::default())) }
+}
 
 impl<T> Index<TableKind> for TableKindArray<T> {
     type Output = T;
@@ -719,47 +711,27 @@
 
     #[allow(clippy::too_many_lines)]
     fn lookups_with_typed_output() -> CrossTableLookupWithTypedOutput<Self::Row> {
-<<<<<<< HEAD
-        let mut tables = vec![];
-        tables.extend([
-            cpu::columns::lookup_for_memory(),
-            memory_halfword::columns::lookup_for_memory_limb(0),
-            memory_halfword::columns::lookup_for_memory_limb(1),
-            // memory_fullword::columns::lookup_for_memory_limb(0),
-            // memory_fullword::columns::lookup_for_memory_limb(1),
-            // memory_fullword::columns::lookup_for_memory_limb(2),
-            // memory_fullword::columns::lookup_for_memory_limb(3),
-            memory_io::columns::lookup_for_memory(TableKind::IoMemoryPrivate),
-            memory_io::columns::lookup_for_memory(TableKind::IoMemoryPublic),
-        ]);
-        tables.extend(ops::sw::columns::lookup_for_memory_limb());
-        tables.extend(ops::lw::columns::lookup_for_memory_limb());
-        #[cfg(feature = "enable_poseidon_starks")]
-        {
-            tables.extend((0..8).map(poseidon2_sponge::columns::lookup_for_input_memory));
-            tables.extend((0..32).map(poseidon2_output_bytes::columns::lookup_for_output_memory));
-        }
-=======
         let tables = chain![
             [
                 cpu::columns::lookup_for_memory(),
                 memory_halfword::columns::lookup_for_memory_limb(0),
                 memory_halfword::columns::lookup_for_memory_limb(1),
-                memory_fullword::columns::lookup_for_memory_limb(0),
-                memory_fullword::columns::lookup_for_memory_limb(1),
-                memory_fullword::columns::lookup_for_memory_limb(2),
-                memory_fullword::columns::lookup_for_memory_limb(3),
+                // memory_fullword::columns::lookup_for_memory_limb(0),
+                // memory_fullword::columns::lookup_for_memory_limb(1),
+                // memory_fullword::columns::lookup_for_memory_limb(2),
+                // memory_fullword::columns::lookup_for_memory_limb(3),
                 memory_io::columns::lookup_for_memory(TableKind::IoMemoryPrivate),
                 memory_io::columns::lookup_for_memory(TableKind::IoMemoryPublic),
                 memory_io::columns::lookup_for_memory(TableKind::CallTape),
                 memory_io::columns::lookup_for_memory(TableKind::EventsCommitmentTape),
                 memory_io::columns::lookup_for_memory(TableKind::CastListCommitmentTape),
             ],
+            ops::sw::columns::lookup_for_memory_limb(),
+            ops::lw::columns::lookup_for_memory_limb(),
             (0..8).map(poseidon2_sponge::columns::lookup_for_input_memory),
             (0..32).map(poseidon2_output_bytes::columns::lookup_for_output_memory),
         ]
         .collect();
->>>>>>> 91acc4d7
         CrossTableLookupWithTypedOutput::new(tables, vec![memory::columns::lookup_for_cpu()])
     }
 }
