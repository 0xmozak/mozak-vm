--- conflicted
+++ resolved
@@ -5,51 +5,26 @@
 use starky::stark::Stark;
 
 use crate::cpu::stark::CpuStark;
-<<<<<<< HEAD
-use crate::cross_table_lookup::{CrossTableLookup, Lookups, RangecheckCpuTable};
+use crate::cross_table_lookup::{Column, CrossTableLookup};
 use crate::rangecheck::stark::RangeCheckStark;
+use crate::{cpu, rangecheck};
+
 #[derive(Clone)]
 pub struct MozakStark<F: RichField + Extendable<D>, const D: usize> {
     pub cpu_stark: CpuStark<F, D>,
     pub rangecheck_stark: RangeCheckStark<F, D>,
     pub cross_table_lookups: [CrossTableLookup<F>; 1],
-=======
-use crate::cross_table_lookup::{Column, CrossTableLookup};
-use crate::{cpu, rangecheck};
-#[derive(Clone, Default)]
-pub struct MozakStark<F: RichField + Extendable<D>, const D: usize> {
-    pub cpu_stark: CpuStark<F, D>,
->>>>>>> e42930e3
 }
 
-pub(crate) const NUM_TABLES: usize = 1;
-
-#[derive(Debug, Copy, Clone)]
-pub enum TableKind {
-    Cpu = 0,
-    RangeCheck = 1,
-}
-
-#[derive(Clone, Debug)]
-#[allow(unused)]
-pub struct Table<F: Field> {
-    pub(crate) kind: TableKind,
-    pub(crate) columns: Vec<Column<F>>,
-    pub(crate) filter_column: Option<Column<F>>,
-}
-
-impl<F: Field> Table<F> {
-    pub fn new(kind: TableKind, columns: Vec<Column<F>>, filter_column: Option<Column<F>>) -> Self {
+impl<F: RichField + Extendable<D>, const D: usize> MozakStark<F, D> {
+    pub fn default() -> Self {
         Self {
-<<<<<<< HEAD
             cpu_stark: CpuStark::default(),
             rangecheck_stark: RangeCheckStark::default(),
             cross_table_lookups: [RangecheckCpuTable::lookups(); 1],
         }
     }
-}
 
-impl<F: RichField + Extendable<D>, const D: usize> MozakStark<F, D> {
     pub(crate) fn nums_permutation_zs(&self, config: &StarkConfig) -> [usize; NUM_TABLES] {
         [
             self.cpu_stark.num_permutation_batches(config),
@@ -66,7 +41,29 @@
 }
 
 pub(crate) const NUM_TABLES: usize = 2;
-=======
+
+#[derive(Debug, Copy, Clone)]
+pub enum TableKind {
+    Cpu = 0,
+    RangeCheck = 1,
+}
+
+impl TableKind {
+    #[must_use]
+    pub fn all() -> [TableKind; 2] { [TableKind::Cpu, TableKind::RangeCheck] }
+}
+
+#[derive(Debug, Clone)]
+#[allow(unused)]
+pub struct Table<F: Field> {
+    pub(crate) kind: TableKind,
+    pub(crate) columns: Vec<Column<F>>,
+    pub(crate) filter_column: Option<Column<F>>,
+}
+
+impl<F: Field> Table<F> {
+    pub fn new(kind: TableKind, columns: Vec<Column<F>>, filter_column: Option<Column<F>>) -> Self {
+        Self {
             kind,
             columns,
             filter_column,
@@ -112,5 +109,4 @@
             ),
         )
     }
-}
->>>>>>> e42930e3
+}