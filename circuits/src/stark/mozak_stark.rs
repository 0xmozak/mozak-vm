use itertools::{chain, Itertools};
use plonky2::field::extension::Extendable;
use plonky2::field::types::Field;
use plonky2::hash::hash_types::RichField;
use serde::{Deserialize, Serialize};
use starky::config::StarkConfig;
use starky::stark::Stark;

use crate::bitshift::stark::BitshiftStark;
use crate::columns_view::columns_view_impl;
use crate::cpu::stark::CpuStark;
use crate::cross_table_lookup::{Column, CrossTableLookup};
use crate::memory::stark::MemoryStark;
use crate::memory_halfword::stark::HalfWordMemoryStark;
use crate::memoryinit::stark::MemoryInitStark;
use crate::program::stark::ProgramStark;
use crate::rangecheck::columns::rangecheck_looking;
use crate::rangecheck::stark::RangeCheckStark;
use crate::rangecheck_limb::stark::RangeCheckLimbStark;
use crate::xor::stark::XorStark;
use crate::{bitshift, cpu, memory, memory_halfword, memoryinit, program, rangecheck, xor};

#[derive(Clone)]
pub struct MozakStark<F: RichField + Extendable<D>, const D: usize> {
    pub cpu_stark: CpuStark<F, D>,
    pub rangecheck_stark: RangeCheckStark<F, D>,
    pub xor_stark: XorStark<F, D>,
    pub shift_amount_stark: BitshiftStark<F, D>,
    pub program_stark: ProgramStark<F, D>,
    pub memory_stark: MemoryStark<F, D>,
    pub memory_init_stark: MemoryInitStark<F, D>,
    pub rangecheck_limb_stark: RangeCheckLimbStark<F, D>,
    pub halfword_memory_stark: HalfWordMemoryStark<F, D>,
    pub cross_table_lookups: [CrossTableLookup<F>; 9],
    pub debug: bool,
}

columns_view_impl!(PublicInputs);

#[repr(C)]
#[derive(Clone, Copy, Eq, PartialEq, Debug, Default, Serialize, Deserialize)]
#[serde(bound = "F: Field")]
pub struct PublicInputs<F> {
    pub entry_point: F,
}

impl<F: RichField + Extendable<D>, const D: usize> Default for MozakStark<F, D> {
    fn default() -> Self {
        Self {
            cpu_stark: CpuStark::default(),
            rangecheck_stark: RangeCheckStark::default(),
            xor_stark: XorStark::default(),
            shift_amount_stark: BitshiftStark::default(),
            program_stark: ProgramStark::default(),
            memory_stark: MemoryStark::default(),
            memory_init_stark: MemoryInitStark::default(),
            rangecheck_limb_stark: RangeCheckLimbStark::default(),
            halfword_memory_stark: HalfWordMemoryStark::default(),
            cross_table_lookups: [
                RangecheckTable::lookups(),
                XorCpuTable::lookups(),
                BitshiftCpuTable::lookups(),
                InnerCpuTable::lookups(),
                ProgramCpuTable::lookups(),
                IntoMemoryTable::lookups(),
                MemoryInitMemoryTable::lookups(),
                LimbTable::lookups(),
                HalfWordMemoryCpuTable::lookups(),
            ],
            debug: false,
        }
    }
}

impl<F: RichField + Extendable<D>, const D: usize> MozakStark<F, D> {
    pub(crate) fn nums_permutation_zs(&self, config: &StarkConfig) -> [usize; NUM_TABLES] {
        [
            self.cpu_stark.num_permutation_batches(config),
            self.rangecheck_stark.num_permutation_batches(config),
            self.xor_stark.num_permutation_batches(config),
            self.shift_amount_stark.num_permutation_batches(config),
            self.program_stark.num_permutation_batches(config),
            self.memory_stark.num_permutation_batches(config),
            self.memory_init_stark.num_permutation_batches(config),
            self.rangecheck_limb_stark.num_permutation_batches(config),
            self.halfword_memory_stark.num_permutation_batches(config),
        ]
    }

    pub(crate) fn permutation_batch_sizes(&self) -> [usize; NUM_TABLES] {
        [
            self.cpu_stark.permutation_batch_size(),
            self.rangecheck_stark.permutation_batch_size(),
            self.xor_stark.permutation_batch_size(),
            self.shift_amount_stark.permutation_batch_size(),
            self.program_stark.permutation_batch_size(),
            self.memory_stark.permutation_batch_size(),
            self.memory_init_stark.permutation_batch_size(),
            self.rangecheck_limb_stark.permutation_batch_size(),
            self.halfword_memory_stark.permutation_batch_size(),
        ]
    }

    #[must_use]
    pub fn default_debug() -> Self {
        Self {
            debug: true,
            ..Self::default()
        }
    }
}

pub(crate) const NUM_TABLES: usize = 9;

#[derive(Debug, Copy, Clone, PartialEq, Eq, Hash)]
pub enum TableKind {
    Cpu = 0,
    RangeCheck = 1,
    Xor = 2,
    Bitshift = 3,
    Program = 4,
    Memory = 5,
    MemoryInit = 6,
    RangeCheckLimb = 7,
    HalfWordMemory = 8,
}

impl TableKind {
    #[must_use]
    pub fn all() -> [TableKind; NUM_TABLES] {
        [
            TableKind::Cpu,
            TableKind::RangeCheck,
            TableKind::Xor,
            TableKind::Bitshift,
            TableKind::Program,
            TableKind::Memory,
            TableKind::MemoryInit,
            TableKind::RangeCheckLimb,
            TableKind::HalfWordMemory,
        ]
    }
}

#[derive(Debug, Clone)]
pub struct Table<F: Field> {
    pub(crate) kind: TableKind,
    pub(crate) columns: Vec<Column<F>>,
    pub(crate) filter_column: Column<F>,
}

impl<F: Field> Table<F> {
    pub fn new(kind: TableKind, columns: Vec<Column<F>>, filter_column: Column<F>) -> Self {
        Self {
            kind,
            columns,
            filter_column,
        }
    }
}

/// Macro to instantiate a new table for cross table lookups.
macro_rules! table_impl {
    ($t: ident, $tk: expr) => {
        pub struct $t<F: Field>(Table<F>);

        impl<F: Field> $t<F> {
            #[allow(clippy::new_ret_no_self)]
            pub fn new(columns: Vec<Column<F>>, filter_column: Column<F>) -> Table<F> {
                Table::new($tk, columns, filter_column)
            }
        }
    };
}

table_impl!(RangeCheckTable, TableKind::RangeCheck);
table_impl!(CpuTable, TableKind::Cpu);
table_impl!(XorTable, TableKind::Xor);
table_impl!(BitshiftTable, TableKind::Bitshift);
table_impl!(ProgramTable, TableKind::Program);
table_impl!(MemoryTable, TableKind::Memory);
table_impl!(MemoryInitTable, TableKind::MemoryInit);
table_impl!(RangeCheckLimbTable, TableKind::RangeCheckLimb);
table_impl!(HalfWordMemoryTable, TableKind::HalfWordMemory);

pub trait Lookups<F: Field> {
    fn lookups() -> CrossTableLookup<F>;
}

pub struct RangecheckTable<F: Field>(CrossTableLookup<F>);

impl<F: Field> Lookups<F> for RangecheckTable<F> {
    fn lookups() -> CrossTableLookup<F> {
        let looking: Vec<Table<F>> = chain![
            memory::columns::rangecheck_looking(),
            cpu::columns::rangecheck_looking(),
        ]
        .collect();
        CrossTableLookup::new(
            looking,
            RangeCheckTable::new(rangecheck::columns::data(), rangecheck::columns::filter()),
        )
    }
}

pub struct XorCpuTable<F: Field>(CrossTableLookup<F>);

impl<F: Field> Lookups<F> for XorCpuTable<F> {
    fn lookups() -> CrossTableLookup<F> {
        CrossTableLookup::new(
            vec![CpuTable::new(
                cpu::columns::data_for_xor(),
                cpu::columns::filter_for_xor(),
            )],
            XorTable::new(xor::columns::data_for_cpu(), xor::columns::filter_for_cpu()),
        )
    }
}

pub struct IntoMemoryTable<F: Field>(CrossTableLookup<F>);

impl<F: Field> Lookups<F> for IntoMemoryTable<F> {
    fn lookups() -> CrossTableLookup<F> {
        CrossTableLookup::new(
            vec![
                CpuTable::new(
                    cpu::columns::data_for_memory(),
<<<<<<< HEAD
                    cpu::columns::filter_for_memory(),
=======
                    cpu::columns::filter_for_byte_memory(),
>>>>>>> 6adca29a
                ),
                HalfWordMemoryTable::new(
                    memory_halfword::columns::data_for_memory_limb0(),
                    memory_halfword::columns::filter(),
                ),
                HalfWordMemoryTable::new(
                    memory_halfword::columns::data_for_memory_limb1(),
                    memory_halfword::columns::filter(),
                ),
            ],
            MemoryTable::new(
                memory::columns::data_for_cpu(),
                memory::columns::filter_for_cpu(),
            ),
        )
    }
}

pub struct MemoryInitMemoryTable<F: Field>(CrossTableLookup<F>);

impl<F: Field> Lookups<F> for MemoryInitMemoryTable<F> {
    fn lookups() -> CrossTableLookup<F> {
        CrossTableLookup::new(
            vec![MemoryTable::new(
                memory::columns::data_for_memoryinit(),
                memory::columns::filter_for_memoryinit(),
            )],
            MemoryInitTable::new(
                memoryinit::columns::data_for_memory(),
                memoryinit::columns::filter_for_memory(),
            ),
        )
    }
}

pub struct BitshiftCpuTable<F: Field>(CrossTableLookup<F>);

impl<F: Field> Lookups<F> for BitshiftCpuTable<F> {
    fn lookups() -> CrossTableLookup<F> {
        CrossTableLookup::new(
            vec![CpuTable::new(
                cpu::columns::data_for_shift_amount(),
                cpu::columns::filter_for_shift_amount(),
            )],
            BitshiftTable::new(
                bitshift::columns::data_for_cpu(),
                bitshift::columns::filter_for_cpu(),
            ),
        )
    }
}

pub struct InnerCpuTable<F: Field>(CrossTableLookup<F>);

impl<F: Field> Lookups<F> for InnerCpuTable<F> {
    fn lookups() -> CrossTableLookup<F> {
        CrossTableLookup::new(
            vec![CpuTable::new(
                cpu::columns::data_for_inst(),
                Column::single(cpu::columns::MAP.cpu.is_running),
            )],
            CpuTable::new(
                cpu::columns::data_for_permuted_inst(),
                Column::single(cpu::columns::MAP.cpu.is_running),
            ),
        )
    }
}

pub struct ProgramCpuTable<F: Field>(CrossTableLookup<F>);

impl<F: Field> Lookups<F> for ProgramCpuTable<F> {
    fn lookups() -> CrossTableLookup<F> {
        CrossTableLookup::new(
            vec![CpuTable::new(
                cpu::columns::data_for_permuted_inst(),
                Column::single(cpu::columns::MAP.permuted.filter),
            )],
            ProgramTable::new(
                program::columns::data_for_ctl(),
                Column::single(program::columns::MAP.filter),
            ),
        )
    }
}

pub struct LimbTable<F: Field>(CrossTableLookup<F>);
impl<F: Field> Lookups<F> for LimbTable<F> {
    fn lookups() -> CrossTableLookup<F> {
        CrossTableLookup::new(
            chain!(rangecheck_looking(), cpu::columns::rangecheck_looking_u8(),).collect_vec(),
            RangeCheckLimbTable::new(
                crate::rangecheck_limb::columns::data(),
                crate::rangecheck_limb::columns::filter(),
            ),
        )
    }
}

pub struct HalfWordMemoryCpuTable<F: Field>(CrossTableLookup<F>);

impl<F: Field> Lookups<F> for HalfWordMemoryCpuTable<F> {
    fn lookups() -> CrossTableLookup<F> {
        CrossTableLookup::new(
            vec![CpuTable::new(
                cpu::columns::data_for_halfword_memory(),
                cpu::columns::filter_for_halfword_memory(),
            )],
            HalfWordMemoryTable::new(
                memory_halfword::columns::data_for_cpu(),
                memory_halfword::columns::filter(),
            ),
        )
    }
}<|MERGE_RESOLUTION|>--- conflicted
+++ resolved
@@ -225,11 +225,7 @@
             vec![
                 CpuTable::new(
                     cpu::columns::data_for_memory(),
-<<<<<<< HEAD
-                    cpu::columns::filter_for_memory(),
-=======
                     cpu::columns::filter_for_byte_memory(),
->>>>>>> 6adca29a
                 ),
                 HalfWordMemoryTable::new(
                     memory_halfword::columns::data_for_memory_limb0(),
