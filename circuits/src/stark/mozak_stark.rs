--- conflicted
+++ resolved
@@ -6,12 +6,8 @@
 use plonky2::field::extension::Extendable;
 use plonky2::field::types::Field;
 use plonky2::hash::hash_types::RichField;
-<<<<<<< HEAD
-use rayon::iter::{IntoParallelIterator, ParallelIterator};
-=======
 #[allow(clippy::wildcard_imports)]
 use plonky2_maybe_rayon::*;
->>>>>>> e7744423
 use serde::{Deserialize, Serialize};
 
 use crate::bitshift::columns::{Bitshift, BitshiftView};
@@ -307,10 +303,6 @@
         }
         pub(crate) use all_starks;
 
-<<<<<<< HEAD
-=======
-        #[allow(unused_macros)]
->>>>>>> e7744423
         macro_rules! all_starks_par {
             ($all_stark:expr, |$stark:ident, $kind:ident| $val:expr) => {{
                 use core::borrow::Borrow;
@@ -326,12 +318,7 @@
                 ]).par_map(|f| f())
             }};
         }
-<<<<<<< HEAD
-=======
-        #[allow(unused_imports)]
->>>>>>> e7744423
         pub(crate) use all_starks_par;
-
     };
 }
 
