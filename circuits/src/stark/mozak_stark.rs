--- conflicted
+++ resolved
@@ -15,11 +15,7 @@
     pub cpu_stark: CpuStark<F, D>,
     pub rangecheck_stark: RangeCheckStark<F, D>,
     pub bitwise_stark: BitwiseStark<F, D>,
-<<<<<<< HEAD
-    pub cross_table_lookups: [CrossTableLookup<F>; 4],
-=======
-    pub cross_table_lookups: [CrossTableLookup<F>; 2],
->>>>>>> 89fc1941
+    pub cross_table_lookups: [CrossTableLookup<F>; 5],
 }
 
 impl<F: RichField + Extendable<D>, const D: usize> Default for MozakStark<F, D> {
@@ -28,16 +24,14 @@
             cpu_stark: CpuStark::default(),
             rangecheck_stark: RangeCheckStark::default(),
             bitwise_stark: BitwiseStark::default(),
-<<<<<<< HEAD
+
             cross_table_lookups: [
                 CpuDstValueRangeCheckTable::lookups(),
                 CpuOp1ValueFixedRangeCheckTable::lookups(),
                 CpuOp2ValueFixedRangeCheckTable::lookups(),
                 CpuCmpAbsDiffRangeCheckTable::lookups(),
+                BitwiseCpuTable::lookups(),
             ],
-=======
-            cross_table_lookups: [RangecheckCpuTable::lookups(), BitwiseCpuTable::lookups()],
->>>>>>> 89fc1941
         }
     }
 }
