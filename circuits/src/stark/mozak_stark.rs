use std::ops::{Index, IndexMut};

use itertools::chain;
use mozak_circuits_derive::StarkSet;
use plonky2::field::extension::Extendable;
use plonky2::field::types::Field;
use plonky2::hash::hash_types::RichField;
use serde::{Deserialize, Serialize};

use crate::bitshift::stark::BitshiftStark;
use crate::columns_view::columns_view_impl;
use crate::cpu::stark::CpuStark;
use crate::cross_table_lookup::{Column, CrossTableLookup};
use crate::memory::stark::MemoryStark;
use crate::memory_fullword::stark::FullWordMemoryStark;
use crate::memory_halfword::stark::HalfWordMemoryStark;
use crate::memory_io::stark::InputOuputMemoryStark;
use crate::memory_zeroinit::stark::MemoryZeroInitStark;
use crate::memoryinit::stark::MemoryInitStark;
use crate::poseidon2::stark::Poseidon2_12Stark;
#[cfg(feature = "enable_poseidon_starks")]
use crate::poseidon2_output_bytes;
use crate::poseidon2_output_bytes::stark::Poseidon2OutputBytesStark;
#[cfg(feature = "enable_poseidon_starks")]
use crate::poseidon2_sponge;
use crate::poseidon2_sponge::stark::Poseidon2SpongeStark;
use crate::program::stark::ProgramStark;
use crate::rangecheck::columns::rangecheck_looking;
use crate::rangecheck::stark::RangeCheckStark;
use crate::rangecheck_u8::stark::RangeCheckU8Stark;
use crate::register::stark::RegisterStark;
use crate::registerinit::stark::RegisterInitStark;
use crate::xor::stark::XorStark;
use crate::{
    bitshift, cpu, memory, memory_fullword, memory_halfword, memory_io, memory_zeroinit,
    memoryinit, program, rangecheck, xor,
};

const NUM_CROSS_TABLE_LOOKUP: usize = {
    12 + cfg!(feature = "enable_register_starks") as usize
        + cfg!(feature = "enable_poseidon_starks") as usize * 3
};

/// STARK Gadgets of Mozak-VM
///
/// ## Generics
/// `F`: The [Field] that the STARK is defined over
/// `D`: Degree of the extension field of `F`
#[derive(Clone, StarkSet)]
#[StarkSet(macro_name = "mozak_stark_set")]
pub struct MozakStark<F: RichField + Extendable<D>, const D: usize> {
    #[StarkSet(stark_kind = "Cpu")]
    pub cpu_stark: CpuStark<F, D>,
    #[StarkSet(stark_kind = "RangeCheck")]
    pub rangecheck_stark: RangeCheckStark<F, D>,
    #[StarkSet(stark_kind = "Xor")]
    pub xor_stark: XorStark<F, D>,
    #[StarkSet(stark_kind = "Bitshift")]
    pub shift_amount_stark: BitshiftStark<F, D>,
    #[StarkSet(stark_kind = "Program")]
    pub program_stark: ProgramStark<F, D>,
    #[StarkSet(stark_kind = "Memory")]
    pub memory_stark: MemoryStark<F, D>,
    #[StarkSet(stark_kind = "MemoryInit")]
    pub memory_init_stark: MemoryInitStark<F, D>,
    // TODO(Bing): find a way to natively constrain zero initializations within
    // the `MemoryStark`, instead of relying on a CTL between this and the
    // `MemoryStark`.
    #[StarkSet(stark_kind = "MemoryZeroInit")]
    pub memory_zeroinit_stark: MemoryZeroInitStark<F, D>,
    #[StarkSet(stark_kind = "RangeCheckU8")]
    pub rangecheck_u8_stark: RangeCheckU8Stark<F, D>,
    #[StarkSet(stark_kind = "HalfWordMemory")]
    pub halfword_memory_stark: HalfWordMemoryStark<F, D>,
    #[StarkSet(stark_kind = "FullWordMemory")]
    pub fullword_memory_stark: FullWordMemoryStark<F, D>,
    #[StarkSet(stark_kind = "IoMemoryPrivate")]
    pub io_memory_private_stark: InputOuputMemoryStark<F, D>,
    #[StarkSet(stark_kind = "IoMemoryPublic")]
    pub io_memory_public_stark: InputOuputMemoryStark<F, D>,
    #[cfg_attr(
        feature = "enable_register_starks",
        StarkSet(stark_kind = "RegisterInit")
    )]
    pub register_init_stark: RegisterInitStark<F, D>,
    #[cfg_attr(feature = "enable_register_starks", StarkSet(stark_kind = "Register"))]
    pub register_stark: RegisterStark<F, D>,
<<<<<<< HEAD
    pub cross_table_lookups: [CrossTableLookup<F>; 13],
=======
    #[cfg_attr(feature = "enable_poseidon_starks", StarkSet(stark_kind = "Poseidon2"))]
    pub poseidon2_stark: Poseidon2_12Stark<F, D>,
    #[cfg_attr(
        feature = "enable_poseidon_starks",
        StarkSet(stark_kind = "Poseidon2Sponge")
    )]
    pub poseidon2_sponge_stark: Poseidon2SpongeStark<F, D>,
    #[cfg_attr(
        feature = "enable_poseidon_starks",
        StarkSet(stark_kind = "Poseidon2OutputBytes")
    )]
    pub poseidon2_output_bytes_stark: Poseidon2OutputBytesStark<F, D>,
    pub cross_table_lookups: [CrossTableLookup<F>; NUM_CROSS_TABLE_LOOKUP],

>>>>>>> d1478fd1
    pub debug: bool,
}

// A macro which takes metadata about `MozakStark`
// and defines
macro_rules! mozak_stark_helpers {
    {
        kind_names = [{ $($kind_names:ident)* }]
        kind_vals = [{ $($kind_vals:literal)* }]
        count = [{ $kind_count:literal }]
        tys = [{ $($tys:ty)* }]
        fields = [{ $($fields:ident)* }]
    } => {
        // Generate all the `TableKind`s and their associated values
        #[derive(Debug, Copy, Clone, PartialEq, Eq, Hash)]
        pub enum TableKind {
            $($kind_names = $kind_vals,)*
        }

        impl TableKind {
            const COUNT: usize = $kind_count;
        }

        // Generate the set builder
        #[derive(Debug, Default, Copy, Clone, PartialEq, Eq, Hash)]
        pub struct TableKindSetBuilder<T> {
            $(pub $fields: T,)*
        }

        impl<T> TableKindSetBuilder<T> {
            pub fn from_array(array: TableKindArray<T>) -> Self {
                let TableKindArray([$($fields,)*]) = array;
                Self{$($fields,)*}
            }
            pub fn build(self) -> TableKindArray<T> {
                TableKindArray([$(self.$fields,)*])
            }
            pub fn build_with_kind(self) -> TableKindArray<(T, TableKind)> {
                use TableKind::*;
                TableKindArray([$((self.$fields, $kind_names),)*])
            }
        }

        /// A helper trait needed by `all_kind` in certain situations
        pub trait StarkKinds {
            $(type $kind_names;)*
        }
        impl<F: RichField + Extendable<D>, const D: usize> StarkKinds for MozakStark<F, D> {
            $(type $kind_names = $tys;)*
        }

        // Generate the helper macros

        /// Creates an array by repeatedly calls a "labmda" once per stark type.
        ///
        /// Note that these are not actual lambdas and so early returns will return from
        /// the caller, not the lambda
        ///
        /// Can be called in two ways:
        ///
        /// # With Type
        ///
        /// Calls that need explicit type information of each stark type can provide the parent
        /// `MozakStark` type to the macro in order to enable the "lambdas" to use the `stark!`
        /// macro in-place of a type.
        ///
        /// ```ignore
        /// let foos = all_kind!(MozakStark<F, D>, |stark, kind| {
        ///     // `stark` will be a different stark type on each call
        ///     // `kind` will be a different `TableKind` on each call
        ///     foo::<stark!()>(kind)
        /// });
        /// ```
        ///
        /// # Without Type
        ///
        /// Calls that do not need type information of each stark can merely omit the `MozakStark`
        /// type and just deal with the `TableKind`
        ///
        /// ```ignore
        /// let bars = all_kind!(|stark, kind| bar(kind));
        /// ```
        macro_rules! all_kind {
            ($stark_ty:ty, |$stark:ident, $kind:ident| $val:expr) => {{
                use $crate::stark::mozak_stark::{StarkKinds, TableKindArray, TableKind::*};
                TableKindArray([$(
                    {
                        // This enables callers to get the type using `$stark!()`
                        macro_rules! $stark {
                            () => {<$stark_ty as StarkKinds>::$kind_names}
                        }
                        #[allow(non_upper_case_globals)]
                        const $kind: TableKind = $kind_names;
                        $val
                    },)*
                ])
            }};
            (|$kind:ident| $val:expr) => {{
                use $crate::stark::mozak_stark::{TableKindArray, TableKind::{self, *}};
                TableKindArray([$(
                    {
                        #[allow(non_upper_case_globals)]
                        const $kind: TableKind = $kind_names;
                        $val
                    },)*
                ])
            }};
        }
        pub(crate) use all_kind;

        /// Creates an array by repeated calls to a "lambda" once per stark value.
        ///
        /// Note that these are not actual lambdas and so early returns will return from
        /// the caller, not the lambda
        ///
        /// Calls that need explicit type information of each stark type can provide the parent
        /// `MozakStark` type to the macro in order to enable the "lambdas" to use the `stark!`
        /// macro in-place of a type.
        ///
        /// ```ignore
        /// fn foo(mozak_stark: &mut MozakStark<F, D>) {
        ///     let bars = all_starks!(mozak_stark, |stark, kind| {
        ///         // `stark` will be a reference to different stark on each call
        ///         // `kind` will be a different `TableKind` on each call
        ///         bar(stark, kind)
        ///     });
        ///     let bazs = all_starks!(mozak_stark, |mut stark, kind| {
        ///         // `stark` will be a mutable reference to different stark on each call
        ///         baz(stark, kind)
        ///     });
        /// }
        /// ```
        macro_rules! all_starks {
            ($all_stark:expr, |$stark:ident, $kind:ident| $val:expr) => {{
                use core::borrow::Borrow;
                use $crate::stark::mozak_stark::{TableKindArray, TableKind::*};
                let all_stark = $all_stark.borrow();
                TableKindArray([$(
                    {
                        let $stark = &all_stark.$fields;
                        let $kind = $kind_names;
                        $val
                    },)*
                ])
            }};
            ($all_stark:expr, |mut $stark:ident, $kind:ident| $val:expr) => {{
                use core::borrow::BorrowMut;
                use $crate::stark::mozak_stark::{TableKindArray, TableKind::*};
                let all_stark = $all_stark.borrow_mut();
                TableKindArray([$(
                    {
                        let $stark = &mut all_stark.$fields;
                        let $kind = $kind_names;
                        $val
                    },)*
                ])
            }};
        }
        pub(crate) use all_starks;

    };
}

// Invoke `mozak_stark_set` and pass the result to `mozak_stark_helpers`
// Generating all the helpers we need
tt_call::tt_call! {
    macro = [{ mozak_stark_set }]
    ~~> mozak_stark_helpers
}

#[derive(Debug, Clone, Serialize, Deserialize, Eq, PartialEq)]
#[serde(transparent)]
pub struct TableKindArray<T>(pub [T; TableKind::COUNT]);

impl<T> Index<TableKind> for TableKindArray<T> {
    type Output = T;

    fn index(&self, kind: TableKind) -> &Self::Output { &self.0[kind as usize] }
}

impl<T> IndexMut<TableKind> for TableKindArray<T> {
    fn index_mut(&mut self, kind: TableKind) -> &mut Self::Output { &mut self.0[kind as usize] }
}

impl<'a, T> IntoIterator for &'a TableKindArray<T> {
    type IntoIter = std::slice::Iter<'a, T>;
    type Item = &'a T;

    fn into_iter(self) -> Self::IntoIter { self.0.iter() }
}

impl<T> TableKindArray<T> {
    pub fn map<F, U>(self, f: F) -> TableKindArray<U>
    where
        F: FnMut(T) -> U, {
        TableKindArray(self.0.map(f))
    }

    pub fn with_kind(self) -> TableKindArray<(T, TableKind)> {
        TableKindSetBuilder::from_array(self).build_with_kind()
    }

    pub fn each_ref(&self) -> TableKindArray<&T> {
        // TODO: replace with `self.0.each_ref()` (blocked on rust-lang/rust#76118)
        all_kind!(|kind| &self[kind])
    }

    pub fn iter(&self) -> impl Iterator<Item = &T> { self.0.iter() }

    pub fn iter_mut(&mut self) -> impl Iterator<Item = &mut T> { self.0.iter_mut() }
}

columns_view_impl!(PublicInputs);

#[repr(C)]
#[derive(Clone, Copy, Eq, PartialEq, Debug, Default, Serialize, Deserialize)]
#[serde(bound = "F: Field")]
pub struct PublicInputs<F> {
    pub entry_point: F,
}

impl<F: RichField + Extendable<D>, const D: usize> Default for MozakStark<F, D> {
    fn default() -> Self {
        Self {
            cpu_stark: CpuStark::default(),
            rangecheck_stark: RangeCheckStark::default(),
            xor_stark: XorStark::default(),
            shift_amount_stark: BitshiftStark::default(),
            program_stark: ProgramStark::default(),
            memory_stark: MemoryStark::default(),
            memory_init_stark: MemoryInitStark::default(),
            memory_zeroinit_stark: MemoryZeroInitStark::default(),
            rangecheck_u8_stark: RangeCheckU8Stark::default(),
            halfword_memory_stark: HalfWordMemoryStark::default(),
            fullword_memory_stark: FullWordMemoryStark::default(),
            register_init_stark: RegisterInitStark::default(),
            register_stark: RegisterStark::default(),
            io_memory_private_stark: InputOuputMemoryStark::default(),
            io_memory_public_stark: InputOuputMemoryStark::default(),
            poseidon2_sponge_stark: Poseidon2SpongeStark::default(),
            poseidon2_stark: Poseidon2_12Stark::default(),
            poseidon2_output_bytes_stark: Poseidon2OutputBytesStark::default(),
            cross_table_lookups: [
                RangecheckTable::lookups(),
                XorCpuTable::lookups(),
                BitshiftCpuTable::lookups(),
                InnerCpuTable::lookups(),
                ProgramCpuTable::lookups(),
                IntoMemoryTable::lookups(),
                MemoryInitMemoryTable::lookups(),
                RangeCheckU8LookupTable::lookups(),
                HalfWordMemoryCpuTable::lookups(),
                FullWordMemoryCpuTable::lookups(),
                #[cfg(feature = "enable_register_starks")]
                RegisterRegInitTable::lookups(),
<<<<<<< HEAD
                CpuRegisterTable::lookups(),
                IoMemoryCpuTable::lookups(),
=======
                IoMemoryPrivateCpuTable::lookups(),
                IoMemoryPublicCpuTable::lookups(),
                #[cfg(feature = "enable_poseidon_starks")]
                Poseidon2SpongeCpuTable::lookups(),
                #[cfg(feature = "enable_poseidon_starks")]
                Poseidon2Poseidon2SpongeTable::lookups(),
                #[cfg(feature = "enable_poseidon_starks")]
                Poseidon2OutputBytesPoseidon2SpongeTable::lookups(),
>>>>>>> d1478fd1
            ],
            debug: false,
        }
    }
}

impl<F: RichField + Extendable<D>, const D: usize> MozakStark<F, D> {
    #[must_use]
    pub fn default_debug() -> Self {
        Self {
            debug: true,
            ..Self::default()
        }
    }
}

#[derive(Debug, Clone)]
pub struct Table<F: Field> {
    pub(crate) kind: TableKind,
    pub(crate) columns: Vec<Column<F>>,
    pub(crate) filter_column: Column<F>,
}

impl<F: Field> Table<F> {
    pub fn new(kind: TableKind, columns: Vec<Column<F>>, filter_column: Column<F>) -> Self {
        Self {
            kind,
            columns,
            filter_column,
        }
    }
}

/// Macro to instantiate a new table for cross table lookups.
macro_rules! table_impl {
    ($t: ident, $tk: expr) => {
        pub struct $t<F: Field>(Table<F>);

        impl<F: Field> $t<F> {
            #[allow(clippy::new_ret_no_self)]
            pub fn new(columns: Vec<Column<F>>, filter_column: Column<F>) -> Table<F> {
                Table::new($tk, columns, filter_column)
            }
        }
    };
}

table_impl!(RangeCheckTable, TableKind::RangeCheck);
table_impl!(CpuTable, TableKind::Cpu);
table_impl!(XorTable, TableKind::Xor);
table_impl!(BitshiftTable, TableKind::Bitshift);
table_impl!(ProgramTable, TableKind::Program);
table_impl!(MemoryTable, TableKind::Memory);
table_impl!(MemoryInitTable, TableKind::MemoryInit);
table_impl!(MemoryZeroInitTable, TableKind::MemoryZeroInit);
table_impl!(RangeCheckU8Table, TableKind::RangeCheckU8);
table_impl!(HalfWordMemoryTable, TableKind::HalfWordMemory);
table_impl!(FullWordMemoryTable, TableKind::FullWordMemory);
#[cfg(feature = "enable_register_starks")]
table_impl!(RegisterInitTable, TableKind::RegisterInit);
#[cfg(feature = "enable_register_starks")]
table_impl!(RegisterTable, TableKind::Register);
table_impl!(IoMemoryPrivateTable, TableKind::IoMemoryPrivate);
table_impl!(IoMemoryPublicTable, TableKind::IoMemoryPublic);
#[cfg(feature = "enable_poseidon_starks")]
table_impl!(Poseidon2SpongeTable, TableKind::Poseidon2Sponge);
#[cfg(feature = "enable_poseidon_starks")]
table_impl!(Poseidon2Table, TableKind::Poseidon2);
#[cfg(feature = "enable_poseidon_starks")]
table_impl!(Poseidon2OutputBytesTable, TableKind::Poseidon2OutputBytes);

pub trait Lookups<F: Field> {
    fn lookups() -> CrossTableLookup<F>;
}

pub struct RangecheckTable<F: Field>(CrossTableLookup<F>);

impl<F: Field> Lookups<F> for RangecheckTable<F> {
    fn lookups() -> CrossTableLookup<F> {
        let looking: Vec<Table<F>> = chain![
            memory::columns::rangecheck_looking(),
            cpu::columns::rangecheck_looking(),
        ]
        .collect();
        CrossTableLookup::new(
            looking,
            RangeCheckTable::new(rangecheck::columns::data(), rangecheck::columns::filter()),
        )
    }
}

pub struct XorCpuTable<F: Field>(CrossTableLookup<F>);

impl<F: Field> Lookups<F> for XorCpuTable<F> {
    fn lookups() -> CrossTableLookup<F> {
        CrossTableLookup::new(
            vec![CpuTable::new(
                cpu::columns::data_for_xor(),
                cpu::columns::filter_for_xor(),
            )],
            XorTable::new(xor::columns::data_for_cpu(), xor::columns::filter_for_cpu()),
        )
    }
}

pub struct IntoMemoryTable<F: Field>(CrossTableLookup<F>);

impl<F: Field> Lookups<F> for IntoMemoryTable<F> {
    #[allow(clippy::too_many_lines)]
    fn lookups() -> CrossTableLookup<F> {
        let mut tables = vec![];
        tables.extend([
            CpuTable::new(
                cpu::columns::data_for_memory(),
                cpu::columns::filter_for_byte_memory(),
            ),
            HalfWordMemoryTable::new(
                memory_halfword::columns::data_for_memory_limb(0),
                memory_halfword::columns::filter(),
            ),
            HalfWordMemoryTable::new(
                memory_halfword::columns::data_for_memory_limb(1),
                memory_halfword::columns::filter(),
            ),
            FullWordMemoryTable::new(
                memory_fullword::columns::data_for_memory_limb(0),
                memory_fullword::columns::filter(),
            ),
            FullWordMemoryTable::new(
                memory_fullword::columns::data_for_memory_limb(1),
                memory_fullword::columns::filter(),
            ),
            FullWordMemoryTable::new(
                memory_fullword::columns::data_for_memory_limb(2),
                memory_fullword::columns::filter(),
            ),
            FullWordMemoryTable::new(
                memory_fullword::columns::data_for_memory_limb(3),
                memory_fullword::columns::filter(),
            ),
            IoMemoryPrivateTable::new(
                memory_io::columns::data_for_memory(),
                memory_io::columns::filter_for_memory(),
            ),
            IoMemoryPublicTable::new(
                memory_io::columns::data_for_memory(),
                memory_io::columns::filter_for_memory(),
            ),
        ]);
        #[cfg(feature = "enable_poseidon_starks")]
        {
            tables.extend((0..8).map(|index| {
                Poseidon2SpongeTable::new(
                    poseidon2_sponge::columns::data_for_input_memory(index),
                    poseidon2_sponge::columns::filter_for_input_memory(),
                )
            }));
            tables.extend((0..32).map(|index| {
                Poseidon2OutputBytesTable::new(
                    poseidon2_output_bytes::columns::data_for_output_memory(index),
                    poseidon2_output_bytes::columns::filter_for_output_memory(),
                )
            }));
        }
        CrossTableLookup::new(
            tables,
            MemoryTable::new(
                memory::columns::data_for_cpu(),
                memory::columns::filter_for_cpu(),
            ),
        )
    }
}

pub struct MemoryInitMemoryTable<F: Field>(CrossTableLookup<F>);

impl<F: Field> Lookups<F> for MemoryInitMemoryTable<F> {
    fn lookups() -> CrossTableLookup<F> {
        CrossTableLookup::new(
            vec![
                MemoryInitTable::new(
                    memoryinit::columns::data_for_memory(),
                    memoryinit::columns::filter_for_memory(),
                ),
                MemoryZeroInitTable::new(
                    memory_zeroinit::columns::data_for_memory(),
                    memory_zeroinit::columns::filter_for_memory(),
                ),
            ],
            MemoryTable::new(
                memory::columns::data_for_memoryinit(),
                memory::columns::filter_for_memoryinit(),
            ),
        )
    }
}

pub struct BitshiftCpuTable<F: Field>(CrossTableLookup<F>);

impl<F: Field> Lookups<F> for BitshiftCpuTable<F> {
    fn lookups() -> CrossTableLookup<F> {
        CrossTableLookup::new(
            vec![CpuTable::new(
                cpu::columns::data_for_shift_amount(),
                cpu::columns::filter_for_shift_amount(),
            )],
            BitshiftTable::new(
                bitshift::columns::data_for_cpu(),
                bitshift::columns::filter_for_cpu(),
            ),
        )
    }
}

pub struct InnerCpuTable<F: Field>(CrossTableLookup<F>);

impl<F: Field> Lookups<F> for InnerCpuTable<F> {
    fn lookups() -> CrossTableLookup<F> {
        CrossTableLookup::new(
            vec![CpuTable::new(
                cpu::columns::data_for_inst(),
                Column::single(cpu::columns::col_map().cpu.is_running),
            )],
            CpuTable::new(
                cpu::columns::data_for_permuted_inst(),
                Column::single(cpu::columns::col_map().cpu.is_running),
            ),
        )
    }
}

pub struct ProgramCpuTable<F: Field>(CrossTableLookup<F>);

impl<F: Field> Lookups<F> for ProgramCpuTable<F> {
    fn lookups() -> CrossTableLookup<F> {
        CrossTableLookup::new(
            vec![CpuTable::new(
                cpu::columns::data_for_permuted_inst(),
                Column::single(cpu::columns::col_map().permuted.filter),
            )],
            ProgramTable::new(
                program::columns::data_for_ctl(),
                Column::single(program::columns::col_map().filter),
            ),
        )
    }
}

pub struct RangeCheckU8LookupTable<F: Field>(CrossTableLookup<F>);
impl<F: Field> Lookups<F> for RangeCheckU8LookupTable<F> {
    fn lookups() -> CrossTableLookup<F> {
        let looking: Vec<Table<F>> = chain![
            rangecheck_looking(),
            memory::columns::rangecheck_u8_looking(),
        ]
        .collect();
        CrossTableLookup::new(
            looking,
            RangeCheckU8Table::new(
                crate::rangecheck_u8::columns::data(),
                crate::rangecheck_u8::columns::filter(),
            ),
        )
    }
}

pub struct HalfWordMemoryCpuTable<F: Field>(CrossTableLookup<F>);

impl<F: Field> Lookups<F> for HalfWordMemoryCpuTable<F> {
    fn lookups() -> CrossTableLookup<F> {
        CrossTableLookup::new(
            vec![CpuTable::new(
                cpu::columns::data_for_halfword_memory(),
                cpu::columns::filter_for_halfword_memory(),
            )],
            HalfWordMemoryTable::new(
                memory_halfword::columns::data_for_cpu(),
                memory_halfword::columns::filter(),
            ),
        )
    }
}

pub struct FullWordMemoryCpuTable<F: Field>(CrossTableLookup<F>);

impl<F: Field> Lookups<F> for FullWordMemoryCpuTable<F> {
    fn lookups() -> CrossTableLookup<F> {
        CrossTableLookup::new(
            vec![CpuTable::new(
                cpu::columns::data_for_fullword_memory(),
                cpu::columns::filter_for_fullword_memory(),
            )],
            FullWordMemoryTable::new(
                memory_fullword::columns::data_for_cpu(),
                memory_fullword::columns::filter(),
            ),
        )
    }
}

#[cfg(feature = "enable_register_starks")]
pub struct RegisterRegInitTable<F: Field>(CrossTableLookup<F>);

#[cfg(feature = "enable_register_starks")]
impl<F: Field> Lookups<F> for RegisterRegInitTable<F> {
    fn lookups() -> CrossTableLookup<F> {
        CrossTableLookup::new(
            vec![RegisterTable::new(
                crate::register::columns::data_for_register_init(),
                crate::register::columns::filter_for_register_init(),
            )],
            RegisterInitTable::new(
                crate::registerinit::columns::data_for_register(),
                crate::registerinit::columns::filter_for_register(),
            ),
        )
    }
}
<<<<<<< HEAD
pub struct CpuRegisterTable<F: Field>(CrossTableLookup<F>);
impl<F: Field> Lookups<F> for CpuRegisterTable<F> {
    fn lookups() -> CrossTableLookup<F> {
        let cpu_looking_rd = CpuTable::new(
            cpu::columns::data_for_register_rd(),
            cpu::columns::filter_for_register_rd(),
        );
        let cpu_looking_rs1 = CpuTable::new(
            cpu::columns::data_for_register_rs1(),
            cpu::columns::filter_for_register_rs1(),
        );
        let cpu_looking_rs2 = CpuTable::new(
            cpu::columns::data_for_register_rs2(),
            cpu::columns::filter_for_register_rs2(),
        );

        CrossTableLookup::new(
            vec![cpu_looking_rd, cpu_looking_rs1, cpu_looking_rs2],
            RegisterTable::new(
                crate::register::columns::data_for_cpu(),
                crate::register::columns::filter_for_cpu(),
            ),
        )
    }
}
pub struct IoMemoryCpuTable<F: Field>(CrossTableLookup<F>);
=======
>>>>>>> d1478fd1

pub struct IoMemoryPrivateCpuTable<F: Field>(CrossTableLookup<F>);

impl<F: Field> Lookups<F> for IoMemoryPrivateCpuTable<F> {
    fn lookups() -> CrossTableLookup<F> {
        CrossTableLookup::new(
            vec![CpuTable::new(
                cpu::columns::data_for_io_memory_private(),
                cpu::columns::filter_for_io_memory_private(),
            )],
            IoMemoryPrivateTable::new(
                memory_io::columns::data_for_cpu(),
                memory_io::columns::filter_for_cpu(),
            ),
        )
    }
}

pub struct IoMemoryPublicCpuTable<F: Field>(CrossTableLookup<F>);

impl<F: Field> Lookups<F> for IoMemoryPublicCpuTable<F> {
    fn lookups() -> CrossTableLookup<F> {
        CrossTableLookup::new(
            vec![CpuTable::new(
                cpu::columns::data_for_io_memory_public(),
                cpu::columns::filter_for_io_memory_public(),
            )],
            IoMemoryPublicTable::new(
                memory_io::columns::data_for_cpu(),
                memory_io::columns::filter_for_cpu(),
            ),
        )
    }
}

#[cfg(feature = "enable_poseidon_starks")]
pub struct Poseidon2SpongeCpuTable<F: Field>(CrossTableLookup<F>);
#[cfg(feature = "enable_poseidon_starks")]
impl<F: Field> Lookups<F> for Poseidon2SpongeCpuTable<F> {
    fn lookups() -> CrossTableLookup<F> {
        CrossTableLookup::new(
            vec![Poseidon2SpongeTable::new(
                crate::poseidon2_sponge::columns::data_for_cpu(),
                crate::poseidon2_sponge::columns::filter_for_cpu(),
            )],
            CpuTable::new(
                crate::cpu::columns::data_for_poseidon2_sponge(),
                crate::cpu::columns::filter_for_poseidon2_sponge(),
            ),
        )
    }
}

#[cfg(feature = "enable_poseidon_starks")]
pub struct Poseidon2Poseidon2SpongeTable<F: Field>(CrossTableLookup<F>);
#[cfg(feature = "enable_poseidon_starks")]
impl<F: Field> Lookups<F> for Poseidon2Poseidon2SpongeTable<F> {
    fn lookups() -> CrossTableLookup<F> {
        CrossTableLookup::new(
            vec![Poseidon2Table::new(
                crate::poseidon2::columns::data_for_sponge(),
                crate::poseidon2::columns::filter_for_sponge(),
            )],
            Poseidon2SpongeTable::new(
                crate::poseidon2_sponge::columns::data_for_poseidon2(),
                crate::poseidon2_sponge::columns::filter_for_poseidon2(),
            ),
        )
    }
}

#[cfg(feature = "enable_poseidon_starks")]
pub struct Poseidon2OutputBytesPoseidon2SpongeTable<F: Field>(CrossTableLookup<F>);
#[cfg(feature = "enable_poseidon_starks")]
impl<F: Field> Lookups<F> for Poseidon2OutputBytesPoseidon2SpongeTable<F> {
    fn lookups() -> CrossTableLookup<F> {
        CrossTableLookup::new(
            vec![Poseidon2OutputBytesTable::new(
                crate::poseidon2_output_bytes::columns::data_for_poseidon2_sponge(),
                crate::poseidon2_output_bytes::columns::filter_for_poseidon2_sponge(),
            )],
            Poseidon2SpongeTable::new(
                crate::poseidon2_sponge::columns::data_for_poseidon2_output_bytes(),
                crate::poseidon2_sponge::columns::filter_for_poseidon2_output_bytes(),
            ),
        )
    }
}<|MERGE_RESOLUTION|>--- conflicted
+++ resolved
@@ -85,9 +85,6 @@
     pub register_init_stark: RegisterInitStark<F, D>,
     #[cfg_attr(feature = "enable_register_starks", StarkSet(stark_kind = "Register"))]
     pub register_stark: RegisterStark<F, D>,
-<<<<<<< HEAD
-    pub cross_table_lookups: [CrossTableLookup<F>; 13],
-=======
     #[cfg_attr(feature = "enable_poseidon_starks", StarkSet(stark_kind = "Poseidon2"))]
     pub poseidon2_stark: Poseidon2_12Stark<F, D>,
     #[cfg_attr(
@@ -102,7 +99,6 @@
     pub poseidon2_output_bytes_stark: Poseidon2OutputBytesStark<F, D>,
     pub cross_table_lookups: [CrossTableLookup<F>; NUM_CROSS_TABLE_LOOKUP],
 
->>>>>>> d1478fd1
     pub debug: bool,
 }
 
@@ -358,10 +354,8 @@
                 FullWordMemoryCpuTable::lookups(),
                 #[cfg(feature = "enable_register_starks")]
                 RegisterRegInitTable::lookups(),
-<<<<<<< HEAD
+                #[cfg(feature = "enable_register_starks")]
                 CpuRegisterTable::lookups(),
-                IoMemoryCpuTable::lookups(),
-=======
                 IoMemoryPrivateCpuTable::lookups(),
                 IoMemoryPublicCpuTable::lookups(),
                 #[cfg(feature = "enable_poseidon_starks")]
@@ -370,7 +364,6 @@
                 Poseidon2Poseidon2SpongeTable::lookups(),
                 #[cfg(feature = "enable_poseidon_starks")]
                 Poseidon2OutputBytesPoseidon2SpongeTable::lookups(),
->>>>>>> d1478fd1
             ],
             debug: false,
         }
@@ -689,8 +682,11 @@
         )
     }
 }
-<<<<<<< HEAD
+
+#[cfg(feature = "enable_register_starks")]
 pub struct CpuRegisterTable<F: Field>(CrossTableLookup<F>);
+
+#[cfg(feature = "enable_register_starks")]
 impl<F: Field> Lookups<F> for CpuRegisterTable<F> {
     fn lookups() -> CrossTableLookup<F> {
         let cpu_looking_rd = CpuTable::new(
@@ -715,9 +711,6 @@
         )
     }
 }
-pub struct IoMemoryCpuTable<F: Field>(CrossTableLookup<F>);
-=======
->>>>>>> d1478fd1
 
 pub struct IoMemoryPrivateCpuTable<F: Field>(CrossTableLookup<F>);
 
