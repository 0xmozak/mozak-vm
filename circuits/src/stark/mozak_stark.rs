--- conflicted
+++ resolved
@@ -128,20 +128,12 @@
     RangeCheckLimb = 7,
     HalfWordMemory = 8,
     FullWordMemory = 9,
-<<<<<<< HEAD
     Register = 10,
     RegisterInit = 11,
-    IoMemory = 12,
-    Poseidon2Sponge = 13,
-    Poseidon2 = 14,
-=======
-    RegisterInit = 10,
-    Register = 11,
     IoMemoryPrivate = 12,
     IoMemoryPublic = 13,
     Poseidon2Sponge = 14,
     Poseidon2 = 15,
->>>>>>> 8a47f990
 }
 
 impl TableKind {
@@ -159,13 +151,9 @@
             TableKind::HalfWordMemory,
             TableKind::FullWordMemory,
             TableKind::Register,
-<<<<<<< HEAD
             TableKind::RegisterInit,
-            TableKind::IoMemory,
-=======
             TableKind::IoMemoryPrivate,
             TableKind::IoMemoryPublic,
->>>>>>> 8a47f990
             TableKind::Poseidon2Sponge,
             TableKind::Poseidon2,
         ]
