--- conflicted
+++ resolved
@@ -469,27 +469,14 @@
     }
 }
 
-pub trait NewIsh<TableType, RowOut> {
-    #[allow(clippy::new_ret_no_self)]
-    fn new<RowIn>(
-        columns: RowIn,
-        filter_column: ColumnWithTypedInput<TableType>,
-    ) -> TableWithTypedOutput<RowOut>
-    where
-        RowOut: FromIterator<Column>,
-        RowIn: IntoIterator<Item = ColumnWithTypedInput<TableType>>;
-}
-
 /// Macro to instantiate a new table for cross table lookups.
 // OK, `table_kind` determines the input type of the table.
 // But input type could relate to multiple kinds.
 macro_rules! table_impl {
-<<<<<<< HEAD
     ($lookup_input_id: ident, $table_kind: expr, $input_table_type: ident) => {
         #[allow(non_snake_case)]
         pub mod $lookup_input_id {
             use super::*;
-            #[allow(clippy::new_ret_no_self)]
             pub fn new<RowIn, RowOut>(
                 columns: RowIn,
                 filter_column: ColumnWithTypedInput<$input_table_type<i64>>,
@@ -502,16 +489,6 @@
                     columns: columns.into_iter().map(Column::from).collect(),
                     filter_column: filter_column.into(),
                 }
-=======
-    ($t: ident, $tk: expr) => {
-        #[allow(non_snake_case)]
-        pub mod $t {
-            use super::*;
-
-            #[must_use]
-            pub fn new(columns: Vec<Column>, filter_column: Column) -> Table {
-                Table::new($tk, columns, filter_column)
->>>>>>> 11cbf8af
             }
         }
     };
