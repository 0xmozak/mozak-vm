use itertools::{chain, Itertools};
use plonky2::field::extension::Extendable;
use plonky2::field::types::Field;
use plonky2::hash::hash_types::RichField;
use serde::{Deserialize, Serialize};
use starky::config::StarkConfig;
use starky::stark::Stark;

use crate::bitshift::stark::BitshiftStark;
use crate::columns_view::columns_view_impl;
use crate::cpu::stark::CpuStark;
use crate::cross_table_lookup::{Column, CrossTableLookup};
use crate::memory::stark::MemoryStark;
use crate::memory_fullword::stark::FullWordMemoryStark;
use crate::memory_halfword::stark::HalfWordMemoryStark;
use crate::memoryinit::stark::MemoryInitStark;
use crate::program::stark::ProgramStark;
use crate::rangecheck::columns::rangecheck_looking;
use crate::rangecheck::stark::RangeCheckStark;
use crate::rangecheck_limb::stark::RangeCheckLimbStark;
use crate::register::stark::RegisterStark;
use crate::registerinit::stark::RegisterInitStark;
use crate::xor::stark::XorStark;
use crate::{
    bitshift, cpu, memory, memory_fullword, memory_halfword, memoryinit, program, rangecheck, xor,
};

#[derive(Clone)]
pub struct MozakStark<F: RichField + Extendable<D>, const D: usize> {
    pub cpu_stark: CpuStark<F, D>,
    pub rangecheck_stark: RangeCheckStark<F, D>,
    pub xor_stark: XorStark<F, D>,
    pub shift_amount_stark: BitshiftStark<F, D>,
    pub program_stark: ProgramStark<F, D>,
    pub memory_stark: MemoryStark<F, D>,
    pub memory_init_stark: MemoryInitStark<F, D>,
    pub rangecheck_limb_stark: RangeCheckLimbStark<F, D>,
    pub halfword_memory_stark: HalfWordMemoryStark<F, D>,
<<<<<<< HEAD
    pub fullword_memory_stark: FullWordMemoryStark<F, D>,
=======
    pub register_init_stark: RegisterInitStark<F, D>,
    pub register_stark: RegisterStark<F, D>,
>>>>>>> 229efd20
    pub cross_table_lookups: [CrossTableLookup<F>; 10],
    pub debug: bool,
}

columns_view_impl!(PublicInputs);

#[repr(C)]
#[derive(Clone, Copy, Eq, PartialEq, Debug, Default, Serialize, Deserialize)]
#[serde(bound = "F: Field")]
pub struct PublicInputs<F> {
    pub entry_point: F,
}

impl<F: RichField + Extendable<D>, const D: usize> Default for MozakStark<F, D> {
    fn default() -> Self {
        Self {
            cpu_stark: CpuStark::default(),
            rangecheck_stark: RangeCheckStark::default(),
            xor_stark: XorStark::default(),
            shift_amount_stark: BitshiftStark::default(),
            program_stark: ProgramStark::default(),
            memory_stark: MemoryStark::default(),
            memory_init_stark: MemoryInitStark::default(),
            rangecheck_limb_stark: RangeCheckLimbStark::default(),
            halfword_memory_stark: HalfWordMemoryStark::default(),
<<<<<<< HEAD
            fullword_memory_stark: FullWordMemoryStark::default(),
=======
            register_init_stark: RegisterInitStark::default(),
            register_stark: RegisterStark::default(),
>>>>>>> 229efd20
            cross_table_lookups: [
                RangecheckTable::lookups(),
                XorCpuTable::lookups(),
                BitshiftCpuTable::lookups(),
                InnerCpuTable::lookups(),
                ProgramCpuTable::lookups(),
                IntoMemoryTable::lookups(),
                MemoryInitMemoryTable::lookups(),
                LimbTable::lookups(),
                HalfWordMemoryCpuTable::lookups(),
<<<<<<< HEAD
                FullWordMemoryCpuTable::lookups(),
=======
                RegisterRegInitTable::lookups(),
>>>>>>> 229efd20
            ],
            debug: false,
        }
    }
}

impl<F: RichField + Extendable<D>, const D: usize> MozakStark<F, D> {
    pub(crate) fn nums_permutation_zs(&self, config: &StarkConfig) -> [usize; NUM_TABLES] {
        [
            self.cpu_stark.num_permutation_batches(config),
            self.rangecheck_stark.num_permutation_batches(config),
            self.xor_stark.num_permutation_batches(config),
            self.shift_amount_stark.num_permutation_batches(config),
            self.program_stark.num_permutation_batches(config),
            self.memory_stark.num_permutation_batches(config),
            self.memory_init_stark.num_permutation_batches(config),
            self.rangecheck_limb_stark.num_permutation_batches(config),
            self.halfword_memory_stark.num_permutation_batches(config),
<<<<<<< HEAD
            self.fullword_memory_stark.num_permutation_batches(config),
=======
            self.register_init_stark.num_permutation_batches(config),
            self.register_stark.num_permutation_batches(config),
>>>>>>> 229efd20
        ]
    }

    pub(crate) fn permutation_batch_sizes(&self) -> [usize; NUM_TABLES] {
        [
            self.cpu_stark.permutation_batch_size(),
            self.rangecheck_stark.permutation_batch_size(),
            self.xor_stark.permutation_batch_size(),
            self.shift_amount_stark.permutation_batch_size(),
            self.program_stark.permutation_batch_size(),
            self.memory_stark.permutation_batch_size(),
            self.memory_init_stark.permutation_batch_size(),
            self.rangecheck_limb_stark.permutation_batch_size(),
            self.halfword_memory_stark.permutation_batch_size(),
<<<<<<< HEAD
            self.fullword_memory_stark.permutation_batch_size(),
=======
            self.register_init_stark.permutation_batch_size(),
            self.register_stark.permutation_batch_size(),
>>>>>>> 229efd20
        ]
    }

    #[must_use]
    pub fn default_debug() -> Self {
        Self {
            debug: true,
            ..Self::default()
        }
    }
}

<<<<<<< HEAD
pub(crate) const NUM_TABLES: usize = 10;
=======
pub(crate) const NUM_TABLES: usize = 11;
>>>>>>> 229efd20

#[derive(Debug, Copy, Clone, PartialEq, Eq, Hash)]
pub enum TableKind {
    Cpu = 0,
    RangeCheck = 1,
    Xor = 2,
    Bitshift = 3,
    Program = 4,
    Memory = 5,
    MemoryInit = 6,
    RangeCheckLimb = 7,
    HalfWordMemory = 8,
<<<<<<< HEAD
    FullWordMemory = 9,
=======
    RegisterInit = 9,
    Register = 10,
>>>>>>> 229efd20
}

impl TableKind {
    #[must_use]
    pub fn all() -> [TableKind; NUM_TABLES] {
        [
            TableKind::Cpu,
            TableKind::RangeCheck,
            TableKind::Xor,
            TableKind::Bitshift,
            TableKind::Program,
            TableKind::Memory,
            TableKind::MemoryInit,
            TableKind::RangeCheckLimb,
            TableKind::HalfWordMemory,
<<<<<<< HEAD
            TableKind::FullWordMemory,
=======
            TableKind::RegisterInit,
            TableKind::Register,
>>>>>>> 229efd20
        ]
    }
}

#[derive(Debug, Clone)]
pub struct Table<F: Field> {
    pub(crate) kind: TableKind,
    pub(crate) columns: Vec<Column<F>>,
    pub(crate) filter_column: Column<F>,
}

impl<F: Field> Table<F> {
    pub fn new(kind: TableKind, columns: Vec<Column<F>>, filter_column: Column<F>) -> Self {
        Self {
            kind,
            columns,
            filter_column,
        }
    }
}

/// Macro to instantiate a new table for cross table lookups.
macro_rules! table_impl {
    ($t: ident, $tk: expr) => {
        pub struct $t<F: Field>(Table<F>);

        impl<F: Field> $t<F> {
            #[allow(clippy::new_ret_no_self)]
            pub fn new(columns: Vec<Column<F>>, filter_column: Column<F>) -> Table<F> {
                Table::new($tk, columns, filter_column)
            }
        }
    };
}

table_impl!(RangeCheckTable, TableKind::RangeCheck);
table_impl!(CpuTable, TableKind::Cpu);
table_impl!(XorTable, TableKind::Xor);
table_impl!(BitshiftTable, TableKind::Bitshift);
table_impl!(ProgramTable, TableKind::Program);
table_impl!(MemoryTable, TableKind::Memory);
table_impl!(MemoryInitTable, TableKind::MemoryInit);
table_impl!(RangeCheckLimbTable, TableKind::RangeCheckLimb);
table_impl!(HalfWordMemoryTable, TableKind::HalfWordMemory);
<<<<<<< HEAD
table_impl!(FullWordMemoryTable, TableKind::FullWordMemory);
=======
table_impl!(RegisterInitTable, TableKind::RegisterInit);
table_impl!(RegisterTable, TableKind::Register);
>>>>>>> 229efd20

pub trait Lookups<F: Field> {
    fn lookups() -> CrossTableLookup<F>;
}

pub struct RangecheckTable<F: Field>(CrossTableLookup<F>);

impl<F: Field> Lookups<F> for RangecheckTable<F> {
    fn lookups() -> CrossTableLookup<F> {
        let looking: Vec<Table<F>> = chain![
            memory::columns::rangecheck_looking(),
            cpu::columns::rangecheck_looking(),
        ]
        .collect();
        CrossTableLookup::new(
            looking,
            RangeCheckTable::new(rangecheck::columns::data(), rangecheck::columns::filter()),
        )
    }
}

pub struct XorCpuTable<F: Field>(CrossTableLookup<F>);

impl<F: Field> Lookups<F> for XorCpuTable<F> {
    fn lookups() -> CrossTableLookup<F> {
        CrossTableLookup::new(
            vec![CpuTable::new(
                cpu::columns::data_for_xor(),
                cpu::columns::filter_for_xor(),
            )],
            XorTable::new(xor::columns::data_for_cpu(), xor::columns::filter_for_cpu()),
        )
    }
}

pub struct IntoMemoryTable<F: Field>(CrossTableLookup<F>);

impl<F: Field> Lookups<F> for IntoMemoryTable<F> {
    fn lookups() -> CrossTableLookup<F> {
        CrossTableLookup::new(
            vec![
                CpuTable::new(
                    cpu::columns::data_for_memory(),
                    cpu::columns::filter_for_byte_memory(),
                ),
                HalfWordMemoryTable::new(
                    memory_halfword::columns::data_for_memory_limb(0),
                    memory_halfword::columns::filter(),
                ),
                HalfWordMemoryTable::new(
                    memory_halfword::columns::data_for_memory_limb(1),
                    memory_halfword::columns::filter(),
                ),
                FullWordMemoryTable::new(
                    memory_fullword::columns::data_for_memory_limb(0),
                    memory_fullword::columns::filter(),
                ),
                FullWordMemoryTable::new(
                    memory_fullword::columns::data_for_memory_limb(1),
                    memory_fullword::columns::filter(),
                ),
                FullWordMemoryTable::new(
                    memory_fullword::columns::data_for_memory_limb(2),
                    memory_fullword::columns::filter(),
                ),
                FullWordMemoryTable::new(
                    memory_fullword::columns::data_for_memory_limb(3),
                    memory_fullword::columns::filter(),
                ),
            ],
            MemoryTable::new(
                memory::columns::data_for_cpu(),
                memory::columns::filter_for_cpu(),
            ),
        )
    }
}

pub struct MemoryInitMemoryTable<F: Field>(CrossTableLookup<F>);

impl<F: Field> Lookups<F> for MemoryInitMemoryTable<F> {
    fn lookups() -> CrossTableLookup<F> {
        CrossTableLookup::new(
            vec![MemoryTable::new(
                memory::columns::data_for_memoryinit(),
                memory::columns::filter_for_memoryinit(),
            )],
            MemoryInitTable::new(
                memoryinit::columns::data_for_memory(),
                memoryinit::columns::filter_for_memory(),
            ),
        )
    }
}

pub struct BitshiftCpuTable<F: Field>(CrossTableLookup<F>);

impl<F: Field> Lookups<F> for BitshiftCpuTable<F> {
    fn lookups() -> CrossTableLookup<F> {
        CrossTableLookup::new(
            vec![CpuTable::new(
                cpu::columns::data_for_shift_amount(),
                cpu::columns::filter_for_shift_amount(),
            )],
            BitshiftTable::new(
                bitshift::columns::data_for_cpu(),
                bitshift::columns::filter_for_cpu(),
            ),
        )
    }
}

pub struct InnerCpuTable<F: Field>(CrossTableLookup<F>);

impl<F: Field> Lookups<F> for InnerCpuTable<F> {
    fn lookups() -> CrossTableLookup<F> {
        CrossTableLookup::new(
            vec![CpuTable::new(
                cpu::columns::data_for_inst(),
                Column::single(cpu::columns::MAP.cpu.is_running),
            )],
            CpuTable::new(
                cpu::columns::data_for_permuted_inst(),
                Column::single(cpu::columns::MAP.cpu.is_running),
            ),
        )
    }
}

pub struct ProgramCpuTable<F: Field>(CrossTableLookup<F>);

impl<F: Field> Lookups<F> for ProgramCpuTable<F> {
    fn lookups() -> CrossTableLookup<F> {
        CrossTableLookup::new(
            vec![CpuTable::new(
                cpu::columns::data_for_permuted_inst(),
                Column::single(cpu::columns::MAP.permuted.filter),
            )],
            ProgramTable::new(
                program::columns::data_for_ctl(),
                Column::single(program::columns::MAP.filter),
            ),
        )
    }
}

pub struct LimbTable<F: Field>(CrossTableLookup<F>);
impl<F: Field> Lookups<F> for LimbTable<F> {
    fn lookups() -> CrossTableLookup<F> {
        CrossTableLookup::new(
            chain!(rangecheck_looking(), cpu::columns::rangecheck_looking_u8(),).collect_vec(),
            RangeCheckLimbTable::new(
                crate::rangecheck_limb::columns::data(),
                crate::rangecheck_limb::columns::filter(),
            ),
        )
    }
}

pub struct HalfWordMemoryCpuTable<F: Field>(CrossTableLookup<F>);

impl<F: Field> Lookups<F> for HalfWordMemoryCpuTable<F> {
    fn lookups() -> CrossTableLookup<F> {
        CrossTableLookup::new(
            vec![CpuTable::new(
                cpu::columns::data_for_halfword_memory(),
                cpu::columns::filter_for_halfword_memory(),
            )],
            HalfWordMemoryTable::new(
                memory_halfword::columns::data_for_cpu(),
                memory_halfword::columns::filter(),
            ),
        )
    }
}

<<<<<<< HEAD
pub struct FullWordMemoryCpuTable<F: Field>(CrossTableLookup<F>);

impl<F: Field> Lookups<F> for FullWordMemoryCpuTable<F> {
    fn lookups() -> CrossTableLookup<F> {
        CrossTableLookup::new(
            vec![CpuTable::new(
                cpu::columns::data_for_fullword_memory(),
                cpu::columns::filter_for_fullword_memory(),
            )],
            FullWordMemoryTable::new(
                memory_fullword::columns::data_for_cpu(),
                memory_fullword::columns::filter(),
=======
pub struct RegisterRegInitTable<F: Field>(CrossTableLookup<F>);
impl<F: Field> Lookups<F> for RegisterRegInitTable<F> {
    fn lookups() -> CrossTableLookup<F> {
        CrossTableLookup::new(
            vec![RegisterTable::new(
                crate::register::columns::data_for_register_init(),
                crate::register::columns::filter_for_register_init(),
            )],
            RegisterInitTable::new(
                crate::registerinit::columns::data_for_register(),
                crate::registerinit::columns::filter_for_register(),
>>>>>>> 229efd20
            ),
        )
    }
}<|MERGE_RESOLUTION|>--- conflicted
+++ resolved
@@ -36,13 +36,10 @@
     pub memory_init_stark: MemoryInitStark<F, D>,
     pub rangecheck_limb_stark: RangeCheckLimbStark<F, D>,
     pub halfword_memory_stark: HalfWordMemoryStark<F, D>,
-<<<<<<< HEAD
     pub fullword_memory_stark: FullWordMemoryStark<F, D>,
-=======
     pub register_init_stark: RegisterInitStark<F, D>,
     pub register_stark: RegisterStark<F, D>,
->>>>>>> 229efd20
-    pub cross_table_lookups: [CrossTableLookup<F>; 10],
+    pub cross_table_lookups: [CrossTableLookup<F>; 11],
     pub debug: bool,
 }
 
@@ -67,12 +64,9 @@
             memory_init_stark: MemoryInitStark::default(),
             rangecheck_limb_stark: RangeCheckLimbStark::default(),
             halfword_memory_stark: HalfWordMemoryStark::default(),
-<<<<<<< HEAD
             fullword_memory_stark: FullWordMemoryStark::default(),
-=======
             register_init_stark: RegisterInitStark::default(),
             register_stark: RegisterStark::default(),
->>>>>>> 229efd20
             cross_table_lookups: [
                 RangecheckTable::lookups(),
                 XorCpuTable::lookups(),
@@ -83,11 +77,8 @@
                 MemoryInitMemoryTable::lookups(),
                 LimbTable::lookups(),
                 HalfWordMemoryCpuTable::lookups(),
-<<<<<<< HEAD
                 FullWordMemoryCpuTable::lookups(),
-=======
                 RegisterRegInitTable::lookups(),
->>>>>>> 229efd20
             ],
             debug: false,
         }
@@ -106,12 +97,9 @@
             self.memory_init_stark.num_permutation_batches(config),
             self.rangecheck_limb_stark.num_permutation_batches(config),
             self.halfword_memory_stark.num_permutation_batches(config),
-<<<<<<< HEAD
             self.fullword_memory_stark.num_permutation_batches(config),
-=======
             self.register_init_stark.num_permutation_batches(config),
             self.register_stark.num_permutation_batches(config),
->>>>>>> 229efd20
         ]
     }
 
@@ -126,12 +114,9 @@
             self.memory_init_stark.permutation_batch_size(),
             self.rangecheck_limb_stark.permutation_batch_size(),
             self.halfword_memory_stark.permutation_batch_size(),
-<<<<<<< HEAD
             self.fullword_memory_stark.permutation_batch_size(),
-=======
             self.register_init_stark.permutation_batch_size(),
             self.register_stark.permutation_batch_size(),
->>>>>>> 229efd20
         ]
     }
 
@@ -144,11 +129,7 @@
     }
 }
 
-<<<<<<< HEAD
-pub(crate) const NUM_TABLES: usize = 10;
-=======
-pub(crate) const NUM_TABLES: usize = 11;
->>>>>>> 229efd20
+pub(crate) const NUM_TABLES: usize = 12;
 
 #[derive(Debug, Copy, Clone, PartialEq, Eq, Hash)]
 pub enum TableKind {
@@ -161,12 +142,9 @@
     MemoryInit = 6,
     RangeCheckLimb = 7,
     HalfWordMemory = 8,
-<<<<<<< HEAD
     FullWordMemory = 9,
-=======
-    RegisterInit = 9,
-    Register = 10,
->>>>>>> 229efd20
+    RegisterInit = 10,
+    Register = 11,
 }
 
 impl TableKind {
@@ -182,12 +160,9 @@
             TableKind::MemoryInit,
             TableKind::RangeCheckLimb,
             TableKind::HalfWordMemory,
-<<<<<<< HEAD
             TableKind::FullWordMemory,
-=======
             TableKind::RegisterInit,
             TableKind::Register,
->>>>>>> 229efd20
         ]
     }
 }
@@ -232,12 +207,9 @@
 table_impl!(MemoryInitTable, TableKind::MemoryInit);
 table_impl!(RangeCheckLimbTable, TableKind::RangeCheckLimb);
 table_impl!(HalfWordMemoryTable, TableKind::HalfWordMemory);
-<<<<<<< HEAD
 table_impl!(FullWordMemoryTable, TableKind::FullWordMemory);
-=======
 table_impl!(RegisterInitTable, TableKind::RegisterInit);
 table_impl!(RegisterTable, TableKind::Register);
->>>>>>> 229efd20
 
 pub trait Lookups<F: Field> {
     fn lookups() -> CrossTableLookup<F>;
@@ -414,7 +386,6 @@
     }
 }
 
-<<<<<<< HEAD
 pub struct FullWordMemoryCpuTable<F: Field>(CrossTableLookup<F>);
 
 impl<F: Field> Lookups<F> for FullWordMemoryCpuTable<F> {
@@ -427,7 +398,11 @@
             FullWordMemoryTable::new(
                 memory_fullword::columns::data_for_cpu(),
                 memory_fullword::columns::filter(),
-=======
+            ),
+        )
+    }
+}
+
 pub struct RegisterRegInitTable<F: Field>(CrossTableLookup<F>);
 impl<F: Field> Lookups<F> for RegisterRegInitTable<F> {
     fn lookups() -> CrossTableLookup<F> {
@@ -439,7 +414,6 @@
             RegisterInitTable::new(
                 crate::registerinit::columns::data_for_register(),
                 crate::registerinit::columns::filter_for_register(),
->>>>>>> 229efd20
             ),
         )
     }
