use std::ops::{Index, IndexMut};

use cpu::columns::CpuState;
use itertools::{chain, izip};
use mozak_circuits_derive::StarkSet;
use plonky2::field::extension::Extendable;
use plonky2::field::types::Field;
use plonky2::hash::hash_types::RichField;
#[allow(clippy::wildcard_imports)]
use plonky2_maybe_rayon::*;
use serde::{Deserialize, Serialize};

use crate::bitshift::columns::{Bitshift, BitshiftView};
use crate::bitshift::stark::BitshiftStark;
use crate::columns_view::columns_view_impl;
use crate::cpu::stark::CpuStark;
use crate::cross_table_lookup::{
    Column, ColumnWithTypedInput, CrossTableLookup, CrossTableLookupWithTypedOutput,
};
use crate::memory::columns::{Memory, MemoryCtl};
use crate::memory::stark::MemoryStark;
use crate::memory_fullword::columns::FullWordMemory;
use crate::memory_fullword::stark::FullWordMemoryStark;
use crate::memory_halfword::columns::HalfWordMemory;
use crate::memory_halfword::stark::HalfWordMemoryStark;
use crate::memory_io::columns::{InputOutputMemory, InputOutputMemoryCtl};
use crate::memory_io::stark::InputOutputMemoryStark;
use crate::memory_zeroinit::columns::MemoryZeroInit;
use crate::memory_zeroinit::stark::MemoryZeroInitStark;
use crate::memoryinit::columns::{MemoryInit, MemoryInitCtl};
use crate::memoryinit::stark::MemoryInitStark;
use crate::poseidon2::columns::{Poseidon2State, Poseidon2StateCtl};
use crate::poseidon2::stark::Poseidon2_12Stark;
use crate::poseidon2_output_bytes::columns::{Poseidon2OutputBytes, Poseidon2OutputBytesCtl};
use crate::poseidon2_output_bytes::stark::Poseidon2OutputBytesStark;
use crate::poseidon2_sponge::columns::{Poseidon2Sponge, Poseidon2SpongeCtl};
use crate::poseidon2_sponge::stark::Poseidon2SpongeStark;
use crate::program::columns::{InstructionRow, ProgramRom};
use crate::program::stark::ProgramStark;
use crate::program_multiplicities::columns::ProgramMult;
use crate::program_multiplicities::stark::ProgramMultStark;
use crate::public_sub_table::PublicSubTable;
use crate::rangecheck::columns::{rangecheck_looking, RangeCheckColumnsView, RangeCheckCtl};
use crate::rangecheck::stark::RangeCheckStark;
use crate::rangecheck_u8::columns::RangeCheckU8;
use crate::rangecheck_u8::stark::RangeCheckU8Stark;
use crate::register::general::columns::Register;
use crate::register::general::stark::RegisterStark;
use crate::register::init::columns::RegisterInit;
use crate::register::init::stark::RegisterInitStark;
use crate::register::zero_read::columns::RegisterZeroRead;
use crate::register::zero_read::stark::RegisterZeroReadStark;
use crate::register::zero_write::columns::RegisterZeroWrite;
use crate::register::zero_write::stark::RegisterZeroWriteStark;
use crate::register::RegisterCtl;
use crate::tape_commitments::columns::{TapeCommitmentCTL, TapeCommitments};
use crate::tape_commitments::stark::TapeCommitmentsStark;
use crate::xor::columns::{XorColumnsView, XorView};
use crate::xor::stark::XorStark;
use crate::{
    bitshift, cpu, memory, memory_fullword, memory_halfword, memory_io, memory_zeroinit,
    memoryinit, poseidon2_output_bytes, poseidon2_sponge, program, program_multiplicities,
    rangecheck, register, xor,
};

<<<<<<< HEAD
const NUM_CROSS_TABLE_LOOKUP: usize = 14 + cfg!(feature = "enable_poseidon_starks") as usize * 3;
=======
const NUM_CROSS_TABLE_LOOKUP: usize = 15;
>>>>>>> 9abc9655

/// STARK Gadgets of Mozak-VM
///
/// ## Generics
/// `F`: The [Field] that the STARK is defined over
/// `D`: Degree of the extension field of `F`
#[derive(Clone, StarkSet)]
#[StarkSet(macro_name = "mozak_stark_set")]
pub struct MozakStark<F: RichField + Extendable<D>, const D: usize> {
    #[StarkSet(stark_kind = "Cpu")]
    pub cpu_stark: CpuStark<F, D>,
    #[StarkSet(stark_kind = "RangeCheck")]
    pub rangecheck_stark: RangeCheckStark<F, D>,
    #[StarkSet(stark_kind = "Xor")]
    pub xor_stark: XorStark<F, D>,
    #[StarkSet(stark_kind = "Bitshift")]
    pub shift_amount_stark: BitshiftStark<F, D>,
    #[StarkSet(stark_kind = "Program")]
    pub program_stark: ProgramStark<F, D>,
    #[StarkSet(stark_kind = "ProgramMult")]
    pub program_mult_stark: ProgramMultStark<F, D>,
    #[StarkSet(stark_kind = "Memory")]
    pub memory_stark: MemoryStark<F, D>,
    #[StarkSet(stark_kind = "ElfMemoryInit")]
    pub elf_memory_init_stark: MemoryInitStark<F, D>,
    #[StarkSet(stark_kind = "CallTapeInit")]
    pub call_tape_init_stark: MemoryInitStark<F, D>,
    #[StarkSet(stark_kind = "PrivateTapeInit")]
    pub private_tape_init_stark: MemoryInitStark<F, D>,
    #[StarkSet(stark_kind = "PublicTapeInit")]
    pub public_tape_init_stark: MemoryInitStark<F, D>,
    #[StarkSet(stark_kind = "EventTapeInit")]
    pub event_tape_init_stark: MemoryInitStark<F, D>,
    #[StarkSet(stark_kind = "MozakMemoryInit")]
    pub mozak_memory_init_stark: MemoryInitStark<F, D>,
    // TODO(Bing): find a way to natively constrain zero initializations within
    // the `MemoryStark`, instead of relying on a CTL between this and the
    // `MemoryStark`.
    #[StarkSet(stark_kind = "MemoryZeroInit")]
    pub memory_zeroinit_stark: MemoryZeroInitStark<F, D>,
    #[StarkSet(stark_kind = "RangeCheckU8")]
    pub rangecheck_u8_stark: RangeCheckU8Stark<F, D>,
    #[StarkSet(stark_kind = "HalfWordMemory")]
    pub halfword_memory_stark: HalfWordMemoryStark<F, D>,
    #[StarkSet(stark_kind = "FullWordMemory")]
    pub fullword_memory_stark: FullWordMemoryStark<F, D>,
    #[StarkSet(stark_kind = "IoMemoryPrivate")]
    pub io_memory_private_stark: InputOutputMemoryStark<F, D>,
    #[StarkSet(stark_kind = "IoMemoryPublic")]
    pub io_memory_public_stark: InputOutputMemoryStark<F, D>,
    #[StarkSet(stark_kind = "CallTape")]
    pub call_tape_stark: InputOutputMemoryStark<F, D>,
    // TODO(bing): This is known to be 32-bytes in length. Optimize with
    // a fixed size version of this STARK.
    #[StarkSet(stark_kind = "EventsCommitmentTape")]
    pub events_commitment_tape_stark: InputOutputMemoryStark<F, D>,
    // TODO(bing): This is known to be 32-bytes in length. Optimize with
    // a fixed size version of this STARK.
    #[StarkSet(stark_kind = "CastListCommitmentTape")]
    pub cast_list_commitment_tape_stark: InputOutputMemoryStark<F, D>,
    #[StarkSet(stark_kind = "RegisterInit")]
    pub register_init_stark: RegisterInitStark<F, D>,
    #[StarkSet(stark_kind = "Register")]
    pub register_stark: RegisterStark<F, D>,
    #[StarkSet(stark_kind = "RegisterZeroRead")]
    pub register_zero_read_stark: RegisterZeroReadStark<F, D>,
    #[StarkSet(stark_kind = "RegisterZeroWrite")]
    pub register_zero_write_stark: RegisterZeroWriteStark<F, D>,
    #[StarkSet(stark_kind = "Poseidon2")]
    pub poseidon2_stark: Poseidon2_12Stark<F, D>,
    #[StarkSet(stark_kind = "Poseidon2Sponge")]
    pub poseidon2_sponge_stark: Poseidon2SpongeStark<F, D>,
    #[StarkSet(stark_kind = "Poseidon2OutputBytes")]
    pub poseidon2_output_bytes_stark: Poseidon2OutputBytesStark<F, D>,
    #[StarkSet(stark_kind = "TapeCommitments")]
    pub tape_commitments_stark: TapeCommitmentsStark<F, D>,
    pub cross_table_lookups: [CrossTableLookup; NUM_CROSS_TABLE_LOOKUP],
    pub public_sub_tables: [PublicSubTable; 2],
    pub debug: bool,
}

// A macro which takes metadata about `MozakStark`
// and defines
macro_rules! mozak_stark_helpers {
    {
        kind_names = [{ $($kind_names:ident)* }]
        kind_vals = [{ $($kind_vals:literal)* }]
        count = [{ $kind_count:literal }]
        tys = [{ $($tys:ty)* }]
        fields = [{ $($fields:ident)* }]
    } => {
        // Generate all the `TableKind`s and their associated values
        #[derive(Debug, Copy, Clone, PartialEq, Eq, Hash)]
        pub enum TableKind {
            $($kind_names = $kind_vals,)*
        }

        impl TableKind {
            const COUNT: usize = $kind_count;
        }

        // Generate the set builder
        #[derive(Debug, Default, Copy, Clone, PartialEq, Eq, Hash)]
        pub struct TableKindSetBuilder<T> {
            $(pub $fields: T,)*
        }

        impl<T> TableKindSetBuilder<T> {
            pub fn from_array(array: TableKindArray<T>) -> Self {
                let TableKindArray([$($fields,)*]) = array;
                Self{$($fields,)*}
            }
            pub fn build(self) -> TableKindArray<T> {
                TableKindArray([$(self.$fields,)*])
            }
            pub fn build_with_kind(self) -> TableKindArray<(T, TableKind)> {
                use TableKind::*;
                TableKindArray([$((self.$fields, $kind_names),)*])
            }
        }

        /// A helper trait needed by `all_kind` in certain situations
        pub trait StarkKinds {
            $(type $kind_names;)*
        }
        impl<F: RichField + Extendable<D>, const D: usize> StarkKinds for MozakStark<F, D> {
            $(type $kind_names = $tys;)*
        }

        // Generate the helper macros

        /// Creates an array by repeatedly calls a "lambda" once per stark type.
        ///
        /// Note that these are not actual lambdas and so early returns will return from
        /// the caller, not the lambda
        ///
        /// Can be called in two ways:
        ///
        /// # With Type
        ///
        /// Calls that need explicit type information of each stark type can provide the parent
        /// `MozakStark` type to the macro in order to enable the "lambdas" to use the `stark!`
        /// macro in-place of a type.
        ///
        /// ```ignore
        /// let foos = all_kind!(MozakStark<F, D>, |stark, kind| {
        ///     // `stark` will be a different stark type on each call
        ///     // `kind` will be a different `TableKind` on each call
        ///     foo::<stark!()>(kind)
        /// });
        /// ```
        ///
        /// # Without Type
        ///
        /// Calls that do not need type information of each stark can merely omit the `MozakStark`
        /// type and just deal with the `TableKind`
        ///
        /// ```ignore
        /// let bars = all_kind!(|stark, kind| bar(kind));
        /// ```
        macro_rules! all_kind {
            ($stark_ty:ty, |$stark:ident, $kind:ident| $val:expr) => {{
                use $crate::stark::mozak_stark::{StarkKinds, TableKindArray, TableKind::*};
                TableKindArray([$(
                    {
                        // This enables callers to get the type using `$stark!()`
                        macro_rules! $stark {
                            () => {<$stark_ty as StarkKinds>::$kind_names}
                        }
                        #[allow(non_upper_case_globals)]
                        const $kind: TableKind = $kind_names;
                        $val
                    },)*
                ])
            }};
            (|$kind:ident| $val:expr) => {{
                use $crate::stark::mozak_stark::{TableKindArray, TableKind::{self, *}};
                TableKindArray([$(
                    {
                        #[allow(non_upper_case_globals)]
                        const $kind: TableKind = $kind_names;
                        $val
                    },)*
                ])
            }};
        }
        pub(crate) use all_kind;

        /// Creates an array by repeated calls to a "lambda" once per stark value.
        ///
        /// Note that these are not actual lambdas and so early returns will return from
        /// the caller, not the lambda
        ///
        /// Calls that need explicit type information of each stark type can provide the parent
        /// `MozakStark` type to the macro in order to enable the "lambdas" to use the `stark!`
        /// macro in-place of a type.
        ///
        /// ```ignore
        /// fn foo(mozak_stark: &mut MozakStark<F, D>) {
        ///     let bars = all_starks!(mozak_stark, |stark, kind| {
        ///         // `stark` will be a reference to different stark on each call
        ///         // `kind` will be a different `TableKind` on each call
        ///         bar(stark, kind)
        ///     });
        ///     let bazs = all_starks!(mozak_stark, |mut stark, kind| {
        ///         // `stark` will be a mutable reference to different stark on each call
        ///         baz(stark, kind)
        ///     });
        /// }
        /// ```
        macro_rules! all_starks {
            ($all_stark:expr, |$stark:ident, $kind:ident| $val:expr) => {{
                use core::borrow::Borrow;
                use $crate::stark::mozak_stark::{TableKindArray, TableKind::*};
                let all_stark = $all_stark.borrow();
                TableKindArray([$(
                    {
                        let $stark = &all_stark.$fields;
                        let $kind = $kind_names;
                        $val
                    },)*
                ])
            }};
            ($all_stark:expr, |mut $stark:ident, $kind:ident| $val:expr) => {{
                use core::borrow::BorrowMut;
                use $crate::stark::mozak_stark::{TableKindArray, TableKind::*};
                let all_stark = $all_stark.borrow_mut();
                TableKindArray([$(
                    {
                        let $stark = &mut all_stark.$fields;
                        let $kind = $kind_names;
                        $val
                    },)*
                ])
            }};
        }
        pub(crate) use all_starks;

        #[allow(unused_macros)]
        macro_rules! all_starks_par {
            ($all_stark:expr, |$stark:ident, $kind:ident| $val:expr) => {{
                use core::borrow::Borrow;
                use $crate::stark::mozak_stark::{TableKindArray, TableKind::*};
                let all_stark = $all_stark.borrow();
                TableKindArray([$(
                    {
                        let $stark = &all_stark.$fields;
                        let $kind = $kind_names;
                        let f: Box<dyn Fn() -> _ + Send + Sync> = Box::new(move || $val);
                        f
                    },)*
                ]).par_map(|f| f())
            }};
        }
        #[allow(unused_imports)]
        pub(crate) use all_starks_par;

    };
}

// Invoke `mozak_stark_set` and pass the result to `mozak_stark_helpers`
// Generating all the helpers we need
tt_call::tt_call! {
    macro = [{ mozak_stark_set }]
    ~~> mozak_stark_helpers
}

#[derive(Debug, Clone, Default, Serialize, Deserialize, Eq, PartialEq)]
#[serde(transparent)]
pub struct TableKindArray<T>(pub [T; TableKind::COUNT]);

impl<T> Index<TableKind> for TableKindArray<T> {
    type Output = T;

    fn index(&self, kind: TableKind) -> &Self::Output { &self.0[kind as usize] }
}

impl<T> IndexMut<TableKind> for TableKindArray<T> {
    fn index_mut(&mut self, kind: TableKind) -> &mut Self::Output { &mut self.0[kind as usize] }
}

impl<'a, T> IntoIterator for &'a TableKindArray<T> {
    type IntoIter = std::slice::Iter<'a, T>;
    type Item = &'a T;

    fn into_iter(self) -> Self::IntoIter { self.0.iter() }
}

impl<T: Send> TableKindArray<T> {
    pub fn par_map<F, U>(self, f: F) -> TableKindArray<U>
    where
        F: Fn(T) -> U + Send + Sync,
        U: Send + core::fmt::Debug, {
        TableKindArray(
            self.0
                .into_par_iter()
                .map(f)
                .collect::<Vec<U>>()
                .try_into()
                .unwrap(),
        )
    }
}

impl<T> TableKindArray<T> {
    pub fn map<F, U>(self, f: F) -> TableKindArray<U>
    where
        F: FnMut(T) -> U, {
        TableKindArray(self.0.map(f))
    }

    pub fn with_kind(self) -> TableKindArray<(T, TableKind)> {
        TableKindSetBuilder::from_array(self).build_with_kind()
    }

    pub fn each_ref(&self) -> TableKindArray<&T> { TableKindArray(self.0.each_ref()) }

    pub fn iter(&self) -> impl Iterator<Item = &T> { self.0.iter() }

    pub fn iter_mut(&mut self) -> impl Iterator<Item = &mut T> { self.0.iter_mut() }
}

columns_view_impl!(PublicInputs);

#[repr(C)]
#[derive(Clone, Copy, Eq, PartialEq, Debug, Default, Serialize, Deserialize)]
#[serde(bound = "F: Field")]
pub struct PublicInputs<F> {
    pub entry_point: F,
}

impl<F: RichField + Extendable<D>, const D: usize> Default for MozakStark<F, D> {
    fn default() -> Self {
        Self {
            cpu_stark: CpuStark::default(),
            rangecheck_stark: RangeCheckStark::default(),
            xor_stark: XorStark::default(),
            shift_amount_stark: BitshiftStark::default(),
            program_stark: ProgramStark::default(),
            program_mult_stark: ProgramMultStark::default(),
            memory_stark: MemoryStark::default(),
            elf_memory_init_stark: MemoryInitStark::default(),
            call_tape_init_stark: MemoryInitStark::default(),
            private_tape_init_stark: MemoryInitStark::default(),
            public_tape_init_stark: MemoryInitStark::default(),
            event_tape_init_stark: MemoryInitStark::default(),
            mozak_memory_init_stark: MemoryInitStark::default(),
            memory_zeroinit_stark: MemoryZeroInitStark::default(),
            rangecheck_u8_stark: RangeCheckU8Stark::default(),
            halfword_memory_stark: HalfWordMemoryStark::default(),
            fullword_memory_stark: FullWordMemoryStark::default(),
            register_init_stark: RegisterInitStark::default(),
            register_stark: RegisterStark::default(),
            register_zero_read_stark: RegisterZeroReadStark::default(),
            register_zero_write_stark: RegisterZeroWriteStark::default(),
            io_memory_private_stark: InputOutputMemoryStark::default(),
            io_memory_public_stark: InputOutputMemoryStark::default(),
            call_tape_stark: InputOutputMemoryStark::default(),
            events_commitment_tape_stark: InputOutputMemoryStark::default(),
            cast_list_commitment_tape_stark: InputOutputMemoryStark::default(),
            poseidon2_sponge_stark: Poseidon2SpongeStark::default(),
            poseidon2_stark: Poseidon2_12Stark::default(),
            poseidon2_output_bytes_stark: Poseidon2OutputBytesStark::default(),
            tape_commitments_stark: TapeCommitmentsStark::default(),

            // These tables contain only descriptions of the tables.
            // The values of the tables are generated as traces.
            cross_table_lookups: [
                RangecheckTable::lookups(),
                XorCpuTable::lookups(),
                BitshiftCpuTable::lookups(),
                InnerCpuTable::lookups(),
                ProgramCpuTable::lookups(),
                IntoMemoryTable::lookups(),
                MemoryInitMemoryTable::lookups(),
                RangeCheckU8LookupTable::lookups(),
                HalfWordMemoryCpuTable::lookups(),
                FullWordMemoryCpuTable::lookups(),
                RegisterLookups::lookups(),
                IoMemoryToCpuTable::lookups(),
                Poseidon2SpongeCpuTable::lookups(),
                Poseidon2Poseidon2SpongeTable::lookups(),
                Poseidon2OutputBytesPoseidon2SpongeTable::lookups(),
                EventCommitmentTapeTapeCommitmentsTable::lookups(),
                CastlistCommitmentTapeTapeCommitmentsTable::lookups(),
            ],
            public_sub_tables: [
                crate::tape_commitments::columns::make_event_commitment_tape_public(),
                crate::tape_commitments::columns::make_castlist_commitment_tape_public(),
            ],
            debug: false,
        }
    }
}

impl<F: RichField + Extendable<D>, const D: usize> MozakStark<F, D> {
    #[must_use]
    pub fn default_debug() -> Self {
        Self {
            debug: true,
            ..Self::default()
        }
    }
}

#[derive(Debug, Clone, Copy)]
pub struct TableWithTypedInputAndOutput<Row, Filter> {
    pub(crate) kind: TableKind,
    pub(crate) columns: Row,
    pub(crate) filter_column: Filter,
}

impl<RowIn, RowOut, I> From<TableWithTypedInputAndOutput<RowIn, ColumnWithTypedInput<I>>>
    for TableWithTypedOutput<RowOut>
where
    I: IntoIterator<Item = i64>,
    RowOut: FromIterator<Column>,
    RowIn: IntoIterator<Item = ColumnWithTypedInput<I>>,
{
    fn from(input: TableWithTypedInputAndOutput<RowIn, ColumnWithTypedInput<I>>) -> Self {
        TableWithTypedOutput {
            kind: input.kind,
            columns: input.columns.into_iter().map(Column::from).collect(),
            filter_column: input.filter_column.into(),
        }
    }
}

#[derive(Debug, Clone)]
pub struct TableWithTypedOutput<Row> {
    // TODO: when converting to untyped table, check that TableKind agrees with columns type.
    // That would have prevented some mistakes.
    pub(crate) kind: TableKind,
    pub(crate) columns: Row,
    pub(crate) filter_column: Column,
}

pub type TableUntyped = TableWithTypedOutput<Vec<Column>>;
pub use TableUntyped as Table;

impl<Row: IntoIterator<Item = Column>> TableWithTypedOutput<Row> {
    pub fn to_untyped_output(self) -> Table {
        Table {
            kind: self.kind,
            columns: self.columns.into_iter().collect(),
            filter_column: self.filter_column,
        }
    }
}

impl<Row> TableWithTypedOutput<Row> {
    pub fn new(kind: TableKind, columns: Row, filter_column: Column) -> Self {
        Self {
            kind,
            columns,
            filter_column,
        }
    }
}

/// Macro to instantiate a new table for cross table lookups.
// OK, `table_kind` determines the input type of the table.
// But input type could relate to multiple kinds.
macro_rules! table_impl {
    ($lookup_input_id: ident, $table_kind: expr, $input_table_type: ident) => {
        #[allow(non_snake_case)]
        pub mod $lookup_input_id {
            use super::*;
            pub fn new<RowIn, RowOut>(
                columns: RowIn,
                filter_column: ColumnWithTypedInput<$input_table_type<i64>>,
            ) -> TableWithTypedOutput<RowOut>
            where
                RowOut: FromIterator<Column>,
                RowIn: IntoIterator<Item = ColumnWithTypedInput<$input_table_type<i64>>>, {
                TableWithTypedOutput {
                    kind: $table_kind,
                    columns: columns.into_iter().map(Column::from).collect(),
                    filter_column: filter_column.into(),
                }
            }
        }
    };
}

// TODO(Matthias): The information provided in the macro invocations here is
// already present in `#[StarkSet(macro_name = "mozak_stark_set")]`, so we could
// potentially generate these.
table_impl!(
    RangeCheckTable,
    TableKind::RangeCheck,
    RangeCheckColumnsView
);
table_impl!(CpuTable, TableKind::Cpu, CpuState);
table_impl!(XorTable, TableKind::Xor, XorColumnsView);
table_impl!(BitshiftTable, TableKind::Bitshift, BitshiftView);
table_impl!(ProgramTable, TableKind::Program, ProgramRom);
table_impl!(ProgramMultTable, TableKind::ProgramMult, ProgramMult);
table_impl!(MemoryTable, TableKind::Memory, Memory);
table_impl!(ElfMemoryInitTable, TableKind::ElfMemoryInit, MemoryInit);
table_impl!(CallTapeInitTable, TableKind::CallTapeInit, MemoryInit);
table_impl!(PrivateTapeInitTable, TableKind::PrivateTapeInit, MemoryInit);
table_impl!(PublicTapeInitTable, TableKind::PublicTapeInit, MemoryInit);
table_impl!(EventTapeInitTable, TableKind::EventTapeInit, MemoryInit);
table_impl!(MozakMemoryInitTable, TableKind::MozakMemoryInit, MemoryInit);
table_impl!(
    MemoryZeroInitTable,
    TableKind::MemoryZeroInit,
    MemoryZeroInit
);
table_impl!(RangeCheckU8Table, TableKind::RangeCheckU8, RangeCheckU8);
table_impl!(
    HalfWordMemoryTable,
    TableKind::HalfWordMemory,
    HalfWordMemory
);
table_impl!(
    FullWordMemoryTable,
    TableKind::FullWordMemory,
    FullWordMemory
);
table_impl!(RegisterInitTable, TableKind::RegisterInit, RegisterInit);
table_impl!(RegisterTable, TableKind::Register, Register);
table_impl!(
    RegisterZeroReadTable,
    TableKind::RegisterZeroRead,
    RegisterZeroRead
);
table_impl!(
    RegisterZeroWriteTable,
    TableKind::RegisterZeroWrite,
    RegisterZeroWrite
);
table_impl!(
    IoMemoryPrivateTable,
    TableKind::IoMemoryPrivate,
    InputOutputMemory
);
table_impl!(
    IoMemoryPublicTable,
    TableKind::IoMemoryPublic,
    InputOutputMemory
);
table_impl!(CallTapeTable, TableKind::CallTape, InputOutputMemory);
<<<<<<< HEAD
table_impl!(
    EventsCommitmentTapeTable,
    TableKind::EventsCommitmentTape,
    InputOutputMemory
);
table_impl!(
    CastListCommitmentTapeTable,
    TableKind::CastListCommitmentTape,
    InputOutputMemory
);
#[cfg(feature = "enable_poseidon_starks")]
=======
>>>>>>> 9abc9655
table_impl!(
    Poseidon2SpongeTable,
    TableKind::Poseidon2Sponge,
    Poseidon2Sponge
);
<<<<<<< HEAD
table_impl!(
    TapeCommitmentsTable,
    TableKind::TapeCommitments,
    TapeCommitments
);
#[cfg(feature = "enable_poseidon_starks")]
=======
>>>>>>> 9abc9655
table_impl!(Poseidon2Table, TableKind::Poseidon2, Poseidon2State);
table_impl!(
    Poseidon2OutputBytesTable,
    TableKind::Poseidon2OutputBytes,
    Poseidon2OutputBytes
);

pub trait Lookups {
    type Row: IntoIterator<Item = Column>;
    fn lookups_with_typed_output() -> CrossTableLookupWithTypedOutput<Self::Row>;
    #[must_use]
    fn lookups() -> CrossTableLookup { Self::lookups_with_typed_output().to_untyped_output() }
}

pub struct RangecheckTable;

impl Lookups for RangecheckTable {
    type Row = RangeCheckCtl<Column>;

    fn lookups_with_typed_output() -> CrossTableLookupWithTypedOutput<Self::Row> {
        let register = register::general::columns::rangecheck_looking();

        let looking: Vec<TableWithTypedOutput<_>> = chain![
            memory::columns::rangecheck_looking(),
            cpu::columns::rangecheck_looking(),
            register,
        ]
        .collect();
        CrossTableLookupWithTypedOutput::new(looking, vec![rangecheck::columns::lookup()])
    }
}

pub struct XorCpuTable;

impl Lookups for XorCpuTable {
    type Row = XorView<Column>;

    fn lookups_with_typed_output() -> CrossTableLookupWithTypedOutput<Self::Row> {
        CrossTableLookupWithTypedOutput {
            looking_tables: vec![cpu::columns::lookup_for_xor()],
            looked_tables: vec![xor::columns::lookup_for_cpu()],
        }
    }
}

pub struct IntoMemoryTable;

impl Lookups for IntoMemoryTable {
    type Row = MemoryCtl<Column>;

    #[allow(clippy::too_many_lines)]
    fn lookups_with_typed_output() -> CrossTableLookupWithTypedOutput<Self::Row> {
        let tables = chain![
            [
                cpu::columns::lookup_for_memory(),
                memory_halfword::columns::lookup_for_memory_limb(0),
                memory_halfword::columns::lookup_for_memory_limb(1),
                memory_fullword::columns::lookup_for_memory_limb(0),
                memory_fullword::columns::lookup_for_memory_limb(1),
                memory_fullword::columns::lookup_for_memory_limb(2),
                memory_fullword::columns::lookup_for_memory_limb(3),
                memory_io::columns::lookup_for_memory(TableKind::IoMemoryPrivate),
                memory_io::columns::lookup_for_memory(TableKind::IoMemoryPublic),
            ],
            (0..8).map(poseidon2_sponge::columns::lookup_for_input_memory),
            (0..32).map(poseidon2_output_bytes::columns::lookup_for_output_memory),
        ]
        .collect();
        CrossTableLookupWithTypedOutput::new(tables, vec![memory::columns::lookup_for_cpu()])
    }
}

pub struct MemoryInitMemoryTable;

impl Lookups for MemoryInitMemoryTable {
    type Row = MemoryInitCtl<Column>;

    fn lookups_with_typed_output() -> CrossTableLookupWithTypedOutput<MemoryInitCtl<Column>> {
        CrossTableLookupWithTypedOutput::new(
            vec![
                memoryinit::columns::lookup_for_memory(ElfMemoryInitTable::new),
                memoryinit::columns::lookup_for_memory(MozakMemoryInitTable::new),
                memoryinit::columns::lookup_for_memory(CallTapeInitTable::new),
                memoryinit::columns::lookup_for_memory(PrivateTapeInitTable::new),
                memoryinit::columns::lookup_for_memory(PublicTapeInitTable::new),
                memoryinit::columns::lookup_for_memory(EventTapeInitTable::new),
                memory_zeroinit::columns::lookup_for_memory(),
            ],
            vec![memory::columns::lookup_for_memoryinit()],
        )
    }
}

pub struct BitshiftCpuTable;

impl Lookups for BitshiftCpuTable {
    type Row = Bitshift<Column>;

    fn lookups_with_typed_output() -> CrossTableLookupWithTypedOutput<Bitshift<Column>> {
        CrossTableLookupWithTypedOutput::new(vec![cpu::columns::lookup_for_shift_amount()], vec![
            bitshift::columns::lookup_for_cpu(),
        ])
    }
}

pub struct InnerCpuTable;

impl Lookups for InnerCpuTable {
    type Row = InstructionRow<Column>;

    fn lookups_with_typed_output() -> CrossTableLookupWithTypedOutput<Self::Row> {
        CrossTableLookupWithTypedOutput::new(vec![cpu::columns::lookup_for_program_rom()], vec![
            program_multiplicities::columns::lookup_for_cpu(),
        ])
    }
}

pub struct ProgramCpuTable;

impl Lookups for ProgramCpuTable {
    type Row = InstructionRow<Column>;

    fn lookups_with_typed_output() -> CrossTableLookupWithTypedOutput<Self::Row> {
        CrossTableLookupWithTypedOutput::new(
            vec![program_multiplicities::columns::lookup_for_rom()],
            vec![program::columns::lookup_for_ctl()],
        )
    }
}

pub struct RangeCheckU8LookupTable;
impl Lookups for RangeCheckU8LookupTable {
    type Row = RangeCheckCtl<Column>;

    fn lookups_with_typed_output() -> CrossTableLookupWithTypedOutput<Self::Row> {
        let looking: Vec<TableWithTypedOutput<RangeCheckCtl<Column>>> = chain![
            rangecheck_looking(),
            memory::columns::rangecheck_u8_looking(),
        ]
        .collect();
        CrossTableLookupWithTypedOutput::new(looking, vec![crate::rangecheck_u8::columns::lookup()])
    }
}

pub struct HalfWordMemoryCpuTable;

impl Lookups for HalfWordMemoryCpuTable {
    type Row = MemoryCtl<Column>;

    fn lookups_with_typed_output() -> CrossTableLookupWithTypedOutput<MemoryCtl<Column>> {
        CrossTableLookupWithTypedOutput::new(
            vec![cpu::columns::lookup_for_halfword_memory()],
            vec![memory_halfword::columns::lookup_for_cpu()],
        )
    }
}

pub struct FullWordMemoryCpuTable;

impl Lookups for FullWordMemoryCpuTable {
    type Row = MemoryCtl<Column>;

    fn lookups_with_typed_output() -> CrossTableLookupWithTypedOutput<Self::Row> {
        CrossTableLookupWithTypedOutput::new(
            vec![cpu::columns::lookup_for_fullword_memory()],
            vec![memory_fullword::columns::lookup_for_cpu()],
        )
    }
}

pub struct RegisterLookups;

impl Lookups for RegisterLookups {
    type Row = RegisterCtl<Column>;

    fn lookups_with_typed_output() -> CrossTableLookupWithTypedOutput<Self::Row> {
        CrossTableLookupWithTypedOutput::new(
            chain![
                crate::cpu::columns::register_looking(),
                crate::memory_io::columns::register_looking(),
                vec![crate::register::init::columns::lookup_for_register()],
            ]
            .collect(),
            vec![
                crate::register::general::columns::register_looked(),
                crate::register::zero_read::columns::register_looked(),
                crate::register::zero_write::columns::register_looked(),
            ],
        )
    }
}

pub struct IoMemoryToCpuTable;

impl Lookups for IoMemoryToCpuTable {
    type Row = InputOutputMemoryCtl<Column>;

    fn lookups_with_typed_output() -> CrossTableLookupWithTypedOutput<Self::Row> {
        CrossTableLookupWithTypedOutput::new(
            izip!(
                [
                    TableKind::IoMemoryPrivate,
                    TableKind::IoMemoryPublic,
                    TableKind::CallTape
                ],
                0..
            )
            .map(|(kind, i)| memory_io::columns::lookup_for_cpu(kind, i))
            .collect(),
            vec![cpu::columns::lookup_for_io_memory_tables()],
        )
    }
}

pub struct Poseidon2SpongeCpuTable;

impl Lookups for Poseidon2SpongeCpuTable {
    type Row = Poseidon2SpongeCtl<Column>;

    fn lookups_with_typed_output() -> CrossTableLookupWithTypedOutput<Self::Row> {
        CrossTableLookupWithTypedOutput::new(
            vec![crate::poseidon2_sponge::columns::lookup_for_cpu()],
            vec![crate::cpu::columns::lookup_for_poseidon2_sponge()],
        )
    }
}

pub struct Poseidon2Poseidon2SpongeTable;

impl Lookups for Poseidon2Poseidon2SpongeTable {
    type Row = Poseidon2StateCtl<Column>;

    fn lookups_with_typed_output() -> CrossTableLookupWithTypedOutput<Self::Row> {
        CrossTableLookupWithTypedOutput::new(
            vec![crate::poseidon2::columns::lookup_for_sponge()],
            vec![crate::poseidon2_sponge::columns::lookup_for_poseidon2()],
        )
    }
}

pub struct Poseidon2OutputBytesPoseidon2SpongeTable;

impl Lookups for Poseidon2OutputBytesPoseidon2SpongeTable {
    type Row = Poseidon2OutputBytesCtl<Column>;

    fn lookups_with_typed_output() -> CrossTableLookupWithTypedOutput<Self::Row> {
        CrossTableLookupWithTypedOutput::new(
            vec![crate::poseidon2_output_bytes::columns::lookup_for_poseidon2_sponge()],
            vec![crate::poseidon2_sponge::columns::lookup_for_poseidon2_output_bytes()],
        )
    }
}

pub struct EventCommitmentTapeTapeCommitmentsTable;

impl Lookups for EventCommitmentTapeTapeCommitmentsTable {
    type Row = TapeCommitmentCTL<Column>;

    fn lookups_with_typed_output() -> CrossTableLookupWithTypedOutput<Self::Row> {
        CrossTableLookupWithTypedOutput::new(
            vec![crate::memory_io::columns::event_commitment_lookup_in_tape_commitments()],
            vec![crate::tape_commitments::columns::lookup_for_event_tape_commitment()],
        )
    }
}

pub struct CastlistCommitmentTapeTapeCommitmentsTable;

impl Lookups for CastlistCommitmentTapeTapeCommitmentsTable {
    type Row = TapeCommitmentCTL<Column>;

    fn lookups_with_typed_output() -> CrossTableLookupWithTypedOutput<Self::Row> {
        CrossTableLookupWithTypedOutput::new(
            vec![crate::memory_io::columns::castlist_commitment_lookup_in_tape_commitments()],
            vec![crate::tape_commitments::columns::lookup_for_castlist_commitment()],
        )
    }
}<|MERGE_RESOLUTION|>--- conflicted
+++ resolved
@@ -63,11 +63,7 @@
     rangecheck, register, xor,
 };
 
-<<<<<<< HEAD
-const NUM_CROSS_TABLE_LOOKUP: usize = 14 + cfg!(feature = "enable_poseidon_starks") as usize * 3;
-=======
-const NUM_CROSS_TABLE_LOOKUP: usize = 15;
->>>>>>> 9abc9655
+const NUM_CROSS_TABLE_LOOKUP: usize = 17;
 
 /// STARK Gadgets of Mozak-VM
 ///
@@ -612,7 +608,6 @@
     InputOutputMemory
 );
 table_impl!(CallTapeTable, TableKind::CallTape, InputOutputMemory);
-<<<<<<< HEAD
 table_impl!(
     EventsCommitmentTapeTable,
     TableKind::EventsCommitmentTape,
@@ -623,23 +618,16 @@
     TableKind::CastListCommitmentTape,
     InputOutputMemory
 );
-#[cfg(feature = "enable_poseidon_starks")]
-=======
->>>>>>> 9abc9655
 table_impl!(
     Poseidon2SpongeTable,
     TableKind::Poseidon2Sponge,
     Poseidon2Sponge
 );
-<<<<<<< HEAD
 table_impl!(
     TapeCommitmentsTable,
     TableKind::TapeCommitments,
     TapeCommitments
 );
-#[cfg(feature = "enable_poseidon_starks")]
-=======
->>>>>>> 9abc9655
 table_impl!(Poseidon2Table, TableKind::Poseidon2, Poseidon2State);
 table_impl!(
     Poseidon2OutputBytesTable,
