--- conflicted
+++ resolved
@@ -52,22 +52,11 @@
 use crate::rangecheck::stark::RangeCheckStark;
 use crate::rangecheck_u8::columns::RangeCheckU8;
 use crate::rangecheck_u8::stark::RangeCheckU8Stark;
-<<<<<<< HEAD
 use crate::register::columns::{Register, RegisterCtl};
-=======
-#[cfg(feature = "enable_register_starks")]
-use crate::register;
-#[cfg(feature = "enable_register_starks")]
-use crate::register::columns::Register;
-#[cfg(feature = "enable_register_starks")]
-use crate::register::columns::RegisterCtl;
-#[cfg(feature = "enable_register_starks")]
->>>>>>> 0a0950f9
 use crate::register::stark::RegisterStark;
 use crate::register_zero::columns::RegisterZero;
 use crate::register_zero::stark::RegisterZeroStark;
 use crate::registerinit::columns::RegisterInit;
-#[cfg(feature = "enable_register_starks")]
 use crate::registerinit::stark::RegisterInitStark;
 use crate::xor::columns::{XorColumnsView, XorView};
 use crate::xor::stark::XorStark;
@@ -119,20 +108,9 @@
     pub io_memory_public_stark: InputOutputMemoryStark<F, D>,
     #[StarkSet(stark_kind = "IoTranscript")]
     pub io_transcript_stark: InputOutputMemoryStark<F, D>,
-<<<<<<< HEAD
     #[StarkSet(stark_kind = "RegisterInit")]
     pub register_init_stark: RegisterInitStark<F, D>,
     #[StarkSet(stark_kind = "Register")]
-=======
-    #[cfg(feature = "enable_register_starks")]
-    #[cfg_attr(
-        feature = "enable_register_starks",
-        StarkSet(stark_kind = "RegisterInit")
-    )]
-    pub register_init_stark: RegisterInitStark<F, D>,
-    #[cfg(feature = "enable_register_starks")]
-    #[cfg_attr(feature = "enable_register_starks", StarkSet(stark_kind = "Register"))]
->>>>>>> 0a0950f9
     pub register_stark: RegisterStark<F, D>,
     #[StarkSet(stark_kind = "RegisterZero")]
     pub register_zero_stark: RegisterZeroStark<F, D>,
@@ -383,9 +361,7 @@
             rangecheck_u8_stark: RangeCheckU8Stark::default(),
             halfword_memory_stark: HalfWordMemoryStark::default(),
             fullword_memory_stark: FullWordMemoryStark::default(),
-            #[cfg(feature = "enable_register_starks")]
             register_init_stark: RegisterInitStark::default(),
-            #[cfg(feature = "enable_register_starks")]
             register_stark: RegisterStark::default(),
             register_zero_stark: RegisterZeroStark::default(),
             io_memory_private_stark: InputOutputMemoryStark::default(),
