--- conflicted
+++ resolved
@@ -65,14 +65,7 @@
     memoryinit, program, rangecheck, register, xor,
 };
 
-<<<<<<< HEAD
 const NUM_CROSS_TABLE_LOOKUP: usize = 12 + cfg!(feature = "enable_poseidon_starks") as usize * 3;
-=======
-const NUM_CROSS_TABLE_LOOKUP: usize = {
-    11 + cfg!(feature = "enable_register_starks") as usize
-        + cfg!(feature = "enable_poseidon_starks") as usize * 3
-};
->>>>>>> 51a40aff
 
 /// STARK Gadgets of Mozak-VM
 ///
@@ -391,12 +384,7 @@
                 RangeCheckU8LookupTable::lookups(),
                 HalfWordMemoryCpuTable::lookups(),
                 FullWordMemoryCpuTable::lookups(),
-<<<<<<< HEAD
                 RegisterLookups::lookups(),
-=======
-                #[cfg(feature = "enable_register_starks")]
-                RegisterRegInitTable::lookups(),
->>>>>>> 51a40aff
                 IoMemoryToCpuTable::lookups(),
                 #[cfg(feature = "enable_poseidon_starks")]
                 Poseidon2SpongeCpuTable::lookups(),
@@ -726,7 +714,6 @@
     }
 }
 
-<<<<<<< HEAD
 pub struct RegisterLookups;
 
 impl Lookups for RegisterLookups {
@@ -755,34 +742,6 @@
 
     fn lookups_with_typed_output() -> CrossTableLookupWithTypedOutput<Self::Row> {
         CrossTableLookupWithTypedOutput::new(
-            vec![
-                memory_io::columns::lookup_for_cpu(TableKind::IoMemoryPrivate, 1),
-                memory_io::columns::lookup_for_cpu(TableKind::IoMemoryPublic, 2),
-                memory_io::columns::lookup_for_cpu(TableKind::IoTranscript, 3),
-            ],
-=======
-#[cfg(feature = "enable_register_starks")]
-pub struct RegisterRegInitTable;
-
-#[cfg(feature = "enable_register_starks")]
-impl Lookups for RegisterRegInitTable {
-    type Row = RegisterInitCtl<Column>;
-
-    fn lookups_with_typed_output() -> CrossTableLookupWithTypedOutput<Self::Row> {
-        CrossTableLookupWithTypedOutput::new(
-            vec![crate::register::columns::lookup_for_register_init()],
-            crate::registerinit::columns::lookup_for_register(),
-        )
-    }
-}
-
-pub struct IoMemoryToCpuTable;
-
-impl Lookups for IoMemoryToCpuTable {
-    type Row = InputOutputMemoryCtl<Column>;
-
-    fn lookups_with_typed_output() -> CrossTableLookupWithTypedOutput<Self::Row> {
-        CrossTableLookupWithTypedOutput::new(
             izip!(
                 [
                     TableKind::IoMemoryPrivate,
@@ -793,7 +752,6 @@
             )
             .map(|(kind, i)| memory_io::columns::lookup_for_cpu(kind, i))
             .collect(),
->>>>>>> 51a40aff
             cpu::columns::lookup_for_io_memory_tables(),
         )
     }
