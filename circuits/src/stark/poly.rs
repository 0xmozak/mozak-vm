#![allow(clippy::too_many_arguments)]

use plonky2::field::extension::{Extendable, FieldExtension};
use plonky2::field::packed::PackedField;
use plonky2::field::polynomial::{PolynomialCoeffs, PolynomialValues};
use plonky2::field::zero_poly_coset::ZeroPolyOnCoset;
use plonky2::fri::oracle::PolynomialBatch;
use plonky2::hash::hash_types::RichField;
use plonky2::plonk::circuit_builder::CircuitBuilder;
use plonky2::plonk::config::GenericConfig;
use plonky2::util::{log2_ceil, transpose};
use rayon::prelude::{IndexedParallelIterator, IntoParallelIterator, ParallelIterator};
use starky::config::StarkConfig;
<<<<<<< HEAD
use starky::constraint_consumer::{ConstraintConsumer, RecursiveConstraintConsumer};
use starky::stark::Stark;
use starky::vars::{StarkEvaluationTargets, StarkEvaluationVars};
=======
use starky::constraint_consumer::ConstraintConsumer;
use starky::evaluation_frame::StarkEvaluationFrame;
use starky::stark::Stark;
>>>>>>> c157942a

use super::permutation::{eval_permutation_checks, PermutationCheckVars};
use crate::cross_table_lookup::{
    eval_cross_table_lookup_checks, eval_cross_table_lookup_checks_circuit, CtlCheckVars,
    CtlCheckVarsTarget, CtlData,
};
use crate::stark::permutation::challenge::GrandProductChallengeSet;
use crate::stark::permutation::{eval_permutation_checks_circuit, PermutationCheckDataTarget};

/// Computes the quotient polynomials `(sum alpha^i C_i(x)) / Z_H(x)` for
/// `alpha` in `alphas`, where the `C_i`s are the Stark constraints.
pub(crate) fn compute_quotient_polys<'a, F, P, C, S, const D: usize>(
    stark: &S,
    trace_commitment: &'a PolynomialBatch<F, C, D>,
    permutation_ctl_zs_commitment: &'a PolynomialBatch<F, C, D>,
    permutation_challenges: &'a [GrandProductChallengeSet<F>],
    public_inputs: &[F],
    ctl_data: &CtlData<F>,
    alphas: &[F],
    degree_bits: usize,
    num_permutation_zs: usize,
    config: &StarkConfig,
) -> Vec<PolynomialCoeffs<F>>
where
    F: RichField + Extendable<D>,
    P: PackedField<Scalar = F>,
    C: GenericConfig<D, F = F>,
    S: Stark<F, D>, {
    let degree = 1 << degree_bits;
    let rate_bits = config.fri_config.rate_bits;

    let quotient_degree_bits = log2_ceil(stark.quotient_degree_factor());
    assert!(
        quotient_degree_bits <= rate_bits,
        "Having constraints of degree higher than the rate is not supported yet."
    );
    let step = 1 << (rate_bits - quotient_degree_bits);
    // When opening the `Z`s polys at the "next" point, need to look at the point
    // `next_step` steps away.
    let next_step = 1 << quotient_degree_bits;

    // Evaluation of the first Lagrange polynomial on the LDE domain.
    let lagrange_first = PolynomialValues::selector(degree, 0).lde_onto_coset(quotient_degree_bits);
    // Evaluation of the last Lagrange polynomial on the LDE domain.
    let lagrange_last =
        PolynomialValues::selector(degree, degree - 1).lde_onto_coset(quotient_degree_bits);

    let z_h_on_coset = ZeroPolyOnCoset::<F>::new(degree_bits, quotient_degree_bits);

    // Retrieve the LDE values at index `i`.
    let get_trace_values_packed =
        |i_start| -> Vec<P> { trace_commitment.get_lde_values_packed(i_start, step) };

    // Last element of the subgroup.
    let last = F::primitive_root_of_unity(degree_bits).inverse();
    let size = degree << quotient_degree_bits;
    let coset = F::cyclic_subgroup_coset_known_order(
        F::primitive_root_of_unity(degree_bits + quotient_degree_bits),
        F::coset_shift(),
        size,
    );

    // We will step by `P::WIDTH`, and in each iteration, evaluate the quotient
    // polynomial at a batch of `P::WIDTH` points.
    let quotient_values = (0..size)
        .into_par_iter()
        .step_by(P::WIDTH)
        .flat_map_iter(|i_start| {
            let i_next_start = (i_start + next_step) % size;
            let i_range = i_start..i_start + P::WIDTH;

            let x = *P::from_slice(&coset[i_range.clone()]);
            let z_last = x - last;
            let lagrange_basis_first = *P::from_slice(&lagrange_first.values[i_range.clone()]);
            let lagrange_basis_last = *P::from_slice(&lagrange_last.values[i_range]);

            let mut consumer = ConstraintConsumer::new(
                alphas.to_vec(),
                z_last,
                lagrange_basis_first,
                lagrange_basis_last,
            );
            let vars = StarkEvaluationFrame::from_values(
                &get_trace_values_packed(i_start),
                &get_trace_values_packed(i_next_start),
                public_inputs,
            );
            let permutation_check_vars = PermutationCheckVars {
                local_zs: permutation_ctl_zs_commitment.get_lde_values_packed(i_start, step)
                    [..num_permutation_zs]
                    .to_vec(),
                next_zs: permutation_ctl_zs_commitment.get_lde_values_packed(i_next_start, step)
                    [..num_permutation_zs]
                    .to_vec(),
                permutation_challenge_sets: permutation_challenges.to_owned(),
            };
            let ctl_vars = ctl_data
                .zs_columns
                .iter()
                .enumerate()
                .map(|(i, zs_columns)| CtlCheckVars::<F, F, P, 1> {
                    local_z: permutation_ctl_zs_commitment.get_lde_values_packed(i_start, step)
                        [num_permutation_zs + i],
                    next_z: permutation_ctl_zs_commitment.get_lde_values_packed(i_next_start, step)
                        [num_permutation_zs + i],
                    challenges: zs_columns.challenge,
                    columns: &zs_columns.columns,
                    filter_column: &zs_columns.filter_column,
                })
                .collect::<Vec<_>>();
            eval_vanishing_poly::<F, F, P, S, D, 1>(
                stark,
                config,
                &vars,
                permutation_check_vars,
                &ctl_vars,
                &mut consumer,
            );
            let mut constraints_evals = consumer.accumulators();
            // We divide the constraints evaluations by `Z_H(x)`.
            let denominator_inv: P = z_h_on_coset.eval_inverse_packed(i_start);
            for eval in &mut constraints_evals {
                *eval *= denominator_inv;
            }

            let num_challenges = alphas.len();

            (0..P::WIDTH).map(move |i| {
                (0..num_challenges)
                    .map(|j| constraints_evals[j].as_slice()[i])
                    .collect()
            })
        })
        .collect::<Vec<_>>();

    transpose(&quotient_values)
        .into_par_iter()
        .map(PolynomialValues::new)
        .map(|values| values.coset_ifft(F::coset_shift()))
        .collect()
}

pub(crate) fn eval_vanishing_poly<F, FE, P, S, const D: usize, const D2: usize>(
    stark: &S,
    config: &StarkConfig,
    vars: &S::EvaluationFrame<FE, P, D2>,
    permutation_vars: PermutationCheckVars<F, FE, P, D2>,
    ctl_vars: &[CtlCheckVars<F, FE, P, D2>],
    consumer: &mut ConstraintConsumer<P>,
) where
    F: RichField + Extendable<D>,
    FE: FieldExtension<D2, BaseField = F>,
    P: PackedField<Scalar = FE>,
    S: Stark<F, D>, {
    stark.eval_packed_generic(vars, consumer);
    eval_permutation_checks::<F, FE, P, S, D, D2>(stark, config, vars, permutation_vars, consumer);
    eval_cross_table_lookup_checks::<F, FE, P, S, D, D2>(vars, ctl_vars, consumer);
}

pub(crate) fn eval_vanishing_poly_circuit<F, S, const D: usize>(
    builder: &mut CircuitBuilder<F, D>,
    stark: &S,
    config: &StarkConfig,
    vars: StarkEvaluationTargets<D, { S::COLUMNS }, { S::PUBLIC_INPUTS }>,
    permutation_data: Option<PermutationCheckDataTarget<D>>,
    ctl_vars: &[CtlCheckVarsTarget<F, D>],
    consumer: &mut RecursiveConstraintConsumer<F, D>,
) where
    F: RichField + Extendable<D>,
    S: Stark<F, D>,
    [(); S::COLUMNS]:, {
    stark.eval_ext_circuit(builder, vars, consumer);
    if let Some(permutation_data) = permutation_data {
        eval_permutation_checks_circuit::<F, S, D>(
            builder,
            stark,
            config,
            vars,
            permutation_data,
            consumer,
        );
    }
    eval_cross_table_lookup_checks_circuit::<S, F, D>(builder, vars, ctl_vars, consumer);
}<|MERGE_RESOLUTION|>--- conflicted
+++ resolved
@@ -11,15 +11,9 @@
 use plonky2::util::{log2_ceil, transpose};
 use rayon::prelude::{IndexedParallelIterator, IntoParallelIterator, ParallelIterator};
 use starky::config::StarkConfig;
-<<<<<<< HEAD
 use starky::constraint_consumer::{ConstraintConsumer, RecursiveConstraintConsumer};
-use starky::stark::Stark;
-use starky::vars::{StarkEvaluationTargets, StarkEvaluationVars};
-=======
-use starky::constraint_consumer::ConstraintConsumer;
 use starky::evaluation_frame::StarkEvaluationFrame;
 use starky::stark::Stark;
->>>>>>> c157942a
 
 use super::permutation::{eval_permutation_checks, PermutationCheckVars};
 use crate::cross_table_lookup::{
@@ -183,14 +177,13 @@
     builder: &mut CircuitBuilder<F, D>,
     stark: &S,
     config: &StarkConfig,
-    vars: StarkEvaluationTargets<D, { S::COLUMNS }, { S::PUBLIC_INPUTS }>,
+    vars: &S::EvaluationFrameTarget,
     permutation_data: Option<PermutationCheckDataTarget<D>>,
     ctl_vars: &[CtlCheckVarsTarget<F, D>],
     consumer: &mut RecursiveConstraintConsumer<F, D>,
 ) where
     F: RichField + Extendable<D>,
-    S: Stark<F, D>,
-    [(); S::COLUMNS]:, {
+    S: Stark<F, D>, {
     stark.eval_ext_circuit(builder, vars, consumer);
     if let Some(permutation_data) = permutation_data {
         eval_permutation_checks_circuit::<F, S, D>(
