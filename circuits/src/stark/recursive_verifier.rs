--- conflicted
+++ resolved
@@ -469,10 +469,6 @@
         let last_vk = builder.constant_verifier_data(&circuit.verifier_only);
         builder.verify_proof::<C>(&proof_with_pis_target, &last_vk, &circuit.common);
         builder.register_public_inputs(&proof_with_pis_target.public_inputs); // carry PIs forward
-<<<<<<< HEAD
-=======
-        add_common_recursion_gates(&mut builder);
->>>>>>> 79261cec
         let circuit = builder.build::<C>();
         PlonkWrapperCircuit {
             circuit,
@@ -490,21 +486,14 @@
     }
 }
 
-<<<<<<< HEAD
-=======
 /// Shrinks a PLONK circuit to the target degree bits.
->>>>>>> 79261cec
 pub fn shrink_to_target_degree_bits_circuit<
     F: RichField + Extendable<D>,
     C: GenericConfig<D, F = F>,
     const D: usize,
 >(
     circuit: &CircuitData<F, C, D>,
-<<<<<<< HEAD
-    config: &CircuitConfig,
-=======
     shrink_config: &CircuitConfig,
->>>>>>> 79261cec
     target_degree_bits: usize,
     proof: &ProofWithPublicInputs<F, C, D>,
 ) -> Result<(PlonkWrapperCircuit<F, C, D>, ProofWithPublicInputs<F, C, D>)>
@@ -513,22 +502,14 @@
     let mut last_degree_bits = circuit.common.degree_bits();
     assert!(last_degree_bits >= target_degree_bits);
 
-<<<<<<< HEAD
-    let mut shrink_circuit = PlonkWrapperCircuit::new(circuit, config.clone());
-=======
     let mut shrink_circuit = PlonkWrapperCircuit::new(circuit, shrink_config.clone());
->>>>>>> 79261cec
     let mut shrunk_proof = shrink_circuit.prove(proof)?;
     let shrunk_degree_bits = shrink_circuit.circuit.common.degree_bits();
     info!("shrinking circuit from degree bits {last_degree_bits} to {shrunk_degree_bits}",);
     last_degree_bits = shrunk_degree_bits;
 
     while last_degree_bits > target_degree_bits {
-<<<<<<< HEAD
-        shrink_circuit = PlonkWrapperCircuit::new(&shrink_circuit.circuit, config.clone());
-=======
         shrink_circuit = PlonkWrapperCircuit::new(&shrink_circuit.circuit, shrink_config.clone());
->>>>>>> 79261cec
         let shrunk_degree_bits = shrink_circuit.circuit.common.degree_bits();
         assert!(
             shrunk_degree_bits < last_degree_bits,
@@ -543,7 +524,6 @@
     Ok((shrink_circuit, shrunk_proof))
 }
 
-<<<<<<< HEAD
 /// Targets for a VM final proof verification circuit.
 pub struct VMVerificationTargets<const D: usize> {
     pub proof_with_pis_target: ProofWithPublicInputsTarget<D>,
@@ -580,20 +560,6 @@
 
 pub const FINAL_RECURSION_THRESHOLD: usize = 12;
 
-=======
-#[must_use]
-/// The usual recursion threshold is 2^12 gates, but a few more gates for a
-/// constant inner VK and public inputs are used. This pushes the threshold to
-/// 2^13. A narrower witness is used as long as the number of gates is below
-/// this threshold.
-pub fn shrinking_config() -> CircuitConfig {
-    CircuitConfig {
-        num_routed_wires: 40,
-        ..CircuitConfig::standard_recursion_config()
-    }
-}
-
->>>>>>> 79261cec
 #[cfg(test)]
 mod tests {
     use std::panic;
@@ -613,11 +579,7 @@
     use crate::stark::mozak_stark::{MozakStark, PublicInputs};
     use crate::stark::prover::prove;
     use crate::stark::recursive_verifier::{
-<<<<<<< HEAD
         recursive_mozak_stark_circuit, shrink_to_target_degree_bits_circuit, VMVerificationTargets,
-=======
-        recursive_mozak_stark_circuit, shrink_to_target_degree_bits_circuit, shrinking_config,
->>>>>>> 79261cec
     };
     use crate::stark::verifier::verify_proof;
     use crate::test_utils::{C, D, F};
@@ -740,12 +702,6 @@
             .circuit
             .verify(recursion_proof0.clone())?;
 
-<<<<<<< HEAD
-        let public_inputs_size = recursion_proof0.public_inputs.len();
-        assert_eq!(public_inputs_size, recursion_proof1.public_inputs.len());
-
-=======
->>>>>>> 79261cec
         // It is not possible to verify different VM proofs with the same recursion
         // circuit.
         let result = panic::catch_unwind(AssertUnwindSafe(|| {
@@ -758,7 +714,134 @@
 
         let recursion_degree_bits0 = recursion_circuit0.circuit.common.degree_bits();
         let recursion_degree_bits1 = recursion_circuit1.circuit.common.degree_bits();
-<<<<<<< HEAD
+        assert_ne!(recursion_degree_bits0, recursion_degree_bits1);
+        info!("recursion circuit0 degree bits: {}", recursion_degree_bits0);
+        info!("recursion circuit1 degree bits: {}", recursion_degree_bits1);
+
+        let target_degree_bits = 13;
+        let (final_circuit0, final_proof0) = shrink_to_target_degree_bits_circuit(
+            &recursion_circuit0.circuit,
+            &shrinking_config(),
+            target_degree_bits,
+            &recursion_proof0,
+        )?;
+        let (final_circuit1, final_poof1) = shrink_to_target_degree_bits_circuit(
+            &recursion_circuit1.circuit,
+            &shrinking_config(),
+            target_degree_bits,
+            &recursion_proof1,
+        )?;
+        assert_eq!(
+            final_circuit0.circuit.common.degree_bits(),
+            target_degree_bits
+        );
+        assert_eq!(
+            final_circuit1.circuit.common.degree_bits(),
+            target_degree_bits
+        );
+
+        final_circuit0.circuit.verify(final_proof0)?;
+        final_circuit1.circuit.verify(final_poof1.clone())?;
+
+        // It is still not possible to verify different VM proofs with the same
+        // recursion circuit at this point. But the final proofs now have the same
+        // degree bits.
+        let result = panic::catch_unwind(AssertUnwindSafe(|| {
+            final_circuit0
+                .circuit
+                .verify(final_poof1)
+                .expect("Verification failed");
+        }));
+        assert!(result.is_err(), "Verification did not failed as expected");
+
+        Ok(())
+    }
+
+    #[test]
+    #[ignore]
+    #[allow(clippy::too_many_lines)]
+    fn same_circuit_verify_different_vm_proofs() -> Result<()> {
+        let stark = S::default();
+        let inst = Instruction {
+            op: Op::ADD,
+            args: Args {
+                rd: 5,
+                rs1: 6,
+                rs2: 7,
+                ..Args::default()
+            },
+        };
+
+        let (program0, record0) = execute_code([inst], &[], &[(6, 100), (7, 200)]);
+        let public_inputs = PublicInputs {
+            entry_point: from_u32(program0.entry_point),
+        };
+        let stark_config0 = StarkConfig::standard_fast_config();
+        let mozak_proof0 = prove::<F, C, D>(
+            &program0,
+            &record0,
+            &stark,
+            &stark_config0,
+            public_inputs,
+            &mut TimingTree::default(),
+        )?;
+
+        let (program1, record1) = execute_code(vec![inst; 128], &[], &[(6, 100), (7, 200)]);
+        let public_inputs = PublicInputs {
+            entry_point: from_u32(program1.entry_point),
+        };
+        let stark_config1 = StarkConfig::standard_fast_config();
+        let mozak_proof1 = prove::<F, C, D>(
+            &program1,
+            &record1,
+            &stark,
+            &stark_config1,
+            public_inputs,
+            &mut TimingTree::default(),
+        )?;
+
+        // The degree bits should be different for the two proofs.
+        assert_ne!(
+            mozak_proof0.degree_bits(&stark_config0),
+            mozak_proof1.degree_bits(&stark_config1)
+        );
+
+        let recursion_circuit_config = CircuitConfig::standard_recursion_config();
+        let recursion_circuit0 = recursive_mozak_stark_circuit::<F, C, D>(
+            &stark,
+            &mozak_proof0.degree_bits(&stark_config0),
+            &recursion_circuit_config,
+            &stark_config0,
+        );
+        let recursion_proof0 = recursion_circuit0.prove(&mozak_proof0)?;
+
+        let recursion_circuit1 = recursive_mozak_stark_circuit::<F, C, D>(
+            &stark,
+            &mozak_proof1.degree_bits(&stark_config1),
+            &recursion_circuit_config,
+            &stark_config1,
+        );
+        let recursion_proof1 = recursion_circuit1.prove(&mozak_proof1)?;
+
+        recursion_circuit0
+            .circuit
+            .verify(recursion_proof0.clone())?;
+
+        let public_inputs_size = recursion_proof0.public_inputs.len();
+        assert_eq!(public_inputs_size, recursion_proof1.public_inputs.len());
+
+        // It is not possible to verify different VM proofs with the same recursion
+        // circuit.
+        let result = panic::catch_unwind(AssertUnwindSafe(|| {
+            recursion_circuit0
+                .circuit
+                .verify(recursion_proof1.clone())
+                .expect("Verification failed");
+        }));
+        assert!(result.is_err(), "Verification did not failed as expected");
+
+        let recursion_degree_bits0 = recursion_circuit0.circuit.common.degree_bits();
+        let recursion_degree_bits1 = recursion_circuit1.circuit.common.degree_bits();
         // assert_ne!(recursion_degree_bits0, recursion_degree_bits1);
         info!("recursion circuit0 degree bits: {}", recursion_degree_bits0);
         info!("recursion circuit1 degree bits: {}", recursion_degree_bits1);
@@ -773,22 +856,6 @@
         let (final_circuit1, final_proof1) = shrink_to_target_degree_bits_circuit(
             &recursion_circuit1.circuit,
             &CircuitConfig::standard_recursion_config(),
-=======
-        assert_ne!(recursion_degree_bits0, recursion_degree_bits1);
-        info!("recursion circuit0 degree bits: {}", recursion_degree_bits0);
-        info!("recursion circuit1 degree bits: {}", recursion_degree_bits1);
-
-        let target_degree_bits = 13;
-        let (final_circuit0, final_proof0) = shrink_to_target_degree_bits_circuit(
-            &recursion_circuit0.circuit,
-            &shrinking_config(),
-            target_degree_bits,
-            &recursion_proof0,
-        )?;
-        let (final_circuit1, final_poof1) = shrink_to_target_degree_bits_circuit(
-            &recursion_circuit1.circuit,
-            &shrinking_config(),
->>>>>>> 79261cec
             target_degree_bits,
             &recursion_proof1,
         )?;
@@ -801,13 +868,8 @@
             target_degree_bits
         );
 
-<<<<<<< HEAD
         final_circuit0.circuit.verify(final_proof0.clone())?;
         final_circuit1.circuit.verify(final_proof1.clone())?;
-=======
-        final_circuit0.circuit.verify(final_proof0)?;
-        final_circuit1.circuit.verify(final_poof1.clone())?;
->>>>>>> 79261cec
 
         // It is still not possible to verify different VM proofs with the same
         // recursion circuit at this point. But the final proofs now have the same
@@ -815,16 +877,11 @@
         let result = panic::catch_unwind(AssertUnwindSafe(|| {
             final_circuit0
                 .circuit
-<<<<<<< HEAD
                 .verify(final_proof1.clone())
-=======
-                .verify(final_poof1)
->>>>>>> 79261cec
                 .expect("Verification failed");
         }));
         assert!(result.is_err(), "Verification did not failed as expected");
 
-<<<<<<< HEAD
         // Let's build a circuit to verify the final proofs.
         let mut builder = CircuitBuilder::new(CircuitConfig::standard_recursion_config());
         let targets = VMVerificationTargets::new::<GoldilocksField, C>(
@@ -850,8 +907,6 @@
         let proof = circuit.prove(pw)?;
         circuit.verify(proof)?;
 
-=======
->>>>>>> 79261cec
         Ok(())
     }
 }