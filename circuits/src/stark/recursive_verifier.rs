--- conflicted
+++ resolved
@@ -3,11 +3,7 @@
 use std::marker::PhantomData;
 
 use anyhow::Result;
-<<<<<<< HEAD
-use itertools::zip_eq;
-=======
 use itertools::{iproduct, zip_eq};
->>>>>>> e4efa523
 use log::info;
 use plonky2::field::extension::Extendable;
 use plonky2::field::types::Field;
@@ -32,14 +28,10 @@
 use super::mozak_stark::{all_kind, all_starks, TableKindArray};
 use crate::cross_table_lookup::{
     verify_cross_table_lookups_and_public_sub_table_circuit, CrossTableLookup, CtlCheckVarsTarget,
-<<<<<<< HEAD
-=======
 };
 use crate::public_sub_table::{
     reduce_public_sub_table_targets, PublicSubTable, PublicSubTableValuesTarget,
->>>>>>> e4efa523
 };
-use crate::public_sub_table::{PublicSubTable, PublicSubTableValuesTarget};
 use crate::stark::mozak_stark::{MozakStark, TableKind};
 use crate::stark::permutation::challenge::get_grand_product_challenge_set_target;
 use crate::stark::poly::eval_vanishing_poly_circuit;
@@ -50,10 +42,6 @@
 
 /// Plonky2's recursion threshold is 2^12 gates.
 pub const VM_RECURSION_THRESHOLD_DEGREE_BITS: usize = 12;
-<<<<<<< HEAD
-/// 32*2 is number of extra values made public through bitshift subtable
-pub const VM_PUBLIC_INPUT_SIZE: usize = 193 + 32 * 2;
-=======
 /// Public inputs (number of Goldilocks elements) using
 /// `standard_recursion_config`:
 ///   `entry_point`: 1
@@ -62,7 +50,6 @@
 ///   `ElfMemoryInit trace cap`: 64
 ///   `MozakMemoryInit trace cap`: 64
 pub const VM_PUBLIC_INPUT_SIZE: usize = 1 + 64 + 64 + 64;
->>>>>>> e4efa523
 pub const VM_RECURSION_CONFIG: CircuitConfig = CircuitConfig::standard_recursion_config();
 
 /// Represents a circuit which recursively verifies STARK proofs.
@@ -190,14 +177,19 @@
         inner_config.num_challenges,
     );
 
-<<<<<<< HEAD
-    let public_sub_table_values_targets = verify_cross_table_lookups_and_public_sub_table_circuit(
-        &mut builder,
-        &mozak_stark.cross_table_lookups,
-        &mozak_stark.public_sub_tables,
-=======
-    let mut public_sub_table_values_targets = all_kind!(|_kind| Vec::default());
     let mut reduced_public_sub_table_targets = all_kind!(|_kind| Vec::default());
+    let mut public_sub_table_values_targets =
+        verify_cross_table_lookups_and_public_sub_table_circuit(
+            &mut builder,
+            &mozak_stark.cross_table_lookups,
+            &mozak_stark.public_sub_tables,
+            &reduced_public_sub_table_targets,
+            &stark_proof_with_pis_target
+                .clone()
+                .map(|p| p.proof.openings.ctl_zs_last),
+            inner_config,
+            &ctl_challenges,
+        );
     for (challenge, public_sub_table) in
         iproduct!(&ctl_challenges.challenges, &mozak_stark.public_sub_tables)
     {
@@ -207,19 +199,6 @@
         );
         public_sub_table_values_targets[public_sub_table.table.kind].push(targets);
     }
-
-    verify_cross_table_lookups_and_public_sub_table_circuit(
-        &mut builder,
-        &mozak_stark.cross_table_lookups,
-        &mozak_stark.public_sub_tables,
-        &reduced_public_sub_table_targets,
->>>>>>> e4efa523
-        &stark_proof_with_pis_target
-            .clone()
-            .map(|p| p.proof.openings.ctl_zs_last),
-        inner_config,
-        &ctl_challenges,
-    );
 
     let targets = all_starks!(mozak_stark, |stark, kind| {
         let ctl_vars = CtlCheckVarsTarget::from_proof(
