use std::borrow::Borrow;
use std::fmt::Debug;
use std::marker::PhantomData;

use anyhow::Result;
use itertools::zip_eq;
use log::info;
use plonky2::field::extension::Extendable;
use plonky2::field::types::Field;
use plonky2::fri::witness_util::set_fri_proof_target;
use plonky2::gates::noop::NoopGate;
use plonky2::hash::hash_types::RichField;
use plonky2::iop::challenger::RecursiveChallenger;
use plonky2::iop::ext_target::ExtensionTarget;
use plonky2::iop::target::Target;
use plonky2::iop::witness::{PartialWitness, Witness, WitnessWrite};
use plonky2::plonk::circuit_builder::CircuitBuilder;
use plonky2::plonk::circuit_data::{CircuitConfig, CircuitData, VerifierCircuitTarget};
use plonky2::plonk::config::{AlgebraicHasher, GenericConfig};
use plonky2::plonk::proof::{ProofWithPublicInputs, ProofWithPublicInputsTarget};
use plonky2::util::reducing::ReducingFactorTarget;
use plonky2::with_context;
use starky::config::StarkConfig;
use starky::constraint_consumer::RecursiveConstraintConsumer;
use starky::evaluation_frame::StarkEvaluationFrame;
use starky::stark::{LookupConfig, Stark};

use super::mozak_stark::{all_kind, all_starks, TableKindArray};
use crate::cross_table_lookup::{
    verify_cross_table_lookups_and_public_sub_table_circuit, CrossTableLookup, CtlCheckVarsTarget,
};
use crate::public_sub_table::{
<<<<<<< HEAD
    public_sub_table_data_and_values_target, PublicSubTable, PublicSubTableValuesTarget,
=======
    public_sub_table_values_and_reduced_targets, PublicSubTable, PublicSubTableValuesTarget,
>>>>>>> 9f1d872e
};
use crate::stark::mozak_stark::{MozakStark, TableKind};
use crate::stark::permutation::challenge::get_grand_product_challenge_set_target;
use crate::stark::poly::eval_vanishing_poly_circuit;
use crate::stark::proof::{
    AllProof, StarkOpeningSetTarget, StarkProof, StarkProofChallengesTarget, StarkProofTarget,
    StarkProofWithPublicInputsTarget,
};

/// Plonky2's recursion threshold is 2^12 gates.
pub const VM_RECURSION_THRESHOLD_DEGREE_BITS: usize = 12;
/// Public inputs (number of Goldilocks elements) using
/// `standard_recursion_config`:
///   `entry_point`: 1
///   `Program trace cap`: 16 (hash count with `cap_height` = 4) * 4 (size of a
///                          hash) = 64
///   `ElfMemoryInit trace cap`: 64
///   `MozakMemoryInit trace cap`: 64
///   `bitshift public sub table`: 2 rows * 32 columns = 64
pub const VM_PUBLIC_INPUT_SIZE: usize = 1 + 64 + 64 + 64;
pub const VM_RECURSION_CONFIG: CircuitConfig = CircuitConfig::standard_recursion_config();

/// Represents a circuit which recursively verifies STARK proofs.
#[derive(Eq, PartialEq, Debug)]
pub struct MozakStarkVerifierCircuit<F, C, const D: usize>
where
    F: RichField + Extendable<D>,
    C: GenericConfig<D, F = F>,
    C::Hasher: AlgebraicHasher<F>, {
    pub circuit: CircuitData<F, C, D>,
    pub targets: TableKindArray<StarkVerifierTargets<F, C, D>>,
    pub public_sub_table_values_targets: TableKindArray<Vec<PublicSubTableValuesTarget>>,
}

#[derive(Eq, PartialEq, Debug)]
pub struct StarkVerifierTargets<F, C, const D: usize>
where
    F: RichField + Extendable<D>,
    C: GenericConfig<D, F = F>,
    C::Hasher: AlgebraicHasher<F>, {
    pub stark_proof_with_pis_target: StarkProofWithPublicInputsTarget<D>,
    pub zero_target: Target,
    pub _f: PhantomData<(F, C)>,
}

impl<F, C, const D: usize> StarkVerifierTargets<F, C, D>
where
    F: RichField + Extendable<D>,
    C: GenericConfig<D, F = F>,
    C::Hasher: AlgebraicHasher<F>,
{
    pub fn set_targets(&self, witness: &mut PartialWitness<F>, proof: &StarkProof<F, C, D>) {
        set_stark_proof_with_pis_target(
            witness,
            &self.stark_proof_with_pis_target.proof,
            proof,
            self.zero_target,
        );
    }
}

impl<F, C, const D: usize> MozakStarkVerifierCircuit<F, C, D>
where
    F: RichField + Extendable<D>,
    C: GenericConfig<D, F = F>,
    C::Hasher: AlgebraicHasher<F>,
{
    pub fn prove(&self, all_proof: &AllProof<F, C, D>) -> Result<ProofWithPublicInputs<F, C, D>> {
        let mut inputs = PartialWitness::new();

        all_kind!(|kind| {
            self.targets[kind].set_targets(&mut inputs, &all_proof.proofs[kind]);

            // set public_sub_table_values targets
            for (public_sub_table_values_target, public_sub_table_values) in zip_eq(
                &self.public_sub_table_values_targets[kind],
                &all_proof.public_sub_table_values[kind],
            ) {
                for (row_target, row) in
                    zip_eq(public_sub_table_values_target, public_sub_table_values)
                {
                    for (&values_target, &values) in zip_eq(row_target, row) {
                        inputs.set_target(values_target, values);
                    }
                }
            }
        });

        // Set public inputs
        let cpu_target = &self.targets[TableKind::Cpu].stark_proof_with_pis_target;
        inputs.set_target_arr(
            cpu_target.public_inputs.as_ref(),
            all_proof.public_inputs.borrow(),
        );

        self.circuit.prove(inputs)
    }
}

#[must_use]
#[allow(clippy::too_many_lines)]
pub fn recursive_mozak_stark_circuit<
    F: RichField + Extendable<D>,
    C: GenericConfig<D, F = F>,
    const D: usize,
>(
    mozak_stark: &MozakStark<F, D>,
    degree_bits: &TableKindArray<usize>,
    circuit_config: &CircuitConfig,
    inner_config: &StarkConfig,
) -> MozakStarkVerifierCircuit<F, C, D>
where
    C::Hasher: AlgebraicHasher<F>, {
    let mut builder = CircuitBuilder::<F, D>::new(circuit_config.clone());

    let mut challenger = RecursiveChallenger::<F, C::Hasher, D>::new(&mut builder);

    let stark_proof_with_pis_target = all_starks!(mozak_stark, |stark, kind| {
        let num_ctl_zs = CrossTableLookup::num_ctl_zs(
            &mozak_stark.cross_table_lookups,
            kind,
            inner_config.num_challenges,
        );
        let num_make_row_public_zs = PublicSubTable::num_zs(
            &mozak_stark.public_sub_tables,
            kind,
            inner_config.num_challenges,
        );
        add_virtual_stark_proof_with_pis(
            &mut builder,
            stark,
            inner_config,
            degree_bits[kind],
            num_ctl_zs + num_make_row_public_zs,
        )
    });

    for pi in &stark_proof_with_pis_target {
        challenger.observe_cap(&pi.proof.trace_cap);
    }

    let ctl_challenges = get_grand_product_challenge_set_target(
        &mut builder,
        &mut challenger,
        inner_config.num_challenges,
    );

    let (public_sub_table_values_targets, reduced_public_sub_table_targets) =
<<<<<<< HEAD
        public_sub_table_data_and_values_target(
=======
        public_sub_table_values_and_reduced_targets(
>>>>>>> 9f1d872e
            &mut builder,
            &mozak_stark.public_sub_tables,
            &ctl_challenges,
        );

    verify_cross_table_lookups_and_public_sub_table_circuit(
        &mut builder,
        &mozak_stark.cross_table_lookups,
        &mozak_stark.public_sub_tables,
        &reduced_public_sub_table_targets,
        &stark_proof_with_pis_target
            .clone()
            .map(|p| p.proof.openings.ctl_zs_last),
        inner_config,
    );

    let targets = all_starks!(mozak_stark, |stark, kind| {
        let ctl_vars = CtlCheckVarsTarget::from_proof(
            kind,
            &stark_proof_with_pis_target[kind].proof,
            &mozak_stark.cross_table_lookups,
            &mozak_stark.public_sub_tables,
            &ctl_challenges,
        );

        let challenges_target = stark_proof_with_pis_target[kind]
            .proof
            .get_challenges::<F, C>(&mut builder, &mut challenger, inner_config);

        verify_stark_proof_with_challenges_circuit::<F, C, _, D>(
            &mut builder,
            stark,
            &stark_proof_with_pis_target[kind],
            &challenges_target,
            &ctl_vars,
            inner_config,
        );

        StarkVerifierTargets {
            stark_proof_with_pis_target: stark_proof_with_pis_target[kind].clone(),
            zero_target: builder.zero(),
            _f: PhantomData,
        }
    });

    // Register program ROM and memory init trace cap as public inputs.
    for kind in [
        TableKind::Program,
        TableKind::ElfMemoryInit,
        TableKind::MozakMemoryInit,
    ] {
        builder.register_public_inputs(
            &targets[kind]
                .stark_proof_with_pis_target
                .proof
                .trace_cap
                .0
                .iter()
                .flat_map(|h| h.elements)
                .collect::<Vec<_>>(),
        );
    }
    for public_sub_table in &mozak_stark.public_sub_tables {
        builder.register_public_inputs(
            &public_sub_table_values_targets[public_sub_table.table.kind]
                .clone()
                .into_iter()
                .flatten()
                .flatten()
                .collect::<Vec<_>>(),
        );
    }

    let circuit = builder.build();
    MozakStarkVerifierCircuit {
        circuit,
        targets,
        public_sub_table_values_targets,
    }
}

/// Recursively verifies an inner proof.
fn verify_stark_proof_with_challenges_circuit<
    F: RichField + Extendable<D>,
    C: GenericConfig<D, F = F>,
    S: Stark<F, D>,
    const D: usize,
>(
    builder: &mut CircuitBuilder<F, D>,
    stark: &S,
    proof_with_public_inputs: &StarkProofWithPublicInputsTarget<D>,
    challenges: &StarkProofChallengesTarget<D>,
    ctl_vars: &[CtlCheckVarsTarget<D>],
    inner_config: &StarkConfig,
) where
    C::Hasher: AlgebraicHasher<F>, {
    let zero = builder.zero();
    let one = builder.one_extension();

    let StarkOpeningSetTarget {
        local_values,
        next_values,
        ctl_zs: _,
        ctl_zs_next: _,
        ctl_zs_last,
        quotient_polys,
    } = &proof_with_public_inputs.proof.openings;

    let converted_public_inputs: Vec<ExtensionTarget<D>> = proof_with_public_inputs
        .public_inputs
        .iter()
        .map(|target| builder.convert_to_ext(*target)) // replace with actual conversion function/method
        .collect();

    let vars =
        S::EvaluationFrameTarget::from_values(local_values, next_values, &converted_public_inputs);

    let degree_bits = proof_with_public_inputs
        .proof
        .recover_degree_bits(inner_config);
    let zeta_pow_deg = builder.exp_power_of_2_extension(challenges.stark_zeta, degree_bits);
    let z_h_zeta = builder.sub_extension(zeta_pow_deg, one);
    let (l_0, l_last) =
        eval_l_0_and_l_last_circuit(builder, degree_bits, challenges.stark_zeta, z_h_zeta);
    let last =
        builder.constant_extension(F::Extension::primitive_root_of_unity(degree_bits).inverse());
    let z_last = builder.sub_extension(challenges.stark_zeta, last);

    let mut consumer = RecursiveConstraintConsumer::<F, D>::new(
        builder.zero_extension(),
        challenges.stark_alphas.clone(),
        z_last,
        l_0,
        l_last,
    );

    with_context!(
        builder,
        "evaluate vanishing polynomial",
        eval_vanishing_poly_circuit::<F, S, D>(builder, stark, &vars, ctl_vars, &mut consumer,)
    );
    let vanishing_polys_zeta = consumer.accumulators();

    // Check each polynomial identity, of the form `vanishing(x) = Z_H(x)
    // quotient(x)`, at zeta.
    let mut scale = ReducingFactorTarget::new(zeta_pow_deg);
    for (i, chunk) in quotient_polys
        .chunks(stark.quotient_degree_factor())
        .enumerate()
    {
        let recombined_quotient = scale.reduce(chunk, builder);
        let computed_vanishing_poly = builder.mul_extension(z_h_zeta, recombined_quotient);
        builder.connect_extension(vanishing_polys_zeta[i], computed_vanishing_poly);
    }

    let merkle_caps = vec![
        proof_with_public_inputs.proof.trace_cap.clone(),
        proof_with_public_inputs.proof.ctl_zs_cap.clone(),
        proof_with_public_inputs.proof.quotient_polys_cap.clone(),
    ];

    let fri_instance = stark.fri_instance_target(
        builder,
        challenges.stark_zeta,
        F::primitive_root_of_unity(degree_bits),
        0,
        0,
        inner_config,
        Some(&LookupConfig {
            degree_bits,
            num_zs: ctl_zs_last.len(),
        }),
    );
    builder.verify_fri_proof::<C>(
        &fri_instance,
        &proof_with_public_inputs
            .proof
            .openings
            .to_fri_openings(zero),
        &challenges.fri_challenges,
        &merkle_caps,
        &proof_with_public_inputs.proof.opening_proof,
        &inner_config.fri_params(degree_bits),
    );
}

fn eval_l_0_and_l_last_circuit<F: RichField + Extendable<D>, const D: usize>(
    builder: &mut CircuitBuilder<F, D>,
    log_n: usize,
    x: ExtensionTarget<D>,
    z_x: ExtensionTarget<D>,
) -> (ExtensionTarget<D>, ExtensionTarget<D>) {
    let n = builder.constant_extension(F::Extension::from_canonical_usize(1 << log_n));
    let g = builder.constant_extension(F::Extension::primitive_root_of_unity(log_n));
    let one = builder.one_extension();
    let l_0_deno = builder.mul_sub_extension(n, x, n);
    let l_last_deno = builder.mul_sub_extension(g, x, one);
    let l_last_deno = builder.mul_extension(n, l_last_deno);

    (
        builder.div_extension(z_x, l_0_deno),
        builder.div_extension(z_x, l_last_deno),
    )
}

pub fn add_virtual_stark_proof_with_pis<
    F: RichField + Extendable<D>,
    S: Stark<F, D>,
    const D: usize,
>(
    builder: &mut CircuitBuilder<F, D>,
    stark: &S,
    config: &StarkConfig,
    degree_bits: usize,
    num_ctl_zs: usize,
) -> StarkProofWithPublicInputsTarget<D> {
    let proof = add_virtual_stark_proof::<F, S, D>(builder, stark, config, degree_bits, num_ctl_zs);
    let public_inputs = builder.add_virtual_targets(S::PUBLIC_INPUTS);
    builder.register_public_inputs(&public_inputs);
    StarkProofWithPublicInputsTarget {
        proof,
        public_inputs,
    }
}

pub fn add_virtual_stark_proof<F: RichField + Extendable<D>, S: Stark<F, D>, const D: usize>(
    builder: &mut CircuitBuilder<F, D>,
    stark: &S,
    config: &StarkConfig,
    degree_bits: usize,
    num_ctl_zs: usize,
) -> StarkProofTarget<D> {
    let fri_params = config.fri_params(degree_bits);
    let cap_height = fri_params.config.cap_height;

    let num_leaves_per_oracle = vec![
        S::COLUMNS,
        num_ctl_zs,
        stark.quotient_degree_factor() * config.num_challenges,
    ];

    let ctl_zs_cap = builder.add_virtual_cap(cap_height);

    StarkProofTarget {
        trace_cap: builder.add_virtual_cap(cap_height),
        ctl_zs_cap,
        quotient_polys_cap: builder.add_virtual_cap(cap_height),
        openings: add_virtual_stark_opening_set::<F, S, D>(builder, stark, num_ctl_zs, config),
        opening_proof: builder.add_virtual_fri_proof(&num_leaves_per_oracle, &fri_params),
    }
}

fn add_virtual_stark_opening_set<F: RichField + Extendable<D>, S: Stark<F, D>, const D: usize>(
    builder: &mut CircuitBuilder<F, D>,
    stark: &S,
    num_ctl_zs: usize,
    config: &StarkConfig,
) -> StarkOpeningSetTarget<D> {
    let num_challenges = config.num_challenges;
    StarkOpeningSetTarget {
        local_values: builder.add_virtual_extension_targets(S::COLUMNS),
        next_values: builder.add_virtual_extension_targets(S::COLUMNS),
        ctl_zs: builder.add_virtual_extension_targets(num_ctl_zs),
        ctl_zs_next: builder.add_virtual_extension_targets(num_ctl_zs),
        ctl_zs_last: builder.add_virtual_targets(num_ctl_zs),
        quotient_polys: builder
            .add_virtual_extension_targets(stark.quotient_degree_factor() * num_challenges),
    }
}

pub fn set_stark_proof_with_pis_target<F, C: GenericConfig<D, F = F>, W, const D: usize>(
    witness: &mut W,
    proof_target: &StarkProofTarget<D>,
    proof: &StarkProof<F, C, D>,
    zero: Target,
) where
    F: RichField + Extendable<D>,
    C::Hasher: AlgebraicHasher<F>,
    W: Witness<F>, {
    witness.set_cap_target(&proof_target.trace_cap, &proof.trace_cap);
    witness.set_cap_target(&proof_target.quotient_polys_cap, &proof.quotient_polys_cap);

    witness.set_fri_openings(
        &proof_target.openings.to_fri_openings(zero),
        &proof.openings.to_fri_openings(),
    );

    witness.set_cap_target(&proof_target.ctl_zs_cap, &proof.ctl_zs_cap);

    set_fri_proof_target(witness, &proof_target.opening_proof, &proof.opening_proof);
}

// Generates `CircuitData` usable for recursion.
#[must_use]
pub fn circuit_data_for_recursion<
    F: RichField + Extendable<D>,
    C: GenericConfig<D, F = F>,
    const D: usize,
>(
    config: &CircuitConfig,
    target_degree_bits: usize,
    public_input_size: usize,
) -> CircuitData<F, C, D>
where
    C::Hasher: AlgebraicHasher<F>, {
    // Generate a simple circuit that will be recursively verified in the out
    // circuit.
    let common = {
        let mut builder = CircuitBuilder::<F, D>::new(config.clone());
        while builder.num_gates() < 1 << 5 {
            builder.add_gate(NoopGate, vec![]);
        }
        builder.build::<C>().common
    };

    let mut builder = CircuitBuilder::<F, D>::new(config.clone());
    let proof = builder.add_virtual_proof_with_pis(&common);
    let verifier_data = builder.add_virtual_verifier_data(common.config.fri_config.cap_height);
    builder.verify_proof::<C>(&proof, &verifier_data, &common);
    for _ in 0..public_input_size {
        builder.add_virtual_public_input();
    }
    // We don't want to pad all the way up to 2^target_degree_bits, as the builder
    // will add a few special gates afterward. So just pad to
    // 2^(target_degree_bits - 1) + 1. Then the builder will pad to the next
    // power of two.
    let min_gates = (1 << (target_degree_bits - 1)) + 1;
    while builder.num_gates() < min_gates {
        builder.add_gate(NoopGate, vec![]);
    }
    builder.build::<C>()
}

/// Represents a circuit which recursively verifies a PLONK proof.
#[derive(Eq, PartialEq, Debug)]
pub struct PlonkWrapperCircuit<F, C, const D: usize>
where
    F: RichField + Extendable<D>,
    C: GenericConfig<D, F = F>, {
    pub circuit: CircuitData<F, C, D>,
    pub proof_with_pis_target: ProofWithPublicInputsTarget<D>,
}

impl<F, C, const D: usize> PlonkWrapperCircuit<F, C, D>
where
    F: RichField + Extendable<D>,
    C: GenericConfig<D, F = F>,
    C::Hasher: AlgebraicHasher<F>,
{
    pub fn new(
        circuit: &CircuitData<F, C, D>,
        config: CircuitConfig,
    ) -> PlonkWrapperCircuit<F, C, D> {
        let mut builder = CircuitBuilder::new(config);
        let proof_with_pis_target = builder.add_virtual_proof_with_pis(&circuit.common);
        let last_vk = builder.constant_verifier_data(&circuit.verifier_only);
        builder.verify_proof::<C>(&proof_with_pis_target, &last_vk, &circuit.common);
        builder.register_public_inputs(&proof_with_pis_target.public_inputs); // carry PIs forward
        let circuit = builder.build::<C>();
        PlonkWrapperCircuit {
            circuit,
            proof_with_pis_target,
        }
    }

    pub fn prove(
        &self,
        proof: &ProofWithPublicInputs<F, C, D>,
    ) -> Result<ProofWithPublicInputs<F, C, D>> {
        let mut inputs = PartialWitness::new();
        inputs.set_proof_with_pis_target(&self.proof_with_pis_target, proof);
        self.circuit.prove(inputs)
    }
}

/// Shrinks a PLONK circuit to the target degree bits.
pub fn shrink_to_target_degree_bits_circuit<
    F: RichField + Extendable<D>,
    C: GenericConfig<D, F = F>,
    const D: usize,
>(
    circuit: &CircuitData<F, C, D>,
    shrink_config: &CircuitConfig,
    target_degree_bits: usize,
    proof: &ProofWithPublicInputs<F, C, D>,
) -> Result<(PlonkWrapperCircuit<F, C, D>, ProofWithPublicInputs<F, C, D>)>
where
    C::Hasher: AlgebraicHasher<F>, {
    let mut last_degree_bits = circuit.common.degree_bits();
    assert!(last_degree_bits >= target_degree_bits);

    let mut shrink_circuit = PlonkWrapperCircuit::new(circuit, shrink_config.clone());
    let mut shrunk_proof = shrink_circuit.prove(proof)?;
    let shrunk_degree_bits = shrink_circuit.circuit.common.degree_bits();
    info!("shrinking circuit from degree bits {last_degree_bits} to {shrunk_degree_bits}",);
    last_degree_bits = shrunk_degree_bits;

    while last_degree_bits > target_degree_bits {
        shrink_circuit = PlonkWrapperCircuit::new(&shrink_circuit.circuit, shrink_config.clone());
        let shrunk_degree_bits = shrink_circuit.circuit.common.degree_bits();
        assert!(
            shrunk_degree_bits < last_degree_bits,
            "shrink failed at degree bits: {last_degree_bits}",
        );
        info!("shrinking circuit from degree bits {last_degree_bits} to {shrunk_degree_bits}",);
        last_degree_bits = shrunk_degree_bits;
        shrunk_proof = shrink_circuit.prove(&shrunk_proof)?;
    }
    assert_eq!(last_degree_bits, target_degree_bits);

    Ok((shrink_circuit, shrunk_proof))
}

/// Targets for a recursive VM proof verification circuit.
pub struct VMVerificationTargets<const D: usize> {
    pub proof_with_pis_target: ProofWithPublicInputsTarget<D>,
    pub vk_target: VerifierCircuitTarget,
}

/// Verifies a recursive VM proof. Caller should also verify the program hash
/// and vk to ensure that the proof is from the correct program.
pub fn verify_recursive_vm_proof<
    F: RichField + Extendable<D>,
    C: GenericConfig<D, F = F>,
    const D: usize,
>(
    builder: &mut CircuitBuilder<F, D>,
    public_inputs_size: usize,
    recursion_config: &CircuitConfig,
    recursion_degree_bits: usize,
) -> VMVerificationTargets<D>
where
    C::Hasher: AlgebraicHasher<F>, {
    let common_data = circuit_data_for_recursion::<F, C, D>(
        recursion_config,
        recursion_degree_bits,
        public_inputs_size,
    )
    .common;

    let proof_with_pis_target = builder.add_virtual_proof_with_pis(&common_data);
    let vk_target = builder.add_virtual_verifier_data(common_data.config.fri_config.cap_height);
    builder.verify_proof::<C>(&proof_with_pis_target, &vk_target, &common_data);

    VMVerificationTargets {
        proof_with_pis_target,
        vk_target,
    }
}

#[cfg(test)]
mod tests {
    use std::panic;
    use std::panic::AssertUnwindSafe;

    use anyhow::Result;
    use itertools::Itertools;
    use log::info;
    use mozak_runner::instruction::{Args, Instruction, Op};
    use mozak_runner::util::execute_code;
    use plonky2::field::goldilocks_field::GoldilocksField;
    use plonky2::field::types::Field;
    use plonky2::iop::witness::{PartialWitness, WitnessWrite};
    use plonky2::plonk::circuit_builder::CircuitBuilder;
    use plonky2::plonk::circuit_data::CircuitConfig;
    use plonky2::util::timing::TimingTree;
    use starky::config::StarkConfig;

    use crate::stark::mozak_stark::{MozakStark, PublicInputs};
    use crate::stark::prover::prove;
    use crate::stark::recursive_verifier::{
        recursive_mozak_stark_circuit, shrink_to_target_degree_bits_circuit,
        verify_recursive_vm_proof, VM_PUBLIC_INPUT_SIZE, VM_RECURSION_CONFIG,
        VM_RECURSION_THRESHOLD_DEGREE_BITS,
    };
    use crate::stark::verifier::verify_proof;
    use crate::test_utils::{C, D, F};
    use crate::utils::from_u32;

    type S = MozakStark<F, D>;

    #[test]
    fn recursive_verify_mozak_starks() -> Result<()> {
        let stark = S::default();
        let mut config = StarkConfig::standard_fast_config();
        config.fri_config.cap_height = 1;
        let (program, record) = execute_code(
            [Instruction {
                op: Op::ADD,
                args: Args {
                    rd: 5,
                    rs1: 6,
                    rs2: 7,
                    ..Args::default()
                },
            }],
            &[],
            &[(6, 100), (7, 200)],
        );
        let public_inputs = PublicInputs {
            entry_point: from_u32(program.entry_point),
        };

        let mozak_proof = prove::<F, C, D>(
            &program,
            &record,
            &stark,
            &config,
            public_inputs,
            &mut TimingTree::default(),
        )?;
        verify_proof(&stark, mozak_proof.clone(), &config)?;

        let circuit_config = CircuitConfig::standard_recursion_config();
        let mozak_stark_circuit = recursive_mozak_stark_circuit::<F, C, D>(
            &stark,
            &mozak_proof.degree_bits(&config),
            &circuit_config,
            &config,
        );

        let recursive_proof = mozak_stark_circuit.prove(&mozak_proof)?;
        // verfier hardcodes bitshift public subtable
        let bitshift_public = (0..32)
            .flat_map(|i| vec![F::from_canonical_u64(i), F::from_canonical_u64(1 << i)])
            .collect_vec();
        // and checks if its indeed public in the final recursive proof
        assert_eq!(
            recursive_proof.public_inputs[25..].to_vec(),
            bitshift_public
        );
        mozak_stark_circuit.circuit.verify(recursive_proof)
    }

    #[test]
    #[ignore]
    #[allow(clippy::too_many_lines)]
    fn same_circuit_verify_different_vm_proofs() -> Result<()> {
        let stark = S::default();
        let inst = Instruction {
            op: Op::ADD,
            args: Args {
                rd: 5,
                rs1: 6,
                rs2: 7,
                ..Args::default()
            },
        };

        let (program0, record0) = execute_code([inst], &[], &[(6, 100), (7, 200)]);
        let public_inputs = PublicInputs {
            entry_point: from_u32(program0.entry_point),
        };
        let stark_config0 = StarkConfig::standard_fast_config();
        let mozak_proof0 = prove::<F, C, D>(
            &program0,
            &record0,
            &stark,
            &stark_config0,
            public_inputs,
            &mut TimingTree::default(),
        )?;

        let (program1, record1) = execute_code(vec![inst; 128], &[], &[(6, 100), (7, 200)]);
        let public_inputs = PublicInputs {
            entry_point: from_u32(program1.entry_point),
        };
        let stark_config1 = StarkConfig::standard_fast_config();
        let mozak_proof1 = prove::<F, C, D>(
            &program1,
            &record1,
            &stark,
            &stark_config1,
            public_inputs,
            &mut TimingTree::default(),
        )?;

        // The degree bits should be different for the two proofs.
        assert_ne!(
            mozak_proof0.degree_bits(&stark_config0),
            mozak_proof1.degree_bits(&stark_config1)
        );

        let recursion_circuit_config = CircuitConfig::standard_recursion_config();
        let recursion_circuit0 = recursive_mozak_stark_circuit::<F, C, D>(
            &stark,
            &mozak_proof0.degree_bits(&stark_config0),
            &recursion_circuit_config,
            &stark_config0,
        );
        let recursion_proof0 = recursion_circuit0.prove(&mozak_proof0)?;

        let recursion_circuit1 = recursive_mozak_stark_circuit::<F, C, D>(
            &stark,
            &mozak_proof1.degree_bits(&stark_config1),
            &recursion_circuit_config,
            &stark_config1,
        );
        let recursion_proof1 = recursion_circuit1.prove(&mozak_proof1)?;

        recursion_circuit0
            .circuit
            .verify(recursion_proof0.clone())?;

        let public_inputs_size = recursion_proof0.public_inputs.len();
        assert_eq!(VM_PUBLIC_INPUT_SIZE, public_inputs_size);
        assert_eq!(public_inputs_size, recursion_proof1.public_inputs.len());

        // It is not possible to verify different VM proofs with the same recursion
        // circuit.
        let result = panic::catch_unwind(AssertUnwindSafe(|| {
            recursion_circuit0
                .circuit
                .verify(recursion_proof1.clone())
                .expect("Verification failed");
        }));
        assert!(result.is_err(), "Verification did not failed as expected");

        let recursion_degree_bits0 = recursion_circuit0.circuit.common.degree_bits();
        let recursion_degree_bits1 = recursion_circuit1.circuit.common.degree_bits();
        assert_ne!(recursion_degree_bits0, recursion_degree_bits1);
        info!("recursion circuit0 degree bits: {}", recursion_degree_bits0);
        info!("recursion circuit1 degree bits: {}", recursion_degree_bits1);

        let target_degree_bits = VM_RECURSION_THRESHOLD_DEGREE_BITS;
        let (final_circuit0, final_proof0) = shrink_to_target_degree_bits_circuit(
            &recursion_circuit0.circuit,
            &VM_RECURSION_CONFIG,
            target_degree_bits,
            &recursion_proof0,
        )?;
        let (final_circuit1, final_proof1) = shrink_to_target_degree_bits_circuit(
            &recursion_circuit1.circuit,
            &VM_RECURSION_CONFIG,
            target_degree_bits,
            &recursion_proof1,
        )?;
        assert_eq!(
            final_circuit0.circuit.common.degree_bits(),
            target_degree_bits
        );
        assert_eq!(
            final_circuit1.circuit.common.degree_bits(),
            target_degree_bits
        );

        final_circuit0.circuit.verify(final_proof0.clone())?;
        final_circuit1.circuit.verify(final_proof1.clone())?;

        // It is still not possible to verify different VM proofs with the same
        // recursion circuit at this point. But the final proofs now have the same
        // degree bits.
        let result = panic::catch_unwind(AssertUnwindSafe(|| {
            final_circuit0
                .circuit
                .verify(final_proof1.clone())
                .expect("Verification failed");
        }));
        assert!(result.is_err(), "Verification did not failed as expected");

        // Let's build a circuit to verify the final proofs.
        let mut builder = CircuitBuilder::new(CircuitConfig::standard_recursion_config());
        let targets = verify_recursive_vm_proof::<GoldilocksField, C, D>(
            &mut builder,
            public_inputs_size,
            &VM_RECURSION_CONFIG,
            target_degree_bits,
        );
        let circuit = builder.build::<C>();

        // This time, we can verify the final proofs from two different VM programs in
        // the same circuit.
        let mut pw = PartialWitness::new();
        pw.set_proof_with_pis_target(&targets.proof_with_pis_target, &final_proof0);
        pw.set_verifier_data_target(&targets.vk_target, &final_circuit0.circuit.verifier_only);
        let proof = circuit.prove(pw)?;
        circuit.verify(proof)?;

        let mut pw = PartialWitness::new();
        pw.set_proof_with_pis_target(&targets.proof_with_pis_target, &final_proof1);
        pw.set_verifier_data_target(&targets.vk_target, &final_circuit1.circuit.verifier_only);
        let proof = circuit.prove(pw)?;
        circuit.verify(proof)?;

        Ok(())
    }
}<|MERGE_RESOLUTION|>--- conflicted
+++ resolved
@@ -30,11 +30,7 @@
     verify_cross_table_lookups_and_public_sub_table_circuit, CrossTableLookup, CtlCheckVarsTarget,
 };
 use crate::public_sub_table::{
-<<<<<<< HEAD
-    public_sub_table_data_and_values_target, PublicSubTable, PublicSubTableValuesTarget,
-=======
     public_sub_table_values_and_reduced_targets, PublicSubTable, PublicSubTableValuesTarget,
->>>>>>> 9f1d872e
 };
 use crate::stark::mozak_stark::{MozakStark, TableKind};
 use crate::stark::permutation::challenge::get_grand_product_challenge_set_target;
@@ -183,11 +179,7 @@
     );
 
     let (public_sub_table_values_targets, reduced_public_sub_table_targets) =
-<<<<<<< HEAD
-        public_sub_table_data_and_values_target(
-=======
         public_sub_table_values_and_reduced_targets(
->>>>>>> 9f1d872e
             &mut builder,
             &mozak_stark.public_sub_tables,
             &ctl_challenges,
