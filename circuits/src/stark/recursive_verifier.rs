--- conflicted
+++ resolved
@@ -103,7 +103,6 @@
     C: GenericConfig<D, F = F>,
     C::Hasher: AlgebraicHasher<F>, {
     pub circuit: CircuitData<F, C, D>,
-<<<<<<< HEAD
     pub proof: MozakProofTarget<F, C, D>,
     pub zero_target: Target,
 }
@@ -118,11 +117,6 @@
     pub circuit: CircuitData<F, C, D>,
     pub proof: MozakBatchProofTarget<F, C, D>,
     pub zero_target: Target,
-=======
-    pub targets: TableKindArray<StarkVerifierTargets<F, C, D>>,
-    pub public_sub_table_values_targets: TableKindArray<Vec<PublicSubTableValuesTarget>>,
-    pub program_id: [Target; DIGEST_BYTES],
->>>>>>> c48291ab
 }
 
 #[derive(Eq, PartialEq, Debug)]
@@ -242,8 +236,7 @@
             all_proof.public_inputs.borrow(),
         );
 
-        let program_id_elements = all_proof.program_id.0 .0.map(F::from_canonical_u8);
-<<<<<<< HEAD
+        let program_id_elements = all_proof.program_id.0.0.map(F::from_canonical_u8);
         inputs.set_target_arr(self.proof.program_id.as_ref(), &program_id_elements);
 
         set_stark_proof_with_pis_target(
@@ -253,9 +246,6 @@
             self.zero_target,
             false,
         );
-=======
-        inputs.set_target_arr(self.program_id.as_ref(), &program_id_elements);
->>>>>>> c48291ab
 
         self.circuit.prove(inputs)
     }
@@ -717,18 +707,12 @@
     let circuit = builder.build();
     MozakStarkVerifierCircuit {
         circuit,
-<<<<<<< HEAD
         proof: MozakProofTarget {
             table_targets,
             program_id,
             public_sub_table_values_targets,
         },
         zero_target,
-=======
-        targets,
-        public_sub_table_values_targets,
-        program_id,
->>>>>>> c48291ab
     }
 }
 
