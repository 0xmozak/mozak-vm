--- conflicted
+++ resolved
@@ -92,13 +92,10 @@
     verify!(memory_init_stark, TableKind::MemoryInit, &[]);
     verify!(rangecheck_limb_stark, TableKind::RangeCheckLimb, &[]);
     verify!(halfword_memory_stark, TableKind::HalfWordMemory, &[]);
-<<<<<<< HEAD
     verify!(fullword_memory_stark, TableKind::FullWordMemory, &[]);
 
-=======
     verify!(register_init_stark, TableKind::RegisterInit, &[]);
     verify!(register_stark, TableKind::Register, &[]);
->>>>>>> 229efd20
     verify_cross_table_lookups::<F, D>(&cross_table_lookups, &all_proof.all_ctl_zs_last(), config)?;
     Ok(())
 }
