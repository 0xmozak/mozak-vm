use std::borrow::Borrow;

use anyhow::{ensure, Result};
use itertools::Itertools;
use plonky2::field::extension::{Extendable, FieldExtension};
use plonky2::field::types::Field;
use plonky2::fri::verifier::verify_fri_proof;
use plonky2::hash::hash_types::RichField;
use plonky2::plonk::config::GenericConfig;
use plonky2::plonk::plonk_common::reduce_with_powers;
use poseidon2_starky::plonky2::stark::Poseidon2_12Stark;
use starky::config::StarkConfig;
use starky::constraint_consumer::ConstraintConsumer;
use starky::evaluation_frame::StarkEvaluationFrame;
use starky::stark::{LookupConfig, Stark};

use super::mozak_stark::{MozakStark, TableKind};
use super::proof::AllProof;
use crate::cross_table_lookup::{verify_cross_table_lookups, CtlCheckVars};
use crate::stark::permutation::PermutationCheckVars;
use crate::stark::poly::eval_vanishing_poly;
use crate::stark::proof::{AllProofChallenges, StarkOpeningSet, StarkProof, StarkProofChallenges};

#[allow(clippy::too_many_lines)]
pub fn verify_proof<F, C, const D: usize>(
    mozak_stark: MozakStark<F, D>,
    all_proof: AllProof<F, C, D>,
    config: &StarkConfig,
) -> Result<()>
where
    F: RichField + Extendable<D>,
<<<<<<< HEAD
    C: GenericConfig<D, F = F>,
    [(); CpuStark::<F, D>::COLUMNS]:,
    [(); CpuStark::<F, D>::PUBLIC_INPUTS]:,
    [(); RangeCheckStark::<F, D>::COLUMNS]:,
    [(); RangeCheckStark::<F, D>::PUBLIC_INPUTS]:,
    [(); XorStark::<F, D>::COLUMNS]:,
    [(); BitshiftStark::<F, D>::COLUMNS]:,
    // [(); ProgramStark::<F, D>::COLUMNS]:,
    [(); MemoryStark::<F, D>::COLUMNS]:,
    [(); MemoryInitStark::<F, D>::COLUMNS]:,
    [(); Poseidon2_12Stark::<F, D>::COLUMNS]:,
    [(); RangeCheckLimbStark::<F, D>::COLUMNS]:,
    [(); C::Hasher::HASH_SIZE]:, {
=======
    C: GenericConfig<D, F = F>, {
>>>>>>> 8715a0fa
    let AllProofChallenges {
        stark_challenges,
        ctl_challenges,
    } = all_proof.get_challenges(&mozak_stark, config);
    let nums_permutation_zs = mozak_stark.nums_permutation_zs(config);

    let MozakStark {
        cpu_stark,
        rangecheck_stark,
        xor_stark,
        shift_amount_stark,
        program_stark,
        memory_stark,
        memory_init_stark,
        rangecheck_limb_stark,
<<<<<<< HEAD
        poseidon2_stark,
=======
        register_init_stark,
        register_stark,
>>>>>>> 8715a0fa
        cross_table_lookups,
        halfword_memory_stark,
        fullword_memory_stark,
        ..
    } = mozak_stark;

    ensure!(
        all_proof.stark_proofs[TableKind::Program as usize].trace_cap
            == all_proof.program_rom_trace_cap,
        "Mismatch between Program ROM trace caps"
    );

    ensure!(
        all_proof.stark_proofs[TableKind::MemoryInit as usize].trace_cap
            == all_proof.memory_init_trace_cap,
        "Mismatch between MemoryInit trace caps"
    );

    let ctl_vars_per_table = CtlCheckVars::from_proofs(
        &all_proof.stark_proofs,
        &cross_table_lookups,
        &ctl_challenges,
        &nums_permutation_zs,
    );

    macro_rules! verify {
        ($stark: expr, $kind: expr, $public_inputs: expr) => {
            verify_stark_proof_with_challenges(
                &$stark,
                &all_proof.stark_proofs[$kind as usize],
                &stark_challenges[$kind as usize],
                $public_inputs,
                &ctl_vars_per_table[$kind as usize],
                config,
            )?;
        };
    }

<<<<<<< HEAD
    verify_stark_proof_with_challenges::<F, C, Poseidon2_12Stark<F, D>, D>(
        &poseidon2_stark,
        &all_proof.stark_proofs[TableKind::Poseidon2 as usize],
        &stark_challenges[TableKind::Poseidon2 as usize],
        [],
        &ctl_vars_per_table[TableKind::Poseidon2 as usize],
        config,
    )?;

=======
    verify!(cpu_stark, TableKind::Cpu, all_proof.public_inputs.borrow());
    verify!(rangecheck_stark, TableKind::RangeCheck, &[]);
    verify!(xor_stark, TableKind::Xor, &[]);
    verify!(shift_amount_stark, TableKind::Bitshift, &[]);
    verify!(program_stark, TableKind::Program, &[]);
    verify!(memory_stark, TableKind::Memory, &[]);
    verify!(memory_init_stark, TableKind::MemoryInit, &[]);
    verify!(rangecheck_limb_stark, TableKind::RangeCheckLimb, &[]);
    verify!(halfword_memory_stark, TableKind::HalfWordMemory, &[]);
    verify!(fullword_memory_stark, TableKind::FullWordMemory, &[]);

    verify!(register_init_stark, TableKind::RegisterInit, &[]);
    verify!(register_stark, TableKind::Register, &[]);
>>>>>>> 8715a0fa
    verify_cross_table_lookups::<F, D>(&cross_table_lookups, &all_proof.all_ctl_zs_last(), config)?;
    Ok(())
}

pub(crate) fn verify_stark_proof_with_challenges<
    F: RichField + Extendable<D>,
    C: GenericConfig<D, F = F>,
    S: Stark<F, D>,
    const D: usize,
>(
    stark: &S,
    proof: &StarkProof<F, C, D>,
    challenges: &StarkProofChallenges<F, D>,
    public_inputs: &[F],
    ctl_vars: &[CtlCheckVars<F, F::Extension, F::Extension, D>],
    config: &StarkConfig,
) -> Result<()>
where
{
    validate_proof_shape(stark, proof, config, ctl_vars.len())?;
    let StarkOpeningSet {
        local_values,
        next_values,
        permutation_ctl_zs,
        permutation_ctl_zs_next,
        ctl_zs_last,
        quotient_polys,
    } = &proof.openings;

    let vars = S::EvaluationFrame::from_values(
        local_values,
        next_values,
        &public_inputs
            .iter()
            .map(|pi| F::Extension::from_basefield(*pi))
            .collect_vec(),
    );

    let degree_bits = proof.recover_degree_bits(config);
    let (l_0, l_last) = eval_l_0_and_l_last(degree_bits, challenges.stark_zeta);
    let last = F::primitive_root_of_unity(degree_bits).inverse();
    let z_last = challenges.stark_zeta - last.into();
    let mut consumer = ConstraintConsumer::<F::Extension>::new(
        challenges
            .stark_alphas
            .iter()
            .map(|&alpha| F::Extension::from_basefield(alpha))
            .collect::<Vec<_>>(),
        z_last,
        l_0,
        l_last,
    );
    let num_permutation_zs = stark.num_permutation_batches(config);
    let permutation_data = PermutationCheckVars {
        local_zs: permutation_ctl_zs[..num_permutation_zs].to_vec(),
        next_zs: permutation_ctl_zs_next[..num_permutation_zs].to_vec(),
        permutation_challenge_sets: challenges.permutation_challenge_sets.clone(),
    };
    eval_vanishing_poly::<F, F::Extension, F::Extension, S, D, D>(
        stark,
        config,
        &vars,
        permutation_data,
        ctl_vars,
        &mut consumer,
    );
    let vanishing_polys_zeta = consumer.accumulators();

    // Check each polynomial identity, of the form `vanishing(x) = Z_H(x)
    // quotient(x)`, at zeta.
    let zeta_pow_deg = challenges.stark_zeta.exp_power_of_2(degree_bits);
    let z_h_zeta = zeta_pow_deg - F::Extension::ONE;
    // `quotient_polys_zeta` holds `num_challenges * quotient_degree_factor`
    // evaluations. Each chunk of `quotient_degree_factor` holds the evaluations
    // of `t_0(zeta),...,t_{quotient_degree_factor-1}(zeta)` where the "real"
    // quotient polynomial is `t(X) = t_0(X) + t_1(X)*X^n + t_2(X)*X^{2n} + ...`.
    // So to reconstruct `t(zeta)` we can compute `reduce_with_powers(chunk,
    // zeta^n)` for each `quotient_degree_factor`-sized chunk of the original
    // evaluations.
    for (i, chunk) in quotient_polys
        .chunks(stark.quotient_degree_factor())
        .enumerate()
    {
        ensure!(
            vanishing_polys_zeta[i] == z_h_zeta * reduce_with_powers(chunk, zeta_pow_deg),
            "Mismatch between evaluation and opening of quotient polynomial"
        );
    }

    let merkle_caps = vec![
        proof.trace_cap.clone(),
        proof.permutation_ctl_zs_cap.clone(),
        proof.quotient_polys_cap.clone(),
    ];

    verify_fri_proof::<F, C, D>(
        &stark.fri_instance(
            challenges.stark_zeta,
            F::primitive_root_of_unity(degree_bits),
            config,
            Some(&LookupConfig {
                degree_bits,
                num_zs: ctl_zs_last.len(),
            }),
        ),
        &proof.openings.to_fri_openings(),
        &challenges.fri_challenges,
        &merkle_caps,
        &proof.opening_proof,
        &config.fri_params(degree_bits),
    )?;

    Ok(())
}

fn validate_proof_shape<F, C, S, const D: usize>(
    stark: &S,
    proof: &StarkProof<F, C, D>,
    config: &StarkConfig,
    num_ctl_zs: usize,
) -> anyhow::Result<()>
where
    F: RichField + Extendable<D>,
    C: GenericConfig<D, F = F>,
    S: Stark<F, D>, {
    let StarkProof {
        trace_cap,
        permutation_ctl_zs_cap,
        quotient_polys_cap,
        openings,
        // The shape of the opening proof will be checked in the FRI verifier (see
        // validate_fri_proof_shape), so we ignore it here.
        opening_proof: _,
    } = proof;

    let StarkOpeningSet {
        local_values,
        next_values,
        permutation_ctl_zs,
        permutation_ctl_zs_next,
        ctl_zs_last,
        quotient_polys,
    } = openings;

    let degree_bits = proof.recover_degree_bits(config);
    let fri_params = config.fri_params(degree_bits);
    let cap_height = fri_params.config.cap_height;
    let num_zs = num_ctl_zs + stark.num_permutation_batches(config);

    ensure!(trace_cap.height() == cap_height);
    ensure!(permutation_ctl_zs_cap.height() == cap_height);
    ensure!(quotient_polys_cap.height() == cap_height);

    ensure!(local_values.len() == S::COLUMNS);
    ensure!(next_values.len() == S::COLUMNS);
    ensure!(permutation_ctl_zs.len() == num_zs);
    ensure!(permutation_ctl_zs_next.len() == num_zs);
    ensure!(ctl_zs_last.len() == num_ctl_zs);
    ensure!(quotient_polys.len() == stark.num_quotient_polys(config));

    Ok(())
}

/// Evaluate the Lagrange polynomials `L_0` and `L_(n-1)` at a point `x`.
/// `L_0(x) = (x^n - 1)/(n * (x - 1))`
/// `L_(n-1)(x) = (x^n - 1)/(n * (g * x - 1))`, with `g` the first element of
/// the subgroup.
fn eval_l_0_and_l_last<F: Field>(log_n: usize, x: F) -> (F, F) {
    let n = F::from_canonical_usize(1 << log_n);
    let g = F::primitive_root_of_unity(log_n);
    let z_x = x.exp_power_of_2(log_n) - F::ONE;
    let invs = F::batch_multiplicative_inverse(&[n * (x - F::ONE), n * (g * x - F::ONE)]);

    (z_x * invs[0], z_x * invs[1])
}

#[cfg(test)]
mod tests {
    use plonky2::field::goldilocks_field::GoldilocksField;
    use plonky2::field::polynomial::PolynomialValues;
    use plonky2::field::types::Sample;

    use crate::stark::verifier::eval_l_0_and_l_last;

    #[test]
    fn test_eval_l_0_and_l_last() {
        type F = GoldilocksField;
        let log_n = 5;
        let n = 1 << log_n;

        let x = F::rand(); // challenge point
        let expected_l_first_x = PolynomialValues::selector(n, 0).ifft().eval(x);
        let expected_l_last_x = PolynomialValues::selector(n, n - 1).ifft().eval(x);

        let (l_first_x, l_last_x) = eval_l_0_and_l_last(log_n, x);
        assert_eq!(l_first_x, expected_l_first_x);
        assert_eq!(l_last_x, expected_l_last_x);
    }
}<|MERGE_RESOLUTION|>--- conflicted
+++ resolved
@@ -8,7 +8,6 @@
 use plonky2::hash::hash_types::RichField;
 use plonky2::plonk::config::GenericConfig;
 use plonky2::plonk::plonk_common::reduce_with_powers;
-use poseidon2_starky::plonky2::stark::Poseidon2_12Stark;
 use starky::config::StarkConfig;
 use starky::constraint_consumer::ConstraintConsumer;
 use starky::evaluation_frame::StarkEvaluationFrame;
@@ -29,23 +28,7 @@
 ) -> Result<()>
 where
     F: RichField + Extendable<D>,
-<<<<<<< HEAD
-    C: GenericConfig<D, F = F>,
-    [(); CpuStark::<F, D>::COLUMNS]:,
-    [(); CpuStark::<F, D>::PUBLIC_INPUTS]:,
-    [(); RangeCheckStark::<F, D>::COLUMNS]:,
-    [(); RangeCheckStark::<F, D>::PUBLIC_INPUTS]:,
-    [(); XorStark::<F, D>::COLUMNS]:,
-    [(); BitshiftStark::<F, D>::COLUMNS]:,
-    // [(); ProgramStark::<F, D>::COLUMNS]:,
-    [(); MemoryStark::<F, D>::COLUMNS]:,
-    [(); MemoryInitStark::<F, D>::COLUMNS]:,
-    [(); Poseidon2_12Stark::<F, D>::COLUMNS]:,
-    [(); RangeCheckLimbStark::<F, D>::COLUMNS]:,
-    [(); C::Hasher::HASH_SIZE]:, {
-=======
     C: GenericConfig<D, F = F>, {
->>>>>>> 8715a0fa
     let AllProofChallenges {
         stark_challenges,
         ctl_challenges,
@@ -61,12 +44,9 @@
         memory_stark,
         memory_init_stark,
         rangecheck_limb_stark,
-<<<<<<< HEAD
         poseidon2_stark,
-=======
         register_init_stark,
         register_stark,
->>>>>>> 8715a0fa
         cross_table_lookups,
         halfword_memory_stark,
         fullword_memory_stark,
@@ -105,17 +85,6 @@
         };
     }
 
-<<<<<<< HEAD
-    verify_stark_proof_with_challenges::<F, C, Poseidon2_12Stark<F, D>, D>(
-        &poseidon2_stark,
-        &all_proof.stark_proofs[TableKind::Poseidon2 as usize],
-        &stark_challenges[TableKind::Poseidon2 as usize],
-        [],
-        &ctl_vars_per_table[TableKind::Poseidon2 as usize],
-        config,
-    )?;
-
-=======
     verify!(cpu_stark, TableKind::Cpu, all_proof.public_inputs.borrow());
     verify!(rangecheck_stark, TableKind::RangeCheck, &[]);
     verify!(xor_stark, TableKind::Xor, &[]);
@@ -126,10 +95,10 @@
     verify!(rangecheck_limb_stark, TableKind::RangeCheckLimb, &[]);
     verify!(halfword_memory_stark, TableKind::HalfWordMemory, &[]);
     verify!(fullword_memory_stark, TableKind::FullWordMemory, &[]);
+    verify!(poseidon2_stark, TableKind::Poseidon2, &[]);
 
     verify!(register_init_stark, TableKind::RegisterInit, &[]);
     verify!(register_stark, TableKind::Register, &[]);
->>>>>>> 8715a0fa
     verify_cross_table_lookups::<F, D>(&cross_table_lookups, &all_proof.all_ctl_zs_last(), config)?;
     Ok(())
 }
