--- conflicted
+++ resolved
@@ -16,21 +16,10 @@
 use super::mozak_stark::{MozakStark, TableKind};
 use super::proof::AllProof;
 use crate::cross_table_lookup::{verify_cross_table_lookups, CtlCheckVars};
-<<<<<<< HEAD
-use crate::memory::stark::MemoryStark;
-use crate::memory_fullword::stark::FullWordMemoryStark;
-use crate::memory_halfword::stark::HalfWordMemoryStark;
-use crate::memoryinit::stark::MemoryInitStark;
-// use crate::program::stark::ProgramStark;
-use crate::rangecheck::stark::RangeCheckStark;
-use crate::rangecheck_limb::stark::RangeCheckLimbStark;
-=======
->>>>>>> 26c21cb7
 use crate::stark::permutation::PermutationCheckVars;
 use crate::stark::poly::eval_vanishing_poly;
 use crate::stark::proof::{AllProofChallenges, StarkOpeningSet, StarkProof, StarkProofChallenges};
 
-#[allow(clippy::too_many_lines)]
 pub fn verify_proof<F, C, const D: usize>(
     mozak_stark: MozakStark<F, D>,
     all_proof: AllProof<F, C, D>,
@@ -38,24 +27,7 @@
 ) -> Result<()>
 where
     F: RichField + Extendable<D>,
-<<<<<<< HEAD
-    C: GenericConfig<D, F = F>,
-    [(); CpuStark::<F, D>::COLUMNS]:,
-    [(); CpuStark::<F, D>::PUBLIC_INPUTS]:,
-    [(); RangeCheckStark::<F, D>::COLUMNS]:,
-    [(); RangeCheckStark::<F, D>::PUBLIC_INPUTS]:,
-    [(); XorStark::<F, D>::COLUMNS]:,
-    [(); BitshiftStark::<F, D>::COLUMNS]:,
-    // [(); ProgramStark::<F, D>::COLUMNS]:,
-    [(); MemoryStark::<F, D>::COLUMNS]:,
-    [(); MemoryInitStark::<F, D>::COLUMNS]:,
-    [(); RangeCheckLimbStark::<F, D>::COLUMNS]:,
-    [(); HalfWordMemoryStark::<F, D>::COLUMNS]:,
-    [(); FullWordMemoryStark::<F, D>::COLUMNS]:,
-    [(); C::Hasher::HASH_SIZE]:, {
-=======
     C: GenericConfig<D, F = F>, {
->>>>>>> 26c21cb7
     let AllProofChallenges {
         stark_challenges,
         ctl_challenges,
@@ -73,7 +45,6 @@
         rangecheck_limb_stark,
         cross_table_lookups,
         halfword_memory_stark,
-        fullword_memory_stark,
         ..
     } = mozak_stark;
 
@@ -109,18 +80,6 @@
         };
     }
 
-<<<<<<< HEAD
-    verify!(cpu_stark, TableKind::Cpu, all_proof.public_inputs.into());
-    verify!(rangecheck_stark, TableKind::RangeCheck, []);
-    verify!(xor_stark, TableKind::Xor, []);
-    verify!(shift_amount_stark, TableKind::Bitshift, []);
-    verify!(program_stark, TableKind::Program, []);
-    verify!(memory_stark, TableKind::Memory, []);
-    verify!(memory_init_stark, TableKind::MemoryInit, []);
-    verify!(rangecheck_limb_stark, TableKind::RangeCheckLimb, []);
-    verify!(halfword_memory_stark, TableKind::HalfWordMemory, []);
-    verify!(fullword_memory_stark, TableKind::FullWordMemory, []);
-=======
     verify!(cpu_stark, TableKind::Cpu, all_proof.public_inputs.borrow());
     verify!(rangecheck_stark, TableKind::RangeCheck, &[]);
     verify!(xor_stark, TableKind::Xor, &[]);
@@ -130,7 +89,7 @@
     verify!(memory_init_stark, TableKind::MemoryInit, &[]);
     verify!(rangecheck_limb_stark, TableKind::RangeCheckLimb, &[]);
     verify!(halfword_memory_stark, TableKind::HalfWordMemory, &[]);
->>>>>>> 26c21cb7
+    verify!(fullword_memory_stark, TableKind::FullWordMemory, &[]);
 
     verify_cross_table_lookups::<F, D>(&cross_table_lookups, &all_proof.all_ctl_zs_last(), config)?;
     Ok(())
