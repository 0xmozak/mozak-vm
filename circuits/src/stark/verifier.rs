use std::borrow::Borrow;

use anyhow::{ensure, Result};
use itertools::Itertools;
use plonky2::field::extension::{Extendable, FieldExtension};
use plonky2::field::types::Field;
use plonky2::fri::verifier::verify_fri_proof;
use plonky2::hash::hash_types::RichField;
use plonky2::plonk::config::GenericConfig;
use plonky2::plonk::plonk_common::reduce_with_powers;
use starky::config::StarkConfig;
use starky::constraint_consumer::ConstraintConsumer;
use starky::evaluation_frame::StarkEvaluationFrame;
use starky::stark::{LookupConfig, Stark};

use super::mozak_stark::{MozakStark, TableKind};
use super::proof::AllProof;
use crate::cross_table_lookup::{verify_cross_table_lookups, CtlCheckVars};
use crate::stark::permutation::PermutationCheckVars;
use crate::stark::poly::eval_vanishing_poly;
use crate::stark::proof::{AllProofChallenges, StarkOpeningSet, StarkProof, StarkProofChallenges};

pub fn verify_proof<F, C, const D: usize>(
    mozak_stark: MozakStark<F, D>,
    all_proof: AllProof<F, C, D>,
    config: &StarkConfig,
) -> Result<()>
where
    F: RichField + Extendable<D>,
    C: GenericConfig<D, F = F>, {
    let AllProofChallenges {
        stark_challenges,
        ctl_challenges,
    } = all_proof.get_challenges(&mozak_stark, config);
    let nums_permutation_zs = mozak_stark.nums_permutation_zs(config);

    let MozakStark {
        cpu_stark,
        rangecheck_stark,
        xor_stark,
        shift_amount_stark,
        program_stark,
        memory_stark,
        memory_init_stark,
        rangecheck_limb_stark,
        register_init_stark,
        register_stark,
        cross_table_lookups,
        halfword_memory_stark,
        fullword_memory_stark,
        ..
    } = mozak_stark;

    ensure!(
        all_proof.stark_proofs[TableKind::Program as usize]
            .proof
            .trace_cap
            == all_proof.program_rom_trace_cap,
        "Mismatch between Program ROM trace caps"
    );

    ensure!(
        all_proof.stark_proofs[TableKind::MemoryInit as usize]
            .proof
            .trace_cap
            == all_proof.memory_init_trace_cap,
        "Mismatch between MemoryInit trace caps"
    );

    let ctl_vars_per_table = CtlCheckVars::from_proofs(
        &all_proof.stark_proofs,
        &cross_table_lookups,
        &ctl_challenges,
        &nums_permutation_zs,
    );

<<<<<<< HEAD
    verify_stark_proof_with_challenges::<F, C, CpuStark<F, D>, D>(
        &cpu_stark,
        &all_proof.stark_proofs[TableKind::Cpu as usize].proof,
        &stark_challenges[TableKind::Cpu as usize],
        all_proof.public_inputs.into(),
        &ctl_vars_per_table[TableKind::Cpu as usize],
        config,
    )?;

    verify_stark_proof_with_challenges::<F, C, RangeCheckStark<F, D>, D>(
        &rangecheck_stark,
        &all_proof.stark_proofs[TableKind::RangeCheck as usize].proof,
        &stark_challenges[TableKind::RangeCheck as usize],
        [],
        &ctl_vars_per_table[TableKind::RangeCheck as usize],
        config,
    )?;

    verify_stark_proof_with_challenges::<F, C, XorStark<F, D>, D>(
        &xor_stark,
        &all_proof.stark_proofs[TableKind::Xor as usize].proof,
        &stark_challenges[TableKind::Xor as usize],
        [],
        &ctl_vars_per_table[TableKind::Xor as usize],
        config,
    )?;

    verify_stark_proof_with_challenges::<F, C, BitshiftStark<F, D>, D>(
        &shift_amount_stark,
        &all_proof.stark_proofs[TableKind::Bitshift as usize].proof,
        &stark_challenges[TableKind::Bitshift as usize],
        [],
        &ctl_vars_per_table[TableKind::Bitshift as usize],
        config,
    )?;

    verify_stark_proof_with_challenges::<F, C, ProgramStark<F, D>, D>(
        &program_stark,
        &all_proof.stark_proofs[TableKind::Program as usize].proof,
        &stark_challenges[TableKind::Program as usize],
        [],
        &ctl_vars_per_table[TableKind::Program as usize],
        config,
    )?;

    verify_stark_proof_with_challenges::<F, C, MemoryStark<F, D>, D>(
        &memory_stark,
        &all_proof.stark_proofs[TableKind::Memory as usize].proof,
        &stark_challenges[TableKind::Memory as usize],
        [],
        &ctl_vars_per_table[TableKind::Memory as usize],
        config,
    )?;

    verify_stark_proof_with_challenges::<F, C, MemoryInitStark<F, D>, D>(
        &memory_init_stark,
        &all_proof.stark_proofs[TableKind::MemoryInit as usize].proof,
        &stark_challenges[TableKind::MemoryInit as usize],
        [],
        &ctl_vars_per_table[TableKind::MemoryInit as usize],
        config,
    )?;

    verify_stark_proof_with_challenges::<F, C, RangeCheckLimbStark<F, D>, D>(
        &rangecheck_limb_stark,
        &all_proof.stark_proofs[TableKind::RangeCheckLimb as usize].proof,
        &stark_challenges[TableKind::RangeCheckLimb as usize],
        [],
        &ctl_vars_per_table[TableKind::RangeCheckLimb as usize],
        config,
    )?;
=======
    macro_rules! verify {
        ($stark: expr, $kind: expr, $public_inputs: expr) => {
            verify_stark_proof_with_challenges(
                &$stark,
                &all_proof.stark_proofs[$kind as usize],
                &stark_challenges[$kind as usize],
                $public_inputs,
                &ctl_vars_per_table[$kind as usize],
                config,
            )?;
        };
    }
>>>>>>> c157942a

    verify!(cpu_stark, TableKind::Cpu, all_proof.public_inputs.borrow());
    verify!(rangecheck_stark, TableKind::RangeCheck, &[]);
    verify!(xor_stark, TableKind::Xor, &[]);
    verify!(shift_amount_stark, TableKind::Bitshift, &[]);
    verify!(program_stark, TableKind::Program, &[]);
    verify!(memory_stark, TableKind::Memory, &[]);
    verify!(memory_init_stark, TableKind::MemoryInit, &[]);
    verify!(rangecheck_limb_stark, TableKind::RangeCheckLimb, &[]);
    verify!(halfword_memory_stark, TableKind::HalfWordMemory, &[]);
    verify!(fullword_memory_stark, TableKind::FullWordMemory, &[]);

    verify!(register_init_stark, TableKind::RegisterInit, &[]);
    verify!(register_stark, TableKind::Register, &[]);
    verify_cross_table_lookups::<F, D>(&cross_table_lookups, &all_proof.all_ctl_zs_last(), config)?;
    Ok(())
}

pub(crate) fn verify_stark_proof_with_challenges<
    F: RichField + Extendable<D>,
    C: GenericConfig<D, F = F>,
    S: Stark<F, D>,
    const D: usize,
>(
    stark: &S,
    proof: &StarkProof<F, C, D>,
    challenges: &StarkProofChallenges<F, D>,
    public_inputs: &[F],
    ctl_vars: &[CtlCheckVars<F, F::Extension, F::Extension, D>],
    config: &StarkConfig,
) -> Result<()>
where
{
    validate_proof_shape(stark, proof, config, ctl_vars.len())?;
    let StarkOpeningSet {
        local_values,
        next_values,
        permutation_ctl_zs,
        permutation_ctl_zs_next,
        ctl_zs_last,
        quotient_polys,
    } = &proof.openings;

    let vars = S::EvaluationFrame::from_values(
        local_values,
        next_values,
        &public_inputs
            .iter()
            .map(|pi| F::Extension::from_basefield(*pi))
            .collect_vec(),
    );

    let degree_bits = proof.recover_degree_bits(config);
    let (l_0, l_last) = eval_l_0_and_l_last(degree_bits, challenges.stark_zeta);
    let last = F::primitive_root_of_unity(degree_bits).inverse();
    let z_last = challenges.stark_zeta - last.into();
    let mut consumer = ConstraintConsumer::<F::Extension>::new(
        challenges
            .stark_alphas
            .iter()
            .map(|&alpha| F::Extension::from_basefield(alpha))
            .collect::<Vec<_>>(),
        z_last,
        l_0,
        l_last,
    );
    let num_permutation_zs = stark.num_permutation_batches(config);
    let permutation_data = PermutationCheckVars {
        local_zs: permutation_ctl_zs[..num_permutation_zs].to_vec(),
        next_zs: permutation_ctl_zs_next[..num_permutation_zs].to_vec(),
        permutation_challenge_sets: challenges.permutation_challenge_sets.clone(),
    };
    eval_vanishing_poly::<F, F::Extension, F::Extension, S, D, D>(
        stark,
        config,
        &vars,
        permutation_data,
        ctl_vars,
        &mut consumer,
    );
    let vanishing_polys_zeta = consumer.accumulators();

    // Check each polynomial identity, of the form `vanishing(x) = Z_H(x)
    // quotient(x)`, at zeta.
    let zeta_pow_deg = challenges.stark_zeta.exp_power_of_2(degree_bits);
    let z_h_zeta = zeta_pow_deg - F::Extension::ONE;
    // `quotient_polys_zeta` holds `num_challenges * quotient_degree_factor`
    // evaluations. Each chunk of `quotient_degree_factor` holds the evaluations
    // of `t_0(zeta),...,t_{quotient_degree_factor-1}(zeta)` where the "real"
    // quotient polynomial is `t(X) = t_0(X) + t_1(X)*X^n + t_2(X)*X^{2n} + ...`.
    // So to reconstruct `t(zeta)` we can compute `reduce_with_powers(chunk,
    // zeta^n)` for each `quotient_degree_factor`-sized chunk of the original
    // evaluations.
    for (i, chunk) in quotient_polys
        .chunks(stark.quotient_degree_factor())
        .enumerate()
    {
        ensure!(
            vanishing_polys_zeta[i] == z_h_zeta * reduce_with_powers(chunk, zeta_pow_deg),
            "Mismatch between evaluation and opening of quotient polynomial"
        );
    }

    let merkle_caps = vec![
        proof.trace_cap.clone(),
        proof.permutation_ctl_zs_cap.clone(),
        proof.quotient_polys_cap.clone(),
    ];

    verify_fri_proof::<F, C, D>(
        &stark.fri_instance(
            challenges.stark_zeta,
            F::primitive_root_of_unity(degree_bits),
            config,
            Some(&LookupConfig {
                degree_bits,
                num_zs: ctl_zs_last.len(),
            }),
        ),
        &proof.openings.to_fri_openings(),
        &challenges.fri_challenges,
        &merkle_caps,
        &proof.opening_proof,
        &config.fri_params(degree_bits),
    )?;

    Ok(())
}

fn validate_proof_shape<F, C, S, const D: usize>(
    stark: &S,
    proof: &StarkProof<F, C, D>,
    config: &StarkConfig,
    num_ctl_zs: usize,
) -> anyhow::Result<()>
where
    F: RichField + Extendable<D>,
    C: GenericConfig<D, F = F>,
    S: Stark<F, D>, {
    let StarkProof {
        trace_cap,
        permutation_ctl_zs_cap,
        quotient_polys_cap,
        openings,
        // The shape of the opening proof will be checked in the FRI verifier (see
        // validate_fri_proof_shape), so we ignore it here.
        opening_proof: _,
    } = proof;

    let StarkOpeningSet {
        local_values,
        next_values,
        permutation_ctl_zs,
        permutation_ctl_zs_next,
        ctl_zs_last,
        quotient_polys,
    } = openings;

    let degree_bits = proof.recover_degree_bits(config);
    let fri_params = config.fri_params(degree_bits);
    let cap_height = fri_params.config.cap_height;
    let num_zs = num_ctl_zs + stark.num_permutation_batches(config);

    ensure!(trace_cap.height() == cap_height);
    ensure!(permutation_ctl_zs_cap.height() == cap_height);
    ensure!(quotient_polys_cap.height() == cap_height);

    ensure!(local_values.len() == S::COLUMNS);
    ensure!(next_values.len() == S::COLUMNS);
    ensure!(permutation_ctl_zs.len() == num_zs);
    ensure!(permutation_ctl_zs_next.len() == num_zs);
    ensure!(ctl_zs_last.len() == num_ctl_zs);
    ensure!(quotient_polys.len() == stark.num_quotient_polys(config));

    Ok(())
}

/// Evaluate the Lagrange polynomials `L_0` and `L_(n-1)` at a point `x`.
/// `L_0(x) = (x^n - 1)/(n * (x - 1))`
/// `L_(n-1)(x) = (x^n - 1)/(n * (g * x - 1))`, with `g` the first element of
/// the subgroup.
fn eval_l_0_and_l_last<F: Field>(log_n: usize, x: F) -> (F, F) {
    let n = F::from_canonical_usize(1 << log_n);
    let g = F::primitive_root_of_unity(log_n);
    let z_x = x.exp_power_of_2(log_n) - F::ONE;
    let invs = F::batch_multiplicative_inverse(&[n * (x - F::ONE), n * (g * x - F::ONE)]);

    (z_x * invs[0], z_x * invs[1])
}

#[cfg(test)]
mod tests {
    use plonky2::field::goldilocks_field::GoldilocksField;
    use plonky2::field::polynomial::PolynomialValues;
    use plonky2::field::types::Sample;

    use crate::stark::verifier::eval_l_0_and_l_last;

    #[test]
    fn test_eval_l_0_and_l_last() {
        type F = GoldilocksField;
        let log_n = 5;
        let n = 1 << log_n;

        let x = F::rand(); // challenge point
        let expected_l_first_x = PolynomialValues::selector(n, 0).ifft().eval(x);
        let expected_l_last_x = PolynomialValues::selector(n, n - 1).ifft().eval(x);

        let (l_first_x, l_last_x) = eval_l_0_and_l_last(log_n, x);
        assert_eq!(l_first_x, expected_l_first_x);
        assert_eq!(l_last_x, expected_l_last_x);
    }
}<|MERGE_RESOLUTION|>--- conflicted
+++ resolved
@@ -74,84 +74,11 @@
         &nums_permutation_zs,
     );
 
-<<<<<<< HEAD
-    verify_stark_proof_with_challenges::<F, C, CpuStark<F, D>, D>(
-        &cpu_stark,
-        &all_proof.stark_proofs[TableKind::Cpu as usize].proof,
-        &stark_challenges[TableKind::Cpu as usize],
-        all_proof.public_inputs.into(),
-        &ctl_vars_per_table[TableKind::Cpu as usize],
-        config,
-    )?;
-
-    verify_stark_proof_with_challenges::<F, C, RangeCheckStark<F, D>, D>(
-        &rangecheck_stark,
-        &all_proof.stark_proofs[TableKind::RangeCheck as usize].proof,
-        &stark_challenges[TableKind::RangeCheck as usize],
-        [],
-        &ctl_vars_per_table[TableKind::RangeCheck as usize],
-        config,
-    )?;
-
-    verify_stark_proof_with_challenges::<F, C, XorStark<F, D>, D>(
-        &xor_stark,
-        &all_proof.stark_proofs[TableKind::Xor as usize].proof,
-        &stark_challenges[TableKind::Xor as usize],
-        [],
-        &ctl_vars_per_table[TableKind::Xor as usize],
-        config,
-    )?;
-
-    verify_stark_proof_with_challenges::<F, C, BitshiftStark<F, D>, D>(
-        &shift_amount_stark,
-        &all_proof.stark_proofs[TableKind::Bitshift as usize].proof,
-        &stark_challenges[TableKind::Bitshift as usize],
-        [],
-        &ctl_vars_per_table[TableKind::Bitshift as usize],
-        config,
-    )?;
-
-    verify_stark_proof_with_challenges::<F, C, ProgramStark<F, D>, D>(
-        &program_stark,
-        &all_proof.stark_proofs[TableKind::Program as usize].proof,
-        &stark_challenges[TableKind::Program as usize],
-        [],
-        &ctl_vars_per_table[TableKind::Program as usize],
-        config,
-    )?;
-
-    verify_stark_proof_with_challenges::<F, C, MemoryStark<F, D>, D>(
-        &memory_stark,
-        &all_proof.stark_proofs[TableKind::Memory as usize].proof,
-        &stark_challenges[TableKind::Memory as usize],
-        [],
-        &ctl_vars_per_table[TableKind::Memory as usize],
-        config,
-    )?;
-
-    verify_stark_proof_with_challenges::<F, C, MemoryInitStark<F, D>, D>(
-        &memory_init_stark,
-        &all_proof.stark_proofs[TableKind::MemoryInit as usize].proof,
-        &stark_challenges[TableKind::MemoryInit as usize],
-        [],
-        &ctl_vars_per_table[TableKind::MemoryInit as usize],
-        config,
-    )?;
-
-    verify_stark_proof_with_challenges::<F, C, RangeCheckLimbStark<F, D>, D>(
-        &rangecheck_limb_stark,
-        &all_proof.stark_proofs[TableKind::RangeCheckLimb as usize].proof,
-        &stark_challenges[TableKind::RangeCheckLimb as usize],
-        [],
-        &ctl_vars_per_table[TableKind::RangeCheckLimb as usize],
-        config,
-    )?;
-=======
     macro_rules! verify {
         ($stark: expr, $kind: expr, $public_inputs: expr) => {
             verify_stark_proof_with_challenges(
                 &$stark,
-                &all_proof.stark_proofs[$kind as usize],
+                &all_proof.stark_proofs[$kind as usize].proof,
                 &stark_challenges[$kind as usize],
                 $public_inputs,
                 &ctl_vars_per_table[$kind as usize],
@@ -159,7 +86,6 @@
             )?;
         };
     }
->>>>>>> c157942a
 
     verify!(cpu_stark, TableKind::Cpu, all_proof.public_inputs.borrow());
     verify!(rangecheck_stark, TableKind::RangeCheck, &[]);
