use anyhow::{ensure, Result};
use itertools::Itertools;
use plonky2::field::extension::{Extendable, FieldExtension};
use plonky2::field::types::Field;
use plonky2::fri::verifier::verify_fri_proof;
use plonky2::hash::hash_types::RichField;
use plonky2::plonk::config::{GenericConfig, Hasher};
use plonky2::plonk::plonk_common::reduce_with_powers;
use starky::config::StarkConfig;
use starky::constraint_consumer::ConstraintConsumer;
use starky::evaluation_frame::StarkEvaluationFrame;
use starky::stark::{LookupConfig, Stark};

use super::mozak_stark::{MozakStark, TableKind};
use super::proof::AllProof;
use crate::bitshift::stark::BitshiftStark;
use crate::cpu::stark::CpuStark;
use crate::cross_table_lookup::{verify_cross_table_lookups, CtlCheckVars};
use crate::memory::stark::MemoryStark;
use crate::memory_halfword::stark::HalfWordMemoryStark;
use crate::memoryinit::stark::MemoryInitStark;
// use crate::program::stark::ProgramStark;
use crate::rangecheck::stark::RangeCheckStark;
use crate::rangecheck_limb::stark::RangeCheckLimbStark;
use crate::stark::permutation::PermutationCheckVars;
use crate::stark::poly::eval_vanishing_poly;
use crate::stark::proof::{AllProofChallenges, StarkOpeningSet, StarkProof, StarkProofChallenges};
use crate::xor::stark::XorStark;

pub fn verify_proof<F, C, const D: usize>(
    mozak_stark: MozakStark<F, D>,
    all_proof: AllProof<F, C, D>,
    config: &StarkConfig,
) -> Result<()>
where
    F: RichField + Extendable<D>,
    C: GenericConfig<D, F = F>,
<<<<<<< HEAD
=======
    [(); CpuStark::<F, D>::COLUMNS]:,
    [(); CpuStark::<F, D>::PUBLIC_INPUTS]:,
    [(); RangeCheckStark::<F, D>::COLUMNS]:,
    [(); RangeCheckStark::<F, D>::PUBLIC_INPUTS]:,
    [(); XorStark::<F, D>::COLUMNS]:,
    [(); BitshiftStark::<F, D>::COLUMNS]:,
    // [(); ProgramStark::<F, D>::COLUMNS]:,
    [(); MemoryStark::<F, D>::COLUMNS]:,
    [(); MemoryInitStark::<F, D>::COLUMNS]:,
    [(); RangeCheckLimbStark::<F, D>::COLUMNS]:,
    [(); HalfWordMemoryStark::<F, D>::COLUMNS]:,
>>>>>>> 6adca29a
    [(); C::Hasher::HASH_SIZE]:, {
    let AllProofChallenges {
        stark_challenges,
        ctl_challenges,
    } = all_proof.get_challenges(&mozak_stark, config);
    let nums_permutation_zs = mozak_stark.nums_permutation_zs(config);

    let MozakStark {
        cpu_stark,
        rangecheck_stark,
        xor_stark,
        shift_amount_stark,
        program_stark,
        memory_stark,
        memory_init_stark,
        rangecheck_limb_stark,
        cross_table_lookups,
        halfword_memory_stark,
        ..
    } = mozak_stark;

    ensure!(
        all_proof.stark_proofs[TableKind::Program as usize].trace_cap
            == all_proof.program_rom_trace_cap,
        "Mismatch between Program ROM trace caps"
    );

    ensure!(
        all_proof.stark_proofs[TableKind::MemoryInit as usize].trace_cap
            == all_proof.memory_init_trace_cap,
        "Mismatch between MemoryInit trace caps"
    );

    let ctl_vars_per_table = CtlCheckVars::from_proofs(
        &all_proof.stark_proofs,
        &cross_table_lookups,
        &ctl_challenges,
        &nums_permutation_zs,
    );

<<<<<<< HEAD
    verify_stark_proof_with_challenges::<F, C, CpuStark<F, D>, D>(
        &cpu_stark,
        &all_proof.stark_proofs[TableKind::Cpu as usize],
        &stark_challenges[TableKind::Cpu as usize],
        &[],
        // all_proof.public_inputs.try_into().unwrap(),
        &ctl_vars_per_table[TableKind::Cpu as usize],
        config,
    )?;

    verify_stark_proof_with_challenges::<F, C, RangeCheckStark<F, D>, D>(
        &rangecheck_stark,
        &all_proof.stark_proofs[TableKind::RangeCheck as usize],
        &stark_challenges[TableKind::RangeCheck as usize],
        &[],
        &ctl_vars_per_table[TableKind::RangeCheck as usize],
        config,
    )?;

    verify_stark_proof_with_challenges::<F, C, XorStark<F, D>, D>(
        &xor_stark,
        &all_proof.stark_proofs[TableKind::Xor as usize],
        &stark_challenges[TableKind::Xor as usize],
        &[],
        &ctl_vars_per_table[TableKind::Xor as usize],
        config,
    )?;

    verify_stark_proof_with_challenges::<F, C, BitshiftStark<F, D>, D>(
        &shift_amount_stark,
        &all_proof.stark_proofs[TableKind::Bitshift as usize],
        &stark_challenges[TableKind::Bitshift as usize],
        &[],
        &ctl_vars_per_table[TableKind::Bitshift as usize],
        config,
    )?;

    verify_stark_proof_with_challenges::<F, C, ProgramStark<F, D>, D>(
        &program_stark,
        &all_proof.stark_proofs[TableKind::Program as usize],
        &stark_challenges[TableKind::Program as usize],
        &[],
        &ctl_vars_per_table[TableKind::Program as usize],
        config,
    )?;

    verify_stark_proof_with_challenges::<F, C, MemoryStark<F, D>, D>(
        &memory_stark,
        &all_proof.stark_proofs[TableKind::Memory as usize],
        &stark_challenges[TableKind::Memory as usize],
        &[],
        &ctl_vars_per_table[TableKind::Memory as usize],
        config,
    )?;

    verify_stark_proof_with_challenges::<F, C, MemoryInitStark<F, D>, D>(
        &memory_init_stark,
        &all_proof.stark_proofs[TableKind::MemoryInit as usize],
        &stark_challenges[TableKind::MemoryInit as usize],
        &[],
        &ctl_vars_per_table[TableKind::MemoryInit as usize],
        config,
    )?;

    verify_stark_proof_with_challenges::<F, C, RangeCheckLimbStark<F, D>, D>(
        &rangecheck_limb_stark,
        &all_proof.stark_proofs[TableKind::RangeCheckLimb as usize],
        &stark_challenges[TableKind::RangeCheckLimb as usize],
        &[],
        &ctl_vars_per_table[TableKind::RangeCheckLimb as usize],
        config,
    )?;
=======
    macro_rules! verify {
        ($stark: expr, $kind: expr, $public_inputs: expr) => {
            verify_stark_proof_with_challenges(
                &$stark,
                &all_proof.stark_proofs[$kind as usize],
                &stark_challenges[$kind as usize],
                $public_inputs,
                &ctl_vars_per_table[$kind as usize],
                config,
            )?;
        };
    }

    verify!(cpu_stark, TableKind::Cpu, all_proof.public_inputs.into());
    verify!(rangecheck_stark, TableKind::RangeCheck, []);
    verify!(xor_stark, TableKind::Xor, []);
    verify!(shift_amount_stark, TableKind::Bitshift, []);
    verify!(program_stark, TableKind::Program, []);
    verify!(memory_stark, TableKind::Memory, []);
    verify!(memory_init_stark, TableKind::MemoryInit, []);
    verify!(rangecheck_limb_stark, TableKind::RangeCheckLimb, []);
    verify!(halfword_memory_stark, TableKind::HalfWordMemory, []);
>>>>>>> 6adca29a

    verify_cross_table_lookups::<F, D>(&cross_table_lookups, &all_proof.all_ctl_zs_last(), config)?;
    Ok(())
}

pub(crate) fn verify_stark_proof_with_challenges<
    F: RichField + Extendable<D>,
    C: GenericConfig<D, F = F>,
    S: Stark<F, D>,
    const D: usize,
>(
    stark: &S,
    proof: &StarkProof<F, C, D>,
    challenges: &StarkProofChallenges<F, D>,
    public_inputs: &[F],
    ctl_vars: &[CtlCheckVars<F, F::Extension, F::Extension, D>],
    config: &StarkConfig,
) -> Result<()>
where
    [(); C::Hasher::HASH_SIZE]:, {
    validate_proof_shape(stark, proof, config, ctl_vars.len())?;
    let StarkOpeningSet {
        local_values,
        next_values,
        permutation_ctl_zs,
        permutation_ctl_zs_next,
        ctl_zs_last,
        quotient_polys,
    } = &proof.openings;

    let vars = S::EvaluationFrame::from_values(
        &local_values,
        &next_values,
        &public_inputs
            .into_iter()
            .map(|pi| F::Extension::from_basefield(*pi))
            .collect_vec(),
    );

    let degree_bits = proof.recover_degree_bits(config);
    let (l_0, l_last) = eval_l_0_and_l_last(degree_bits, challenges.stark_zeta);
    let last = F::primitive_root_of_unity(degree_bits).inverse();
    let z_last = challenges.stark_zeta - last.into();
    let mut consumer = ConstraintConsumer::<F::Extension>::new(
        challenges
            .stark_alphas
            .iter()
            .map(|&alpha| F::Extension::from_basefield(alpha))
            .collect::<Vec<_>>(),
        z_last,
        l_0,
        l_last,
    );
    let num_permutation_zs = stark.num_permutation_batches(config);
    let permutation_data = PermutationCheckVars {
        local_zs: permutation_ctl_zs[..num_permutation_zs].to_vec(),
        next_zs: permutation_ctl_zs_next[..num_permutation_zs].to_vec(),
        permutation_challenge_sets: challenges.permutation_challenge_sets.clone(),
    };
    eval_vanishing_poly::<F, F::Extension, F::Extension, S, D, D>(
        stark,
        config,
        vars,
        permutation_data,
        ctl_vars,
        &mut consumer,
    );
    let vanishing_polys_zeta = consumer.accumulators();

    // Check each polynomial identity, of the form `vanishing(x) = Z_H(x)
    // quotient(x)`, at zeta.
    let zeta_pow_deg = challenges.stark_zeta.exp_power_of_2(degree_bits);
    let z_h_zeta = zeta_pow_deg - F::Extension::ONE;
    // `quotient_polys_zeta` holds `num_challenges * quotient_degree_factor`
    // evaluations. Each chunk of `quotient_degree_factor` holds the evaluations
    // of `t_0(zeta),...,t_{quotient_degree_factor-1}(zeta)` where the "real"
    // quotient polynomial is `t(X) = t_0(X) + t_1(X)*X^n + t_2(X)*X^{2n} + ...`.
    // So to reconstruct `t(zeta)` we can compute `reduce_with_powers(chunk,
    // zeta^n)` for each `quotient_degree_factor`-sized chunk of the original
    // evaluations.
    for (i, chunk) in quotient_polys
        .chunks(stark.quotient_degree_factor())
        .enumerate()
    {
        ensure!(
            vanishing_polys_zeta[i] == z_h_zeta * reduce_with_powers(chunk, zeta_pow_deg),
            "Mismatch between evaluation and opening of quotient polynomial"
        );
    }

    let merkle_caps = vec![
        proof.trace_cap.clone(),
        proof.permutation_ctl_zs_cap.clone(),
        proof.quotient_polys_cap.clone(),
    ];

    verify_fri_proof::<F, C, D>(
        &stark.fri_instance(
            challenges.stark_zeta,
            F::primitive_root_of_unity(degree_bits),
            config,
            Some(&LookupConfig {
                degree_bits,
                num_zs: ctl_zs_last.len(),
            }),
        ),
        &proof.openings.to_fri_openings(),
        &challenges.fri_challenges,
        &merkle_caps,
        &proof.opening_proof,
        &config.fri_params(degree_bits),
    )?;

    Ok(())
}

fn validate_proof_shape<F, C, S, const D: usize>(
    stark: &S,
    proof: &StarkProof<F, C, D>,
    config: &StarkConfig,
    num_ctl_zs: usize,
) -> anyhow::Result<()>
where
    F: RichField + Extendable<D>,
    C: GenericConfig<D, F = F>,
    S: Stark<F, D>,
    [(); C::Hasher::HASH_SIZE]:, {
    let StarkProof {
        trace_cap,
        permutation_ctl_zs_cap,
        quotient_polys_cap,
        openings,
        // The shape of the opening proof will be checked in the FRI verifier (see
        // validate_fri_proof_shape), so we ignore it here.
        opening_proof: _,
    } = proof;

    let StarkOpeningSet {
        local_values,
        next_values,
        permutation_ctl_zs,
        permutation_ctl_zs_next,
        ctl_zs_last,
        quotient_polys,
    } = openings;

    let degree_bits = proof.recover_degree_bits(config);
    let fri_params = config.fri_params(degree_bits);
    let cap_height = fri_params.config.cap_height;
    let num_zs = num_ctl_zs + stark.num_permutation_batches(config);

    ensure!(trace_cap.height() == cap_height);
    ensure!(permutation_ctl_zs_cap.height() == cap_height);
    ensure!(quotient_polys_cap.height() == cap_height);

    ensure!(local_values.len() == S::COLUMNS);
    ensure!(next_values.len() == S::COLUMNS);
    ensure!(permutation_ctl_zs.len() == num_zs);
    ensure!(permutation_ctl_zs_next.len() == num_zs);
    ensure!(ctl_zs_last.len() == num_ctl_zs);
    ensure!(quotient_polys.len() == stark.num_quotient_polys(config));

    Ok(())
}

/// Evaluate the Lagrange polynomials `L_0` and `L_(n-1)` at a point `x`.
/// `L_0(x) = (x^n - 1)/(n * (x - 1))`
/// `L_(n-1)(x) = (x^n - 1)/(n * (g * x - 1))`, with `g` the first element of
/// the subgroup.
fn eval_l_0_and_l_last<F: Field>(log_n: usize, x: F) -> (F, F) {
    let n = F::from_canonical_usize(1 << log_n);
    let g = F::primitive_root_of_unity(log_n);
    let z_x = x.exp_power_of_2(log_n) - F::ONE;
    let invs = F::batch_multiplicative_inverse(&[n * (x - F::ONE), n * (g * x - F::ONE)]);

    (z_x * invs[0], z_x * invs[1])
}

#[cfg(test)]
mod tests {
    use plonky2::field::goldilocks_field::GoldilocksField;
    use plonky2::field::polynomial::PolynomialValues;
    use plonky2::field::types::Sample;

    use crate::stark::verifier::eval_l_0_and_l_last;

    #[test]
    fn test_eval_l_0_and_l_last() {
        type F = GoldilocksField;
        let log_n = 5;
        let n = 1 << log_n;

        let x = F::rand(); // challenge point
        let expected_l_first_x = PolynomialValues::selector(n, 0).ifft().eval(x);
        let expected_l_last_x = PolynomialValues::selector(n, n - 1).ifft().eval(x);

        let (l_first_x, l_last_x) = eval_l_0_and_l_last(log_n, x);
        assert_eq!(l_first_x, expected_l_first_x);
        assert_eq!(l_last_x, expected_l_last_x);
    }
}<|MERGE_RESOLUTION|>--- conflicted
+++ resolved
@@ -13,19 +13,10 @@
 
 use super::mozak_stark::{MozakStark, TableKind};
 use super::proof::AllProof;
-use crate::bitshift::stark::BitshiftStark;
-use crate::cpu::stark::CpuStark;
 use crate::cross_table_lookup::{verify_cross_table_lookups, CtlCheckVars};
-use crate::memory::stark::MemoryStark;
-use crate::memory_halfword::stark::HalfWordMemoryStark;
-use crate::memoryinit::stark::MemoryInitStark;
-// use crate::program::stark::ProgramStark;
-use crate::rangecheck::stark::RangeCheckStark;
-use crate::rangecheck_limb::stark::RangeCheckLimbStark;
 use crate::stark::permutation::PermutationCheckVars;
 use crate::stark::poly::eval_vanishing_poly;
 use crate::stark::proof::{AllProofChallenges, StarkOpeningSet, StarkProof, StarkProofChallenges};
-use crate::xor::stark::XorStark;
 
 pub fn verify_proof<F, C, const D: usize>(
     mozak_stark: MozakStark<F, D>,
@@ -35,20 +26,6 @@
 where
     F: RichField + Extendable<D>,
     C: GenericConfig<D, F = F>,
-<<<<<<< HEAD
-=======
-    [(); CpuStark::<F, D>::COLUMNS]:,
-    [(); CpuStark::<F, D>::PUBLIC_INPUTS]:,
-    [(); RangeCheckStark::<F, D>::COLUMNS]:,
-    [(); RangeCheckStark::<F, D>::PUBLIC_INPUTS]:,
-    [(); XorStark::<F, D>::COLUMNS]:,
-    [(); BitshiftStark::<F, D>::COLUMNS]:,
-    // [(); ProgramStark::<F, D>::COLUMNS]:,
-    [(); MemoryStark::<F, D>::COLUMNS]:,
-    [(); MemoryInitStark::<F, D>::COLUMNS]:,
-    [(); RangeCheckLimbStark::<F, D>::COLUMNS]:,
-    [(); HalfWordMemoryStark::<F, D>::COLUMNS]:,
->>>>>>> 6adca29a
     [(); C::Hasher::HASH_SIZE]:, {
     let AllProofChallenges {
         stark_challenges,
@@ -89,80 +66,6 @@
         &nums_permutation_zs,
     );
 
-<<<<<<< HEAD
-    verify_stark_proof_with_challenges::<F, C, CpuStark<F, D>, D>(
-        &cpu_stark,
-        &all_proof.stark_proofs[TableKind::Cpu as usize],
-        &stark_challenges[TableKind::Cpu as usize],
-        &[],
-        // all_proof.public_inputs.try_into().unwrap(),
-        &ctl_vars_per_table[TableKind::Cpu as usize],
-        config,
-    )?;
-
-    verify_stark_proof_with_challenges::<F, C, RangeCheckStark<F, D>, D>(
-        &rangecheck_stark,
-        &all_proof.stark_proofs[TableKind::RangeCheck as usize],
-        &stark_challenges[TableKind::RangeCheck as usize],
-        &[],
-        &ctl_vars_per_table[TableKind::RangeCheck as usize],
-        config,
-    )?;
-
-    verify_stark_proof_with_challenges::<F, C, XorStark<F, D>, D>(
-        &xor_stark,
-        &all_proof.stark_proofs[TableKind::Xor as usize],
-        &stark_challenges[TableKind::Xor as usize],
-        &[],
-        &ctl_vars_per_table[TableKind::Xor as usize],
-        config,
-    )?;
-
-    verify_stark_proof_with_challenges::<F, C, BitshiftStark<F, D>, D>(
-        &shift_amount_stark,
-        &all_proof.stark_proofs[TableKind::Bitshift as usize],
-        &stark_challenges[TableKind::Bitshift as usize],
-        &[],
-        &ctl_vars_per_table[TableKind::Bitshift as usize],
-        config,
-    )?;
-
-    verify_stark_proof_with_challenges::<F, C, ProgramStark<F, D>, D>(
-        &program_stark,
-        &all_proof.stark_proofs[TableKind::Program as usize],
-        &stark_challenges[TableKind::Program as usize],
-        &[],
-        &ctl_vars_per_table[TableKind::Program as usize],
-        config,
-    )?;
-
-    verify_stark_proof_with_challenges::<F, C, MemoryStark<F, D>, D>(
-        &memory_stark,
-        &all_proof.stark_proofs[TableKind::Memory as usize],
-        &stark_challenges[TableKind::Memory as usize],
-        &[],
-        &ctl_vars_per_table[TableKind::Memory as usize],
-        config,
-    )?;
-
-    verify_stark_proof_with_challenges::<F, C, MemoryInitStark<F, D>, D>(
-        &memory_init_stark,
-        &all_proof.stark_proofs[TableKind::MemoryInit as usize],
-        &stark_challenges[TableKind::MemoryInit as usize],
-        &[],
-        &ctl_vars_per_table[TableKind::MemoryInit as usize],
-        config,
-    )?;
-
-    verify_stark_proof_with_challenges::<F, C, RangeCheckLimbStark<F, D>, D>(
-        &rangecheck_limb_stark,
-        &all_proof.stark_proofs[TableKind::RangeCheckLimb as usize],
-        &stark_challenges[TableKind::RangeCheckLimb as usize],
-        &[],
-        &ctl_vars_per_table[TableKind::RangeCheckLimb as usize],
-        config,
-    )?;
-=======
     macro_rules! verify {
         ($stark: expr, $kind: expr, $public_inputs: expr) => {
             verify_stark_proof_with_challenges(
@@ -176,16 +79,20 @@
         };
     }
 
-    verify!(cpu_stark, TableKind::Cpu, all_proof.public_inputs.into());
-    verify!(rangecheck_stark, TableKind::RangeCheck, []);
-    verify!(xor_stark, TableKind::Xor, []);
-    verify!(shift_amount_stark, TableKind::Bitshift, []);
-    verify!(program_stark, TableKind::Program, []);
-    verify!(memory_stark, TableKind::Memory, []);
-    verify!(memory_init_stark, TableKind::MemoryInit, []);
-    verify!(rangecheck_limb_stark, TableKind::RangeCheckLimb, []);
-    verify!(halfword_memory_stark, TableKind::HalfWordMemory, []);
->>>>>>> 6adca29a
+    verify!(
+        cpu_stark,
+        TableKind::Cpu,
+        //&all_proof.public_inputs.try_into().unwrap()
+        &[]
+    );
+    verify!(rangecheck_stark, TableKind::RangeCheck, &[]);
+    verify!(xor_stark, TableKind::Xor, &[]);
+    verify!(shift_amount_stark, TableKind::Bitshift, &[]);
+    verify!(program_stark, TableKind::Program, &[]);
+    verify!(memory_stark, TableKind::Memory, &[]);
+    verify!(memory_init_stark, TableKind::MemoryInit, &[]);
+    verify!(rangecheck_limb_stark, TableKind::RangeCheckLimb, &[]);
+    verify!(halfword_memory_stark, TableKind::HalfWordMemory, &[]);
 
     verify_cross_table_lookups::<F, D>(&cross_table_lookups, &all_proof.all_ctl_zs_last(), config)?;
     Ok(())
