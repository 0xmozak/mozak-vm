use anyhow::{ensure, Result};
use plonky2::field::extension::{Extendable, FieldExtension};
use plonky2::field::types::Field;
use plonky2::fri::verifier::verify_fri_proof;
use plonky2::hash::hash_types::RichField;
use plonky2::plonk::config::{GenericConfig, Hasher};
use plonky2::plonk::plonk_common::reduce_with_powers;
use starky::config::StarkConfig;
use starky::constraint_consumer::ConstraintConsumer;
use starky::stark::{LookupConfig, Stark};
use starky::vars::StarkEvaluationVars;

use super::mozak_stark::{MozakStark, TableKind};
use super::proof::AllProof;
use crate::bitshift::stark::BitshiftStark;
use crate::cpu::stark::CpuStark;
use crate::cross_table_lookup::{verify_cross_table_lookups, CtlCheckVars};
use crate::program::stark::ProgramStark;
use crate::rangecheck::stark::RangeCheckStark;
use crate::stark::permutation::PermutationCheckVars;
use crate::stark::poly::eval_vanishing_poly;
use crate::stark::proof::{AllProofChallenges, StarkOpeningSet, StarkProof, StarkProofChallenges};
use crate::xor::stark::XorStark;

#[allow(clippy::missing_errors_doc)]
pub fn verify_proof<F, C, const D: usize>(
    mozak_stark: MozakStark<F, D>,
    all_proof: AllProof<F, C, D>,
    config: &StarkConfig,
) -> Result<()>
where
    F: RichField + Extendable<D>,
    C: GenericConfig<D, F = F>,
    [(); CpuStark::<F, D>::COLUMNS]:,
    [(); CpuStark::<F, D>::PUBLIC_INPUTS]:,
    [(); RangeCheckStark::<F, D>::COLUMNS]:,
<<<<<<< HEAD
    [(); RangeCheckStark::<F, D>::PUBLIC_INPUTS]:,
    [(); BitwiseStark::<F, D>::COLUMNS]:,
=======
    [(); XorStark::<F, D>::COLUMNS]:,
>>>>>>> 5e717461
    [(); BitshiftStark::<F, D>::COLUMNS]:,
    [(); ProgramStark::<F, D>::COLUMNS]:,
    [(); C::Hasher::HASH_SIZE]:, {
    let AllProofChallenges {
        stark_challenges,
        ctl_challenges,
    } = all_proof.get_challenges(&mozak_stark, config);
    let nums_permutation_zs = mozak_stark.nums_permutation_zs(config);

    let MozakStark {
        cpu_stark,
        rangecheck_stark,
        xor_stark,
        shift_amount_stark,
        program_stark,
        cross_table_lookups,
        ..
    } = mozak_stark;

    ensure!(
        all_proof.stark_proofs[TableKind::Program as usize].trace_cap
            == all_proof.program_rom_trace_cap,
        "Mismatch between Program ROM trace caps"
    );

    let ctl_vars_per_table = CtlCheckVars::from_proofs(
        &all_proof.stark_proofs,
        &cross_table_lookups,
        &ctl_challenges,
        &nums_permutation_zs,
    );

    verify_stark_proof_with_challenges::<F, C, CpuStark<F, D>, D>(
        &cpu_stark,
        &all_proof.stark_proofs[TableKind::Cpu as usize],
        &stark_challenges[TableKind::Cpu as usize],
        &ctl_vars_per_table[TableKind::Cpu as usize],
        config,
    )?;

    verify_stark_proof_with_challenges::<F, C, RangeCheckStark<F, D>, D>(
        &rangecheck_stark,
        &all_proof.stark_proofs[TableKind::RangeCheck as usize],
        &stark_challenges[TableKind::RangeCheck as usize],
        &ctl_vars_per_table[TableKind::RangeCheck as usize],
        config,
    )?;

    verify_stark_proof_with_challenges::<F, C, XorStark<F, D>, D>(
        &xor_stark,
        &all_proof.stark_proofs[TableKind::Bitwise as usize],
        &stark_challenges[TableKind::Bitwise as usize],
        &ctl_vars_per_table[TableKind::Bitwise as usize],
        config,
    )?;

    verify_stark_proof_with_challenges::<F, C, BitshiftStark<F, D>, D>(
        &shift_amount_stark,
        &all_proof.stark_proofs[TableKind::Bitshift as usize],
        &stark_challenges[TableKind::Bitshift as usize],
        &ctl_vars_per_table[TableKind::Bitshift as usize],
        config,
    )?;

    verify_stark_proof_with_challenges::<F, C, ProgramStark<F, D>, D>(
        &program_stark,
        &all_proof.stark_proofs[TableKind::Program as usize],
        &stark_challenges[TableKind::Program as usize],
        &ctl_vars_per_table[TableKind::Program as usize],
        config,
    )?;

    verify_cross_table_lookups::<F, D>(&cross_table_lookups, &all_proof.all_ctl_zs_last(), config)?;
    Ok(())
}

pub(crate) fn verify_stark_proof_with_challenges<
    F: RichField + Extendable<D>,
    C: GenericConfig<D, F = F>,
    S: Stark<F, D>,
    const D: usize,
>(
    stark: &S,
    proof: &StarkProof<F, C, D>,
    challenges: &StarkProofChallenges<F, D>,
    ctl_vars: &[CtlCheckVars<F, F::Extension, F::Extension, D>],
    config: &StarkConfig,
) -> Result<()>
where
    [(); S::COLUMNS]:,
    [(); S::PUBLIC_INPUTS]:,
    [(); C::Hasher::HASH_SIZE]:, {
    validate_proof_shape(stark, proof, config, ctl_vars.len())?;
    let StarkOpeningSet {
        local_values,
        next_values,
        permutation_ctl_zs,
        permutation_ctl_zs_next,
        ctl_zs_last,
        quotient_polys,
    } = &proof.openings;
    let vars = StarkEvaluationVars {
        local_values: &local_values.clone().try_into().unwrap(),
        next_values: &next_values.clone().try_into().unwrap(),
        public_inputs: &[F::ZERO.into(); S::PUBLIC_INPUTS],
    };

    let degree_bits = proof.recover_degree_bits(config);
    let (l_0, l_last) = eval_l_0_and_l_last(degree_bits, challenges.stark_zeta);
    let last = F::primitive_root_of_unity(degree_bits).inverse();
    let z_last = challenges.stark_zeta - last.into();
    let mut consumer = ConstraintConsumer::<F::Extension>::new(
        challenges
            .stark_alphas
            .iter()
            .map(|&alpha| F::Extension::from_basefield(alpha))
            .collect::<Vec<_>>(),
        z_last,
        l_0,
        l_last,
    );
    let num_permutation_zs = stark.num_permutation_batches(config);
    let permutation_data = PermutationCheckVars {
        local_zs: permutation_ctl_zs[..num_permutation_zs].to_vec(),
        next_zs: permutation_ctl_zs_next[..num_permutation_zs].to_vec(),
        permutation_challenge_sets: challenges.permutation_challenge_sets.clone(),
    };
    eval_vanishing_poly::<F, F::Extension, F::Extension, S, D, D>(
        stark,
        config,
        vars,
        permutation_data,
        ctl_vars,
        &mut consumer,
    );
    let vanishing_polys_zeta = consumer.accumulators();

    // Check each polynomial identity, of the form `vanishing(x) = Z_H(x)
    // quotient(x)`, at zeta.
    let zeta_pow_deg = challenges.stark_zeta.exp_power_of_2(degree_bits);
    let z_h_zeta = zeta_pow_deg - F::Extension::ONE;
    // `quotient_polys_zeta` holds `num_challenges * quotient_degree_factor`
    // evaluations. Each chunk of `quotient_degree_factor` holds the evaluations
    // of `t_0(zeta),...,t_{quotient_degree_factor-1}(zeta)` where the "real"
    // quotient polynomial is `t(X) = t_0(X) + t_1(X)*X^n + t_2(X)*X^{2n} + ...`.
    // So to reconstruct `t(zeta)` we can compute `reduce_with_powers(chunk,
    // zeta^n)` for each `quotient_degree_factor`-sized chunk of the original
    // evaluations.
    for (i, chunk) in quotient_polys
        .chunks(stark.quotient_degree_factor())
        .enumerate()
    {
        ensure!(
            vanishing_polys_zeta[i] == z_h_zeta * reduce_with_powers(chunk, zeta_pow_deg),
            "Mismatch between evaluation and opening of quotient polynomial"
        );
    }

    let merkle_caps = vec![
        proof.trace_cap.clone(),
        proof.permutation_ctl_zs_cap.clone(),
        proof.quotient_polys_cap.clone(),
    ];

    verify_fri_proof::<F, C, D>(
        &stark.fri_instance(
            challenges.stark_zeta,
            F::primitive_root_of_unity(degree_bits),
            config,
            Some(&LookupConfig {
                degree_bits,
                num_zs: ctl_zs_last.len(),
            }),
        ),
        &proof.openings.to_fri_openings(),
        &challenges.fri_challenges,
        &merkle_caps,
        &proof.opening_proof,
        &config.fri_params(degree_bits),
    )?;

    Ok(())
}

fn validate_proof_shape<F, C, S, const D: usize>(
    stark: &S,
    proof: &StarkProof<F, C, D>,
    config: &StarkConfig,
    num_ctl_zs: usize,
) -> anyhow::Result<()>
where
    F: RichField + Extendable<D>,
    C: GenericConfig<D, F = F>,
    S: Stark<F, D>,
    [(); S::COLUMNS]:,
    [(); C::Hasher::HASH_SIZE]:, {
    let StarkProof {
        trace_cap,
        permutation_ctl_zs_cap,
        quotient_polys_cap,
        openings,
        // The shape of the opening proof will be checked in the FRI verifier (see
        // validate_fri_proof_shape), so we ignore it here.
        opening_proof: _,
        public_inputs,
    } = proof;

    let StarkOpeningSet {
        local_values,
        next_values,
        permutation_ctl_zs,
        permutation_ctl_zs_next,
        ctl_zs_last,
        quotient_polys,
    } = openings;

    let degree_bits = proof.recover_degree_bits(config);
    let fri_params = config.fri_params(degree_bits);
    let cap_height = fri_params.config.cap_height;
    let num_zs = num_ctl_zs + stark.num_permutation_batches(config);

    ensure!(trace_cap.height() == cap_height);
    ensure!(permutation_ctl_zs_cap.height() == cap_height);
    ensure!(quotient_polys_cap.height() == cap_height);

    ensure!(local_values.len() == S::COLUMNS);
    ensure!(next_values.len() == S::COLUMNS);
    ensure!(permutation_ctl_zs.len() == num_zs);
    ensure!(permutation_ctl_zs_next.len() == num_zs);
    ensure!(ctl_zs_last.len() == num_ctl_zs);
    ensure!(quotient_polys.len() == stark.num_quotient_polys(config));
    ensure!(public_inputs.len() == S::PUBLIC_INPUTS);

    Ok(())
}

/// Evaluate the Lagrange polynomials `L_0` and `L_(n-1)` at a point `x`.
/// `L_0(x) = (x^n - 1)/(n * (x - 1))`
/// `L_(n-1)(x) = (x^n - 1)/(n * (g * x - 1))`, with `g` the first element of
/// the subgroup.
fn eval_l_0_and_l_last<F: Field>(log_n: usize, x: F) -> (F, F) {
    let n = F::from_canonical_usize(1 << log_n);
    let g = F::primitive_root_of_unity(log_n);
    let z_x = x.exp_power_of_2(log_n) - F::ONE;
    let invs = F::batch_multiplicative_inverse(&[n * (x - F::ONE), n * (g * x - F::ONE)]);

    (z_x * invs[0], z_x * invs[1])
}

#[cfg(test)]
mod tests {
    use plonky2::field::goldilocks_field::GoldilocksField;
    use plonky2::field::polynomial::PolynomialValues;
    use plonky2::field::types::Sample;

    use crate::stark::verifier::eval_l_0_and_l_last;

    #[test]
    fn test_eval_l_0_and_l_last() {
        type F = GoldilocksField;
        let log_n = 5;
        let n = 1 << log_n;

        let x = F::rand(); // challenge point
        let expected_l_first_x = PolynomialValues::selector(n, 0).ifft().eval(x);
        let expected_l_last_x = PolynomialValues::selector(n, n - 1).ifft().eval(x);

        let (l_first_x, l_last_x) = eval_l_0_and_l_last(log_n, x);
        assert_eq!(l_first_x, expected_l_first_x);
        assert_eq!(l_last_x, expected_l_last_x);
    }
}<|MERGE_RESOLUTION|>--- conflicted
+++ resolved
@@ -34,12 +34,8 @@
     [(); CpuStark::<F, D>::COLUMNS]:,
     [(); CpuStark::<F, D>::PUBLIC_INPUTS]:,
     [(); RangeCheckStark::<F, D>::COLUMNS]:,
-<<<<<<< HEAD
     [(); RangeCheckStark::<F, D>::PUBLIC_INPUTS]:,
-    [(); BitwiseStark::<F, D>::COLUMNS]:,
-=======
     [(); XorStark::<F, D>::COLUMNS]:,
->>>>>>> 5e717461
     [(); BitshiftStark::<F, D>::COLUMNS]:,
     [(); ProgramStark::<F, D>::COLUMNS]:,
     [(); C::Hasher::HASH_SIZE]:, {
