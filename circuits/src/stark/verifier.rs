--- conflicted
+++ resolved
@@ -48,13 +48,6 @@
         "Mismatch between ElfMemoryInit trace caps"
     );
 
-<<<<<<< HEAD
-    ensure!(
-        all_proof.proofs[TableKind::MozakMemoryInit].proof.trace_cap
-            == all_proof.mozak_memory_init_trace_cap,
-        "Mismatch between MozakMemoryInit trace caps"
-    );
-
     let num_lookup_columns = all_starks!(mozak_stark, |stark, kind| stark
         .num_lookup_helper_columns(config))
     .0;
@@ -69,10 +62,6 @@
     let ctl_vars_per_table = starky::cross_table_lookup::get_ctl_vars_from_proofs(
         // &all_proof.proofs,
         &multi_proof,
-=======
-    let ctl_vars_per_table = CtlCheckVars::from_proofs(
-        &all_proof.proofs,
->>>>>>> 8ce7d000
         &mozak_stark.cross_table_lookups,
         &ctl_challenges,
         &num_lookup_columns,
