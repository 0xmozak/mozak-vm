use std::borrow::Borrow;

use anyhow::{ensure, Result};
use itertools::Itertools;
use log::debug;
use plonky2::field::extension::{Extendable, FieldExtension};
use plonky2::field::types::Field;
use plonky2::fri::verifier::verify_fri_proof;
use plonky2::hash::hash_types::RichField;
use plonky2::plonk::config::{AlgebraicHasher, GenericConfig};
use plonky2::plonk::plonk_common::reduce_with_powers;
use starky::config::StarkConfig;
use starky::constraint_consumer::ConstraintConsumer;
use starky::evaluation_frame::StarkEvaluationFrame;
use starky::stark::{LookupConfig, Stark};

use super::mozak_stark::{all_starks, MozakStark, TableKind, TableKindSetBuilder};
use super::proof::AllProof;
use crate::cross_table_lookup::{verify_cross_table_lookups_and_public_sub_tables, CtlCheckVars};
use crate::public_sub_table::reduce_public_sub_tables_values;
use crate::stark::poly::eval_vanishing_poly;
use crate::stark::proof::{AllProofChallenges, StarkOpeningSet, StarkProof, StarkProofChallenges};
use crate::stark::prover::get_program_id;

#[allow(clippy::too_many_lines)]
pub fn verify_proof<F, C, const D: usize>(
    mozak_stark: &MozakStark<F, D>,
    all_proof: AllProof<F, C, D>,
    config: &StarkConfig,
) -> Result<()>
where
    F: RichField + Extendable<D>,
    C: GenericConfig<D, F = F>,
    <C as GenericConfig<D>>::Hasher: AlgebraicHasher<F>, {
    debug!("Starting Verify");

    let AllProofChallenges {
        stark_challenges,
        ctl_challenges,
    } = all_proof.get_challenges(config);

    let ctl_vars_per_table = CtlCheckVars::from_proofs(
        &all_proof.proofs,
        &mozak_stark.cross_table_lookups,
        &mozak_stark.public_sub_tables,
        &ctl_challenges,
    );

    let reduced_public_sub_tables_values =
        reduce_public_sub_tables_values(&all_proof.public_sub_table_values, &ctl_challenges);

    let public_inputs = TableKindSetBuilder::<&[_]> {
        cpu_skeleton_stark: all_proof.public_inputs.borrow(),
        ..Default::default()
    }
    .build();

<<<<<<< HEAD
    let program_id = get_program_id::<F, C, D>(
        all_proof.public_inputs.entry_point,
        &all_proof.proofs[TableKind::Program].trace_cap,
        &all_proof.proofs[TableKind::ElfMemoryInit].trace_cap,
    );
    ensure!(program_id == all_proof.program_id);

=======
>>>>>>> 4652501d
    all_starks!(mozak_stark, |stark, kind| {
        verify_stark_proof_with_challenges(
            stark,
            &all_proof.proofs[kind],
            &stark_challenges[kind],
            public_inputs[kind],
            &ctl_vars_per_table[kind],
            config,
        )?;
    });

    verify_cross_table_lookups_and_public_sub_tables::<F, D>(
        &mozak_stark.cross_table_lookups,
        &mozak_stark.public_sub_tables,
        &reduced_public_sub_tables_values,
        &all_proof.all_ctl_zs_last(),
        config,
    )?;

    Ok(())
}

pub(crate) fn verify_quotient_polynomials<
    F: RichField + Extendable<D>,
    C: GenericConfig<D, F = F>,
    S: Stark<F, D>,
    const D: usize,
>(
    stark: &S,
    degree_bits: usize,
    proof: &StarkProof<F, C, D>,
    challenges: &StarkProofChallenges<F, D>,
    public_inputs: &[F],
    ctl_vars: &[CtlCheckVars<F, F::Extension, F::Extension, D>],
) -> Result<()>
where
{
    let StarkOpeningSet {
        local_values,
        next_values,
        ctl_zs: _,
        ctl_zs_next: _,
        ctl_zs_last: _,
        quotient_polys,
    } = &proof.openings;

    let vars = S::EvaluationFrame::from_values(
        local_values,
        next_values,
        &public_inputs
            .iter()
            .map(|pi| F::Extension::from_basefield(*pi))
            .collect_vec(),
    );

    let (l_0, l_last) = eval_l_0_and_l_last(degree_bits, challenges.stark_zeta);
    let last = F::primitive_root_of_unity(degree_bits).inverse();
    let z_last = challenges.stark_zeta - last.into();
    let mut consumer = ConstraintConsumer::<F::Extension>::new(
        challenges
            .stark_alphas
            .iter()
            .map(|&alpha| F::Extension::from_basefield(alpha))
            .collect::<Vec<_>>(),
        z_last,
        l_0,
        l_last,
    );
    eval_vanishing_poly::<F, F::Extension, F::Extension, S, D, D>(
        stark,
        &vars,
        ctl_vars,
        &mut consumer,
    );
    let vanishing_polys_zeta = consumer.accumulators();

    // Check each polynomial identity, of the form `vanishing(x) = Z_H(x)
    // quotient(x)`, at zeta.
    let zeta_pow_deg = challenges.stark_zeta.exp_power_of_2(degree_bits);
    let z_h_zeta = zeta_pow_deg - F::Extension::ONE;
    // `quotient_polys_zeta` holds `num_challenges * quotient_degree_factor`
    // evaluations. Each chunk of `quotient_degree_factor` holds the evaluations
    // of `t_0(zeta),...,t_{quotient_degree_factor-1}(zeta)` where the "real"
    // quotient polynomial is `t(X) = t_0(X) + t_1(X)*X^n + t_2(X)*X^{2n} + ...`.
    // So to reconstruct `t(zeta)` we can compute `reduce_with_powers(chunk,
    // zeta^n)` for each `quotient_degree_factor`-sized chunk of the original
    // evaluations.
    for (i, chunk) in quotient_polys
        .chunks(stark.quotient_degree_factor())
        .enumerate()
    {
        ensure!(
            vanishing_polys_zeta[i] == z_h_zeta * reduce_with_powers(chunk, zeta_pow_deg),
            "Mismatch between evaluation and opening of quotient polynomial"
        );
    }

    // Make sure that we do not use Starky's lookups.
    assert!(!stark.requires_ctls());
    assert!(!stark.uses_lookups());

    Ok(())
}

pub(crate) fn verify_stark_proof_with_challenges<
    F: RichField + Extendable<D>,
    C: GenericConfig<D, F = F>,
    S: Stark<F, D>,
    const D: usize,
>(
    stark: &S,
    proof: &StarkProof<F, C, D>,
    challenges: &StarkProofChallenges<F, D>,
    public_inputs: &[F],
    ctl_vars: &[CtlCheckVars<F, F::Extension, F::Extension, D>],
    config: &StarkConfig,
) -> Result<()>
where
{
    validate_proof_shape(stark, proof, config, ctl_vars.len())?;
    let degree_bits = proof.recover_degree_bits(config);
    verify_quotient_polynomials(
        stark,
        degree_bits,
        proof,
        challenges,
        public_inputs,
        ctl_vars,
    )?;

    let ctl_zs_last = &proof.openings.ctl_zs_last;
    let merkle_caps = vec![
        proof.trace_cap.clone(),
        proof.ctl_zs_cap.clone(),
        proof.quotient_polys_cap.clone(),
    ];

    verify_fri_proof::<F, C, D>(
        &stark.fri_instance(
            challenges.stark_zeta,
            F::primitive_root_of_unity(degree_bits),
            0,
            vec![],
            config,
            Some(&LookupConfig {
                degree_bits,
                num_zs: ctl_zs_last.len(),
            }),
        ),
        &proof.openings.to_fri_openings(),
        &challenges.fri_challenges,
        &merkle_caps,
        &proof.opening_proof,
        &config.fri_params(degree_bits),
    )?;

    Ok(())
}

fn validate_proof_shape<F, C, S, const D: usize>(
    stark: &S,
    proof: &StarkProof<F, C, D>,
    config: &StarkConfig,
    num_ctl_zs: usize,
) -> anyhow::Result<()>
where
    F: RichField + Extendable<D>,
    C: GenericConfig<D, F = F>,
    S: Stark<F, D>, {
    let StarkProof {
        trace_cap,
        ctl_zs_cap,
        quotient_polys_cap,
        openings,
        // The shape of the opening proof will be checked in the FRI verifier (see
        // validate_fri_proof_shape), so we ignore it here.
        opening_proof: _,
    } = proof;

    let StarkOpeningSet {
        local_values,
        next_values,
        ctl_zs,
        ctl_zs_next,
        ctl_zs_last,
        quotient_polys,
    } = openings;

    let degree_bits = proof.recover_degree_bits(config);
    let fri_params = config.fri_params(degree_bits);
    let cap_height = fri_params.config.cap_height;

    ensure!(trace_cap.height() == cap_height);
    ensure!(ctl_zs_cap.height() == cap_height);
    ensure!(quotient_polys_cap.height() == cap_height);

    ensure!(local_values.len() == S::COLUMNS);
    ensure!(next_values.len() == S::COLUMNS);
    ensure!(ctl_zs.len() == num_ctl_zs);
    ensure!(ctl_zs_next.len() == num_ctl_zs);
    ensure!(ctl_zs_last.len() == num_ctl_zs);
    ensure!(quotient_polys.len() == stark.num_quotient_polys(config));

    Ok(())
}

/// Evaluate the Lagrange polynomials `L_0` and `L_(n-1)` at a point `x`.
/// `L_0(x) = (x^n - 1)/(n * (x - 1))`
/// `L_(n-1)(x) = (x^n - 1)/(n * (g * x - 1))`, with `g` the first element of
/// the subgroup.
fn eval_l_0_and_l_last<F: Field>(log_n: usize, x: F) -> (F, F) {
    let n = F::from_canonical_usize(1 << log_n);
    let g = F::primitive_root_of_unity(log_n);
    let z_x = x.exp_power_of_2(log_n) - F::ONE;
    let invs = F::batch_multiplicative_inverse(&[n * (x - F::ONE), n * (g * x - F::ONE)]);

    (z_x * invs[0], z_x * invs[1])
}

#[cfg(test)]
mod tests {
    use plonky2::field::goldilocks_field::GoldilocksField;
    use plonky2::field::polynomial::PolynomialValues;
    use plonky2::field::types::Sample;

    use crate::stark::verifier::eval_l_0_and_l_last;

    #[test]
    fn test_eval_l_0_and_l_last() {
        type F = GoldilocksField;
        let log_n = 5;
        let n = 1 << log_n;

        let x = F::rand(); // challenge point
        let expected_l_first_x = PolynomialValues::selector(n, 0).ifft().eval(x);
        let expected_l_last_x = PolynomialValues::selector(n, n - 1).ifft().eval(x);

        let (l_first_x, l_last_x) = eval_l_0_and_l_last(log_n, x);
        assert_eq!(l_first_x, expected_l_first_x);
        assert_eq!(l_last_x, expected_l_last_x);
    }
}<|MERGE_RESOLUTION|>--- conflicted
+++ resolved
@@ -55,7 +55,6 @@
     }
     .build();
 
-<<<<<<< HEAD
     let program_id = get_program_id::<F, C, D>(
         all_proof.public_inputs.entry_point,
         &all_proof.proofs[TableKind::Program].trace_cap,
@@ -63,8 +62,6 @@
     );
     ensure!(program_id == all_proof.program_id);
 
-=======
->>>>>>> 4652501d
     all_starks!(mozak_stark, |stark, kind| {
         verify_stark_proof_with_challenges(
             stark,
