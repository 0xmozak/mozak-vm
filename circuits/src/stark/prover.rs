#![allow(clippy::too_many_lines)]

use anyhow::{ensure, Result};
use itertools::Itertools;
use mozak_vm::vm::Row;
use plonky2::field::extension::Extendable;
use plonky2::field::packable::Packable;
use plonky2::field::polynomial::PolynomialValues;
use plonky2::field::types::Field;
use plonky2::fri::oracle::PolynomialBatch;
use plonky2::hash::hash_types::RichField;
use plonky2::iop::challenger::Challenger;
use plonky2::plonk::config::{GenericConfig, Hasher};
use plonky2::timed;
use plonky2::util::log2_strict;
use plonky2::util::timing::TimingTree;
use plonky2_maybe_rayon::{MaybeIntoParIter, ParallelIterator};
use starky::config::StarkConfig;
use starky::stark::{LookupConfig, Stark};

use super::mozak_stark::{MozakStark, TableKind, NUM_TABLES};
use super::permutation::get_grand_product_challenge_set;
use super::proof::{AllProof, StarkOpeningSet, StarkProof};
use crate::bitshift::stark::BitshiftStark;
use crate::bitwise::stark::BitwiseStark;
use crate::cpu::stark::CpuStark;
use crate::cross_table_lookup::{cross_table_lookup_data, CtlData};
use crate::generation::generate_traces;
use crate::memory::stark::MemoryStark;
use crate::rangecheck::stark::RangeCheckStark;
use crate::stark::permutation::{
    compute_permutation_z_polys, get_n_grand_product_challenge_sets, GrandProductChallengeSet,
};
use crate::stark::poly::compute_quotient_polys;

#[allow(clippy::missing_errors_doc)]
pub fn prove<F, C, const D: usize>(
    step_rows: &[Row],
    mozak_stark: &MozakStark<F, D>,
    config: &StarkConfig,
    timing: &mut TimingTree,
) -> Result<AllProof<F, C, D>>
where
    F: RichField + Extendable<D>,
    C: GenericConfig<D, F = F>,
    [(); CpuStark::<F, D>::COLUMNS]:,
    [(); CpuStark::<F, D>::PUBLIC_INPUTS]:,
    [(); RangeCheckStark::<F, D>::COLUMNS]:,
    [(); BitwiseStark::<F, D>::COLUMNS]:,
<<<<<<< HEAD
    [(); MemoryStark::<F, D>::COLUMNS]:,
=======
    [(); BitshiftStark::<F, D>::COLUMNS]:,
>>>>>>> b683fa87
    [(); C::Hasher::HASH_SIZE]:, {
    let traces_poly_values = generate_traces(step_rows);
    prove_with_traces(mozak_stark, config, &traces_poly_values, timing)
}

/// Given the traces generated from [`generate_traces`], prove a [`MozakStark`].
///
/// # Errors
/// Errors if proving fails.
pub fn prove_with_traces<F, C, const D: usize>(
    mozak_stark: &MozakStark<F, D>,
    config: &StarkConfig,
    traces_poly_values: &[Vec<PolynomialValues<F>>; NUM_TABLES],
    timing: &mut TimingTree,
) -> Result<AllProof<F, C, D>>
where
    F: RichField + Extendable<D>,
    C: GenericConfig<D, F = F>,
    [(); CpuStark::<F, D>::COLUMNS]:,
    [(); CpuStark::<F, D>::PUBLIC_INPUTS]:,
    [(); RangeCheckStark::<F, D>::COLUMNS]:,
    [(); BitwiseStark::<F, D>::COLUMNS]:,
<<<<<<< HEAD
    [(); MemoryStark::<F, D>::COLUMNS]:,
=======
    [(); BitshiftStark::<F, D>::COLUMNS]:,
>>>>>>> b683fa87
    [(); C::Hasher::HASH_SIZE]:, {
    let rate_bits = config.fri_config.rate_bits;
    let cap_height = config.fri_config.cap_height;

    let trace_commitments = timed!(
        timing,
        "compute all trace commitments",
        traces_poly_values
            .iter()
            .zip_eq(TableKind::all())
            .map(|(trace, table)| {
                timed!(
                    timing,
                    &format!("compute trace commitment for {table:?}"),
                    PolynomialBatch::<F, C, D>::from_values(
                        // TODO: Cloning this isn't great; consider having `from_values` accept a
                        // reference,
                        // or having `compute_permutation_z_polys` read trace values from the
                        // `PolynomialBatch`.
                        trace.clone(),
                        rate_bits,
                        false,
                        cap_height,
                        timing,
                        None,
                    )
                )
            })
            .collect::<Vec<_>>()
    );

    let trace_caps = trace_commitments
        .iter()
        .map(|c| c.merkle_tree.cap.clone())
        .collect::<Vec<_>>();
    let mut challenger = Challenger::<F, C::Hasher>::new();
    for cap in &trace_caps {
        challenger.observe_cap(cap);
    }

    let ctl_challenges = get_grand_product_challenge_set(&mut challenger, config.num_challenges);
    let ctl_data_per_table = timed!(
        timing,
        "compute CTL data",
        cross_table_lookup_data::<F, D>(
            traces_poly_values,
            &mozak_stark.cross_table_lookups,
            &ctl_challenges
        )
    );
    let stark_proofs = timed!(
        timing,
        "compute all proofs given commitments",
        prove_with_commitments(
            mozak_stark,
            config,
            traces_poly_values,
            &trace_commitments,
            &ctl_data_per_table,
            &mut challenger,
            timing
        )?
    );

    Ok(AllProof { stark_proofs })
}

/// Compute proof for a single STARK table, with lookup data.
///
/// # Errors
/// Errors if FRI parameters are wrongly configured, or if
/// there are no z polys, or if our
/// opening points are in our subgroup `H`,
pub(crate) fn prove_single_table<F, C, S, const D: usize>(
    stark: &S,
    config: &StarkConfig,
    trace_poly_values: &[PolynomialValues<F>],
    trace_commitment: &PolynomialBatch<F, C, D>,
    ctl_data: &CtlData<F>,
    challenger: &mut Challenger<F, C::Hasher>,
    timing: &mut TimingTree,
) -> Result<StarkProof<F, C, D>>
where
    F: RichField + Extendable<D>,
    C: GenericConfig<D, F = F>,
    S: Stark<F, D>,
    [(); C::Hasher::HASH_SIZE]:,
    [(); S::COLUMNS]:,
    [(); S::PUBLIC_INPUTS]:, {
    let degree = trace_poly_values[0].len();
    let degree_bits = log2_strict(degree);
    let fri_params = config.fri_params(degree_bits);
    let rate_bits = config.fri_config.rate_bits;
    let cap_height = config.fri_config.cap_height;
    assert!(
        fri_params.total_arities() <= degree_bits + rate_bits - cap_height,
        "FRI total reduction arity is too large.",
    );

    challenger.compact();

    // Permutation arguments.
    let permutation_challenges: Vec<GrandProductChallengeSet<F>> =
        get_n_grand_product_challenge_sets(
            challenger,
            config.num_challenges,
            stark.permutation_batch_size(),
        );
    let mut permutation_zs = timed!(
        timing,
        "compute permutation Z(x) polys",
        compute_permutation_z_polys::<F, S, D>(
            stark,
            config,
            trace_poly_values,
            &permutation_challenges
        )
    );
    let num_permutation_zs = permutation_zs.len();

    let z_polys = {
        permutation_zs.extend(ctl_data.z_polys());
        permutation_zs
    };
    assert!(!z_polys.is_empty(), "No CTL?");

    let permutation_ctl_zs_commitment = timed!(
        timing,
        "compute Zs commitment",
        PolynomialBatch::from_values(
            z_polys,
            rate_bits,
            false,
            config.fri_config.cap_height,
            timing,
            None,
        )
    );

    let permutation_ctl_zs_cap = permutation_ctl_zs_commitment.merkle_tree.cap.clone();
    challenger.observe_cap(&permutation_ctl_zs_cap);

    let alphas = challenger.get_n_challenges(config.num_challenges);
    let quotient_polys = timed!(
        timing,
        "compute quotient polys",
        compute_quotient_polys::<F, <F as Packable>::Packing, C, S, D>(
            stark,
            trace_commitment,
            &permutation_ctl_zs_commitment,
            &permutation_challenges,
            ctl_data,
            &alphas,
            degree_bits,
            num_permutation_zs,
            config,
        )
    );

    let all_quotient_chunks = timed!(
        timing,
        "split quotient polys",
        quotient_polys
            .into_par_iter()
            .flat_map(|mut quotient_poly| {
                quotient_poly
                    .trim_to_len(degree * stark.quotient_degree_factor())
                    .expect(
                        "Quotient has failed, the vanishing polynomial is not divisible by Z_H",
                    );
                // Split quotient into degree-n chunks.
                quotient_poly.chunks(degree)
            })
            .collect()
    );
    let quotient_commitment = timed!(
        timing,
        "compute quotient commitment",
        PolynomialBatch::from_coeffs(
            all_quotient_chunks,
            rate_bits,
            false,
            config.fri_config.cap_height,
            timing,
            None,
        )
    );
    let quotient_polys_cap = quotient_commitment.merkle_tree.cap.clone();
    challenger.observe_cap(&quotient_polys_cap);

    let zeta = challenger.get_extension_challenge::<D>();
    // To avoid leaking witness data, we want to ensure that our opening locations,
    // `zeta` and `g * zeta`, are not in our subgroup `H`. It suffices to check
    // `zeta` only, since `(g * zeta)^n = zeta^n`, where `n` is the order of
    // `g`.
    let g = F::primitive_root_of_unity(degree_bits);
    ensure!(
        zeta.exp_power_of_2(degree_bits) != F::Extension::ONE,
        "Opening point is in the subgroup."
    );

    let openings = StarkOpeningSet::new(
        zeta,
        g,
        trace_commitment,
        &permutation_ctl_zs_commitment,
        &quotient_commitment,
        degree_bits,
        stark.num_permutation_batches(config),
    );

    challenger.observe_openings(&openings.to_fri_openings());

    let initial_merkle_trees = vec![
        trace_commitment,
        &permutation_ctl_zs_commitment,
        &quotient_commitment,
    ];

    let opening_proof = timed!(
        timing,
        "compute openings proof",
        PolynomialBatch::prove_openings(
            &stark.fri_instance(
                zeta,
                g,
                config,
                Some(&LookupConfig {
                    degree_bits,
                    num_zs: ctl_data.len()
                })
            ),
            &initial_merkle_trees,
            challenger,
            &fri_params,
            timing,
        )
    );

    Ok(StarkProof {
        trace_cap: trace_commitment.merkle_tree.cap.clone(),
        permutation_ctl_zs_cap,
        quotient_polys_cap,
        openings,
        opening_proof,
    })
}

/// Given the traces generated from [`generate_traces`] along with their
/// commitments, prove a [`MozakStark`].
///
/// # Errors
/// Errors if proving fails.
pub fn prove_with_commitments<F, C, const D: usize>(
    mozak_stark: &MozakStark<F, D>,
    config: &StarkConfig,
    traces_poly_values: &[Vec<PolynomialValues<F>>; NUM_TABLES],
    trace_commitments: &[PolynomialBatch<F, C, D>],
    ctl_data_per_table: &[CtlData<F>; NUM_TABLES],
    challenger: &mut Challenger<F, C::Hasher>,
    timing: &mut TimingTree,
) -> Result<[StarkProof<F, C, D>; NUM_TABLES]>
where
    F: RichField + Extendable<D>,
    C: GenericConfig<D, F = F>,
    [(); CpuStark::<F, D>::COLUMNS]:,
    [(); CpuStark::<F, D>::PUBLIC_INPUTS]:,
    [(); RangeCheckStark::<F, D>::COLUMNS]:,
    [(); BitwiseStark::<F, D>::COLUMNS]:,
<<<<<<< HEAD
    [(); MemoryStark::<F, D>::COLUMNS]:,
=======
    [(); BitshiftStark::<F, D>::COLUMNS]:,
>>>>>>> b683fa87
    [(); C::Hasher::HASH_SIZE]:, {
    let cpu_proof = prove_single_table::<F, C, CpuStark<F, D>, D>(
        &mozak_stark.cpu_stark,
        config,
        &traces_poly_values[TableKind::Cpu as usize],
        &trace_commitments[TableKind::Cpu as usize],
        &ctl_data_per_table[TableKind::Cpu as usize],
        challenger,
        timing,
    )?;

    let rangecheck_proof = prove_single_table::<F, C, RangeCheckStark<F, D>, D>(
        &mozak_stark.rangecheck_stark,
        config,
        &traces_poly_values[TableKind::RangeCheck as usize],
        &trace_commitments[TableKind::RangeCheck as usize],
        &ctl_data_per_table[TableKind::RangeCheck as usize],
        challenger,
        timing,
    )?;

    let bitwise_proof = prove_single_table::<F, C, BitwiseStark<F, D>, D>(
        &mozak_stark.bitwise_stark,
        config,
        &traces_poly_values[TableKind::Bitwise as usize],
        &trace_commitments[TableKind::Bitwise as usize],
        &ctl_data_per_table[TableKind::Bitwise as usize],
        challenger,
        timing,
    )?;

<<<<<<< HEAD
    let memory_proof = prove_single_table::<F, C, MemoryStark<F, D>, D>(
        &mozak_stark.memory_stark,
        config,
        &traces_poly_values[TableKind::Memory as usize],
        &trace_commitments[TableKind::Memory as usize],
        &ctl_data_per_table[TableKind::Memory as usize],
        challenger,
        timing,
    )?;

    Ok([cpu_proof, rangecheck_proof, bitwise_proof, memory_proof])
=======
    let shift_amount_proof = prove_single_table::<F, C, BitshiftStark<F, D>, D>(
        &mozak_stark.shift_amount_stark,
        config,
        &traces_poly_values[TableKind::Bitshift as usize],
        &trace_commitments[TableKind::Bitshift as usize],
        &ctl_data_per_table[TableKind::Bitshift as usize],
        challenger,
        timing,
    )?;
    Ok([
        cpu_proof,
        rangecheck_proof,
        bitwise_proof,
        shift_amount_proof,
    ])
>>>>>>> b683fa87
}

#[cfg(test)]
#[allow(clippy::cast_possible_wrap)]
mod tests {
    use mozak_vm::instruction::{Args, Instruction, Op};
    use mozak_vm::test_utils::{simple_test, simple_test_code};

    use crate::stark::mozak_stark::MozakStark;
    use crate::test_utils::ProveAndVerify;

    #[test]
    fn prove_halt() {
        let record = simple_test(0, &[], &[]);
        MozakStark::prove_and_verify(&record.executed).unwrap();
    }

    #[test]
    fn prove_lui() {
        let record = simple_test(4, &[(0_u32, 0x8000_00b7 /* lui r1, 0x80000 */)], &[]);
        assert_eq!(record.last_state.get_register_value(1), 0x8000_0000);
        MozakStark::prove_and_verify(&record.executed).unwrap();
    }

    #[test]
    fn prove_lui_2() {
        let record = simple_test_code(
            &[Instruction {
                op: Op::ADD,
                args: Args {
                    rd: 1,
                    imm: 0xDEAD_BEEF,
                    ..Args::default()
                },
            }],
            &[],
            &[],
        );
        assert_eq!(record.last_state.get_register_value(1), 0xDEAD_BEEF,);
        MozakStark::prove_and_verify(&record.executed).unwrap();
    }

    #[test]
    fn prove_beq() {
        let record = simple_test_code(
            &[Instruction {
                op: Op::BEQ,
                args: Args {
                    rs1: 0,
                    rs2: 1,
                    branch_target: 42,
                    ..Args::default()
                },
            }],
            &[],
            &[(1, 2)],
        );
        assert_eq!(record.last_state.get_pc(), 8);
        MozakStark::prove_and_verify(&record.executed).unwrap();
    }
}<|MERGE_RESOLUTION|>--- conflicted
+++ resolved
@@ -47,11 +47,8 @@
     [(); CpuStark::<F, D>::PUBLIC_INPUTS]:,
     [(); RangeCheckStark::<F, D>::COLUMNS]:,
     [(); BitwiseStark::<F, D>::COLUMNS]:,
-<<<<<<< HEAD
+    [(); BitshiftStark::<F, D>::COLUMNS]:,
     [(); MemoryStark::<F, D>::COLUMNS]:,
-=======
-    [(); BitshiftStark::<F, D>::COLUMNS]:,
->>>>>>> b683fa87
     [(); C::Hasher::HASH_SIZE]:, {
     let traces_poly_values = generate_traces(step_rows);
     prove_with_traces(mozak_stark, config, &traces_poly_values, timing)
@@ -74,11 +71,8 @@
     [(); CpuStark::<F, D>::PUBLIC_INPUTS]:,
     [(); RangeCheckStark::<F, D>::COLUMNS]:,
     [(); BitwiseStark::<F, D>::COLUMNS]:,
-<<<<<<< HEAD
+    [(); BitshiftStark::<F, D>::COLUMNS]:,
     [(); MemoryStark::<F, D>::COLUMNS]:,
-=======
-    [(); BitshiftStark::<F, D>::COLUMNS]:,
->>>>>>> b683fa87
     [(); C::Hasher::HASH_SIZE]:, {
     let rate_bits = config.fri_config.rate_bits;
     let cap_height = config.fri_config.cap_height;
@@ -348,11 +342,8 @@
     [(); CpuStark::<F, D>::PUBLIC_INPUTS]:,
     [(); RangeCheckStark::<F, D>::COLUMNS]:,
     [(); BitwiseStark::<F, D>::COLUMNS]:,
-<<<<<<< HEAD
+    [(); BitshiftStark::<F, D>::COLUMNS]:,
     [(); MemoryStark::<F, D>::COLUMNS]:,
-=======
-    [(); BitshiftStark::<F, D>::COLUMNS]:,
->>>>>>> b683fa87
     [(); C::Hasher::HASH_SIZE]:, {
     let cpu_proof = prove_single_table::<F, C, CpuStark<F, D>, D>(
         &mozak_stark.cpu_stark,
@@ -384,7 +375,6 @@
         timing,
     )?;
 
-<<<<<<< HEAD
     let memory_proof = prove_single_table::<F, C, MemoryStark<F, D>, D>(
         &mozak_stark.memory_stark,
         config,
@@ -395,8 +385,6 @@
         timing,
     )?;
 
-    Ok([cpu_proof, rangecheck_proof, bitwise_proof, memory_proof])
-=======
     let shift_amount_proof = prove_single_table::<F, C, BitshiftStark<F, D>, D>(
         &mozak_stark.shift_amount_stark,
         config,
@@ -411,8 +399,8 @@
         rangecheck_proof,
         bitwise_proof,
         shift_amount_proof,
+        memory_proof,
     ])
->>>>>>> b683fa87
 }
 
 #[cfg(test)]
