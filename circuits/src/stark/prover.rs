#![allow(clippy::too_many_lines)]

use anyhow::{ensure, Result};
use itertools::Itertools;
use mozak_vm::elf::Program;
use mozak_vm::vm::Row;
use plonky2::field::extension::Extendable;
use plonky2::field::packable::Packable;
use plonky2::field::polynomial::PolynomialValues;
use plonky2::field::types::Field;
use plonky2::fri::oracle::PolynomialBatch;
use plonky2::hash::hash_types::RichField;
use plonky2::iop::challenger::Challenger;
use plonky2::plonk::config::{GenericConfig, Hasher};
use plonky2::timed;
use plonky2::util::log2_strict;
use plonky2::util::timing::TimingTree;
use plonky2_maybe_rayon::{MaybeIntoParIter, ParallelIterator};
use starky::config::StarkConfig;
use starky::stark::{LookupConfig, Stark};

use super::mozak_stark::{MozakStark, TableKind, NUM_TABLES};
use super::permutation::get_grand_product_challenge_set;
use super::proof::{AllProof, StarkOpeningSet, StarkProof};
use crate::bitshift::stark::BitshiftStark;
use crate::bitwise::stark::BitwiseStark;
use crate::cpu::stark::CpuStark;
use crate::cross_table_lookup::{cross_table_lookup_data, CtlData};
use crate::generation::generate_traces;
use crate::rangecheck::stark::RangeCheckStark;
use crate::stark::permutation::{
    compute_permutation_z_polys, get_n_grand_product_challenge_sets, GrandProductChallengeSet,
};
use crate::stark::poly::compute_quotient_polys;

#[allow(clippy::missing_errors_doc)]
pub fn prove<F, C, const D: usize>(
    program: &Program,
    step_rows: &[Row],
    mozak_stark: &MozakStark<F, D>,
    config: &StarkConfig,
    timing: &mut TimingTree,
) -> Result<AllProof<F, C, D>>
where
    F: RichField + Extendable<D>,
    C: GenericConfig<D, F = F>,
    [(); CpuStark::<F, D>::COLUMNS]:,
    [(); CpuStark::<F, D>::PUBLIC_INPUTS]:,
    [(); RangeCheckStark::<F, D>::COLUMNS]:,
    [(); BitwiseStark::<F, D>::COLUMNS]:,
    [(); BitshiftStark::<F, D>::COLUMNS]:,
    [(); C::Hasher::HASH_SIZE]:, {
    let traces_poly_values = generate_traces(program, step_rows);
    prove_with_traces(mozak_stark, config, &traces_poly_values, timing)
}

/// Given the traces generated from [`generate_traces`], prove a [`MozakStark`].
///
/// # Errors
/// Errors if proving fails.
pub fn prove_with_traces<F, C, const D: usize>(
    mozak_stark: &MozakStark<F, D>,
    config: &StarkConfig,
    traces_poly_values: &[Vec<PolynomialValues<F>>; NUM_TABLES],
    timing: &mut TimingTree,
) -> Result<AllProof<F, C, D>>
where
    F: RichField + Extendable<D>,
    C: GenericConfig<D, F = F>,
    [(); CpuStark::<F, D>::COLUMNS]:,
    [(); CpuStark::<F, D>::PUBLIC_INPUTS]:,
    [(); RangeCheckStark::<F, D>::COLUMNS]:,
    [(); BitwiseStark::<F, D>::COLUMNS]:,
    [(); BitshiftStark::<F, D>::COLUMNS]:,
    [(); C::Hasher::HASH_SIZE]:, {
    let rate_bits = config.fri_config.rate_bits;
    let cap_height = config.fri_config.cap_height;

    let trace_commitments = timed!(
        timing,
        "compute all trace commitments",
        traces_poly_values
            .iter()
            .zip_eq(TableKind::all())
            .map(|(trace, table)| {
                timed!(
                    timing,
                    &format!("compute trace commitment for {table:?}"),
                    PolynomialBatch::<F, C, D>::from_values(
                        // TODO: Cloning this isn't great; consider having `from_values` accept a
                        // reference,
                        // or having `compute_permutation_z_polys` read trace values from the
                        // `PolynomialBatch`.
                        trace.clone(),
                        rate_bits,
                        false,
                        cap_height,
                        timing,
                        None,
                    )
                )
            })
            .collect::<Vec<_>>()
    );

    let trace_caps = trace_commitments
        .iter()
        .map(|c| c.merkle_tree.cap.clone())
        .collect::<Vec<_>>();
    let mut challenger = Challenger::<F, C::Hasher>::new();
    for cap in &trace_caps {
        challenger.observe_cap(cap);
    }

    let ctl_challenges = get_grand_product_challenge_set(&mut challenger, config.num_challenges);
    let ctl_data_per_table = timed!(
        timing,
        "compute CTL data",
        cross_table_lookup_data::<F, D>(
            traces_poly_values,
            &mozak_stark.cross_table_lookups,
            &ctl_challenges
        )
    );
    let stark_proofs = timed!(
        timing,
        "compute all proofs given commitments",
        prove_with_commitments(
            mozak_stark,
            config,
            traces_poly_values,
            &trace_commitments,
            &ctl_data_per_table,
            &mut challenger,
            timing
        )?
    );

    Ok(AllProof { stark_proofs })
}

/// Compute proof for a single STARK table, with lookup data.
///
/// # Errors
/// Errors if FRI parameters are wrongly configured, or if
/// there are no z polys, or if our
/// opening points are in our subgroup `H`,
pub(crate) fn prove_single_table<F, C, S, const D: usize>(
    stark: &S,
    config: &StarkConfig,
    trace_poly_values: &[PolynomialValues<F>],
    trace_commitment: &PolynomialBatch<F, C, D>,
    ctl_data: &CtlData<F>,
    challenger: &mut Challenger<F, C::Hasher>,
    timing: &mut TimingTree,
) -> Result<StarkProof<F, C, D>>
where
    F: RichField + Extendable<D>,
    C: GenericConfig<D, F = F>,
    S: Stark<F, D>,
    [(); C::Hasher::HASH_SIZE]:,
    [(); S::COLUMNS]:,
    [(); S::PUBLIC_INPUTS]:, {
    let degree = trace_poly_values[0].len();
    let degree_bits = log2_strict(degree);
    let fri_params = config.fri_params(degree_bits);
    let rate_bits = config.fri_config.rate_bits;
    let cap_height = config.fri_config.cap_height;
    assert!(
        fri_params.total_arities() <= degree_bits + rate_bits - cap_height,
        "FRI total reduction arity is too large.",
    );

    challenger.compact();

    // Permutation arguments.
    let permutation_challenges: Vec<GrandProductChallengeSet<F>> =
        get_n_grand_product_challenge_sets(
            challenger,
            config.num_challenges,
            stark.permutation_batch_size(),
        );
    let mut permutation_zs = timed!(
        timing,
        "compute permutation Z(x) polys",
        compute_permutation_z_polys::<F, S, D>(
            stark,
            config,
            trace_poly_values,
            &permutation_challenges
        )
    );
    let num_permutation_zs = permutation_zs.len();

    let z_polys = {
        permutation_zs.extend(ctl_data.z_polys());
        permutation_zs
    };
    assert!(!z_polys.is_empty(), "No CTL?");

    let permutation_ctl_zs_commitment = timed!(
        timing,
        "compute Zs commitment",
        PolynomialBatch::from_values(
            z_polys,
            rate_bits,
            false,
            config.fri_config.cap_height,
            timing,
            None,
        )
    );

    let permutation_ctl_zs_cap = permutation_ctl_zs_commitment.merkle_tree.cap.clone();
    challenger.observe_cap(&permutation_ctl_zs_cap);

    let alphas = challenger.get_n_challenges(config.num_challenges);
    let quotient_polys = timed!(
        timing,
        "compute quotient polys",
        compute_quotient_polys::<F, <F as Packable>::Packing, C, S, D>(
            stark,
            trace_commitment,
            &permutation_ctl_zs_commitment,
            &permutation_challenges,
            ctl_data,
            &alphas,
            degree_bits,
            num_permutation_zs,
            config,
        )
    );

    let all_quotient_chunks = timed!(
        timing,
        "split quotient polys",
        quotient_polys
            .into_par_iter()
            .flat_map(|mut quotient_poly| {
                quotient_poly
                    .trim_to_len(degree * stark.quotient_degree_factor())
                    .expect(
                        "Quotient has failed, the vanishing polynomial is not divisible by Z_H",
                    );
                // Split quotient into degree-n chunks.
                quotient_poly.chunks(degree)
            })
            .collect()
    );
    let quotient_commitment = timed!(
        timing,
        "compute quotient commitment",
        PolynomialBatch::from_coeffs(
            all_quotient_chunks,
            rate_bits,
            false,
            config.fri_config.cap_height,
            timing,
            None,
        )
    );
    let quotient_polys_cap = quotient_commitment.merkle_tree.cap.clone();
    challenger.observe_cap(&quotient_polys_cap);

    let zeta = challenger.get_extension_challenge::<D>();
    // To avoid leaking witness data, we want to ensure that our opening locations,
    // `zeta` and `g * zeta`, are not in our subgroup `H`. It suffices to check
    // `zeta` only, since `(g * zeta)^n = zeta^n`, where `n` is the order of
    // `g`.
    let g = F::primitive_root_of_unity(degree_bits);
    ensure!(
        zeta.exp_power_of_2(degree_bits) != F::Extension::ONE,
        "Opening point is in the subgroup."
    );

    let openings = StarkOpeningSet::new(
        zeta,
        g,
        trace_commitment,
        &permutation_ctl_zs_commitment,
        &quotient_commitment,
        degree_bits,
        stark.num_permutation_batches(config),
    );

    challenger.observe_openings(&openings.to_fri_openings());

    let initial_merkle_trees = vec![
        trace_commitment,
        &permutation_ctl_zs_commitment,
        &quotient_commitment,
    ];

    let opening_proof = timed!(
        timing,
        "compute openings proof",
        PolynomialBatch::prove_openings(
            &stark.fri_instance(
                zeta,
                g,
                config,
                Some(&LookupConfig {
                    degree_bits,
                    num_zs: ctl_data.len()
                })
            ),
            &initial_merkle_trees,
            challenger,
            &fri_params,
            timing,
        )
    );

    Ok(StarkProof {
        trace_cap: trace_commitment.merkle_tree.cap.clone(),
        permutation_ctl_zs_cap,
        quotient_polys_cap,
        openings,
        opening_proof,
    })
}

/// Given the traces generated from [`generate_traces`] along with their
/// commitments, prove a [`MozakStark`].
///
/// # Errors
/// Errors if proving fails.
pub fn prove_with_commitments<F, C, const D: usize>(
    mozak_stark: &MozakStark<F, D>,
    config: &StarkConfig,
    traces_poly_values: &[Vec<PolynomialValues<F>>; NUM_TABLES],
    trace_commitments: &[PolynomialBatch<F, C, D>],
    ctl_data_per_table: &[CtlData<F>; NUM_TABLES],
    challenger: &mut Challenger<F, C::Hasher>,
    timing: &mut TimingTree,
) -> Result<[StarkProof<F, C, D>; NUM_TABLES]>
where
    F: RichField + Extendable<D>,
    C: GenericConfig<D, F = F>,
    [(); CpuStark::<F, D>::COLUMNS]:,
    [(); CpuStark::<F, D>::PUBLIC_INPUTS]:,
    [(); RangeCheckStark::<F, D>::COLUMNS]:,
    [(); BitwiseStark::<F, D>::COLUMNS]:,
    [(); BitshiftStark::<F, D>::COLUMNS]:,
    [(); C::Hasher::HASH_SIZE]:, {
    let cpu_proof = prove_single_table::<F, C, CpuStark<F, D>, D>(
        &mozak_stark.cpu_stark,
        config,
        &traces_poly_values[TableKind::Cpu as usize],
        &trace_commitments[TableKind::Cpu as usize],
        &ctl_data_per_table[TableKind::Cpu as usize],
        challenger,
        timing,
    )?;

    let rangecheck_proof = prove_single_table::<F, C, RangeCheckStark<F, D>, D>(
        &mozak_stark.rangecheck_stark,
        config,
        &traces_poly_values[TableKind::RangeCheck as usize],
        &trace_commitments[TableKind::RangeCheck as usize],
        &ctl_data_per_table[TableKind::RangeCheck as usize],
        challenger,
        timing,
    )?;

    let bitwise_proof = prove_single_table::<F, C, BitwiseStark<F, D>, D>(
        &mozak_stark.bitwise_stark,
        config,
        &traces_poly_values[TableKind::Bitwise as usize],
        &trace_commitments[TableKind::Bitwise as usize],
        &ctl_data_per_table[TableKind::Bitwise as usize],
        challenger,
        timing,
    )?;

    let shift_amount_proof = prove_single_table::<F, C, BitshiftStark<F, D>, D>(
        &mozak_stark.shift_amount_stark,
        config,
        &traces_poly_values[TableKind::Bitshift as usize],
        &trace_commitments[TableKind::Bitshift as usize],
        &ctl_data_per_table[TableKind::Bitshift as usize],
        challenger,
        timing,
    )?;
    Ok([
        cpu_proof,
        rangecheck_proof,
        bitwise_proof,
        shift_amount_proof,
    ])
}

#[cfg(test)]
#[allow(clippy::cast_possible_wrap)]
mod tests {
    use mozak_vm::instruction::{Args, Instruction, Op};
    use mozak_vm::test_utils::simple_test_code;

    use crate::stark::mozak_stark::MozakStark;
    use crate::test_utils::ProveAndVerify;

    #[test]
    fn prove_halt() {
<<<<<<< HEAD
        let (program, record) = simple_test(0, &[], &[]);
        MozakStark::prove_and_verify(&program, &record.executed).unwrap();
=======
        let record = simple_test_code(&[], &[], &[]);
        MozakStark::prove_and_verify(&record.executed).unwrap();
>>>>>>> bcf57ba2
    }

    #[test]
    fn prove_lui() {
<<<<<<< HEAD
        let (program, record) = simple_test(4, &[(0_u32, 0x8000_00b7 /* lui r1, 0x80000 */)], &[]);
=======
        let lui = Instruction {
            op: Op::ADD,
            args: Args {
                rd: 1,
                imm: 0x8000_0000,
                ..Args::default()
            },
        };
        let record = simple_test_code(&[lui], &[], &[]);
>>>>>>> bcf57ba2
        assert_eq!(record.last_state.get_register_value(1), 0x8000_0000);
        MozakStark::prove_and_verify(&program, &record.executed).unwrap();
    }

    #[test]
    fn prove_lui_2() {
        let (program, record) = simple_test_code(
            &[Instruction {
                op: Op::ADD,
                args: Args {
                    rd: 1,
                    imm: 0xDEAD_BEEF,
                    ..Args::default()
                },
            }],
            &[],
            &[],
        );
        assert_eq!(record.last_state.get_register_value(1), 0xDEAD_BEEF,);
        MozakStark::prove_and_verify(&program, &record.executed).unwrap();
    }

    #[test]
    fn prove_beq() {
        let (program, record) = simple_test_code(
            &[Instruction {
                op: Op::BEQ,
                args: Args {
                    rs1: 0,
                    rs2: 1,
                    branch_target: 42,
                    ..Args::default()
                },
            }],
            &[],
            &[(1, 2)],
        );
        assert_eq!(record.last_state.get_pc(), 8);
        MozakStark::prove_and_verify(&program, &record.executed).unwrap();
    }
}<|MERGE_RESOLUTION|>--- conflicted
+++ resolved
@@ -401,20 +401,12 @@
 
     #[test]
     fn prove_halt() {
-<<<<<<< HEAD
-        let (program, record) = simple_test(0, &[], &[]);
+        let (program, record) = simple_test_code(&[], &[], &[]);
         MozakStark::prove_and_verify(&program, &record.executed).unwrap();
-=======
-        let record = simple_test_code(&[], &[], &[]);
-        MozakStark::prove_and_verify(&record.executed).unwrap();
->>>>>>> bcf57ba2
     }
 
     #[test]
     fn prove_lui() {
-<<<<<<< HEAD
-        let (program, record) = simple_test(4, &[(0_u32, 0x8000_00b7 /* lui r1, 0x80000 */)], &[]);
-=======
         let lui = Instruction {
             op: Op::ADD,
             args: Args {
@@ -423,8 +415,7 @@
                 ..Args::default()
             },
         };
-        let record = simple_test_code(&[lui], &[], &[]);
->>>>>>> bcf57ba2
+        let (program, record) = simple_test_code(&[lui], &[], &[]);
         assert_eq!(record.last_state.get_register_value(1), 0x8000_0000);
         MozakStark::prove_and_verify(&program, &record.executed).unwrap();
     }
