#![allow(clippy::too_many_lines)]

use anyhow::{ensure, Result};
use itertools::Itertools;
use mozak_vm::elf::Program;
use mozak_vm::vm::ExecutionRecord;
use plonky2::field::extension::Extendable;
use plonky2::field::packable::Packable;
use plonky2::field::polynomial::PolynomialValues;
use plonky2::field::types::Field;
use plonky2::fri::oracle::PolynomialBatch;
use plonky2::hash::hash_types::RichField;
use plonky2::iop::challenger::Challenger;
use plonky2::plonk::config::{GenericConfig, Hasher};
use plonky2::timed;
use plonky2::util::log2_strict;
use plonky2::util::timing::TimingTree;
use plonky2_maybe_rayon::{MaybeIntoParIter, ParallelIterator};
use starky::config::StarkConfig;
use starky::stark::{LookupConfig, Stark};

use super::mozak_stark::{MozakStark, TableKind, NUM_TABLES};
use super::permutation::get_grand_product_challenge_set;
use super::proof::{AllProof, StarkOpeningSet, StarkProof};
use crate::bitshift::stark::BitshiftStark;
use crate::bitwise::stark::BitwiseStark;
use crate::cpu::stark::CpuStark;
use crate::cross_table_lookup::{cross_table_lookup_data, CtlData};
use crate::generation::{debug_traces, generate_traces};
use crate::program::stark::ProgramStark;
use crate::rangecheck::stark::RangeCheckStark;
use crate::stark::permutation::{
    compute_permutation_z_polys, get_n_grand_product_challenge_sets, GrandProductChallengeSet,
};
use crate::stark::poly::compute_quotient_polys;

#[allow(clippy::missing_errors_doc)]
#[allow(clippy::missing_panics_doc)]
pub fn prove<F, C, const D: usize>(
    program: &Program,
    record: &ExecutionRecord,
    mozak_stark: &MozakStark<F, D>,
    config: &StarkConfig,
    timing: &mut TimingTree,
) -> Result<AllProof<F, C, D>>
where
    F: RichField + Extendable<D>,
    C: GenericConfig<D, F = F>,
    [(); CpuStark::<F, D>::COLUMNS]:,
    [(); CpuStark::<F, D>::PUBLIC_INPUTS]:,
    [(); RangeCheckStark::<F, D>::COLUMNS]:,
    [(); BitwiseStark::<F, D>::COLUMNS]:,
    [(); BitshiftStark::<F, D>::COLUMNS]:,
    [(); ProgramStark::<F, D>::COLUMNS]:,
    [(); C::Hasher::HASH_SIZE]:, {
<<<<<<< HEAD
    let traces_poly_values = generate_traces(program, &record);
=======
    let traces_poly_values = generate_traces(program, step_rows);
    if mozak_stark.debug || std::env::var("MOZAK_STARK_DEBUG").is_ok() {
        debug_traces(program, step_rows, mozak_stark);
    }
>>>>>>> d3d74db0
    prove_with_traces(mozak_stark, config, &traces_poly_values, timing)
}

/// Given the traces generated from [`generate_traces`], prove a [`MozakStark`].
///
/// # Errors
/// Errors if proving fails.
pub fn prove_with_traces<F, C, const D: usize>(
    mozak_stark: &MozakStark<F, D>,
    config: &StarkConfig,
    traces_poly_values: &[Vec<PolynomialValues<F>>; NUM_TABLES],
    timing: &mut TimingTree,
) -> Result<AllProof<F, C, D>>
where
    F: RichField + Extendable<D>,
    C: GenericConfig<D, F = F>,
    [(); CpuStark::<F, D>::COLUMNS]:,
    [(); CpuStark::<F, D>::PUBLIC_INPUTS]:,
    [(); RangeCheckStark::<F, D>::COLUMNS]:,
    [(); BitwiseStark::<F, D>::COLUMNS]:,
    [(); BitshiftStark::<F, D>::COLUMNS]:,
    [(); ProgramStark::<F, D>::COLUMNS]:,
    [(); C::Hasher::HASH_SIZE]:, {
    let rate_bits = config.fri_config.rate_bits;
    let cap_height = config.fri_config.cap_height;

    let trace_commitments = timed!(
        timing,
        "compute all trace commitments",
        traces_poly_values
            .iter()
            .zip_eq(TableKind::all())
            .map(|(trace, table)| {
                timed!(
                    timing,
                    &format!("compute trace commitment for {table:?}"),
                    PolynomialBatch::<F, C, D>::from_values(
                        // TODO: Cloning this isn't great; consider having `from_values` accept a
                        // reference,
                        // or having `compute_permutation_z_polys` read trace values from the
                        // `PolynomialBatch`.
                        trace.clone(),
                        rate_bits,
                        false,
                        cap_height,
                        timing,
                        None,
                    )
                )
            })
            .collect::<Vec<_>>()
    );

    let trace_caps = trace_commitments
        .iter()
        .map(|c| c.merkle_tree.cap.clone())
        .collect::<Vec<_>>();
    let mut challenger = Challenger::<F, C::Hasher>::new();
    for cap in &trace_caps {
        challenger.observe_cap(cap);
    }

    let ctl_challenges = get_grand_product_challenge_set(&mut challenger, config.num_challenges);
    let ctl_data_per_table = timed!(
        timing,
        "compute CTL data",
        cross_table_lookup_data::<F, D>(
            traces_poly_values,
            &mozak_stark.cross_table_lookups,
            &ctl_challenges
        )
    );
    let stark_proofs = timed!(
        timing,
        "compute all proofs given commitments",
        prove_with_commitments(
            mozak_stark,
            config,
            traces_poly_values,
            &trace_commitments,
            &ctl_data_per_table,
            &mut challenger,
            timing
        )?
    );

    let program_rom_trace_cap = trace_caps[TableKind::Program as usize].clone();
    Ok(AllProof {
        stark_proofs,
        program_rom_trace_cap,
    })
}

/// Compute proof for a single STARK table, with lookup data.
///
/// # Errors
/// Errors if FRI parameters are wrongly configured, or if
/// there are no z polys, or if our
/// opening points are in our subgroup `H`,
pub(crate) fn prove_single_table<F, C, S, const D: usize>(
    stark: &S,
    config: &StarkConfig,
    trace_poly_values: &[PolynomialValues<F>],
    trace_commitment: &PolynomialBatch<F, C, D>,
    ctl_data: &CtlData<F>,
    challenger: &mut Challenger<F, C::Hasher>,
    timing: &mut TimingTree,
) -> Result<StarkProof<F, C, D>>
where
    F: RichField + Extendable<D>,
    C: GenericConfig<D, F = F>,
    S: Stark<F, D>,
    [(); C::Hasher::HASH_SIZE]:,
    [(); S::COLUMNS]:,
    [(); S::PUBLIC_INPUTS]:, {
    let degree = trace_poly_values[0].len();
    let degree_bits = log2_strict(degree);
    let fri_params = config.fri_params(degree_bits);
    let rate_bits = config.fri_config.rate_bits;
    let cap_height = config.fri_config.cap_height;
    assert!(
        fri_params.total_arities() <= degree_bits + rate_bits - cap_height,
        "FRI total reduction arity is too large.",
    );

    challenger.compact();

    // Permutation arguments.
    let permutation_challenges: Vec<GrandProductChallengeSet<F>> =
        get_n_grand_product_challenge_sets(
            challenger,
            config.num_challenges,
            stark.permutation_batch_size(),
        );
    let mut permutation_zs = timed!(
        timing,
        "compute permutation Z(x) polys",
        compute_permutation_z_polys::<F, S, D>(
            stark,
            config,
            trace_poly_values,
            &permutation_challenges
        )
    );
    let num_permutation_zs = permutation_zs.len();

    let z_polys = {
        permutation_zs.extend(ctl_data.z_polys());
        permutation_zs
    };
    assert!(!z_polys.is_empty(), "No CTL?");

    let permutation_ctl_zs_commitment = timed!(
        timing,
        "compute Zs commitment",
        PolynomialBatch::from_values(
            z_polys,
            rate_bits,
            false,
            config.fri_config.cap_height,
            timing,
            None,
        )
    );

    let permutation_ctl_zs_cap = permutation_ctl_zs_commitment.merkle_tree.cap.clone();
    challenger.observe_cap(&permutation_ctl_zs_cap);

    let alphas = challenger.get_n_challenges(config.num_challenges);
    let quotient_polys = timed!(
        timing,
        "compute quotient polys",
        compute_quotient_polys::<F, <F as Packable>::Packing, C, S, D>(
            stark,
            trace_commitment,
            &permutation_ctl_zs_commitment,
            &permutation_challenges,
            ctl_data,
            &alphas,
            degree_bits,
            num_permutation_zs,
            config,
        )
    );

    let all_quotient_chunks = timed!(
        timing,
        "split quotient polys",
        quotient_polys
            .into_par_iter()
            .flat_map(|mut quotient_poly| {
                quotient_poly
                    .trim_to_len(degree * stark.quotient_degree_factor())
                    .expect(
                        "Quotient has failed, the vanishing polynomial is not divisible by Z_H",
                    );
                // Split quotient into degree-n chunks.
                quotient_poly.chunks(degree)
            })
            .collect()
    );
    let quotient_commitment = timed!(
        timing,
        "compute quotient commitment",
        PolynomialBatch::from_coeffs(
            all_quotient_chunks,
            rate_bits,
            false,
            config.fri_config.cap_height,
            timing,
            None,
        )
    );
    let quotient_polys_cap = quotient_commitment.merkle_tree.cap.clone();
    challenger.observe_cap(&quotient_polys_cap);

    let zeta = challenger.get_extension_challenge::<D>();
    // To avoid leaking witness data, we want to ensure that our opening locations,
    // `zeta` and `g * zeta`, are not in our subgroup `H`. It suffices to check
    // `zeta` only, since `(g * zeta)^n = zeta^n`, where `n` is the order of
    // `g`.
    let g = F::primitive_root_of_unity(degree_bits);
    ensure!(
        zeta.exp_power_of_2(degree_bits) != F::Extension::ONE,
        "Opening point is in the subgroup."
    );

    let openings = StarkOpeningSet::new(
        zeta,
        g,
        trace_commitment,
        &permutation_ctl_zs_commitment,
        &quotient_commitment,
        degree_bits,
        stark.num_permutation_batches(config),
    );

    challenger.observe_openings(&openings.to_fri_openings());

    let initial_merkle_trees = vec![
        trace_commitment,
        &permutation_ctl_zs_commitment,
        &quotient_commitment,
    ];

    let opening_proof = timed!(
        timing,
        "compute openings proof",
        PolynomialBatch::prove_openings(
            &stark.fri_instance(
                zeta,
                g,
                config,
                Some(&LookupConfig {
                    degree_bits,
                    num_zs: ctl_data.len()
                })
            ),
            &initial_merkle_trees,
            challenger,
            &fri_params,
            timing,
        )
    );

    Ok(StarkProof {
        trace_cap: trace_commitment.merkle_tree.cap.clone(),
        permutation_ctl_zs_cap,
        quotient_polys_cap,
        openings,
        opening_proof,
    })
}

/// Given the traces generated from [`generate_traces`] along with their
/// commitments, prove a [`MozakStark`].
///
/// # Errors
/// Errors if proving fails.
pub fn prove_with_commitments<F, C, const D: usize>(
    mozak_stark: &MozakStark<F, D>,
    config: &StarkConfig,
    traces_poly_values: &[Vec<PolynomialValues<F>>; NUM_TABLES],
    trace_commitments: &[PolynomialBatch<F, C, D>],
    ctl_data_per_table: &[CtlData<F>; NUM_TABLES],
    challenger: &mut Challenger<F, C::Hasher>,
    timing: &mut TimingTree,
) -> Result<[StarkProof<F, C, D>; NUM_TABLES]>
where
    F: RichField + Extendable<D>,
    C: GenericConfig<D, F = F>,
    [(); CpuStark::<F, D>::COLUMNS]:,
    [(); CpuStark::<F, D>::PUBLIC_INPUTS]:,
    [(); RangeCheckStark::<F, D>::COLUMNS]:,
    [(); BitwiseStark::<F, D>::COLUMNS]:,
    [(); BitshiftStark::<F, D>::COLUMNS]:,
    [(); ProgramStark::<F, D>::COLUMNS]:,
    [(); C::Hasher::HASH_SIZE]:, {
    let cpu_proof = prove_single_table::<F, C, CpuStark<F, D>, D>(
        &mozak_stark.cpu_stark,
        config,
        &traces_poly_values[TableKind::Cpu as usize],
        &trace_commitments[TableKind::Cpu as usize],
        &ctl_data_per_table[TableKind::Cpu as usize],
        challenger,
        timing,
    )?;

    let rangecheck_proof = prove_single_table::<F, C, RangeCheckStark<F, D>, D>(
        &mozak_stark.rangecheck_stark,
        config,
        &traces_poly_values[TableKind::RangeCheck as usize],
        &trace_commitments[TableKind::RangeCheck as usize],
        &ctl_data_per_table[TableKind::RangeCheck as usize],
        challenger,
        timing,
    )?;

    let bitwise_proof = prove_single_table::<F, C, BitwiseStark<F, D>, D>(
        &mozak_stark.bitwise_stark,
        config,
        &traces_poly_values[TableKind::Bitwise as usize],
        &trace_commitments[TableKind::Bitwise as usize],
        &ctl_data_per_table[TableKind::Bitwise as usize],
        challenger,
        timing,
    )?;

    let shift_amount_proof = prove_single_table::<F, C, BitshiftStark<F, D>, D>(
        &mozak_stark.shift_amount_stark,
        config,
        &traces_poly_values[TableKind::Bitshift as usize],
        &trace_commitments[TableKind::Bitshift as usize],
        &ctl_data_per_table[TableKind::Bitshift as usize],
        challenger,
        timing,
    )?;

    let program_proof = prove_single_table::<F, C, ProgramStark<F, D>, D>(
        &mozak_stark.program_stark,
        config,
        &traces_poly_values[TableKind::Program as usize],
        &trace_commitments[TableKind::Program as usize],
        &ctl_data_per_table[TableKind::Program as usize],
        challenger,
        timing,
    )?;

    Ok([
        cpu_proof,
        rangecheck_proof,
        bitwise_proof,
        shift_amount_proof,
        program_proof,
    ])
}

#[cfg(test)]
#[allow(clippy::cast_possible_wrap)]
mod tests {
    use mozak_vm::instruction::{Args, Instruction, Op};
    use mozak_vm::test_utils::simple_test_code;

    use crate::stark::mozak_stark::MozakStark;
    use crate::test_utils::ProveAndVerify;

    #[test]
    fn prove_halt() {
        let (program, record) = simple_test_code(&[], &[], &[]);
        MozakStark::prove_and_verify(&program, &record).unwrap();
    }

    #[test]
    fn prove_lui() {
        let lui = Instruction {
            op: Op::ADD,
            args: Args {
                rd: 1,
                imm: 0x8000_0000,
                ..Args::default()
            },
        };
        let (program, record) = simple_test_code(&[lui], &[], &[]);
        assert_eq!(record.last_state.get_register_value(1), 0x8000_0000);
        MozakStark::prove_and_verify(&program, &record).unwrap();
    }

    #[test]
    fn prove_lui_2() {
        let (program, record) = simple_test_code(
            &[Instruction {
                op: Op::ADD,
                args: Args {
                    rd: 1,
                    imm: 0xDEAD_BEEF,
                    ..Args::default()
                },
            }],
            &[],
            &[],
        );
        assert_eq!(record.last_state.get_register_value(1), 0xDEAD_BEEF,);
        MozakStark::prove_and_verify(&program, &record).unwrap();
    }

    #[test]
    fn prove_beq() {
        let (program, record) = simple_test_code(
            &[Instruction {
                op: Op::BEQ,
                args: Args {
                    rs1: 0,
                    rs2: 1,
                    branch_target: 42,
                    ..Args::default()
                },
            }],
            &[],
            &[(1, 2)],
        );
        assert_eq!(record.last_state.get_pc(), 8);
        MozakStark::prove_and_verify(&program, &record).unwrap();
    }
}<|MERGE_RESOLUTION|>--- conflicted
+++ resolved
@@ -53,14 +53,10 @@
     [(); BitshiftStark::<F, D>::COLUMNS]:,
     [(); ProgramStark::<F, D>::COLUMNS]:,
     [(); C::Hasher::HASH_SIZE]:, {
-<<<<<<< HEAD
-    let traces_poly_values = generate_traces(program, &record);
-=======
-    let traces_poly_values = generate_traces(program, step_rows);
+let traces_poly_values = generate_traces(program, &record);
     if mozak_stark.debug || std::env::var("MOZAK_STARK_DEBUG").is_ok() {
-        debug_traces(program, step_rows, mozak_stark);
-    }
->>>>>>> d3d74db0
+        debug_traces(program, &record, mozak_stark);
+    }
     prove_with_traces(mozak_stark, config, &traces_poly_values, timing)
 }
 
