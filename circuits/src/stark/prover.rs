--- conflicted
+++ resolved
@@ -20,12 +20,7 @@
 use starky::stark::{LookupConfig, Stark};
 
 use super::mozak_stark::{MozakStark, TableKind, NUM_TABLES};
-<<<<<<< HEAD
-use super::permutation::get_grand_product_challenge_set;
 use super::proof::{AllProof, StarkOpeningSet, StarkProof, StarkProofWithLookups};
-=======
-use super::proof::{AllProof, StarkOpeningSet, StarkProof};
->>>>>>> 5cd36a08
 use crate::bitshift::stark::BitshiftStark;
 use crate::cpu::stark::CpuStark;
 use crate::cross_table_lookup::ctl_utils::debug_ctl;
@@ -36,11 +31,7 @@
 use crate::program::stark::ProgramStark;
 use crate::rangecheck::stark::RangeCheckStark;
 use crate::stark::mozak_stark::PublicInputs;
-<<<<<<< HEAD
-=======
-use crate::stark::permutation::challenge::{GrandProductChallengeSet, GrandProductChallengeTrait};
-use crate::stark::permutation::compute_permutation_z_polys;
->>>>>>> 5cd36a08
+use crate::stark::permutation::challenge::GrandProductChallengeTrait;
 use crate::stark::poly::compute_quotient_polys;
 use crate::xor::stark::XorStark;
 
@@ -217,7 +208,6 @@
     );
 
     challenger.compact();
-<<<<<<< HEAD
     let lookup_challenges = lookups
         .as_ref()
         .map(|_| challenger.get_n_challenges(config.num_challenges));
@@ -231,32 +221,9 @@
                 }
             }
         });
-
         columns.extend(ctl_data.z_polys());
         columns
     });
-=======
-
-    // Permutation arguments.
-    let permutation_challenges: Vec<GrandProductChallengeSet<F>> = challenger
-        .get_n_grand_product_challenge_sets(config.num_challenges, stark.permutation_batch_size());
-    let mut permutation_zs = timed!(
-        timing,
-        "compute permutation Z(x) polys",
-        compute_permutation_z_polys::<F, S, D>(
-            stark,
-            config,
-            trace_poly_values,
-            &permutation_challenges
-        )
-    );
-    let num_permutation_zs = permutation_zs.len();
-
-    let z_polys = {
-        permutation_zs.extend(ctl_data.z_polys());
-        permutation_zs
-    };
->>>>>>> 5cd36a08
     // TODO(Matthias): make the code work with empty z_polys, too.
     assert!(!auxiliary_polys.is_empty(), "No CTL?");
 
