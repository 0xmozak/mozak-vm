--- conflicted
+++ resolved
@@ -473,18 +473,10 @@
         let data = "💥 Mozak-VM Rocks With Poseidon2";
         let input_start_addr: u32 = 1024;
         let output_start_addr = 2048;
-<<<<<<< HEAD
-        let memory: Vec<(u32, u8)> = izip!((input_start_addr..), data.bytes()).collect();
-=======
         let mut data_bytes = data.as_bytes().to_vec();
         // VM expects input len to be multiple of RATE bits
         data_bytes.resize(data_bytes.len().next_multiple_of(8), 0_u8);
-        let mut mem_bytes = vec![];
-        for bytes in data_bytes.chunks(4) {
-            mem_bytes.push(u32::from_ne_bytes(bytes.try_into().expect("can't fail")));
-        }
-        let memory: Vec<(u32, u32)> = (input_start_addr..).step_by(4).zip(mem_bytes).collect();
->>>>>>> b79c1b14
+        let memory: Vec<(u32, u8)> = izip!((input_start_addr..), data_bytes).collect();
 
         let (program, record) = simple_test_code(
             &[Instruction {
