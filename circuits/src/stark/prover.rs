--- conflicted
+++ resolved
@@ -56,15 +56,12 @@
     [(); C::Hasher::HASH_SIZE]:, {
     let traces_poly_values = generate_traces(program, record);
     if mozak_stark.debug || std::env::var("MOZAK_STARK_DEBUG").is_ok() {
-<<<<<<< HEAD
+        debug_traces(program, record, mozak_stark);
         debug_traces(program, step_rows, mozak_stark);
         mozak_stark
             .cross_table_lookups
             .iter()
             .for_each(|ctl| check_ctl(&traces_poly_values, ctl).unwrap());
-=======
-        debug_traces(program, record, mozak_stark);
->>>>>>> a39152ac
     }
     prove_with_traces(mozak_stark, config, &traces_poly_values, timing)
 }
