--- conflicted
+++ resolved
@@ -103,15 +103,10 @@
         config.fri_config.cap_height = 0;
 
         let mut stark = S::default();
-<<<<<<< HEAD
-        let all_proof = prove::<F, C, D>(rows, &mut stark, &config, &mut TimingTree::default());
+        let all_proof = prove::<F, C, D>(&rows, &mut stark, &config, &mut TimingTree::default());
         assert!(all_proof.is_ok());
         let res = verify_proof(stark, all_proof.unwrap(), &config);
         println!("{:?}", res);
         assert!(res.is_ok());
-=======
-        let proof = prove::<F, C, D>(&rows, &mut stark, &config, &mut TimingTree::default());
-        assert!(proof.is_ok());
->>>>>>> 2494812b
     }
 }