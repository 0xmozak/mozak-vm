#![allow(clippy::too_many_lines)]

use anyhow::{ensure, Result};
use itertools::Itertools;
use mozak_runner::elf::Program;
use mozak_runner::vm::ExecutionRecord;
use plonky2::field::extension::Extendable;
use plonky2::field::packable::Packable;
use plonky2::field::polynomial::PolynomialValues;
use plonky2::field::types::Field;
use plonky2::fri::oracle::PolynomialBatch;
use plonky2::hash::hash_types::RichField;
use plonky2::iop::challenger::Challenger;
use plonky2::plonk::config::{GenericConfig, Hasher};
use plonky2::timed;
use plonky2::util::log2_strict;
use plonky2::util::timing::TimingTree;
use rayon::prelude::{IntoParallelIterator, ParallelIterator};
use starky::config::StarkConfig;
use starky::stark::{LookupConfig, Stark};

use super::mozak_stark::{MozakStark, TableKind, NUM_TABLES};
use super::proof::{AllProof, StarkOpeningSet, StarkProof};
use crate::bitshift::stark::BitshiftStark;
use crate::cpu::stark::CpuStark;
use crate::cross_table_lookup::ctl_utils::debug_ctl;
use crate::cross_table_lookup::{cross_table_lookup_data, CtlData};
use crate::generation::{debug_traces, generate_traces};
use crate::memory::stark::MemoryStark;
use crate::memoryinit::stark::MemoryInitStark;
use crate::program::stark::ProgramStark;
use crate::rangecheck::stark::RangeCheckStark;
use crate::rangecheck_limb::stark::RangeCheckLimbStark;
use crate::stark::mozak_stark::PublicInputs;
use crate::stark::permutation::challenge::{GrandProductChallengeSet, GrandProductChallengeTrait};
use crate::stark::permutation::compute_permutation_z_polys;
use crate::stark::poly::compute_quotient_polys;
use crate::xor::stark::XorStark;

pub fn prove<F, C, const D: usize>(
    program: &Program,
    record: &ExecutionRecord,
    mozak_stark: &MozakStark<F, D>,
    config: &StarkConfig,
    public_inputs: PublicInputs<F>,
    timing: &mut TimingTree,
) -> Result<AllProof<F, C, D>>
where
    F: RichField + Extendable<D>,
    C: GenericConfig<D, F = F>,
    [(); CpuStark::<F, D>::COLUMNS]:,
    [(); CpuStark::<F, D>::PUBLIC_INPUTS]:,
    [(); RangeCheckStark::<F, D>::COLUMNS]:,
    [(); RangeCheckStark::<F, D>::PUBLIC_INPUTS]:,
    [(); XorStark::<F, D>::COLUMNS]:,
    [(); BitshiftStark::<F, D>::COLUMNS]:,
    // [(); ProgramStark::<F, D>::COLUMNS]:,
    [(); MemoryStark::<F, D>::COLUMNS]:,
    [(); MemoryInitStark::<F, D>::COLUMNS]:,
    [(); RangeCheckLimbStark::<F, D>::COLUMNS]:,
    [(); C::Hasher::HASH_SIZE]:, {
    let traces_poly_values = generate_traces(program, record);
    if mozak_stark.debug || std::env::var("MOZAK_STARK_DEBUG").is_ok() {
        debug_traces(&traces_poly_values, mozak_stark, &public_inputs);
        debug_ctl(&traces_poly_values, mozak_stark);
    }
    prove_with_traces(
        mozak_stark,
        config,
        public_inputs,
        &traces_poly_values,
        timing,
    )
}

/// Given the traces generated from [`generate_traces`], prove a [`MozakStark`].
///
/// # Errors
/// Errors if proving fails.
pub fn prove_with_traces<F, C, const D: usize>(
    mozak_stark: &MozakStark<F, D>,
    config: &StarkConfig,
    public_inputs: PublicInputs<F>,
    traces_poly_values: &[Vec<PolynomialValues<F>>; NUM_TABLES],
    timing: &mut TimingTree,
) -> Result<AllProof<F, C, D>>
where
    F: RichField + Extendable<D>,
    C: GenericConfig<D, F = F>,
    [(); CpuStark::<F, D>::COLUMNS]:,
    [(); CpuStark::<F, D>::PUBLIC_INPUTS]:,
    [(); RangeCheckStark::<F, D>::COLUMNS]:,
    [(); RangeCheckStark::<F, D>::PUBLIC_INPUTS]:,
    [(); XorStark::<F, D>::COLUMNS]:,
    [(); BitshiftStark::<F, D>::COLUMNS]:,
    // [(); ProgramStark::<F, D>::COLUMNS]:,
    [(); MemoryStark::<F, D>::COLUMNS]:,
    [(); MemoryInitStark::<F, D>::COLUMNS]:,
    [(); RangeCheckLimbStark::<F, D>::COLUMNS]:,
    [(); C::Hasher::HASH_SIZE]:, {
    let rate_bits = config.fri_config.rate_bits;
    let cap_height = config.fri_config.cap_height;

    let trace_commitments = timed!(
        timing,
        "Compute trace commitments for each table",
        traces_poly_values
            .iter()
            .zip_eq(TableKind::all())
            .map(|(trace, table)| {
                timed!(
                    timing,
                    &format!("compute trace commitment for {table:?}"),
                    PolynomialBatch::<F, C, D>::from_values(
                        // TODO: Cloning this isn't great; consider having `from_values` accept a
                        // reference,
                        // or having `compute_permutation_z_polys` read trace values from the
                        // `PolynomialBatch`.
                        trace.clone(),
                        rate_bits,
                        false,
                        cap_height,
                        timing,
                        None,
                    )
                )
            })
            .collect::<Vec<_>>()
    );

    let trace_caps = trace_commitments
        .iter()
        .map(|c| c.merkle_tree.cap.clone())
        .collect::<Vec<_>>();
    // Add trace commitments to the challenger entropy pool.
    let mut challenger = Challenger::<F, C::Hasher>::new();
    for cap in &trace_caps {
        challenger.observe_cap(cap);
    }

    let ctl_challenges = challenger.get_grand_product_challenge_set(config.num_challenges);
    let ctl_data_per_table = timed!(
        timing,
        "Compute CTL data for each table",
        cross_table_lookup_data::<F, D>(
            traces_poly_values,
            &mozak_stark.cross_table_lookups,
            &ctl_challenges
        )
    );
    let stark_proofs = timed!(
        timing,
        "compute all proofs given commitments",
        prove_with_commitments(
            mozak_stark,
            config,
            &public_inputs,
            traces_poly_values,
            &trace_commitments,
            &ctl_data_per_table,
            &mut challenger,
            timing
        )?
    );

    let program_rom_trace_cap = trace_caps[TableKind::Program as usize].clone();
<<<<<<< HEAD
    timing.print();
=======
    let memory_init_trace_cap = trace_caps[TableKind::MemoryInit as usize].clone();
>>>>>>> 42cb7777
    Ok(AllProof {
        stark_proofs,
        program_rom_trace_cap,
        memory_init_trace_cap,
        public_inputs,
    })
}

/// Compute proof for a single STARK table, with lookup data.
///
/// # Errors
/// Errors if FRI parameters are wrongly configured, or if
/// there are no z polys, or if our
/// opening points are in our subgroup `H`,
#[allow(clippy::too_many_arguments)]
pub(crate) fn prove_single_table<F, C, S, const D: usize>(
    stark: &S,
    config: &StarkConfig,
    trace_poly_values: &[PolynomialValues<F>],
    trace_commitment: &PolynomialBatch<F, C, D>,
    public_inputs: [F; S::PUBLIC_INPUTS],
    ctl_data: &CtlData<F>,
    challenger: &mut Challenger<F, C::Hasher>,
    timing: &mut TimingTree,
) -> Result<StarkProof<F, C, D>>
where
    F: RichField + Extendable<D>,
    C: GenericConfig<D, F = F>,
    S: Stark<F, D>,
    [(); C::Hasher::HASH_SIZE]:,
    [(); S::COLUMNS]:,
    [(); S::PUBLIC_INPUTS]:, {
    let degree = trace_poly_values[0].len();
    let degree_bits = log2_strict(degree);
    let fri_params = config.fri_params(degree_bits);
    let rate_bits = config.fri_config.rate_bits;
    let cap_height = config.fri_config.cap_height;
    assert!(
        fri_params.total_arities() <= degree_bits + rate_bits - cap_height,
        "FRI total reduction arity is too large.",
    );

    challenger.compact();

    // Permutation arguments.
    let permutation_challenges: Vec<GrandProductChallengeSet<F>> = challenger
        .get_n_grand_product_challenge_sets(config.num_challenges, stark.permutation_batch_size());
    let mut permutation_zs = timed!(
        timing,
        "compute permutation Z(x) polys",
        compute_permutation_z_polys::<F, S, D>(
            stark,
            config,
            trace_poly_values,
            &permutation_challenges
        )
    );
    let num_permutation_zs = permutation_zs.len();

    let z_polys = {
        permutation_zs.extend(ctl_data.z_polys());
        permutation_zs
    };
    // TODO(Matthias): make the code work with empty z_polys, too.
    assert!(!z_polys.is_empty(), "No CTL?");

    let permutation_ctl_zs_commitment = timed!(
        timing,
        "compute Zs commitment",
        PolynomialBatch::from_values(
            z_polys,
            rate_bits,
            false,
            config.fri_config.cap_height,
            timing,
            None,
        )
    );

    let permutation_ctl_zs_cap = permutation_ctl_zs_commitment.merkle_tree.cap.clone();
    challenger.observe_cap(&permutation_ctl_zs_cap);

    let alphas = challenger.get_n_challenges(config.num_challenges);
    let quotient_polys = timed!(
        timing,
        "compute quotient polys",
        compute_quotient_polys::<F, <F as Packable>::Packing, C, S, D>(
            stark,
            trace_commitment,
            &permutation_ctl_zs_commitment,
            &permutation_challenges,
            public_inputs,
            ctl_data,
            &alphas,
            degree_bits,
            num_permutation_zs,
            config,
        )
    );

    let all_quotient_chunks = timed!(
        timing,
        "split quotient polys",
        quotient_polys
            .into_par_iter()
            .flat_map(|mut quotient_poly| {
                quotient_poly
                    .trim_to_len(degree * stark.quotient_degree_factor())
                    .expect(
                        "Quotient has failed, the vanishing polynomial is not divisible by Z_H",
                    );
                // Split quotient into degree-n chunks.
                quotient_poly.chunks(degree)
            })
            .collect()
    );
    let quotient_commitment = timed!(
        timing,
        "compute quotient commitment",
        PolynomialBatch::from_coeffs(
            all_quotient_chunks,
            rate_bits,
            false,
            config.fri_config.cap_height,
            timing,
            None,
        )
    );
    let quotient_polys_cap = quotient_commitment.merkle_tree.cap.clone();
    challenger.observe_cap(&quotient_polys_cap);

    let zeta = challenger.get_extension_challenge::<D>();
    // To avoid leaking witness data, we want to ensure that our opening locations,
    // `zeta` and `g * zeta`, are not in our subgroup `H`. It suffices to check
    // `zeta` only, since `(g * zeta)^n = zeta^n`, where `n` is the order of
    // `g`.
    let g = F::primitive_root_of_unity(degree_bits);
    ensure!(
        zeta.exp_power_of_2(degree_bits) != F::Extension::ONE,
        "Opening point is in the subgroup."
    );

    let openings = StarkOpeningSet::new(
        zeta,
        g,
        trace_commitment,
        &permutation_ctl_zs_commitment,
        &quotient_commitment,
        degree_bits,
        stark.num_permutation_batches(config),
    );

    challenger.observe_openings(&openings.to_fri_openings());

    let initial_merkle_trees = vec![
        trace_commitment,
        &permutation_ctl_zs_commitment,
        &quotient_commitment,
    ];

    let opening_proof = timed!(
        timing,
        "compute openings proof",
        PolynomialBatch::prove_openings(
            &stark.fri_instance(
                zeta,
                g,
                config,
                Some(&LookupConfig {
                    degree_bits,
                    num_zs: ctl_data.len()
                })
            ),
            &initial_merkle_trees,
            challenger,
            &fri_params,
            timing,
        )
    );

    Ok(StarkProof {
        trace_cap: trace_commitment.merkle_tree.cap.clone(),
        permutation_ctl_zs_cap,
        quotient_polys_cap,
        openings,
        opening_proof,
    })
}

/// Given the traces generated from [`generate_traces`] along with their
/// commitments, prove a [`MozakStark`].
///
/// # Errors
/// Errors if proving fails.
#[allow(clippy::too_many_arguments)]
pub fn prove_with_commitments<F, C, const D: usize>(
    mozak_stark: &MozakStark<F, D>,
    config: &StarkConfig,
    public_inputs: &PublicInputs<F>,
    traces_poly_values: &[Vec<PolynomialValues<F>>; NUM_TABLES],
    trace_commitments: &[PolynomialBatch<F, C, D>],
    ctl_data_per_table: &[CtlData<F>; NUM_TABLES],
    challenger: &mut Challenger<F, C::Hasher>,
    timing: &mut TimingTree,
) -> Result<[StarkProof<F, C, D>; NUM_TABLES]>
where
    F: RichField + Extendable<D>,
    C: GenericConfig<D, F = F>,
    [(); CpuStark::<F, D>::COLUMNS]:,
    [(); CpuStark::<F, D>::PUBLIC_INPUTS]:,
    [(); RangeCheckStark::<F, D>::COLUMNS]:,
    [(); RangeCheckStark::<F, D>::PUBLIC_INPUTS]:,
    [(); XorStark::<F, D>::COLUMNS]:,
    [(); BitshiftStark::<F, D>::COLUMNS]:,
    // [(); ProgramStark::<F, D>::COLUMNS]:,
    [(); MemoryStark::<F, D>::COLUMNS]:,
    [(); MemoryInitStark::<F, D>::COLUMNS]:,
    [(); RangeCheckLimbStark::<F, D>::COLUMNS]:,
    [(); C::Hasher::HASH_SIZE]:, {
    let cpu_proof = prove_single_table::<F, C, CpuStark<F, D>, D>(
        &mozak_stark.cpu_stark,
        config,
        &traces_poly_values[TableKind::Cpu as usize],
        &trace_commitments[TableKind::Cpu as usize],
        [public_inputs.entry_point],
        &ctl_data_per_table[TableKind::Cpu as usize],
        challenger,
        timing,
    )?;

    let rangecheck_proof = prove_single_table::<F, C, RangeCheckStark<F, D>, D>(
        &mozak_stark.rangecheck_stark,
        config,
        &traces_poly_values[TableKind::RangeCheck as usize],
        &trace_commitments[TableKind::RangeCheck as usize],
        [],
        &ctl_data_per_table[TableKind::RangeCheck as usize],
        challenger,
        timing,
    )?;

    let xor_proof = prove_single_table::<F, C, XorStark<F, D>, D>(
        &mozak_stark.xor_stark,
        config,
        &traces_poly_values[TableKind::Xor as usize],
        &trace_commitments[TableKind::Xor as usize],
        [],
        &ctl_data_per_table[TableKind::Xor as usize],
        challenger,
        timing,
    )?;

    let shift_amount_proof = prove_single_table::<F, C, BitshiftStark<F, D>, D>(
        &mozak_stark.shift_amount_stark,
        config,
        &traces_poly_values[TableKind::Bitshift as usize],
        &trace_commitments[TableKind::Bitshift as usize],
        [],
        &ctl_data_per_table[TableKind::Bitshift as usize],
        challenger,
        timing,
    )?;

    let program_proof = prove_single_table::<F, C, ProgramStark<F, D>, D>(
        &mozak_stark.program_stark,
        config,
        &traces_poly_values[TableKind::Program as usize],
        &trace_commitments[TableKind::Program as usize],
        [],
        &ctl_data_per_table[TableKind::Program as usize],
        challenger,
        timing,
    )?;

    let memory_proof = prove_single_table::<F, C, MemoryStark<F, D>, D>(
        &mozak_stark.memory_stark,
        config,
        &traces_poly_values[TableKind::Memory as usize],
        &trace_commitments[TableKind::Memory as usize],
        [],
        &ctl_data_per_table[TableKind::Memory as usize],
        challenger,
        timing,
    )?;

    let memory_init_proof = prove_single_table::<F, C, MemoryInitStark<F, D>, D>(
        &mozak_stark.memory_init_stark,
        config,
        &traces_poly_values[TableKind::MemoryInit as usize],
        &trace_commitments[TableKind::MemoryInit as usize],
        [],
        &ctl_data_per_table[TableKind::MemoryInit as usize],
        challenger,
        timing,
    )?;

    let rangecheck_range_proof = prove_single_table::<F, C, RangeCheckLimbStark<F, D>, D>(
        &mozak_stark.rangecheck_limb_stark,
        config,
        &traces_poly_values[TableKind::RangeCheckLimb as usize],
        &trace_commitments[TableKind::RangeCheckLimb as usize],
        [],
        &ctl_data_per_table[TableKind::RangeCheckLimb as usize],
        challenger,
        timing,
    )?;

    Ok([
        cpu_proof,
        rangecheck_proof,
        xor_proof,
        shift_amount_proof,
        program_proof,
        memory_proof,
        memory_init_proof,
        rangecheck_range_proof,
    ])
}

#[cfg(test)]
#[allow(clippy::cast_possible_wrap)]
mod tests {
    use mozak_runner::instruction::{Args, Instruction, Op};
    use mozak_runner::test_utils::simple_test_code;

    use crate::stark::mozak_stark::MozakStark;
    use crate::test_utils::ProveAndVerify;

    #[test]
    fn prove_halt() {
        let (program, record) = simple_test_code(&[], &[], &[]);
        MozakStark::prove_and_verify(&program, &record).unwrap();
    }

    #[test]
    fn prove_lui() {
        let lui = Instruction {
            op: Op::ADD,
            args: Args {
                rd: 1,
                imm: 0x8000_0000,
                ..Args::default()
            },
        };
        let (program, record) = simple_test_code(&[lui], &[], &[]);
        assert_eq!(record.last_state.get_register_value(1), 0x8000_0000);
        MozakStark::prove_and_verify(&program, &record).unwrap();
    }

    #[test]
    fn prove_lui_2() {
        let (program, record) = simple_test_code(
            &[Instruction {
                op: Op::ADD,
                args: Args {
                    rd: 1,
                    imm: 0xDEAD_BEEF,
                    ..Args::default()
                },
            }],
            &[],
            &[],
        );
        assert_eq!(record.last_state.get_register_value(1), 0xDEAD_BEEF,);
        MozakStark::prove_and_verify(&program, &record).unwrap();
    }

    #[test]
    fn prove_beq() {
        let (program, record) = simple_test_code(
            &[Instruction {
                op: Op::BEQ,
                args: Args {
                    rs1: 0,
                    rs2: 1,
                    imm: 42, // branch target
                    ..Args::default()
                },
            }],
            &[],
            &[(1, 2)],
        );
        assert_eq!(record.last_state.get_pc(), 8);
        MozakStark::prove_and_verify(&program, &record).unwrap();
    }
}<|MERGE_RESOLUTION|>--- conflicted
+++ resolved
@@ -164,11 +164,8 @@
     );
 
     let program_rom_trace_cap = trace_caps[TableKind::Program as usize].clone();
-<<<<<<< HEAD
+    let memory_init_trace_cap = trace_caps[TableKind::MemoryInit as usize].clone();
     timing.print();
-=======
-    let memory_init_trace_cap = trace_caps[TableKind::MemoryInit as usize].clone();
->>>>>>> 42cb7777
     Ok(AllProof {
         stark_proofs,
         program_rom_trace_cap,
