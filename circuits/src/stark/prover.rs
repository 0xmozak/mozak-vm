#![allow(clippy::too_many_lines)]

use anyhow::{ensure, Result};
use itertools::Itertools;
use mozak_vm::elf::Program;
use mozak_vm::vm::ExecutionRecord;
use plonky2::field::extension::Extendable;
use plonky2::field::packable::Packable;
use plonky2::field::polynomial::PolynomialValues;
use plonky2::field::types::Field;
use plonky2::fri::oracle::PolynomialBatch;
use plonky2::hash::hash_types::RichField;
use plonky2::iop::challenger::Challenger;
use plonky2::plonk::config::{GenericConfig, Hasher};
use plonky2::timed;
use plonky2::util::log2_strict;
use plonky2::util::timing::TimingTree;
use plonky2_maybe_rayon::{MaybeIntoParIter, ParallelIterator};
use starky::config::StarkConfig;
use starky::stark::{LookupConfig, Stark};

use super::mozak_stark::{MozakStark, TableKind, NUM_TABLES};
use super::permutation::get_grand_product_challenge_set;
use super::proof::{AllProof, StarkOpeningSet, StarkProof};
use crate::bitshift::stark::BitshiftStark;
use crate::cpu::stark::CpuStark;
use crate::cross_table_lookup::ctl_utils::debug_ctl;
use crate::cross_table_lookup::{cross_table_lookup_data, CtlData};
use crate::generation::{debug_traces, generate_traces};
use crate::program::stark::ProgramStark;
use crate::rangecheck::stark::RangeCheckStark;
use crate::stark::mozak_stark::PublicInputs;
use crate::stark::permutation::{
    compute_permutation_z_polys, get_n_grand_product_challenge_sets, GrandProductChallengeSet,
};
use crate::stark::poly::compute_quotient_polys;
use crate::xor::stark::XorStark;

#[allow(clippy::missing_errors_doc)]
#[allow(clippy::missing_panics_doc)]
pub fn prove<F, C, const D: usize>(
    program: &Program,
    record: &ExecutionRecord,
    mozak_stark: &MozakStark<F, D>,
    config: &StarkConfig,
    public_inputs: &PublicInputs<F>,
    timing: &mut TimingTree,
) -> Result<AllProof<F, C, D>>
where
    F: RichField + Extendable<D>,
    C: GenericConfig<D, F = F>,
    [(); CpuStark::<F, D>::COLUMNS]:,
    [(); CpuStark::<F, D>::PUBLIC_INPUTS]:,
    [(); RangeCheckStark::<F, D>::COLUMNS]:,
<<<<<<< HEAD
    [(); RangeCheckStark::<F, D>::PUBLIC_INPUTS]:,
    [(); BitwiseStark::<F, D>::COLUMNS]:,
=======
    [(); XorStark::<F, D>::COLUMNS]:,
>>>>>>> 5e717461
    [(); BitshiftStark::<F, D>::COLUMNS]:,
    [(); ProgramStark::<F, D>::COLUMNS]:,
    [(); C::Hasher::HASH_SIZE]:, {
    let traces_poly_values = generate_traces(program, record);
    if mozak_stark.debug || std::env::var("MOZAK_STARK_DEBUG").is_ok() {
        debug_traces(program, record, mozak_stark);
        debug_ctl(&traces_poly_values, mozak_stark);
    }
    prove_with_traces(
        mozak_stark,
        config,
        public_inputs,
        &traces_poly_values,
        timing,
    )
}

/// Given the traces generated from [`generate_traces`], prove a [`MozakStark`].
///
/// # Errors
/// Errors if proving fails.
pub fn prove_with_traces<F, C, const D: usize>(
    mozak_stark: &MozakStark<F, D>,
    config: &StarkConfig,
    public_inputs: &PublicInputs<F>,
    traces_poly_values: &[Vec<PolynomialValues<F>>; NUM_TABLES],
    timing: &mut TimingTree,
) -> Result<AllProof<F, C, D>>
where
    F: RichField + Extendable<D>,
    C: GenericConfig<D, F = F>,
    [(); CpuStark::<F, D>::COLUMNS]:,
    [(); CpuStark::<F, D>::PUBLIC_INPUTS]:,
    [(); RangeCheckStark::<F, D>::COLUMNS]:,
<<<<<<< HEAD
    [(); RangeCheckStark::<F, D>::PUBLIC_INPUTS]:,
    [(); BitwiseStark::<F, D>::COLUMNS]:,
=======
    [(); XorStark::<F, D>::COLUMNS]:,
>>>>>>> 5e717461
    [(); BitshiftStark::<F, D>::COLUMNS]:,
    [(); ProgramStark::<F, D>::COLUMNS]:,
    [(); C::Hasher::HASH_SIZE]:, {
    let rate_bits = config.fri_config.rate_bits;
    let cap_height = config.fri_config.cap_height;

    let trace_commitments = timed!(
        timing,
        "compute all trace commitments",
        traces_poly_values
            .iter()
            .zip_eq(TableKind::all())
            .map(|(trace, table)| {
                timed!(
                    timing,
                    &format!("compute trace commitment for {table:?}"),
                    PolynomialBatch::<F, C, D>::from_values(
                        // TODO: Cloning this isn't great; consider having `from_values` accept a
                        // reference,
                        // or having `compute_permutation_z_polys` read trace values from the
                        // `PolynomialBatch`.
                        trace.clone(),
                        rate_bits,
                        false,
                        cap_height,
                        timing,
                        None,
                    )
                )
            })
            .collect::<Vec<_>>()
    );

    let trace_caps = trace_commitments
        .iter()
        .map(|c| c.merkle_tree.cap.clone())
        .collect::<Vec<_>>();
    let mut challenger = Challenger::<F, C::Hasher>::new();
    for cap in &trace_caps {
        challenger.observe_cap(cap);
    }

    let ctl_challenges = get_grand_product_challenge_set(&mut challenger, config.num_challenges);
    let ctl_data_per_table = timed!(
        timing,
        "compute CTL data",
        cross_table_lookup_data::<F, D>(
            traces_poly_values,
            &mozak_stark.cross_table_lookups,
            &ctl_challenges
        )
    );
    let stark_proofs = timed!(
        timing,
        "compute all proofs given commitments",
        prove_with_commitments(
            mozak_stark,
            config,
            public_inputs,
            traces_poly_values,
            &trace_commitments,
            &ctl_data_per_table,
            &mut challenger,
            timing
        )?
    );

    let program_rom_trace_cap = trace_caps[TableKind::Program as usize].clone();
    Ok(AllProof {
        stark_proofs,
        program_rom_trace_cap,
    })
}

/// Compute proof for a single STARK table, with lookup data.
///
/// # Errors
/// Errors if FRI parameters are wrongly configured, or if
/// there are no z polys, or if our
/// opening points are in our subgroup `H`,
pub(crate) fn prove_single_table<F, C, S, const D: usize>(
    stark: &S,
    config: &StarkConfig,
    trace_poly_values: &[PolynomialValues<F>],
    trace_commitment: &PolynomialBatch<F, C, D>,
    public_inputs: [F; S::PUBLIC_INPUTS],
    ctl_data: &CtlData<F>,
    challenger: &mut Challenger<F, C::Hasher>,
    timing: &mut TimingTree,
) -> Result<StarkProof<F, C, D>>
where
    F: RichField + Extendable<D>,
    C: GenericConfig<D, F = F>,
    S: Stark<F, D>,
    [(); C::Hasher::HASH_SIZE]:,
    [(); S::COLUMNS]:,
    [(); S::PUBLIC_INPUTS]:, {
    let degree = trace_poly_values[0].len();
    let degree_bits = log2_strict(degree);
    let fri_params = config.fri_params(degree_bits);
    let rate_bits = config.fri_config.rate_bits;
    let cap_height = config.fri_config.cap_height;
    assert!(
        fri_params.total_arities() <= degree_bits + rate_bits - cap_height,
        "FRI total reduction arity is too large.",
    );

    challenger.compact();

    // Permutation arguments.
    let permutation_challenges: Vec<GrandProductChallengeSet<F>> =
        get_n_grand_product_challenge_sets(
            challenger,
            config.num_challenges,
            stark.permutation_batch_size(),
        );
    let mut permutation_zs = timed!(
        timing,
        "compute permutation Z(x) polys",
        compute_permutation_z_polys::<F, S, D>(
            stark,
            config,
            trace_poly_values,
            &permutation_challenges
        )
    );
    let num_permutation_zs = permutation_zs.len();

    let z_polys = {
        permutation_zs.extend(ctl_data.z_polys());
        permutation_zs
    };
    assert!(!z_polys.is_empty(), "No CTL?");

    let permutation_ctl_zs_commitment = timed!(
        timing,
        "compute Zs commitment",
        PolynomialBatch::from_values(
            z_polys,
            rate_bits,
            false,
            config.fri_config.cap_height,
            timing,
            None,
        )
    );

    let permutation_ctl_zs_cap = permutation_ctl_zs_commitment.merkle_tree.cap.clone();
    challenger.observe_cap(&permutation_ctl_zs_cap);

    let alphas = challenger.get_n_challenges(config.num_challenges);
    let quotient_polys = timed!(
        timing,
        "compute quotient polys",
        compute_quotient_polys::<F, <F as Packable>::Packing, C, S, D>(
            stark,
            trace_commitment,
            &permutation_ctl_zs_commitment,
            &permutation_challenges,
            public_inputs,
            ctl_data,
            &alphas,
            degree_bits,
            num_permutation_zs,
            config,
        )
    );

    let all_quotient_chunks = timed!(
        timing,
        "split quotient polys",
        quotient_polys
            .into_par_iter()
            .flat_map(|mut quotient_poly| {
                quotient_poly
                    .trim_to_len(degree * stark.quotient_degree_factor())
                    .expect(
                        "Quotient has failed, the vanishing polynomial is not divisible by Z_H",
                    );
                // Split quotient into degree-n chunks.
                quotient_poly.chunks(degree)
            })
            .collect()
    );
    let quotient_commitment = timed!(
        timing,
        "compute quotient commitment",
        PolynomialBatch::from_coeffs(
            all_quotient_chunks,
            rate_bits,
            false,
            config.fri_config.cap_height,
            timing,
            None,
        )
    );
    let quotient_polys_cap = quotient_commitment.merkle_tree.cap.clone();
    challenger.observe_cap(&quotient_polys_cap);

    let zeta = challenger.get_extension_challenge::<D>();
    // To avoid leaking witness data, we want to ensure that our opening locations,
    // `zeta` and `g * zeta`, are not in our subgroup `H`. It suffices to check
    // `zeta` only, since `(g * zeta)^n = zeta^n`, where `n` is the order of
    // `g`.
    let g = F::primitive_root_of_unity(degree_bits);
    ensure!(
        zeta.exp_power_of_2(degree_bits) != F::Extension::ONE,
        "Opening point is in the subgroup."
    );

    let openings = StarkOpeningSet::new(
        zeta,
        g,
        trace_commitment,
        &permutation_ctl_zs_commitment,
        &quotient_commitment,
        degree_bits,
        stark.num_permutation_batches(config),
    );

    challenger.observe_openings(&openings.to_fri_openings());

    let initial_merkle_trees = vec![
        trace_commitment,
        &permutation_ctl_zs_commitment,
        &quotient_commitment,
    ];

    let opening_proof = timed!(
        timing,
        "compute openings proof",
        PolynomialBatch::prove_openings(
            &stark.fri_instance(
                zeta,
                g,
                config,
                Some(&LookupConfig {
                    degree_bits,
                    num_zs: ctl_data.len()
                })
            ),
            &initial_merkle_trees,
            challenger,
            &fri_params,
            timing,
        )
    );

    let public_inputs = public_inputs.to_vec();
    Ok(StarkProof {
        trace_cap: trace_commitment.merkle_tree.cap.clone(),
        permutation_ctl_zs_cap,
        quotient_polys_cap,
        openings,
        opening_proof,
        public_inputs,
    })
}

/// Given the traces generated from [`generate_traces`] along with their
/// commitments, prove a [`MozakStark`].
///
/// # Errors
/// Errors if proving fails.
pub fn prove_with_commitments<F, C, const D: usize>(
    mozak_stark: &MozakStark<F, D>,
    config: &StarkConfig,
    public_inputs: &PublicInputs<F>,
    traces_poly_values: &[Vec<PolynomialValues<F>>; NUM_TABLES],
    trace_commitments: &[PolynomialBatch<F, C, D>],
    ctl_data_per_table: &[CtlData<F>; NUM_TABLES],
    challenger: &mut Challenger<F, C::Hasher>,
    timing: &mut TimingTree,
) -> Result<[StarkProof<F, C, D>; NUM_TABLES]>
where
    F: RichField + Extendable<D>,
    C: GenericConfig<D, F = F>,
    [(); CpuStark::<F, D>::COLUMNS]:,
    [(); CpuStark::<F, D>::PUBLIC_INPUTS]:,
    [(); RangeCheckStark::<F, D>::COLUMNS]:,
<<<<<<< HEAD
    [(); RangeCheckStark::<F, D>::PUBLIC_INPUTS]:,
    [(); BitwiseStark::<F, D>::COLUMNS]:,
=======
    [(); XorStark::<F, D>::COLUMNS]:,
>>>>>>> 5e717461
    [(); BitshiftStark::<F, D>::COLUMNS]:,
    [(); ProgramStark::<F, D>::COLUMNS]:,
    [(); C::Hasher::HASH_SIZE]:, {
    let cpu_proof = prove_single_table::<F, C, CpuStark<F, D>, D>(
        &mozak_stark.cpu_stark,
        config,
        &traces_poly_values[TableKind::Cpu as usize],
        &trace_commitments[TableKind::Cpu as usize],
        [public_inputs.pc_start],
        &ctl_data_per_table[TableKind::Cpu as usize],
        challenger,
        timing,
    )?;

    let rangecheck_proof = prove_single_table::<F, C, RangeCheckStark<F, D>, D>(
        &mozak_stark.rangecheck_stark,
        config,
        &traces_poly_values[TableKind::RangeCheck as usize],
        &trace_commitments[TableKind::RangeCheck as usize],
        [],
        &ctl_data_per_table[TableKind::RangeCheck as usize],
        challenger,
        timing,
    )?;

    let xor_proof = prove_single_table::<F, C, XorStark<F, D>, D>(
        &mozak_stark.xor_stark,
        config,
        &traces_poly_values[TableKind::Bitwise as usize],
        &trace_commitments[TableKind::Bitwise as usize],
        [],
        &ctl_data_per_table[TableKind::Bitwise as usize],
        challenger,
        timing,
    )?;

    let shift_amount_proof = prove_single_table::<F, C, BitshiftStark<F, D>, D>(
        &mozak_stark.shift_amount_stark,
        config,
        &traces_poly_values[TableKind::Bitshift as usize],
        &trace_commitments[TableKind::Bitshift as usize],
        [],
        &ctl_data_per_table[TableKind::Bitshift as usize],
        challenger,
        timing,
    )?;

    let program_proof = prove_single_table::<F, C, ProgramStark<F, D>, D>(
        &mozak_stark.program_stark,
        config,
        &traces_poly_values[TableKind::Program as usize],
        &trace_commitments[TableKind::Program as usize],
        [],
        &ctl_data_per_table[TableKind::Program as usize],
        challenger,
        timing,
    )?;

    Ok([
        cpu_proof,
        rangecheck_proof,
        xor_proof,
        shift_amount_proof,
        program_proof,
    ])
}

#[cfg(test)]
#[allow(clippy::cast_possible_wrap)]
mod tests {
    use mozak_vm::instruction::{Args, Instruction, Op};
    use mozak_vm::test_utils::simple_test_code;

    use crate::stark::mozak_stark::MozakStark;
    use crate::test_utils::ProveAndVerify;

    #[test]
    fn prove_halt() {
        let (program, record) = simple_test_code(&[], &[], &[]);
        MozakStark::prove_and_verify(&program, &record).unwrap();
    }

    #[test]
    fn prove_lui() {
        let lui = Instruction {
            op: Op::ADD,
            args: Args {
                rd: 1,
                imm: 0x8000_0000,
                ..Args::default()
            },
        };
        let (program, record) = simple_test_code(&[lui], &[], &[]);
        assert_eq!(record.last_state.get_register_value(1), 0x8000_0000);
        MozakStark::prove_and_verify(&program, &record).unwrap();
    }

    #[test]
    fn prove_lui_2() {
        let (program, record) = simple_test_code(
            &[Instruction {
                op: Op::ADD,
                args: Args {
                    rd: 1,
                    imm: 0xDEAD_BEEF,
                    ..Args::default()
                },
            }],
            &[],
            &[],
        );
        assert_eq!(record.last_state.get_register_value(1), 0xDEAD_BEEF,);
        MozakStark::prove_and_verify(&program, &record).unwrap();
    }

    #[test]
    fn prove_beq() {
        let (program, record) = simple_test_code(
            &[Instruction {
                op: Op::BEQ,
                args: Args {
                    rs1: 0,
                    rs2: 1,
                    branch_target: 42,
                    ..Args::default()
                },
            }],
            &[],
            &[(1, 2)],
        );
        assert_eq!(record.last_state.get_pc(), 8);
        MozakStark::prove_and_verify(&program, &record).unwrap();
    }
}<|MERGE_RESOLUTION|>--- conflicted
+++ resolved
@@ -52,12 +52,8 @@
     [(); CpuStark::<F, D>::COLUMNS]:,
     [(); CpuStark::<F, D>::PUBLIC_INPUTS]:,
     [(); RangeCheckStark::<F, D>::COLUMNS]:,
-<<<<<<< HEAD
     [(); RangeCheckStark::<F, D>::PUBLIC_INPUTS]:,
-    [(); BitwiseStark::<F, D>::COLUMNS]:,
-=======
     [(); XorStark::<F, D>::COLUMNS]:,
->>>>>>> 5e717461
     [(); BitshiftStark::<F, D>::COLUMNS]:,
     [(); ProgramStark::<F, D>::COLUMNS]:,
     [(); C::Hasher::HASH_SIZE]:, {
@@ -92,12 +88,8 @@
     [(); CpuStark::<F, D>::COLUMNS]:,
     [(); CpuStark::<F, D>::PUBLIC_INPUTS]:,
     [(); RangeCheckStark::<F, D>::COLUMNS]:,
-<<<<<<< HEAD
     [(); RangeCheckStark::<F, D>::PUBLIC_INPUTS]:,
-    [(); BitwiseStark::<F, D>::COLUMNS]:,
-=======
     [(); XorStark::<F, D>::COLUMNS]:,
->>>>>>> 5e717461
     [(); BitshiftStark::<F, D>::COLUMNS]:,
     [(); ProgramStark::<F, D>::COLUMNS]:,
     [(); C::Hasher::HASH_SIZE]:, {
@@ -378,12 +370,8 @@
     [(); CpuStark::<F, D>::COLUMNS]:,
     [(); CpuStark::<F, D>::PUBLIC_INPUTS]:,
     [(); RangeCheckStark::<F, D>::COLUMNS]:,
-<<<<<<< HEAD
     [(); RangeCheckStark::<F, D>::PUBLIC_INPUTS]:,
-    [(); BitwiseStark::<F, D>::COLUMNS]:,
-=======
     [(); XorStark::<F, D>::COLUMNS]:,
->>>>>>> 5e717461
     [(); BitshiftStark::<F, D>::COLUMNS]:,
     [(); ProgramStark::<F, D>::COLUMNS]:,
     [(); C::Hasher::HASH_SIZE]:, {
