#![allow(clippy::too_many_lines)]

use anyhow::{ensure, Result};
use itertools::Itertools;
<<<<<<< HEAD
use mozak_vm::elf::Code;
=======
use mozak_vm::elf::Program;
>>>>>>> 0d7b483c
use mozak_vm::vm::Row;
use plonky2::field::extension::Extendable;
use plonky2::field::packable::Packable;
use plonky2::field::polynomial::PolynomialValues;
use plonky2::field::types::Field;
use plonky2::fri::oracle::PolynomialBatch;
use plonky2::hash::hash_types::RichField;
use plonky2::iop::challenger::Challenger;
use plonky2::plonk::config::{GenericConfig, Hasher};
use plonky2::timed;
use plonky2::util::log2_strict;
use plonky2::util::timing::TimingTree;
use plonky2_maybe_rayon::{MaybeIntoParIter, ParallelIterator};
use starky::config::StarkConfig;
use starky::stark::{LookupConfig, Stark};

use super::mozak_stark::{MozakStark, TableKind, NUM_TABLES};
use super::permutation::get_grand_product_challenge_set;
use super::proof::{AllProof, StarkOpeningSet, StarkProof};
use crate::bitshift::stark::BitshiftStark;
use crate::bitwise::stark::BitwiseStark;
use crate::cpu::stark::CpuStark;
use crate::cross_table_lookup::{cross_table_lookup_data, CtlData};
use crate::generation::generate_traces;
use crate::program::stark::ProgramStark;
use crate::rangecheck::stark::RangeCheckStark;
use crate::stark::permutation::{
    compute_permutation_z_polys, get_n_grand_product_challenge_sets, GrandProductChallengeSet,
};
use crate::stark::poly::compute_quotient_polys;

#[allow(clippy::missing_errors_doc)]
pub fn prove<F, C, const D: usize>(
<<<<<<< HEAD
    code: &Code,
=======
    program: &Program,
>>>>>>> 0d7b483c
    step_rows: &[Row],
    mozak_stark: &MozakStark<F, D>,
    config: &StarkConfig,
    timing: &mut TimingTree,
) -> Result<AllProof<F, C, D>>
where
    F: RichField + Extendable<D>,
    C: GenericConfig<D, F = F>,
    [(); CpuStark::<F, D>::COLUMNS]:,
    [(); CpuStark::<F, D>::PUBLIC_INPUTS]:,
    [(); RangeCheckStark::<F, D>::COLUMNS]:,
    [(); BitwiseStark::<F, D>::COLUMNS]:,
    [(); BitshiftStark::<F, D>::COLUMNS]:,
    [(); ProgramStark::<F, D>::COLUMNS]:,
    [(); C::Hasher::HASH_SIZE]:, {
<<<<<<< HEAD
    let traces_poly_values = generate_traces(code, step_rows);
=======
    let traces_poly_values = generate_traces(program, step_rows);
>>>>>>> 0d7b483c
    prove_with_traces(mozak_stark, config, &traces_poly_values, timing)
}

/// Given the traces generated from [`generate_traces`], prove a [`MozakStark`].
///
/// # Errors
/// Errors if proving fails.
pub fn prove_with_traces<F, C, const D: usize>(
    mozak_stark: &MozakStark<F, D>,
    config: &StarkConfig,
    traces_poly_values: &[Vec<PolynomialValues<F>>; NUM_TABLES],
    timing: &mut TimingTree,
) -> Result<AllProof<F, C, D>>
where
    F: RichField + Extendable<D>,
    C: GenericConfig<D, F = F>,
    [(); CpuStark::<F, D>::COLUMNS]:,
    [(); CpuStark::<F, D>::PUBLIC_INPUTS]:,
    [(); RangeCheckStark::<F, D>::COLUMNS]:,
    [(); BitwiseStark::<F, D>::COLUMNS]:,
    [(); BitshiftStark::<F, D>::COLUMNS]:,
    [(); ProgramStark::<F, D>::COLUMNS]:,
    [(); C::Hasher::HASH_SIZE]:, {
    let rate_bits = config.fri_config.rate_bits;
    let cap_height = config.fri_config.cap_height;

    let trace_commitments = timed!(
        timing,
        "compute all trace commitments",
        traces_poly_values
            .iter()
            .zip_eq(TableKind::all())
            .map(|(trace, table)| {
                timed!(
                    timing,
                    &format!("compute trace commitment for {table:?}"),
                    PolynomialBatch::<F, C, D>::from_values(
                        // TODO: Cloning this isn't great; consider having `from_values` accept a
                        // reference,
                        // or having `compute_permutation_z_polys` read trace values from the
                        // `PolynomialBatch`.
                        trace.clone(),
                        rate_bits,
                        false,
                        cap_height,
                        timing,
                        None,
                    )
                )
            })
            .collect::<Vec<_>>()
    );

    let trace_caps = trace_commitments
        .iter()
        .map(|c| c.merkle_tree.cap.clone())
        .collect::<Vec<_>>();
    let mut challenger = Challenger::<F, C::Hasher>::new();
    for cap in &trace_caps {
        challenger.observe_cap(cap);
    }

    let ctl_challenges = get_grand_product_challenge_set(&mut challenger, config.num_challenges);
    let ctl_data_per_table = timed!(
        timing,
        "compute CTL data",
        cross_table_lookup_data::<F, D>(
            traces_poly_values,
            &mozak_stark.cross_table_lookups,
            &ctl_challenges
        )
    );
    let stark_proofs = timed!(
        timing,
        "compute all proofs given commitments",
        prove_with_commitments(
            mozak_stark,
            config,
            traces_poly_values,
            &trace_commitments,
            &ctl_data_per_table,
            &mut challenger,
            timing
        )?
    );

    Ok(AllProof { stark_proofs })
}

/// Compute proof for a single STARK table, with lookup data.
///
/// # Errors
/// Errors if FRI parameters are wrongly configured, or if
/// there are no z polys, or if our
/// opening points are in our subgroup `H`,
pub(crate) fn prove_single_table<F, C, S, const D: usize>(
    stark: &S,
    config: &StarkConfig,
    trace_poly_values: &[PolynomialValues<F>],
    trace_commitment: &PolynomialBatch<F, C, D>,
    ctl_data: &CtlData<F>,
    challenger: &mut Challenger<F, C::Hasher>,
    timing: &mut TimingTree,
) -> Result<StarkProof<F, C, D>>
where
    F: RichField + Extendable<D>,
    C: GenericConfig<D, F = F>,
    S: Stark<F, D>,
    [(); C::Hasher::HASH_SIZE]:,
    [(); S::COLUMNS]:,
    [(); S::PUBLIC_INPUTS]:, {
    let degree = trace_poly_values[0].len();
    let degree_bits = log2_strict(degree);
    let fri_params = config.fri_params(degree_bits);
    let rate_bits = config.fri_config.rate_bits;
    let cap_height = config.fri_config.cap_height;
    assert!(
        fri_params.total_arities() <= degree_bits + rate_bits - cap_height,
        "FRI total reduction arity is too large.",
    );

    challenger.compact();

    // Permutation arguments.
    let permutation_challenges: Vec<GrandProductChallengeSet<F>> =
        get_n_grand_product_challenge_sets(
            challenger,
            config.num_challenges,
            stark.permutation_batch_size(),
        );
    let mut permutation_zs = timed!(
        timing,
        "compute permutation Z(x) polys",
        compute_permutation_z_polys::<F, S, D>(
            stark,
            config,
            trace_poly_values,
            &permutation_challenges
        )
    );
    let num_permutation_zs = permutation_zs.len();

    let z_polys = {
        permutation_zs.extend(ctl_data.z_polys());
        permutation_zs
    };
    assert!(!z_polys.is_empty(), "No CTL?");

    let permutation_ctl_zs_commitment = timed!(
        timing,
        "compute Zs commitment",
        PolynomialBatch::from_values(
            z_polys,
            rate_bits,
            false,
            config.fri_config.cap_height,
            timing,
            None,
        )
    );

    let permutation_ctl_zs_cap = permutation_ctl_zs_commitment.merkle_tree.cap.clone();
    challenger.observe_cap(&permutation_ctl_zs_cap);

    let alphas = challenger.get_n_challenges(config.num_challenges);
    let quotient_polys = timed!(
        timing,
        "compute quotient polys",
        compute_quotient_polys::<F, <F as Packable>::Packing, C, S, D>(
            stark,
            trace_commitment,
            &permutation_ctl_zs_commitment,
            &permutation_challenges,
            ctl_data,
            &alphas,
            degree_bits,
            num_permutation_zs,
            config,
        )
    );

    let all_quotient_chunks = timed!(
        timing,
        "split quotient polys",
        quotient_polys
            .into_par_iter()
            .flat_map(|mut quotient_poly| {
                quotient_poly
                    .trim_to_len(degree * stark.quotient_degree_factor())
                    .expect(
                        "Quotient has failed, the vanishing polynomial is not divisible by Z_H",
                    );
                // Split quotient into degree-n chunks.
                quotient_poly.chunks(degree)
            })
            .collect()
    );
    let quotient_commitment = timed!(
        timing,
        "compute quotient commitment",
        PolynomialBatch::from_coeffs(
            all_quotient_chunks,
            rate_bits,
            false,
            config.fri_config.cap_height,
            timing,
            None,
        )
    );
    let quotient_polys_cap = quotient_commitment.merkle_tree.cap.clone();
    challenger.observe_cap(&quotient_polys_cap);

    let zeta = challenger.get_extension_challenge::<D>();
    // To avoid leaking witness data, we want to ensure that our opening locations,
    // `zeta` and `g * zeta`, are not in our subgroup `H`. It suffices to check
    // `zeta` only, since `(g * zeta)^n = zeta^n`, where `n` is the order of
    // `g`.
    let g = F::primitive_root_of_unity(degree_bits);
    ensure!(
        zeta.exp_power_of_2(degree_bits) != F::Extension::ONE,
        "Opening point is in the subgroup."
    );

    let openings = StarkOpeningSet::new(
        zeta,
        g,
        trace_commitment,
        &permutation_ctl_zs_commitment,
        &quotient_commitment,
        degree_bits,
        stark.num_permutation_batches(config),
    );

    challenger.observe_openings(&openings.to_fri_openings());

    let initial_merkle_trees = vec![
        trace_commitment,
        &permutation_ctl_zs_commitment,
        &quotient_commitment,
    ];

    let opening_proof = timed!(
        timing,
        "compute openings proof",
        PolynomialBatch::prove_openings(
            &stark.fri_instance(
                zeta,
                g,
                config,
                Some(&LookupConfig {
                    degree_bits,
                    num_zs: ctl_data.len()
                })
            ),
            &initial_merkle_trees,
            challenger,
            &fri_params,
            timing,
        )
    );

    Ok(StarkProof {
        trace_cap: trace_commitment.merkle_tree.cap.clone(),
        permutation_ctl_zs_cap,
        quotient_polys_cap,
        openings,
        opening_proof,
    })
}

/// Given the traces generated from [`generate_traces`] along with their
/// commitments, prove a [`MozakStark`].
///
/// # Errors
/// Errors if proving fails.
pub fn prove_with_commitments<F, C, const D: usize>(
    mozak_stark: &MozakStark<F, D>,
    config: &StarkConfig,
    traces_poly_values: &[Vec<PolynomialValues<F>>; NUM_TABLES],
    trace_commitments: &[PolynomialBatch<F, C, D>],
    ctl_data_per_table: &[CtlData<F>; NUM_TABLES],
    challenger: &mut Challenger<F, C::Hasher>,
    timing: &mut TimingTree,
) -> Result<[StarkProof<F, C, D>; NUM_TABLES]>
where
    F: RichField + Extendable<D>,
    C: GenericConfig<D, F = F>,
    [(); CpuStark::<F, D>::COLUMNS]:,
    [(); CpuStark::<F, D>::PUBLIC_INPUTS]:,
    [(); RangeCheckStark::<F, D>::COLUMNS]:,
    [(); BitwiseStark::<F, D>::COLUMNS]:,
    [(); ProgramStark::<F, D>::COLUMNS]:,
    [(); BitshiftStark::<F, D>::COLUMNS]:,
    [(); C::Hasher::HASH_SIZE]:, {
    let cpu_proof = prove_single_table::<F, C, CpuStark<F, D>, D>(
        &mozak_stark.cpu_stark,
        config,
        &traces_poly_values[TableKind::Cpu as usize],
        &trace_commitments[TableKind::Cpu as usize],
        &ctl_data_per_table[TableKind::Cpu as usize],
        challenger,
        timing,
    )?;

    let rangecheck_proof = prove_single_table::<F, C, RangeCheckStark<F, D>, D>(
        &mozak_stark.rangecheck_stark,
        config,
        &traces_poly_values[TableKind::RangeCheck as usize],
        &trace_commitments[TableKind::RangeCheck as usize],
        &ctl_data_per_table[TableKind::RangeCheck as usize],
        challenger,
        timing,
    )?;

    let bitwise_proof = prove_single_table::<F, C, BitwiseStark<F, D>, D>(
        &mozak_stark.bitwise_stark,
        config,
        &traces_poly_values[TableKind::Bitwise as usize],
        &trace_commitments[TableKind::Bitwise as usize],
        &ctl_data_per_table[TableKind::Bitwise as usize],
        challenger,
        timing,
    )?;

    let shift_amount_proof = prove_single_table::<F, C, BitshiftStark<F, D>, D>(
        &mozak_stark.shift_amount_stark,
        config,
        &traces_poly_values[TableKind::Bitshift as usize],
        &trace_commitments[TableKind::Bitshift as usize],
        &ctl_data_per_table[TableKind::Bitshift as usize],
        challenger,
        timing,
    )?;

    let program_proof = prove_single_table::<F, C, ProgramStark<F, D>, D>(
        &mozak_stark.program_stark,
        config,
        &traces_poly_values[TableKind::Program as usize],
        &trace_commitments[TableKind::Program as usize],
        &ctl_data_per_table[TableKind::Program as usize],
        challenger,
        timing,
    )?;

    Ok([
        cpu_proof,
        rangecheck_proof,
        bitwise_proof,
        shift_amount_proof,
        program_proof,
    ])
}

#[cfg(test)]
#[allow(clippy::cast_possible_wrap)]
mod tests {
    use mozak_vm::instruction::{Args, Instruction, Op};
    use mozak_vm::test_utils::{simple_test, simple_test_code};

    use crate::stark::mozak_stark::MozakStark;
    use crate::test_utils::ProveAndVerify;

    #[test]
    fn prove_halt() {
<<<<<<< HEAD
        let record = simple_test(0, &[], &[]);
        MozakStark::prove_and_verify(&record.last_state.code, &record.executed).unwrap();
=======
        let (program, record) = simple_test(0, &[], &[]);
        MozakStark::prove_and_verify(&program, &record.executed).unwrap();
>>>>>>> 0d7b483c
    }

    #[test]
    fn prove_lui() {
        let (program, record) = simple_test(4, &[(0_u32, 0x8000_00b7 /* lui r1, 0x80000 */)], &[]);
        assert_eq!(record.last_state.get_register_value(1), 0x8000_0000);
<<<<<<< HEAD
        MozakStark::prove_and_verify(&record.last_state.code, &record.executed).unwrap();
=======
        MozakStark::prove_and_verify(&program, &record.executed).unwrap();
>>>>>>> 0d7b483c
    }

    #[test]
    fn prove_lui_2() {
        let (program, record) = simple_test_code(
            &[Instruction {
                op: Op::ADD,
                args: Args {
                    rd: 1,
                    imm: 0xDEAD_BEEF,
                    ..Args::default()
                },
            }],
            &[],
            &[],
        );
        assert_eq!(record.last_state.get_register_value(1), 0xDEAD_BEEF,);
<<<<<<< HEAD
        MozakStark::prove_and_verify(&record.last_state.code, &record.executed).unwrap();
=======
        MozakStark::prove_and_verify(&program, &record.executed).unwrap();
>>>>>>> 0d7b483c
    }

    #[test]
    fn prove_beq() {
        let (program, record) = simple_test_code(
            &[Instruction {
                op: Op::BEQ,
                args: Args {
                    rs1: 0,
                    rs2: 1,
                    branch_target: 42,
                    ..Args::default()
                },
            }],
            &[],
            &[(1, 2)],
        );
        assert_eq!(record.last_state.get_pc(), 8);
<<<<<<< HEAD
        MozakStark::prove_and_verify(&record.last_state.code, &record.executed).unwrap();
=======
        MozakStark::prove_and_verify(&program, &record.executed).unwrap();
>>>>>>> 0d7b483c
    }
}<|MERGE_RESOLUTION|>--- conflicted
+++ resolved
@@ -2,11 +2,7 @@
 
 use anyhow::{ensure, Result};
 use itertools::Itertools;
-<<<<<<< HEAD
-use mozak_vm::elf::Code;
-=======
 use mozak_vm::elf::Program;
->>>>>>> 0d7b483c
 use mozak_vm::vm::Row;
 use plonky2::field::extension::Extendable;
 use plonky2::field::packable::Packable;
@@ -40,11 +36,7 @@
 
 #[allow(clippy::missing_errors_doc)]
 pub fn prove<F, C, const D: usize>(
-<<<<<<< HEAD
-    code: &Code,
-=======
     program: &Program,
->>>>>>> 0d7b483c
     step_rows: &[Row],
     mozak_stark: &MozakStark<F, D>,
     config: &StarkConfig,
@@ -60,11 +52,7 @@
     [(); BitshiftStark::<F, D>::COLUMNS]:,
     [(); ProgramStark::<F, D>::COLUMNS]:,
     [(); C::Hasher::HASH_SIZE]:, {
-<<<<<<< HEAD
-    let traces_poly_values = generate_traces(code, step_rows);
-=======
     let traces_poly_values = generate_traces(program, step_rows);
->>>>>>> 0d7b483c
     prove_with_traces(mozak_stark, config, &traces_poly_values, timing)
 }
 
@@ -429,24 +417,15 @@
 
     #[test]
     fn prove_halt() {
-<<<<<<< HEAD
-        let record = simple_test(0, &[], &[]);
-        MozakStark::prove_and_verify(&record.last_state.code, &record.executed).unwrap();
-=======
         let (program, record) = simple_test(0, &[], &[]);
         MozakStark::prove_and_verify(&program, &record.executed).unwrap();
->>>>>>> 0d7b483c
     }
 
     #[test]
     fn prove_lui() {
         let (program, record) = simple_test(4, &[(0_u32, 0x8000_00b7 /* lui r1, 0x80000 */)], &[]);
         assert_eq!(record.last_state.get_register_value(1), 0x8000_0000);
-<<<<<<< HEAD
-        MozakStark::prove_and_verify(&record.last_state.code, &record.executed).unwrap();
-=======
         MozakStark::prove_and_verify(&program, &record.executed).unwrap();
->>>>>>> 0d7b483c
     }
 
     #[test]
@@ -464,11 +443,7 @@
             &[],
         );
         assert_eq!(record.last_state.get_register_value(1), 0xDEAD_BEEF,);
-<<<<<<< HEAD
-        MozakStark::prove_and_verify(&record.last_state.code, &record.executed).unwrap();
-=======
         MozakStark::prove_and_verify(&program, &record.executed).unwrap();
->>>>>>> 0d7b483c
     }
 
     #[test]
@@ -487,10 +462,6 @@
             &[(1, 2)],
         );
         assert_eq!(record.last_state.get_pc(), 8);
-<<<<<<< HEAD
-        MozakStark::prove_and_verify(&record.last_state.code, &record.executed).unwrap();
-=======
         MozakStark::prove_and_verify(&program, &record.executed).unwrap();
->>>>>>> 0d7b483c
     }
 }