--- conflicted
+++ resolved
@@ -116,48 +116,4 @@
         assert_eq!(record.last_state.get_pc(), 8);
         simple_proof_test(&record.executed).expect_err("FIXME:test-is-expected-to-fail");
     }
-<<<<<<< HEAD
-
-    use proptest::prelude::any;
-    use proptest::proptest;
-    proptest! {
-        #[test]
-        fn prove_sub_proptest(a in any::<u32>(), b in any::<u32>()) {
-            let record = simple_test_code(
-                &[Instruction {
-                    op: Op::SUB,
-                    args: Args {
-                        rd: 5,
-                        rs1: 6,
-                        rs2: 7,
-                        ..Args::default()
-                    },
-                }],
-                &[],
-                &[(6, a), (7, b)],
-            );
-            assert_eq!(record.last_state.get_register_value(5), a.wrapping_sub(b));
-            simple_proof_test(&record.executed).unwrap();
-        }
-            #[test]
-            fn prove_add_proptest(a in any::<u32>(), b in any::<u32>()) {
-                let record = simple_test_code(
-                    &[Instruction {
-                        op: Op::ADD,
-                        args: Args {
-                            rd: 5,
-                            rs1: 6,
-                            rs2: 7,
-                            ..Args::default()
-                        },
-                    }],
-                    &[],
-                    &[(6, a), (7, b)],
-                );
-                assert_eq!(record.last_state.get_register_value(5), a.wrapping_add(b));
-                simple_proof_test(&record.executed).unwrap();
-            }
-    }
-=======
->>>>>>> 3db16239
 }