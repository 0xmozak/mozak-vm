--- conflicted
+++ resolved
@@ -28,15 +28,6 @@
 use crate::cross_table_lookup::ctl_utils::debug_ctl;
 use crate::cross_table_lookup::{cross_table_lookup_data, CtlData};
 use crate::generation::{debug_traces, generate_traces};
-<<<<<<< HEAD
-use crate::memory::stark::MemoryStark;
-use crate::memory_fullword::stark::FullWordMemoryStark;
-use crate::memory_halfword::stark::HalfWordMemoryStark;
-use crate::memoryinit::stark::MemoryInitStark;
-use crate::rangecheck::stark::RangeCheckStark;
-use crate::rangecheck_limb::stark::RangeCheckLimbStark;
-=======
->>>>>>> 26c21cb7
 use crate::stark::mozak_stark::PublicInputs;
 use crate::stark::permutation::challenge::{GrandProductChallengeSet, GrandProductChallengeTrait};
 use crate::stark::permutation::compute_permutation_z_polys;
@@ -52,24 +43,7 @@
 ) -> Result<AllProof<F, C, D>>
 where
     F: RichField + Extendable<D>,
-<<<<<<< HEAD
-    C: GenericConfig<D, F = F>,
-    [(); CpuStark::<F, D>::COLUMNS]:,
-    [(); CpuStark::<F, D>::PUBLIC_INPUTS]:,
-    [(); RangeCheckStark::<F, D>::COLUMNS]:,
-    [(); RangeCheckStark::<F, D>::PUBLIC_INPUTS]:,
-    [(); XorStark::<F, D>::COLUMNS]:,
-    [(); BitshiftStark::<F, D>::COLUMNS]:,
-    // [(); ProgramStark::<F, D>::COLUMNS]:,
-    [(); MemoryStark::<F, D>::COLUMNS]:,
-    [(); MemoryInitStark::<F, D>::COLUMNS]:,
-    [(); RangeCheckLimbStark::<F, D>::COLUMNS]:,
-    [(); HalfWordMemoryStark::<F, D>::COLUMNS]:,
-    [(); FullWordMemoryStark::<F, D>::COLUMNS]:,
-    [(); C::Hasher::HASH_SIZE]:, {
-=======
     C: GenericConfig<D, F = F>, {
->>>>>>> 26c21cb7
     let traces_poly_values = generate_traces(program, record);
     if mozak_stark.debug || std::env::var("MOZAK_STARK_DEBUG").is_ok() {
         debug_traces(&traces_poly_values, mozak_stark, &public_inputs);
@@ -97,24 +71,7 @@
 ) -> Result<AllProof<F, C, D>>
 where
     F: RichField + Extendable<D>,
-<<<<<<< HEAD
-    C: GenericConfig<D, F = F>,
-    [(); CpuStark::<F, D>::COLUMNS]:,
-    [(); CpuStark::<F, D>::PUBLIC_INPUTS]:,
-    [(); RangeCheckStark::<F, D>::COLUMNS]:,
-    [(); RangeCheckStark::<F, D>::PUBLIC_INPUTS]:,
-    [(); XorStark::<F, D>::COLUMNS]:,
-    [(); BitshiftStark::<F, D>::COLUMNS]:,
-    // [(); ProgramStark::<F, D>::COLUMNS]:,
-    [(); MemoryStark::<F, D>::COLUMNS]:,
-    [(); MemoryInitStark::<F, D>::COLUMNS]:,
-    [(); RangeCheckLimbStark::<F, D>::COLUMNS]:,
-    [(); HalfWordMemoryStark::<F, D>::COLUMNS]:,
-    [(); FullWordMemoryStark::<F, D>::COLUMNS]:,
-    [(); C::Hasher::HASH_SIZE]:, {
-=======
     C: GenericConfig<D, F = F>, {
->>>>>>> 26c21cb7
     let rate_bits = config.fri_config.rate_bits;
     let cap_height = config.fri_config.cap_height;
 
@@ -389,24 +346,7 @@
 ) -> Result<[StarkProof<F, C, D>; NUM_TABLES]>
 where
     F: RichField + Extendable<D>,
-<<<<<<< HEAD
-    C: GenericConfig<D, F = F>,
-    [(); CpuStark::<F, D>::COLUMNS]:,
-    [(); CpuStark::<F, D>::PUBLIC_INPUTS]:,
-    [(); RangeCheckStark::<F, D>::COLUMNS]:,
-    [(); RangeCheckStark::<F, D>::PUBLIC_INPUTS]:,
-    [(); XorStark::<F, D>::COLUMNS]:,
-    [(); BitshiftStark::<F, D>::COLUMNS]:,
-    // [(); ProgramStark::<F, D>::COLUMNS]:,
-    [(); MemoryStark::<F, D>::COLUMNS]:,
-    [(); MemoryInitStark::<F, D>::COLUMNS]:,
-    [(); RangeCheckLimbStark::<F, D>::COLUMNS]:,
-    [(); HalfWordMemoryStark::<F, D>::COLUMNS]:,
-    [(); FullWordMemoryStark::<F, D>::COLUMNS]:,
-    [(); C::Hasher::HASH_SIZE]:, {
-=======
     C: GenericConfig<D, F = F>, {
->>>>>>> 26c21cb7
     macro_rules! make_proof {
         ($stark: expr, $kind: expr, $public_inputs: expr) => {
             prove_single_table(
