#![allow(clippy::too_many_lines)]

use std::collections::HashMap;

use anyhow::{ensure, Result};
use itertools::{chain, Itertools};
use log::Level::Debug;
use log::{debug, log_enabled};
use mozak_runner::elf::Program;
use mozak_runner::vm::ExecutionRecord;
use plonky2::field::extension::Extendable;
use plonky2::field::packable::Packable;
use plonky2::field::polynomial::PolynomialCoeffs;
use plonky2::field::types::Field;
use plonky2::fri::batch_oracle::BatchFriOracle;
use plonky2::fri::oracle::PolynomialBatch;
use plonky2::fri::proof::FriProof;
use plonky2::fri::structure::{
    FriBatchInfo, FriBatchInfoTarget, FriInstanceInfo, FriInstanceInfoTarget, FriOracleInfo,
};
use plonky2::hash::hash_types::RichField;
use plonky2::hash::merkle_tree::MerkleCap;
use plonky2::iop::challenger::Challenger;
<<<<<<< HEAD
use plonky2::iop::ext_target::ExtensionTarget;
use plonky2::plonk::circuit_builder::CircuitBuilder;
use plonky2::plonk::config::GenericConfig;
=======
use plonky2::plonk::config::{AlgebraicHasher, GenericConfig};
>>>>>>> 25ca786c
use plonky2::timed;
use plonky2::util::log2_strict;
use plonky2::util::timing::TimingTree;
#[allow(clippy::wildcard_imports)]
use plonky2_maybe_rayon::*;
use starky::config::StarkConfig;
use starky::stark::{LookupConfig, Stark};

use super::mozak_stark::{MozakStark, TableKind, TableKindArray, TableKindSetBuilder};
use super::proof::{BatchProof, StarkOpeningSet, StarkProof};
use crate::cross_table_lookup::ctl_utils::debug_ctl;
use crate::cross_table_lookup::{cross_table_lookup_data, CtlData};
use crate::generation::{debug_traces, generate_traces};
use crate::public_sub_table::public_sub_table_data_and_values;
use crate::stark::mozak_stark::{all_kind, all_starks, PublicInputs};
use crate::stark::permutation::challenge::GrandProductChallengeTrait;
use crate::stark::poly::compute_quotient_polys;
use crate::stark::prover::{get_program_id, prove_single_table};

#[derive(Debug)]
pub struct BatchFriOracleIndices {
    poly_count: TableKindArray<usize>,
    // start index in BatchFriOracle's field merkle tree leaves
    fmt_start_indices: TableKindArray<Option<usize>>,
    // start index in BatchFriOracle's polynomial vector
    poly_start_indices: TableKindArray<Option<usize>>,
    // degree bits (leaf layer) index in BatchFriOrable's field merkle tree
    degree_bits_indices: TableKindArray<Option<usize>>,
}

#[allow(unused_assignments)]
impl BatchFriOracleIndices {
    fn new(
        public_table_kinds: &[TableKind],
        poly_count: TableKindArray<usize>,
        degree_bits: &TableKindArray<usize>,
    ) -> Self {
        let sorted_degree_bits = sort_degree_bits(public_table_kinds, degree_bits);

        let mut poly_start_indices =
            all_kind!(|kind| (!public_table_kinds.contains(&kind)).then_some(0));
        let mut fmt_start_indices =
            all_kind!(|kind| (!public_table_kinds.contains(&kind)).then_some(0));
        let mut poly_start_index = 0;
        for deg in &sorted_degree_bits {
            let mut fmt_start_index = 0;
            all_kind!(|kind| {
                if !public_table_kinds.contains(&kind) && degree_bits[kind] == *deg {
                    fmt_start_indices[kind] = Some(fmt_start_index);
                    poly_start_indices[kind] = Some(poly_start_index);
                    fmt_start_index += poly_count[kind];
                    poly_start_index += poly_count[kind];
                }
            });
        }

        let degree_bits_index_map: HashMap<usize, usize> = sorted_degree_bits
            .into_iter()
            .enumerate()
            .map(|(index, value)| (value, index))
            .collect();
        let degree_bits_indices = all_kind!(|kind| if public_table_kinds.contains(&kind) {
            None
        } else {
            Some(degree_bits_index_map[&degree_bits[kind]])
        });

        BatchFriOracleIndices {
            poly_count,
            fmt_start_indices,
            poly_start_indices,
            degree_bits_indices,
        }
    }
}

pub(crate) fn sort_degree_bits(
    public_table_kinds: &[TableKind],
    degree_bits: &TableKindArray<usize>,
) -> Vec<usize> {
    let mut sorted_degree_bits: Vec<usize> =
        all_kind!(|kind| (!public_table_kinds.contains(&kind)).then_some(degree_bits[kind]))
            .iter()
            .filter_map(|d| *d)
            .collect_vec();
    sorted_degree_bits.sort_unstable();
    sorted_degree_bits.reverse();
    sorted_degree_bits.dedup();
    sorted_degree_bits
}

pub(crate) fn batch_fri_instances<F: RichField + Extendable<D>, const D: usize>(
    mozak_stark: &MozakStark<F, D>,
    public_table_kinds: &[TableKind],
    degree_bits: &TableKindArray<usize>,
    sorted_degree_bits: &[usize],
    zeta: F::Extension,
    config: &StarkConfig,
    num_ctl_zs_per_table: &TableKindArray<usize>,
) -> Vec<FriInstanceInfo<F, D>> {
    let fri_instances = all_starks!(
        mozak_stark,
        |stark, kind| if public_table_kinds.contains(&kind) {
            None
        } else {
            Some({
                let g = F::primitive_root_of_unity(degree_bits[kind]);
                stark.fri_instance(
                    zeta,
                    g,
                    0,
                    vec![],
                    config,
                    Some(&LookupConfig {
                        degree_bits: degree_bits[kind],
                        num_zs: num_ctl_zs_per_table[kind],
                    }),
                )
            })
        }
    );

    let mut degree_bits_map: HashMap<usize, Vec<TableKind>> = HashMap::new();
    all_kind!(|kind| {
        degree_bits_map
            .entry(degree_bits[kind])
            .or_default()
            .push(kind);
    });

    let fri_instance_groups = sorted_degree_bits
        .iter()
        .map(|d| {
            degree_bits_map[d]
                .iter()
                .filter_map(|kind| fri_instances[*kind].as_ref())
                .collect::<Vec<_>>()
        })
        .collect::<Vec<_>>();

    let mut polynomial_index_start = [0, 0, 0];
    let res = fri_instance_groups
        .iter()
        .map(|ins| merge_fri_instances(ins, &mut polynomial_index_start))
        .collect::<Vec<_>>();
    res
}

pub(crate) fn batch_fri_instances_target<F: RichField + Extendable<D>, const D: usize>(
    builder: &mut CircuitBuilder<F, D>,
    mozak_stark: &MozakStark<F, D>,
    public_table_kinds: &[TableKind],
    degree_bits: &TableKindArray<usize>,
    sorted_degree_bits: &[usize],
    zeta_target: ExtensionTarget<D>,
    config: &StarkConfig,
    num_ctl_zs_per_table: &TableKindArray<usize>,
) -> Vec<FriInstanceInfoTarget<D>> {
    let fri_instances = all_starks!(
        mozak_stark,
        |stark, kind| if public_table_kinds.contains(&kind) {
            None
        } else {
            Some({
                let g = F::primitive_root_of_unity(degree_bits[kind]);
                stark.fri_instance_target(
                    builder,
                    zeta_target,
                    g,
                    0,
                    0,
                    config,
                    Some(&LookupConfig {
                        degree_bits: degree_bits[kind],
                        num_zs: num_ctl_zs_per_table[kind],
                    }),
                )
            })
        }
    );

    let mut degree_bits_map: HashMap<usize, Vec<TableKind>> = HashMap::new();
    all_kind!(|kind| {
        degree_bits_map
            .entry(degree_bits[kind])
            .or_default()
            .push(kind);
    });

    let fri_instance_groups = sorted_degree_bits
        .iter()
        .map(|d| {
            degree_bits_map[d]
                .iter()
                .filter_map(|kind| fri_instances[*kind].as_ref())
                .collect::<Vec<_>>()
        })
        .collect::<Vec<_>>();

    let mut polynomial_index_start = [0, 0, 0];
    let res = fri_instance_groups
        .iter()
        .map(|ins| merge_fri_instances_target(ins, &mut polynomial_index_start))
        .collect::<Vec<_>>();
    res
}

// Merge FRI instances by its polynomial degree
pub(crate) fn merge_fri_instances<F: RichField + Extendable<D>, const D: usize>(
    instances: &[&FriInstanceInfo<F, D>],
    polynomial_index_start: &mut [usize; 3],
) -> FriInstanceInfo<F, D> {
    assert!(!instances.is_empty());
    let base_instance = &instances[0];
    assert_eq!(base_instance.oracles.len(), 3);
    assert_eq!(base_instance.batches.len(), 3);

    let mut res = FriInstanceInfo {
        oracles: Vec::with_capacity(3),
        batches: Vec::with_capacity(3),
    };

    for i in 0..3 {
        res.oracles.push(FriOracleInfo {
            num_polys: 0,
            blinding: base_instance.oracles[i].blinding,
        });
        res.batches.push(FriBatchInfo {
            point: base_instance.batches[i].point,
            polynomials: vec![],
        });
    }

    for ins in instances {
        assert_eq!(ins.oracles.len(), 3);
        assert_eq!(ins.batches.len(), 3);

        for i in 0..3 {
            assert_eq!(res.oracles[i].blinding, ins.oracles[i].blinding);
            res.oracles[i].num_polys += ins.oracles[i].num_polys;

            assert_eq!(res.batches[i].point, ins.batches[i].point);
            for poly in ins.batches[i].polynomials.iter().copied() {
                let mut poly = poly;
                poly.polynomial_index += polynomial_index_start[poly.oracle_index];
                res.batches[i].polynomials.push(poly);
            }
        }

        for (i, item) in polynomial_index_start.iter_mut().enumerate().take(3) {
            *item += ins.oracles[i].num_polys;
        }
    }

    res
}

pub(crate) fn merge_fri_instances_target<const D: usize>(
    instances: &[&FriInstanceInfoTarget<D>],
    polynomial_index_start: &mut [usize; 3],
) -> FriInstanceInfoTarget<D> {
    assert!(!instances.is_empty());
    let base_instance = &instances[0];
    assert_eq!(base_instance.oracles.len(), 3);
    assert_eq!(base_instance.batches.len(), 3);

    let mut res = FriInstanceInfoTarget {
        oracles: Vec::with_capacity(3),
        batches: Vec::with_capacity(3),
    };

    for i in 0..3 {
        res.oracles.push(FriOracleInfo {
            num_polys: 0,
            blinding: base_instance.oracles[i].blinding,
        });
        res.batches.push(FriBatchInfoTarget {
            point: base_instance.batches[i].point,
            polynomials: vec![],
        });
    }

    for ins in instances {
        assert_eq!(ins.oracles.len(), 3);
        assert_eq!(ins.batches.len(), 3);

        for i in 0..3 {
            assert_eq!(res.oracles[i].blinding, ins.oracles[i].blinding);
            res.oracles[i].num_polys += ins.oracles[i].num_polys;

            assert_eq!(res.batches[i].point, ins.batches[i].point);
            for poly in ins.batches[i].polynomials.iter().copied() {
                let mut poly = poly;
                poly.polynomial_index += polynomial_index_start[poly.oracle_index];
                res.batches[i].polynomials.push(poly);
            }
        }

        for (i, item) in polynomial_index_start.iter_mut().enumerate().take(3) {
            *item += ins.oracles[i].num_polys;
        }
    }

    res
}

pub fn batch_prove<F, C, const D: usize>(
    program: &Program,
    record: &ExecutionRecord<F>,
    mozak_stark: &MozakStark<F, D>,
    public_table_kinds: &[TableKind],
    config: &StarkConfig,
    public_inputs: PublicInputs<F>,
    timing: &mut TimingTree,
) -> Result<(BatchProof<F, C, D>, TableKindArray<usize>)>
where
    F: RichField + Extendable<D>,
    C: GenericConfig<D, F = F>,
    <C as GenericConfig<D>>::Hasher: AlgebraicHasher<F>, {
    debug!("Starting Prove");
    let traces_poly_values = generate_traces(program, record, timing);
    if mozak_stark.debug || std::env::var("MOZAK_STARK_DEBUG").is_ok() {
        debug_traces(&traces_poly_values, mozak_stark, &public_inputs);
        debug_ctl(&traces_poly_values, mozak_stark);
    }
    let rate_bits = config.fri_config.rate_bits;
    let cap_height = config.fri_config.cap_height;
    let degree_bits = all_kind!(|kind| log2_strict(traces_poly_values[kind][0].len()));
    let traces_poly_count = all_kind!(|kind| traces_poly_values[kind].len());
    let trace_indices =
        BatchFriOracleIndices::new(public_table_kinds, traces_poly_count, &degree_bits);

    let batch_traces_poly_values = all_kind!(|kind| if public_table_kinds.contains(&kind) {
        None
    } else {
        Some(&traces_poly_values[kind])
    });

    let mut batch_trace_polys: Vec<_> = batch_traces_poly_values
        .iter()
        .filter_map(|t| *t)
        .flat_map(std::clone::Clone::clone)
        .collect();
    batch_trace_polys.sort_by_key(|p| std::cmp::Reverse(p.len()));

    // This commitment is for all tables but public tables, in form of Field Merkle
    // Tree (1st oracle)
    let batch_trace_polys_len = batch_trace_polys.len();
    let batch_trace_commitments: BatchFriOracle<F, C, D> = timed!(
        timing,
        "Compute trace commitments for batch tables",
        BatchFriOracle::from_values(
            batch_trace_polys,
            rate_bits,
            false,
            cap_height,
            timing,
            &vec![None; batch_trace_polys_len],
        )
    );

    // This commitment is for public tables, and would have separate oracle.
    let trace_commitments = timed!(
        timing,
        "Compute trace commitments for public tables",
        traces_poly_values
            .clone()
            .with_kind()
            .map(|(trace, table)| {
                public_table_kinds.contains(&table).then(|| {
                    timed!(
                        timing,
                        &format!("compute trace commitment for {table:?}"),
                        PolynomialBatch::<F, C, D>::from_values(
                            trace.clone(),
                            rate_bits,
                            false,
                            cap_height,
                            timing,
                            None,
                        )
                    )
                })
            })
    );

    let trace_caps = all_kind!(|kind| trace_commitments[kind]
        .as_ref()
        .map(|c| c.merkle_tree.cap.clone()));

    // Add trace commitments to the challenger entropy pool.
    let mut challenger = Challenger::<F, C::Hasher>::new();
    all_kind!(|kind| {
        if let Some(c) = trace_caps[kind].clone() {
            challenger.observe_cap(&c);
        }
    });
    let fmt_trace_cap = batch_trace_commitments.field_merkle_tree.cap.clone();
    challenger.observe_cap(&fmt_trace_cap);

    let ctl_challenges = challenger.get_grand_product_challenge_set(config.num_challenges);
    let ctl_data_per_table = timed!(
        timing,
        "Compute CTL data for each table",
        cross_table_lookup_data::<F, D>(
            &traces_poly_values,
            &mozak_stark.cross_table_lookups,
            &ctl_challenges
        )
    );

    let (public_sub_table_data_per_table, public_sub_table_values) =
        public_sub_table_data_and_values::<F, D>(
            &traces_poly_values,
            &mozak_stark.public_sub_tables,
            &ctl_challenges,
        );

    let (proofs, batch_stark_proof) = batch_prove_with_commitments(
        mozak_stark,
        config,
        public_table_kinds,
        &public_inputs,
        &degree_bits,
        &trace_commitments,
        &trace_indices,
        &batch_trace_commitments,
        &ctl_data_per_table,
        &public_sub_table_data_per_table,
        &mut challenger,
        timing,
    )?;

    let program_id = get_program_id::<F, C, D>(
        public_inputs.entry_point,
        trace_caps[TableKind::Program]
            .as_ref()
            .expect("program trace cap not found"),
        trace_caps[TableKind::ElfMemoryInit]
            .as_ref()
            .expect("elf memory ini trace cap not found"),
    );

    if log_enabled!(Debug) {
        timing.print();
    }
    Ok((
        BatchProof {
            proofs,
            program_rom_trace_cap,
            elf_memory_init_trace_cap,
            public_inputs,
            public_sub_table_values,
            batch_stark_proof,
        },
        degree_bits,
<<<<<<< HEAD
    ))
=======
        proofs,
        public_inputs,
        public_sub_table_values,
        program_id,
        batch_stark_proof,
    })
>>>>>>> 25ca786c
}

/// Given the traces generated from [`generate_traces`] along with their
/// commitments, prove a [`MozakStark`].
///
/// # Errors
/// Errors if proving fails.
#[allow(clippy::too_many_arguments)]
#[allow(clippy::type_complexity)]
pub fn batch_prove_with_commitments<F, C, const D: usize>(
    mozak_stark: &MozakStark<F, D>,
    config: &StarkConfig,
    public_table_kinds: &[TableKind],
    public_inputs: &PublicInputs<F>,
    degree_bits: &TableKindArray<usize>,
    trace_commitments: &TableKindArray<Option<PolynomialBatch<F, C, D>>>,
    trace_indices: &BatchFriOracleIndices,
    batch_trace_commitments: &BatchFriOracle<F, C, D>,
    ctl_data_per_table: &TableKindArray<CtlData<F>>,
    public_sub_data_per_table: &TableKindArray<CtlData<F>>,
    challenger: &mut Challenger<F, C::Hasher>,
    timing: &mut TimingTree,
) -> Result<(TableKindArray<StarkProof<F, C, D>>, StarkProof<F, C, D>)>
where
    F: RichField + Extendable<D>,
    C: GenericConfig<D, F = F>, {
    let rate_bits = config.fri_config.rate_bits;
    let cap_height = config.fri_config.cap_height;

    // TODO(Matthias): Unify everything in this function with the non-batch version.
    let cpu_skeleton_stark = [public_inputs.entry_point];
    let public_inputs = TableKindSetBuilder::<&[_]> {
        cpu_skeleton_stark: &cpu_skeleton_stark,
        ..Default::default()
    }
    .build();

    // Computes separate proofs for each public table.
    let separate_proofs = all_starks!(mozak_stark, |stark, kind| if let Some(trace_commitment) =
        &trace_commitments[kind]
    {
        Some(prove_single_table(
            stark,
            config,
            trace_commitment,
            public_inputs[kind],
            &ctl_data_per_table[kind],
            &public_sub_data_per_table[kind],
            challenger,
            timing,
        )?)
    } else {
        None
    });

    // Computing ctl zs polynomials for all but those for public tables
    let mut ctl_zs_poly_count = all_kind!(|_kind| 0);
    let all_ctl_z_polys = all_kind!(|kind| {
        if public_table_kinds.contains(&kind) {
            None
        } else {
            Some({
                let fri_params = config.fri_params(degree_bits[kind]);
                assert!(
                    fri_params.total_arities() <= degree_bits[kind] + rate_bits - cap_height,
                    "FRI total reduction arity is too large.",
                );

                let z_poly_public_sub_table = public_sub_data_per_table[kind].z_polys();

                let z_polys = vec![ctl_data_per_table[kind].z_polys(), z_poly_public_sub_table]
                    .into_iter()
                    .flatten()
                    .collect_vec();

                assert!(!z_polys.is_empty());

                ctl_zs_poly_count[kind] = z_polys.len();

                z_polys
            })
        }
    });

    let ctl_zs_indices =
        BatchFriOracleIndices::new(public_table_kinds, ctl_zs_poly_count, degree_bits);

    // TODO: can we remove duplicates in the ctl polynomials?
    let mut batch_ctl_z_polys: Vec<_> = all_ctl_z_polys
        .iter()
        .filter_map(|t| t.as_ref())
        .flat_map(|v| v.iter().cloned())
        .collect();
    batch_ctl_z_polys.sort_by_key(|b| std::cmp::Reverse(b.len()));
    let batch_ctl_zs_polys_len = batch_ctl_z_polys.len();

    // Commitment to all ctl_zs polynomials, except for those of public tables.
    // Field Merkle tree is used as oracle here, same as we did for batched traces.
    // (2nd FMT Oracle)
    let batch_ctl_zs_commitments: BatchFriOracle<F, C, D> = timed!(
        timing,
        "compute batch Zs commitment",
        BatchFriOracle::from_values(
            batch_ctl_z_polys,
            rate_bits,
            false,
            config.fri_config.cap_height,
            timing,
            &vec![None; batch_ctl_zs_polys_len],
        )
    );

    let ctl_zs_cap = batch_ctl_zs_commitments.field_merkle_tree.cap.clone();
    challenger.observe_cap(&ctl_zs_cap);

    let alphas = challenger.get_n_challenges(config.num_challenges);
    let sorted_degree_bits = sort_degree_bits(public_table_kinds, degree_bits);

    let mut quotient_poly_count = all_kind!(|_kind| 0);
    let quotient_chunks = all_starks!(mozak_stark, |stark, kind| {
        if public_table_kinds.contains(&kind) {
            None
        } else {
            let degree = 1 << degree_bits[kind];

            let degree_bits_index = trace_indices.degree_bits_indices[kind].unwrap();
            let trace_slice_start = trace_indices.fmt_start_indices[kind].unwrap();
            let trace_slice_len = trace_indices.poly_count[kind];
            let get_trace_values_packed = |i_start, step| -> Vec<<F as Packable>::Packing> {
                batch_trace_commitments.get_lde_values_packed(
                    degree_bits_index,
                    i_start,
                    step,
                    trace_slice_start,
                    trace_slice_len,
                )
            };

            let ctl_zs_slice_start = ctl_zs_indices.fmt_start_indices[kind].unwrap();
            let ctl_zs_slice_len = ctl_zs_indices.poly_count[kind];
            let get_ctl_zs_values_packed = |i_start, step| -> Vec<<F as Packable>::Packing> {
                batch_ctl_zs_commitments.get_lde_values_packed(
                    degree_bits_index,
                    i_start,
                    step,
                    ctl_zs_slice_start,
                    ctl_zs_slice_len,
                )
            };

            let quotient_polys = timed!(
                timing,
                format!("{stark}: compute quotient polynomial").as_str(),
                compute_quotient_polys::<F, <F as Packable>::Packing, C, _, D>(
                    stark,
                    &get_trace_values_packed,
                    &get_ctl_zs_values_packed,
                    public_inputs[kind],
                    &ctl_data_per_table[kind],
                    &public_sub_data_per_table[kind],
                    &alphas,
                    degree_bits[kind],
                    config,
                )
            );
            assert!(!quotient_polys.is_empty());

            let quotient_chunks: Vec<PolynomialCoeffs<F>> = timed!(
                timing,
                format!("{stark}: split quotient polynomial").as_str(),
                quotient_polys
                    .into_par_iter()
                    .flat_map(|mut quotient_poly| {
                        quotient_poly
                    .trim_to_len(degree * stark.quotient_degree_factor())
                    .expect(
                        "Quotient has failed, the vanishing polynomial is not divisible by Z_H",
                    );
                        // Split quotient into degree-n chunks.
                        quotient_poly.chunks(degree)
                    })
                    .collect()
            );
            quotient_poly_count[kind] = quotient_chunks.len();
            Some(quotient_chunks)
        }
    });

    let quotient_indices =
        BatchFriOracleIndices::new(public_table_kinds, quotient_poly_count, degree_bits);

    let mut batch_quotient_chunks: Vec<_> = quotient_chunks
        .iter()
        .filter_map(|t| t.as_ref())
        .flat_map(|v| v.iter().cloned())
        .collect();
    batch_quotient_chunks.sort_by_key(|b| std::cmp::Reverse(b.len()));
    let batch_quotient_chunks_len = batch_quotient_chunks.len();

    // Commitment to quotient polynomials for all except those of public tables.
    // Stored as Field merkle tree (3rd and final FMT oracle)
    let batch_quotient_commitments: BatchFriOracle<F, C, D> = timed!(
        timing,
        "compute batch Zs commitment",
        BatchFriOracle::from_coeffs(
            batch_quotient_chunks,
            rate_bits,
            false,
            config.fri_config.cap_height,
            timing,
            &vec![None; batch_quotient_chunks_len],
        )
    );

    let quotient_polys_cap = batch_quotient_commitments.field_merkle_tree.cap.clone();
    challenger.observe_cap(&quotient_polys_cap);

    let zeta = challenger.get_extension_challenge::<D>();

    // Sets up batched fri instance for all tables but the public tables.
    let batch_openings = all_starks!(mozak_stark, |_stark, kind| if public_table_kinds
        .contains(&kind)
    {
        None
    } else {
        // To avoid leaking witness data, we want to ensure that our opening locations,
        // `zeta` and `g * zeta`, are not in our subgroup `H`. It suffices to check
        // `zeta` only, since `(g * zeta)^n = zeta^n`, where `n` is the order of
        // `g`.
        let g = F::primitive_root_of_unity(degree_bits[kind]);
        ensure!(
            zeta.exp_power_of_2(degree_bits[kind]) != F::Extension::ONE,
            "Opening point is in the subgroup."
        );

        let openings = StarkOpeningSet::batch_new(
            zeta,
            g,
            [
                trace_indices.poly_start_indices[kind].unwrap(),
                ctl_zs_indices.poly_start_indices[kind].unwrap(),
                quotient_indices.poly_start_indices[kind].unwrap(),
            ],
            [
                trace_indices.poly_count[kind],
                ctl_zs_indices.poly_count[kind],
                quotient_indices.poly_count[kind],
            ],
            batch_trace_commitments,
            &batch_ctl_zs_commitments,
            &batch_quotient_commitments,
            degree_bits[kind],
        );

        challenger.observe_openings(&openings.to_fri_openings());
        Some(openings)
    });

    let num_ctl_zs_per_table =
        all_kind!(|kind| ctl_data_per_table[kind].len() + public_sub_data_per_table[kind].len());

    let batch_fri_instances = batch_fri_instances(
        mozak_stark,
        public_table_kinds,
        degree_bits,
        &sorted_degree_bits,
        zeta,
        config,
        &num_ctl_zs_per_table,
    );

    let initial_merkle_trees = vec![
        batch_trace_commitments,
        &batch_ctl_zs_commitments,
        &batch_quotient_commitments,
    ];

    for (i, tree) in initial_merkle_trees.iter().enumerate() {
        assert_eq!(
            tree.polynomials.len(),
            batch_fri_instances
                .iter()
                .map(|ins| ins.oracles[i].num_polys)
                .sum::<usize>(),
            "batch index: {i}"
        );
    }

    let mut fri_params = config.fri_params(sorted_degree_bits[0]);
    fri_params.reduction_arity_bits =
        batch_reduction_arity_bits(&sorted_degree_bits.clone(), rate_bits, cap_height);
    let opening_proof = timed!(
        timing,
        "compute batch opening proofs",
        BatchFriOracle::prove_openings(
            &sorted_degree_bits,
            &batch_fri_instances,
            &initial_merkle_trees,
            challenger,
            &fri_params,
            timing,
        )
    );

    let empty_fri_proof = FriProof {
        commit_phase_merkle_caps: vec![],
        query_round_proofs: vec![],
        final_poly: PolynomialCoeffs { coeffs: vec![] },
        pow_witness: F::ZERO,
    };
    let empty_opening_set = StarkOpeningSet {
        local_values: vec![],
        next_values: vec![],
        ctl_zs: vec![],
        ctl_zs_next: vec![],
        ctl_zs_last: vec![],
        quotient_polys: vec![],
    };
    Ok((
        all_kind!(|kind| {
            if public_table_kinds.contains(&kind) {
                <Option<StarkProof<F, C, D>> as Clone>::clone(&separate_proofs[kind])
                    .expect("No Proof")
            } else {
                StarkProof {
                    trace_cap: MerkleCap::default(),
                    ctl_zs_cap: MerkleCap::default(),
                    quotient_polys_cap: MerkleCap::default(),
                    openings: <Option<StarkOpeningSet<F, D>> as Clone>::clone(
                        &batch_openings[kind],
                    )
                    .expect("No Openings"),
                    opening_proof: empty_fri_proof.clone(),
                }
            }
        }),
        StarkProof {
            trace_cap: batch_trace_commitments.field_merkle_tree.cap.clone(),
            ctl_zs_cap,
            quotient_polys_cap,
            openings: empty_opening_set,
            opening_proof,
        },
    ))
}

// TODO: find a better place for this function
pub(crate) fn batch_reduction_arity_bits(
    degree_bits: &[usize],
    rate_bits: usize,
    cap_height: usize,
) -> Vec<usize> {
    let default_arity_bits = 3;
    let final_poly_bits = 5;
    let lowest_degree_bits = degree_bits.last().unwrap();
    assert!(lowest_degree_bits + rate_bits >= cap_height);
    // First, let's figure out our intermediate degree bits.
    let intermediate_degree_bits =
        degree_bits
            .iter()
            .tuple_windows()
            .flat_map(|(&degree_bit, &next_degree_bit)| {
                (next_degree_bit + 1..=degree_bit)
                    .rev()
                    .step_by(default_arity_bits)
            });
    // Next, deal with the last part.
    let last_degree_bits =
        (lowest_degree_bits + rate_bits).min(cap_height.max(final_poly_bits)) - rate_bits;
    let final_degree_bits = (last_degree_bits..=*lowest_degree_bits)
        .rev()
        .step_by(default_arity_bits);
    // Finally, the reduction arity bits are just the differences:
    chain!(intermediate_degree_bits, final_degree_bits)
        .tuple_windows()
        .map(|(degree_bit, next_degree_bit)| degree_bit - next_degree_bit)
        .collect()
}

#[cfg(test)]
mod tests {
    use mozak_runner::code;
    use mozak_runner::instruction::{Args, Instruction, Op};
    use plonky2::plonk::config::{GenericConfig, PoseidonGoldilocksConfig};
    use plonky2::util::timing::TimingTree;

    use crate::stark::batch_prover::{batch_prove, batch_reduction_arity_bits};
    use crate::stark::batch_verifier::batch_verify_proof;
    use crate::stark::mozak_stark::{MozakStark, PublicInputs, PUBLIC_TABLE_KINDS};
    use crate::test_utils::fast_test_config;
    use crate::utils::from_u32;

    #[test]
    fn reduction_arity_bits_in_batch_proving() {
        let degree_bits = vec![15, 8, 6, 5, 3];
        let rate_bits = 2;
        let cap_height = 0;
        let expected_res = vec![3, 3, 1, 2, 1, 2];
        assert_eq!(
            expected_res,
            batch_reduction_arity_bits(&degree_bits, rate_bits, cap_height)
        );

        let rate_bits = 1;
        let cap_height = 4;
        let expected_res = vec![3, 3, 1, 2, 1, 2];
        assert_eq!(
            expected_res,
            batch_reduction_arity_bits(&degree_bits, rate_bits, cap_height)
        );
    }

    #[test]
    #[should_panic(expected = "assertion failed")]
    fn bad_reduction_arity_bits_in_batch_proving() {
        let degree_bits = vec![8, 6, 5, 3];
        let rate_bits = 2;
        let cap_height = 6;
        batch_reduction_arity_bits(&degree_bits, rate_bits, cap_height);
    }

    #[test]
    fn batch_prove_add() {
        const D: usize = 2;
        type C = PoseidonGoldilocksConfig;
        type F = <C as GenericConfig<D>>::F;

        let (program, record) = code::execute(
            [Instruction {
                op: Op::ADD,
                args: Args {
                    rd: 5,
                    rs1: 6,
                    rs2: 7,
                    ..Args::default()
                },
            }],
            &[],
            &[(6, 3), (7, 4)],
        );
        let config = fast_test_config();

        let stark: MozakStark<F, D> = MozakStark::default();
        let public_inputs = PublicInputs {
            entry_point: from_u32(program.entry_point),
        };

        let (all_proof, degree_bits) = batch_prove::<F, C, D>(
            &program,
            &record,
            &stark,
            &PUBLIC_TABLE_KINDS,
            &config,
            public_inputs,
            &mut TimingTree::default(),
        )
        .unwrap();
        batch_verify_proof(
            &stark,
            &PUBLIC_TABLE_KINDS,
            all_proof,
            &config,
            &degree_bits,
        )
        .unwrap();
    }
}<|MERGE_RESOLUTION|>--- conflicted
+++ resolved
@@ -21,13 +21,9 @@
 use plonky2::hash::hash_types::RichField;
 use plonky2::hash::merkle_tree::MerkleCap;
 use plonky2::iop::challenger::Challenger;
-<<<<<<< HEAD
 use plonky2::iop::ext_target::ExtensionTarget;
 use plonky2::plonk::circuit_builder::CircuitBuilder;
-use plonky2::plonk::config::GenericConfig;
-=======
 use plonky2::plonk::config::{AlgebraicHasher, GenericConfig};
->>>>>>> 25ca786c
 use plonky2::timed;
 use plonky2::util::log2_strict;
 use plonky2::util::timing::TimingTree;
@@ -477,23 +473,13 @@
     Ok((
         BatchProof {
             proofs,
-            program_rom_trace_cap,
-            elf_memory_init_trace_cap,
             public_inputs,
             public_sub_table_values,
+            program_id,
             batch_stark_proof,
         },
         degree_bits,
-<<<<<<< HEAD
     ))
-=======
-        proofs,
-        public_inputs,
-        public_sub_table_values,
-        program_id,
-        batch_stark_proof,
-    })
->>>>>>> 25ca786c
 }
 
 /// Given the traces generated from [`generate_traces`] along with their
