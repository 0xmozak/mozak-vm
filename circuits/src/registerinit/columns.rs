use crate::columns_view::{columns_view_impl, make_col_map};
use crate::linear_combination::Column;
use crate::linear_combination_typed::ColumnWithTypedInput;
use crate::register::columns::RegisterCtl;
use crate::stark::mozak_stark::{RegisterInitTable, TableWithTypedOutput};

columns_view_impl!(RegisterInit);
make_col_map!(RegisterInit);
#[repr(C)]
#[derive(Clone, Copy, Eq, PartialEq, Debug, Default)]
pub struct RegisterInit<T> {
    /// The 'address' that indexes into 1 of our 32 registers. Should only
    /// take values 0-31, so this column should be a running sum
    /// from 0 to 31 (inclusive).
    pub reg_addr: T,

    /// Value of the register.
    pub value: T,

    /// Binary column that marks a register as used to include in cross table
    /// lookups against `RegisterStark`'s `is_init` column. This also serves as
    /// an implicit range check on our register addresses.
    ///
    /// In our design, r0 should always be unused, so it's always 0.
    /// The other registers (r1-r31) should all be 1.
    pub is_looked_up: T,
}

#[must_use]
<<<<<<< HEAD
pub fn lookup_for_register() -> TableWithTypedOutput<RegisterCtl<Column>> {
    let reg = COL_MAP;
    RegisterInitTable::new(
        RegisterCtl {
            clk: ColumnWithTypedInput::constant(0),
            op: ColumnWithTypedInput::constant(0),
            addr: reg.reg_addr,
            value: reg.value,
=======
pub fn lookup_for_register() -> TableWithTypedOutput<RegisterInitCtl<Column>> {
    RegisterInitTable::new(
        RegisterInitCtl {
            addr: COL_MAP.reg_addr,
            value: COL_MAP.value,
>>>>>>> 6e6894ed
        },
        COL_MAP.is_looked_up,
    )
}<|MERGE_RESOLUTION|>--- conflicted
+++ resolved
@@ -27,22 +27,13 @@
 }
 
 #[must_use]
-<<<<<<< HEAD
 pub fn lookup_for_register() -> TableWithTypedOutput<RegisterCtl<Column>> {
-    let reg = COL_MAP;
     RegisterInitTable::new(
         RegisterCtl {
             clk: ColumnWithTypedInput::constant(0),
             op: ColumnWithTypedInput::constant(0),
-            addr: reg.reg_addr,
-            value: reg.value,
-=======
-pub fn lookup_for_register() -> TableWithTypedOutput<RegisterInitCtl<Column>> {
-    RegisterInitTable::new(
-        RegisterInitCtl {
             addr: COL_MAP.reg_addr,
             value: COL_MAP.value,
->>>>>>> 6e6894ed
         },
         COL_MAP.is_looked_up,
     )
