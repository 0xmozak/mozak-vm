--- conflicted
+++ resolved
@@ -3,78 +3,5 @@
 use crate::unstark::Unstark;
 
 #[allow(clippy::module_name_repetitions)]
-<<<<<<< HEAD
-pub struct ProgramStark<F, const D: usize> {
-    pub _f: PhantomData<F>,
-    pub standalone_proving: bool,
-}
-
-impl<F, const D: usize> HasNamedColumns for ProgramStark<F, D> {
-    type Columns = ProgramRom<F>;
-}
-
-const COLUMNS: usize = ProgramRom::<()>::NUMBER_OF_COLUMNS;
-const PUBLIC_INPUTS: usize = 0;
-
-impl<F: RichField + Extendable<D>, const D: usize> Stark<F, D> for ProgramStark<F, D> {
-    type EvaluationFrame<FE, P, const D2: usize> = StarkFrame<P, P::Scalar, COLUMNS, PUBLIC_INPUTS>
-
-    where
-        FE: FieldExtension<D2, BaseField = F>,
-        P: PackedField<Scalar = FE>;
-    type EvaluationFrameTarget =
-        StarkFrame<ExtensionTarget<D>, ExtensionTarget<D>, COLUMNS, PUBLIC_INPUTS>;
-
-    fn requires_ctls(&self) -> bool { !self.standalone_proving }
-
-    fn eval_packed_generic<FE, P, const D2: usize>(
-        &self,
-        vars: &Self::EvaluationFrame<FE, P, D2>,
-        yield_constr: &mut ConstraintConsumer<P>,
-    ) where
-        FE: FieldExtension<D2, BaseField = F>,
-        P: PackedField<Scalar = FE>, {
-        let lv: &ProgramRom<P> = vars.get_local_values().into();
-        is_binary(yield_constr, lv.filter);
-    }
-
-    fn eval_ext_circuit(
-        &self,
-        builder: &mut CircuitBuilder<F, D>,
-        vars: &Self::EvaluationFrameTarget,
-        yield_constr: &mut RecursiveConstraintConsumer<F, D>,
-    ) {
-        let lv: &ProgramRom<ExtensionTarget<D>> = vars.get_local_values().into();
-        is_binary_ext_circuit(builder, lv.filter, yield_constr);
-    }
-
-    fn constraint_degree(&self) -> usize { 3 }
-}
-
-#[cfg(test)]
-mod tests {
-    use plonky2::plonk::config::{GenericConfig, Poseidon2GoldilocksConfig};
-    use starky::stark_testing::test_stark_circuit_constraints;
-
-    use super::*;
-
-    const D: usize = 2;
-    type C = Poseidon2GoldilocksConfig;
-    type F = <C as GenericConfig<D>>::F;
-    type S = ProgramStark<F, D>;
-
-    #[test]
-    fn test_circuit() -> anyhow::Result<()> {
-        let stark = S {
-            standalone_proving: true,
-            ..S::default()
-        };
-        test_stark_circuit_constraints::<F, C, S, D>(stark)?;
-
-        Ok(())
-    }
-}
-=======
 pub type ProgramStark<F, const D: usize> =
-    Unstark<F, D, ProgramRom<F>, { ProgramRom::<()>::NUMBER_OF_COLUMNS }>;
->>>>>>> 6c2fa272
+    Unstark<F, D, ProgramRom<F>, { ProgramRom::<()>::NUMBER_OF_COLUMNS }>;