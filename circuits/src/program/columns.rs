--- conflicted
+++ resolved
@@ -6,14 +6,9 @@
 columns_view_impl!(ProgramRom);
 make_col_map!(ProgramRom);
 #[repr(C)]
-<<<<<<< HEAD
 #[derive(Clone, Copy, Eq, PartialEq, Debug)]
-pub struct InstructionRow<T> {
-=======
-#[derive(Clone, Copy, Eq, PartialEq, Debug, Default)]
 /// A Row of ROM generated from read-only memory
 pub struct ProgramRom<T> {
->>>>>>> 169ca290
     // Design doc for CPU <> Program cross-table-lookup:
     // https://www.notion.so/0xmozak/Cross-Table-Lookup-bbe98d9471114c36a278f0c491f203e5#c3876d13c1f94b7ab154ea1f8b908181
     pub pc: T,
@@ -25,21 +20,6 @@
     pub inst_data: T,
 }
 
-<<<<<<< HEAD
-columns_view_impl!(ProgramRom);
-make_col_map!(ProgramRom);
-/// A Row of ROM generated from read-only memory
-#[repr(C)]
-#[derive(Clone, Copy, Eq, PartialEq, Debug)]
-pub struct ProgramRom<T> {
-    pub inst: InstructionRow<T>,
-    /// Filters out instructions that are duplicates, i.e., appear more than
-    /// once in the trace.
-    pub filter: T,
-}
-
-=======
->>>>>>> 169ca290
 // Total number of columns.
 pub const NUM_PROGRAM_COLS: usize = ProgramRom::<()>::NUMBER_OF_COLUMNS;
 
