use enumflags2::{bitflags, BitFlags};
use itertools::{chain, Itertools};
use plonky2::field::extension::Extendable;
use plonky2::hash::hash_types::RichField;
use plonky2::iop::target::{BoolTarget, Target};
use plonky2::iop::witness::{PartialWitness, WitnessWrite};
use plonky2::plonk::circuit_builder::CircuitBuilder;
use plonky2::plonk::proof::ProofWithPublicInputsTarget;

use super::{find_target, find_targets, maybe_connect, Event, EventType};

// Limit transfers to 2^40 credits to avoid overflow issues
const MAX_LEAF_TRANSFER: usize = 40;

#[bitflags]
#[repr(u8)]
#[derive(Copy, Clone, PartialEq, Eq, Debug)]
pub enum Flags {
    WriteFlag = 1 << 0,
    EnsureFlag = 1 << 1,
    ReadFlag = 1 << 2,
    GiveOwnerFlag = 1 << 3,
    TakeOwnerFlag = 1 << 4,
}

impl Flags {
    fn count() -> usize { BitFlags::<Self>::ALL.len() }

    fn index(self) -> usize { (self as u8).trailing_zeros() as usize }
}

#[derive(Copy, Clone, PartialEq, Eq, Debug)]
pub struct PublicIndices {
    /// The index of the event/object address
    pub address: usize,

    /// The index of the (partial) object flags
    pub object_flags: usize,

    /// The indices of each of the elements of the previous constraint owner
    pub old_owner: [usize; 4],

    /// The indices of each of the elements of the new constraint owner
    pub new_owner: [usize; 4],

    /// The indices of each of the elements of the previous data
    pub old_data: [usize; 4],

    /// The indices of each of the elements of the new data
    pub new_data: [usize; 4],

    /// The index of the credit delta
    pub credit_delta: usize,
}

impl PublicIndices {
    /// Extract `address` from an array of public inputs.
    pub fn get_address<T: Copy>(&self, public_inputs: &[T]) -> T { public_inputs[self.address] }

    /// Insert `address` into an array of public inputs.
    pub fn set_address<T>(&self, public_inputs: &mut [T], v: T) { public_inputs[self.address] = v; }

    /// Extract `object_flags` from an array of public inputs.
    pub fn get_object_flags<T: Copy>(&self, public_inputs: &[T]) -> T {
        public_inputs[self.object_flags]
    }

    /// Insert `object_flags` into an array of public inputs.
    pub fn set_object_flags<T>(&self, public_inputs: &mut [T], v: T) {
        public_inputs[self.object_flags] = v;
    }

    /// Extract `old_owner` from an array of public inputs.
    pub fn get_old_owner<T: Copy>(&self, public_inputs: &[T]) -> [T; 4] {
        self.old_owner.map(|i| public_inputs[i])
    }

    /// Insert `old_owner` into an array of public inputs.
    pub fn set_old_owner<T>(&self, public_inputs: &mut [T], v: [T; 4]) {
        for (i, v) in v.into_iter().enumerate() {
            public_inputs[self.old_owner[i]] = v;
        }
    }

    /// Extract `new_owner` from an array of public inputs.
    pub fn get_new_owner<T: Copy>(&self, public_inputs: &[T]) -> [T; 4] {
        self.new_owner.map(|i| public_inputs[i])
    }

    /// Insert `new_owner` into an array of public inputs.
    pub fn set_new_owner<T>(&self, public_inputs: &mut [T], v: [T; 4]) {
        for (i, v) in v.into_iter().enumerate() {
            public_inputs[self.new_owner[i]] = v;
        }
    }

    /// Extract `old_data` from an array of public inputs.
    pub fn get_old_data<T: Copy>(&self, public_inputs: &[T]) -> [T; 4] {
        self.old_data.map(|i| public_inputs[i])
    }

    /// Insert `old_data` into an array of public inputs.
    pub fn set_old_data<T>(&self, public_inputs: &mut [T], v: [T; 4]) {
        for (i, v) in v.into_iter().enumerate() {
            public_inputs[self.old_data[i]] = v;
        }
    }

    /// Extract `new_data` from an array of public inputs.
    pub fn get_new_data<T: Copy>(&self, public_inputs: &[T]) -> [T; 4] {
        self.new_data.map(|i| public_inputs[i])
    }

    /// Insert `new_data` into an array of public inputs.
    pub fn set_new_data<T>(&self, public_inputs: &mut [T], v: [T; 4]) {
        for (i, v) in v.into_iter().enumerate() {
            public_inputs[self.new_data[i]] = v;
        }
    }

    /// Extract `credit_delta` from an array of public inputs.
    pub fn get_credit_delta<T: Copy>(&self, public_inputs: &[T]) -> T {
        public_inputs[self.credit_delta]
    }

    /// Insert `credit_delta` into an array of public inputs.
    pub fn set_credit_delta<T>(&self, public_inputs: &mut [T], v: T) {
        public_inputs[self.credit_delta] = v;
    }
}

pub struct SubCircuitInputs {
    /// The event/object address
    pub address: Target,

    /// The (partial) object flags
    pub object_flags: Target,

    /// The previous constraint owner
    pub old_owner: [Target; 4],

    /// The new constraint owner
    pub new_owner: [Target; 4],

    /// The previous data
    pub old_data: [Target; 4],

    /// The new data
    pub new_data: [Target; 4],

    /// The credit delta
    pub credit_delta: Target,
}

pub struct LeafTargets {
    /// The public inputs
    pub inputs: SubCircuitInputs,

    /// The originator of the event
    pub event_owner: [Target; 4],

    /// The event type
    pub event_ty: Target,

    /// The event value. Has different meanings for each event.
    ///
    /// For `Write` and `Ensure`, this is the `new_data` value.
    /// For `Read` this is the `old_data` value.
    /// For `GiveOwner` this is the `new_owner` value.
    /// For `TakeOwner` this is the `old_owner` value.
    /// For `CreditDelta` this is the operation (addition or subtraction) and
    /// the amount of credits to add/subtract. The format is `[d, _, _, s]`
    /// where `d` is the delta, and `s == 0` means add and `s == -1` means
    /// subtract.
    pub event_value: [Target; 4],
}

struct SplitFlags {
    new_data: Target,
    owner: Target,

    write: BoolTarget,
    ensure: BoolTarget,
    read: BoolTarget,
    give_owner: BoolTarget,
    take_owner: BoolTarget,
}

impl SplitFlags {
    fn split<F, const D: usize>(builder: &mut CircuitBuilder<F, D>, flags: Target) -> Self
    where
        F: RichField + Extendable<D>, {
        let new_data_flag_count = (Flags::WriteFlag | Flags::EnsureFlag).len();
        let other_flag_count = Flags::count() - new_data_flag_count;
        let owner_flag_count = (Flags::GiveOwnerFlag | Flags::TakeOwnerFlag).len();

        // Split off the flags corresponding to changes to new_data
        let (new_data, flags) = builder.split_low_high(flags, new_data_flag_count, Flags::count());
        // Split  the flag corresponding to read from the owner flags
        let (read, owner) = builder.split_low_high(flags, 1, other_flag_count);
        let read = BoolTarget::new_unsafe(read);

        let new_data_flags = builder.split_le(new_data, new_data_flag_count);
        let owner_flags = builder.split_le(owner, owner_flag_count);

        let flags = chain!(new_data_flags, [read], owner_flags).collect_vec();

        Self {
            new_data,
            owner,
            write: flags[Flags::WriteFlag.index()],
            ensure: flags[Flags::EnsureFlag.index()],
            read: flags[Flags::ReadFlag.index()],
            give_owner: flags[Flags::GiveOwnerFlag.index()],
            take_owner: flags[Flags::TakeOwnerFlag.index()],
        }
    }
}

impl SubCircuitInputs {
    #[must_use]
    pub fn default<F, const D: usize>(builder: &mut CircuitBuilder<F, D>) -> Self
    where
        F: RichField + Extendable<D>, {
        let address = builder.add_virtual_target();
        let object_flags = builder.add_virtual_target();
        let old_owner = builder.add_virtual_target_arr();
        let new_owner = builder.add_virtual_target_arr();
        let old_data = builder.add_virtual_target_arr();
        let new_data = builder.add_virtual_target_arr();
        let credit_delta = builder.add_virtual_target();

        builder.register_public_input(address);
        builder.register_public_input(object_flags);
        builder.register_public_inputs(&old_owner);
        builder.register_public_inputs(&new_owner);
        builder.register_public_inputs(&old_data);
        builder.register_public_inputs(&new_data);
        builder.register_public_input(credit_delta);

        Self {
            address,
            object_flags,
            old_owner,
            new_owner,
            old_data,
            new_data,
            credit_delta,
        }
    }

    #[must_use]
    pub fn build_leaf<F, const D: usize>(self, builder: &mut CircuitBuilder<F, D>) -> LeafTargets
    where
        F: RichField + Extendable<D>, {
        let zero = builder.zero();
        let one = builder.one();
        let write_const = EventType::Write.constant(builder);
        let read_const = EventType::Read.constant(builder);
        let ensure_const = EventType::Ensure.constant(builder);
        let give_owner_const = EventType::GiveOwner.constant(builder);
        let take_owner_const = EventType::TakeOwner.constant(builder);
        let credit_delta_const = EventType::CreditDelta.constant(builder);

        let event_owner = builder.add_virtual_target_arr();
        let event_ty = builder.add_virtual_target();
        let event_value = builder.add_virtual_target_arr();

        let (write_flag, ensure_flag, read_flag, give_owner_flag, take_owner_flag) = {
            let object_flags = builder.split_le(self.object_flags, Flags::count());

            (
                object_flags[Flags::WriteFlag.index()],
                object_flags[Flags::EnsureFlag.index()],
                object_flags[Flags::ReadFlag.index()],
                object_flags[Flags::GiveOwnerFlag.index()],
                object_flags[Flags::TakeOwnerFlag.index()],
            )
        };

        let is_write = builder.is_equal(event_ty, write_const);
        let is_read = builder.is_equal(event_ty, read_const);
        let is_ensure = builder.is_equal(event_ty, ensure_const);
        let is_give_owner = builder.is_equal(event_ty, give_owner_const);
        let is_take_owner = builder.is_equal(event_ty, take_owner_const);
        let is_credit_delta = builder.is_equal(event_ty, credit_delta_const);

        // new data comes from the event value for writes and ensures
        // These are all mutually exclusive (since `event_ty` can't simultaneously equal
        // multiple values), so we can just add them
        let new_data_from_value = builder.add(is_write.target, is_ensure.target);
        let new_data_from_value = BoolTarget::new_unsafe(new_data_from_value);

        // old owner comes from the event owner for writes, give owners, and credit
        // deltas These are all mutually exclusive, so we can just add them
        let old_owner_from_event = builder.add(is_write.target, is_give_owner.target);
        let old_owner_from_event = builder.add(old_owner_from_event, is_credit_delta.target);
        let old_owner_from_event = BoolTarget::new_unsafe(old_owner_from_event);

        // Handle flags
        builder.connect(is_write.target, write_flag.target);
        builder.connect(is_read.target, read_flag.target);
        builder.connect(is_ensure.target, ensure_flag.target);
        builder.connect(is_give_owner.target, give_owner_flag.target);
        builder.connect(is_take_owner.target, take_owner_flag.target);

        // Handle old owner from event owner (write or give)
        maybe_connect(builder, self.old_owner, old_owner_from_event, event_owner);

        // Handle old owner from event value (take)
        maybe_connect(builder, self.old_owner, is_take_owner, event_value);

        // Handle new owner from event owner (take)
        maybe_connect(builder, self.new_owner, is_take_owner, event_owner);

        // Handle new owner from event value (give)
        maybe_connect(builder, self.new_owner, is_give_owner, event_value);

        // Handle old data from event value (read)
        maybe_connect(builder, self.old_data, is_read, event_value);

        // Handle new data from event value (write or ensure)
        maybe_connect(builder, self.new_data, new_data_from_value, event_value);

        // Handle credit delta
        let credit_delta_val = builder.select(is_credit_delta, event_value[0], zero);
        builder.range_check(credit_delta_val, MAX_LEAF_TRANSFER);
        let credit_delta_sign = builder.select(is_credit_delta, event_value[3], zero);
        // The sign can only be zero or one
        builder.assert_bool(BoolTarget::new_unsafe(credit_delta_sign));
        let credit_delta_sign = builder.mul_const_add(-F::TWO, credit_delta_sign, one);
        let credit_delta_calc = builder.mul(credit_delta_val, credit_delta_sign);
        builder.connect(credit_delta_calc, self.credit_delta);

        LeafTargets {
            inputs: self,

            event_owner,
            event_ty,
            event_value,
        }
    }
}

/// The leaf subcircuit metadata. This subcircuit validates a (public) partial
/// object corresponds to a given (private) event.
pub struct LeafSubCircuit {
    pub targets: LeafTargets,
    pub indices: PublicIndices,
}

impl LeafTargets {
    #[must_use]
    pub fn build(self, public_inputs: &[Target]) -> LeafSubCircuit {
        // Find the indicies
        let indices = PublicIndices {
            address: find_target(public_inputs, self.inputs.address),
            object_flags: find_target(public_inputs, self.inputs.object_flags),
            old_owner: find_targets(public_inputs, self.inputs.old_owner),
            new_owner: find_targets(public_inputs, self.inputs.new_owner),
            old_data: find_targets(public_inputs, self.inputs.old_data),
            new_data: find_targets(public_inputs, self.inputs.new_data),
            credit_delta: find_target(public_inputs, self.inputs.credit_delta),
        };
        LeafSubCircuit {
            targets: self,
            indices,
        }
    }
}

#[derive(Clone, Copy, PartialEq, Eq)]
pub struct LeafWitnessValue<F> {
    pub address: u64,
    pub object_flags: BitFlags<Flags>,
    pub old_owner: [F; 4],
    pub new_owner: [F; 4],
    pub old_data: [F; 4],
    pub new_data: [F; 4],
    pub credit_delta: i64,
    pub event_owner: [F; 4],
    pub event_ty: F,
    pub event_value: [F; 4],
}

impl<F: RichField> LeafWitnessValue<F> {
    pub fn from_event(event: Event<F>) -> Self {
        let zero = [F::ZERO; 4];

        let (object_flags, credit_delta) = match event.ty {
            EventType::Write => (Flags::WriteFlag.into(), 0),
            EventType::Read => (Flags::ReadFlag.into(), 0),
            EventType::Ensure => (Flags::EnsureFlag.into(), 0),
            EventType::GiveOwner => (Flags::GiveOwnerFlag.into(), 0),
            EventType::TakeOwner => (Flags::TakeOwnerFlag.into(), 0),
            EventType::CreditDelta => {
                #[allow(clippy::cast_possible_wrap)]
                let value = event.value[0].to_canonical_u64() as i64;
                let value = match event.value[3] {
                    sign if sign.is_zero() => value,
                    sign if sign.is_one() => -value,
                    _ => unreachable!(),
                };
                (BitFlags::EMPTY, value)
            }
        };

        let (old_owner, new_owner) = match event.ty {
            EventType::Write | EventType::CreditDelta => (event.owner, zero),
            EventType::Read | EventType::Ensure => (zero, zero),
            EventType::GiveOwner => (event.owner, event.value),
            EventType::TakeOwner => (event.value, event.owner),
        };

        let (old_data, new_data) = match event.ty {
            EventType::Write | EventType::Ensure => (zero, event.value),
            EventType::Read => (event.value, zero),
            EventType::GiveOwner | EventType::TakeOwner | EventType::CreditDelta => (zero, zero),
        };

        Self {
            address: event.address,
            object_flags,
            old_owner,
            new_owner,
            old_data,
            new_data,
            credit_delta,
            event_owner: event.owner,
            event_ty: F::from_canonical_u64(event.ty as u64),
            event_value: event.value,
        }
    }
}

impl LeafSubCircuit {
    /// Get ready to generate a proof
    pub fn set_witness<F: RichField>(&self, witness: &mut PartialWitness<F>, event: Event<F>) {
        self.set_witness_unsafe(witness, LeafWitnessValue::from_event(event));
    }

    pub fn set_witness_unsafe<F: RichField>(
        &self,
        inputs: &mut PartialWitness<F>,
        v: LeafWitnessValue<F>,
    ) {
        inputs.set_target(
            self.targets.inputs.address,
            F::from_canonical_u64(v.address),
        );
        inputs.set_target(
            self.targets.inputs.object_flags,
            F::from_canonical_u8(v.object_flags.bits()),
        );
        inputs.set_target_arr(&self.targets.inputs.old_owner, &v.old_owner);
        inputs.set_target_arr(&self.targets.inputs.new_owner, &v.new_owner);
        inputs.set_target_arr(&self.targets.inputs.old_data, &v.old_data);
        inputs.set_target_arr(&self.targets.inputs.new_data, &v.new_data);
        inputs.set_target(
            self.targets.inputs.credit_delta,
            F::from_noncanonical_i64(v.credit_delta),
        );
        inputs.set_target_arr(&self.targets.event_owner, &v.event_owner);
        inputs.set_target(self.targets.event_ty, v.event_ty);
        inputs.set_target_arr(&self.targets.event_value, &v.event_value);
    }
}

pub struct BranchTargets {
    /// This public inputs
    pub inputs: SubCircuitInputs,

    /// The left direction
    pub left: SubCircuitInputs,

    /// The right direction
    pub right: SubCircuitInputs,
}

impl SubCircuitInputs {
    fn direction_from_node<const D: usize>(
        proof: &ProofWithPublicInputsTarget<D>,
        indices: &PublicIndices,
    ) -> SubCircuitInputs {
        let address = indices.get_address(&proof.public_inputs);
        let object_flags = indices.get_object_flags(&proof.public_inputs);
        let old_owner = indices.get_old_owner(&proof.public_inputs);
        let new_owner = indices.get_new_owner(&proof.public_inputs);
        let old_data = indices.get_old_data(&proof.public_inputs);
        let new_data = indices.get_new_data(&proof.public_inputs);
        let credit_delta = indices.get_credit_delta(&proof.public_inputs);

        SubCircuitInputs {
            address,
            object_flags,
            old_owner,
            new_owner,
            old_data,
            new_data,
            credit_delta,
        }
    }

    #[must_use]
    pub fn build_branch<F: RichField + Extendable<D>, const D: usize>(
        self,
        builder: &mut CircuitBuilder<F, D>,
        indices: &PublicIndices,
        left_proof: &ProofWithPublicInputsTarget<D>,
        right_proof: &ProofWithPublicInputsTarget<D>,
    ) -> BranchTargets {
        let left = Self::direction_from_node(left_proof, indices);
        let right = Self::direction_from_node(right_proof, indices);

        builder.connect(self.address, left.address);
        builder.connect(self.address, right.address);

        // Split up the flags
        let parent_flags = SplitFlags::split(builder, self.object_flags);
        let left_flags = SplitFlags::split(builder, left.object_flags);
        let right_flags = SplitFlags::split(builder, right.object_flags);

        // These flags can only be set once, so we can just add
        let write_flag_calc = builder.add(left_flags.write.target, right_flags.write.target);
        let give_owner_flag_calc =
            builder.add(left_flags.give_owner.target, right_flags.give_owner.target);
        let take_owner_flag_calc =
            builder.add(left_flags.take_owner.target, right_flags.take_owner.target);
        builder.connect(write_flag_calc, parent_flags.write.target);
        builder.connect(give_owner_flag_calc, parent_flags.give_owner.target);
        builder.connect(take_owner_flag_calc, parent_flags.take_owner.target);

        // These flags can be set multiple times, so we must use `or`
        let ensure_flag_calc = builder.or(left_flags.ensure, right_flags.ensure);
        let read_flag_calc = builder.or(left_flags.read, right_flags.read);
        builder.connect(ensure_flag_calc.target, parent_flags.ensure.target);
        builder.connect(read_flag_calc.target, parent_flags.read.target);

        // Presence check for matching object fields
        let left_has_new_data = builder.is_nonzero(left_flags.new_data);
        let right_has_new_data = builder.is_nonzero(right_flags.new_data);
        let left_has_owner = builder.is_nonzero(left_flags.owner);
        let right_has_owner = builder.is_nonzero(right_flags.owner);
        let left_has_old_owner = builder.or(left_flags.write, left_has_owner);
        let right_has_old_owner = builder.or(right_flags.write, right_has_owner);

        // Enforce restrictions on all the object fields
        maybe_connect(builder, self.old_owner, left_has_old_owner, left.old_owner);
        maybe_connect(
            builder,
            self.old_owner,
            right_has_old_owner,
            right.old_owner,
        );

        maybe_connect(builder, self.new_owner, left_has_owner, left.new_owner);
        maybe_connect(builder, self.new_owner, right_has_owner, right.new_owner);

        maybe_connect(builder, self.old_data, left_flags.read, left.old_data);
        maybe_connect(builder, self.old_data, right_flags.read, right.old_data);

        maybe_connect(builder, self.new_data, left_has_new_data, left.new_data);
        maybe_connect(builder, self.new_data, right_has_new_data, right.new_data);

        let credit_delta_calc = builder.add(left.credit_delta, right.credit_delta);
        builder.connect(credit_delta_calc, self.credit_delta);

        BranchTargets {
            inputs: self,
            left,
            right,
        }
    }
}

/// The branch subcircuit metadata. This subcircuit validates the merge of two
/// (private) partial object does not conflict.
pub struct BranchSubCircuit {
    pub targets: BranchTargets,
    pub indices: PublicIndices,
}

impl BranchTargets {
    #[must_use]
    pub fn build(self, child: &PublicIndices, public_inputs: &[Target]) -> BranchSubCircuit {
        // Find the indicies
        let indices = PublicIndices {
            address: find_target(public_inputs, self.inputs.address),
            object_flags: find_target(public_inputs, self.inputs.object_flags),
            old_owner: find_targets(public_inputs, self.inputs.old_owner),
            new_owner: find_targets(public_inputs, self.inputs.new_owner),
            old_data: find_targets(public_inputs, self.inputs.old_data),
            new_data: find_targets(public_inputs, self.inputs.new_data),
            credit_delta: find_target(public_inputs, self.inputs.credit_delta),
        };
        debug_assert_eq!(indices, *child);

        BranchSubCircuit {
            indices,
            targets: self,
        }
    }
}

impl<F> From<LeafWitnessValue<F>> for BranchWitnessValue<F> {
    fn from(value: LeafWitnessValue<F>) -> Self {
        Self {
            address: value.address,
            object_flags: value.object_flags,
            old_owner: value.old_owner,
            new_owner: value.new_owner,
            old_data: value.old_data,
            new_data: value.new_data,
            credit_delta: value.credit_delta,
        }
    }
}

#[derive(Clone, Copy, PartialEq, Eq)]
pub struct BranchWitnessValue<F> {
    pub address: u64,
    pub object_flags: BitFlags<Flags>,
    pub old_owner: [F; 4],
    pub new_owner: [F; 4],
    pub old_data: [F; 4],
    pub new_data: [F; 4],
    pub credit_delta: i64,
}

fn merge_branch<F: RichField>(
    l: &BranchWitnessValue<F>,
    r: &BranchWitnessValue<F>,
    f: impl Fn(&BranchWitnessValue<F>) -> [F; 4],
    flags: impl Into<BitFlags<Flags>>,
) -> [F; 4] {
    merge_branch_helper(l, l.object_flags, r, r.object_flags, f, flags)
}

fn merge_branch_helper<F: RichField, W>(
    l: W,
    l_flags: BitFlags<Flags>,
    r: W,
    r_flags: BitFlags<Flags>,
    f: impl Fn(W) -> [F; 4],
    flags: impl Into<BitFlags<Flags>>,
) -> [F; 4] {
    let flags = flags.into();
    match (l_flags.intersects(flags), r_flags.intersects(flags)) {
        (false, false) => [F::ZERO; 4],
        (true, false) => f(l),
        (false, true) => f(r),
        (true, true) => {
            let l = f(l);
            debug_assert_eq!(l, f(r));
            l
        }
    }
}

impl<F: RichField> BranchWitnessValue<F> {
    pub fn from_branches(left: impl Into<Self>, right: impl Into<Self>) -> Self {
        let left: Self = left.into();
        let right: Self = right.into();

        let old_owner = Flags::WriteFlag | Flags::GiveOwnerFlag | Flags::TakeOwnerFlag;
        let new_owner = Flags::GiveOwnerFlag | Flags::TakeOwnerFlag;
        let old_data = Flags::ReadFlag;
        let new_data = Flags::WriteFlag | Flags::EnsureFlag;

        Self {
            address: left.address,
            object_flags: left.object_flags | right.object_flags,
            old_owner: merge_branch(&left, &right, |c| c.old_owner, old_owner),
            new_owner: merge_branch(&left, &right, |c| c.new_owner, new_owner),
            old_data: merge_branch(&left, &right, |c| c.old_data, old_data),
            new_data: merge_branch(&left, &right, |c| c.new_data, new_data),
            credit_delta: left.credit_delta + right.credit_delta,
        }
    }
}

impl BranchSubCircuit {
    pub fn set_witness<F: RichField>(
        &self,
        witness: &mut PartialWitness<F>,
        v: BranchWitnessValue<F>,
    ) {
        witness.set_target(
            self.targets.inputs.address,
            F::from_canonical_u64(v.address),
        );
        witness.set_target(
            self.targets.inputs.object_flags,
            F::from_canonical_u8(v.object_flags.bits()),
        );
        witness.set_target_arr(&self.targets.inputs.old_owner, &v.old_owner);
        witness.set_target_arr(&self.targets.inputs.new_owner, &v.new_owner);
        witness.set_target_arr(&self.targets.inputs.old_data, &v.old_data);
        witness.set_target_arr(&self.targets.inputs.new_data, &v.new_data);
        witness.set_target(
            self.targets.inputs.credit_delta,
            F::from_noncanonical_i64(v.credit_delta),
        );
    }

    pub fn set_witness_from_proofs<F: RichField>(
        &self,
        witness: &mut PartialWitness<F>,
        left_inputs: &[F],
        right_inputs: &[F],
    ) {
        // Address can be derived, so we can skip it

        // Handle flags
        let left_flags = self
            .indices
            .get_object_flags(left_inputs)
            .to_canonical_u64();
        let right_flags = self
            .indices
            .get_object_flags(right_inputs)
            .to_canonical_u64();
        witness.set_target(
            self.targets.inputs.object_flags,
            F::from_canonical_u64(left_flags | right_flags),
        );
        #[allow(clippy::cast_possible_truncation)]
        let left_flags = BitFlags::<Flags>::from_bits(left_flags as u8).unwrap();
        #[allow(clippy::cast_possible_truncation)]
        let right_flags = BitFlags::<Flags>::from_bits(right_flags as u8).unwrap();

        // Setup the flags for each scenario
        let old_owner = Flags::WriteFlag | Flags::GiveOwnerFlag | Flags::TakeOwnerFlag;
        let new_owner = Flags::GiveOwnerFlag | Flags::TakeOwnerFlag;
        let old_data = Flags::ReadFlag;
        let new_data = Flags::WriteFlag | Flags::EnsureFlag;

        // Get the object fields based on the flags
        let old_owner = merge_branch_helper(
            left_inputs,
            left_flags,
            right_inputs,
            right_flags,
            |inputs| self.indices.get_old_owner(inputs),
            old_owner,
        );
        let new_owner = merge_branch_helper(
            left_inputs,
            left_flags,
            right_inputs,
            right_flags,
            |inputs| self.indices.get_new_owner(inputs),
            new_owner,
        );
        let old_data = merge_branch_helper(
            left_inputs,
            left_flags,
            right_inputs,
            right_flags,
            |inputs| self.indices.get_old_data(inputs),
            old_data,
        );
        let new_data = merge_branch_helper(
            left_inputs,
            left_flags,
            right_inputs,
            right_flags,
            |inputs| self.indices.get_new_data(inputs),
            new_data,
        );

        // Set the object fields
        witness.set_target_arr(&self.targets.inputs.old_owner, &old_owner);
        witness.set_target_arr(&self.targets.inputs.new_owner, &new_owner);
        witness.set_target_arr(&self.targets.inputs.old_data, &old_data);
        witness.set_target_arr(&self.targets.inputs.new_data, &new_data);

        // Handle the credits
        #[allow(clippy::cast_possible_wrap)]
        let left_credits = self
            .indices
            .get_credit_delta(left_inputs)
            .to_canonical_u64() as i64;
        #[allow(clippy::cast_possible_wrap)]
        let right_credits = self
            .indices
            .get_credit_delta(right_inputs)
            .to_canonical_u64() as i64;
        let credits = left_credits + right_credits;
        witness.set_target(
            self.targets.inputs.credit_delta,
            F::from_noncanonical_i64(credits),
        );
    }
}

#[cfg(test)]
mod test {
    use std::cell::Cell;
    use std::panic::{catch_unwind, UnwindSafe};

    use anyhow::Result;
    use lazy_static::lazy_static;
    use plonky2::field::types::Field;
    use plonky2::plonk::circuit_data::{CircuitConfig, CircuitData};
    use plonky2::plonk::proof::ProofWithPublicInputs;

    use super::*;
    use crate::recproof::bounded;
    use crate::test_utils::{fast_test_circuit_config, C, D, F};

    pub struct DummyLeafCircuit {
        pub bounded: bounded::LeafSubCircuit,
        pub state_from_events: LeafSubCircuit,
        pub circuit: CircuitData<F, C, D>,
    }

    impl DummyLeafCircuit {
        #[must_use]
        pub fn new(circuit_config: &CircuitConfig) -> Self {
            let mut builder = CircuitBuilder::<F, D>::new(circuit_config.clone());

            let bounded_inputs = bounded::SubCircuitInputs::default(&mut builder);
            let state_from_events_inputs = SubCircuitInputs::default(&mut builder);

            let bounded_targets = bounded_inputs.build_leaf(&mut builder);
            let state_from_events_targets = state_from_events_inputs.build_leaf(&mut builder);

            let circuit = builder.build();

            let public_inputs = &circuit.prover_only.public_inputs;
            let bounded = bounded_targets.build(public_inputs);
            let state_from_events = state_from_events_targets.build(public_inputs);

            Self {
                bounded,
                state_from_events,
                circuit,
            }
        }

<<<<<<< HEAD
        pub fn prove(&self, event: Event<F>) -> Result<ProofWithPublicInputs<F, C, D>> {
            let mut inputs = PartialWitness::new();
            self.bounded.set_witness(&mut inputs);
            self.state_from_events.set_witness(&mut inputs, event);
=======
        pub fn prove(
            &self,
            branch: &DummyBranchCircuit,
            event: Event<F>,
        ) -> Result<ProofWithPublicInputs<F, C, D>> {
            let mut inputs = PartialWitness::new();
            self.state_from_events.set_witness(&mut inputs, event);
            self.unbounded.set_witness(&mut inputs, &branch.circuit);
>>>>>>> 0a040edc
            self.circuit.prove(inputs)
        }

        #[allow(dead_code)]
        fn prove_unsafe(&self, v: LeafWitnessValue<F>) -> Result<ProofWithPublicInputs<F, C, D>> {
            let mut inputs = PartialWitness::new();
            self.bounded.set_witness(&mut inputs);
            self.state_from_events.set_witness_unsafe(&mut inputs, v);
            self.circuit.prove(inputs)
        }
    }

    pub struct DummyBranchCircuit {
        pub bounded: bounded::BranchSubCircuit<D>,
        pub state_from_events: BranchSubCircuit,
        pub circuit: CircuitData<F, C, D>,
    }

    impl DummyBranchCircuit {
        #[must_use]
        pub fn new(
            circuit_config: &CircuitConfig,
            indicies: &PublicIndices,
            child: &CircuitData<F, C, D>,
        ) -> Self {
            let mut builder = CircuitBuilder::<F, D>::new(circuit_config.clone());

            let bounded_inputs = bounded::SubCircuitInputs::default(&mut builder);
            let state_from_events_inputs = SubCircuitInputs::default(&mut builder);

            let bounded_targets = bounded_inputs.build_branch(&mut builder, child);
            let state_from_events_targets = state_from_events_inputs.build_branch(
                &mut builder,
                indicies,
                &bounded_targets.left_proof,
                &bounded_targets.right_proof,
            );

            let circuit = builder.build();

            let public_inputs = &circuit.prover_only.public_inputs;
            let bounded = bounded_targets.build(public_inputs);
            let state_from_events = state_from_events_targets.build(indicies, public_inputs);

            Self {
                bounded,
                state_from_events,
                circuit,
            }
        }

        #[must_use]
        pub fn from_leaf(circuit_config: &CircuitConfig, leaf: &DummyLeafCircuit) -> Self {
            Self::new(
                circuit_config,
                &leaf.state_from_events.indices,
                &leaf.circuit,
            )
        }

        #[must_use]
        pub fn from_branch(circuit_config: &CircuitConfig, branch: &Self) -> Self {
            Self::new(
                circuit_config,
                &branch.state_from_events.indices,
                &branch.circuit,
            )
        }

        pub fn prove(
            &self,
            v: BranchWitnessValue<F>,
            left_proof: &ProofWithPublicInputs<F, C, D>,
            right_proof: &ProofWithPublicInputs<F, C, D>,
        ) -> Result<ProofWithPublicInputs<F, C, D>> {
            let mut inputs = PartialWitness::new();
            self.bounded
                .set_witness(&mut inputs, left_proof, right_proof);
            self.state_from_events.set_witness(&mut inputs, v);
            self.circuit.prove(inputs)
        }

        pub fn prove_implicit(
            &self,
            left_proof: &ProofWithPublicInputs<F, C, D>,
            right_proof: &ProofWithPublicInputs<F, C, D>,
        ) -> Result<ProofWithPublicInputs<F, C, D>> {
            let mut inputs = PartialWitness::new();
            self.bounded
                .set_witness(&mut inputs, left_proof, right_proof);
            self.state_from_events.set_witness_from_proofs(
                &mut inputs,
                &left_proof.public_inputs,
                &right_proof.public_inputs,
            );
            self.circuit.prove(inputs)
        }
    }

    const CONFIG: CircuitConfig = fast_test_circuit_config();

    lazy_static! {
        static ref LEAF: DummyLeafCircuit = DummyLeafCircuit::new(&CONFIG);
        static ref BRANCHES: [DummyBranchCircuit; 2] = {
            let b0 = DummyBranchCircuit::from_leaf(&CONFIG, &LEAF);
            let b1 = DummyBranchCircuit::from_branch(&CONFIG, &b0);
            [b0, b1]
        };
    }

    #[test]
    fn verify_leaf() -> Result<()> {
        let program_hash_1 = [4, 8, 15, 16].map(F::from_canonical_u64);
        let program_hash_2 = [2, 3, 4, 2].map(F::from_canonical_u64);

        let non_zero_val_1 = [3, 1, 4, 15].map(F::from_canonical_u64);
        let non_zero_val_2 = [42, 0, 0, 0].map(F::from_canonical_u64);
        let non_zero_val_3 = [42, 0, 0, 1].map(F::from_canonical_u64);

<<<<<<< HEAD
        let proof = LEAF.prove(Event {
=======
        let proof = leaf.prove(&branch, Event {
>>>>>>> 0a040edc
            owner: program_hash_1,
            ty: EventType::Write,
            address: 200,
            value: non_zero_val_1,
        })?;
<<<<<<< HEAD
        LEAF.circuit.verify(proof)?;

        let proof = LEAF.prove(Event {
=======
        leaf.circuit.verify(proof)?;

        let proof = leaf.prove(&branch, Event {
>>>>>>> 0a040edc
            owner: program_hash_1,
            ty: EventType::Read,
            address: 200,
            value: non_zero_val_1,
        })?;
<<<<<<< HEAD
        LEAF.circuit.verify(proof)?;

        let proof = LEAF.prove(Event {
=======
        leaf.circuit.verify(proof)?;

        let proof = leaf.prove(&branch, Event {
>>>>>>> 0a040edc
            owner: program_hash_1,
            ty: EventType::Ensure,
            address: 200,
            value: non_zero_val_1,
        })?;
<<<<<<< HEAD
        LEAF.circuit.verify(proof)?;

        let proof = LEAF.prove(Event {
=======
        leaf.circuit.verify(proof)?;

        let proof = leaf.prove(&branch, Event {
>>>>>>> 0a040edc
            owner: program_hash_1,
            ty: EventType::GiveOwner,
            address: 200,
            value: program_hash_2,
        })?;
<<<<<<< HEAD
        LEAF.circuit.verify(proof)?;

        let proof = LEAF.prove(Event {
=======
        leaf.circuit.verify(proof)?;

        let proof = leaf.prove(&branch, Event {
>>>>>>> 0a040edc
            owner: program_hash_2,
            ty: EventType::TakeOwner,
            address: 200,
            value: program_hash_1,
        })?;
<<<<<<< HEAD
        LEAF.circuit.verify(proof)?;

        let proof = LEAF.prove(Event {
=======
        leaf.circuit.verify(proof)?;

        let proof = leaf.prove(&branch, Event {
>>>>>>> 0a040edc
            owner: program_hash_1,
            ty: EventType::CreditDelta,
            address: 200,
            value: non_zero_val_2,
        })?;
<<<<<<< HEAD
        LEAF.circuit.verify(proof)?;

        let proof = LEAF.prove(Event {
=======
        leaf.circuit.verify(proof)?;

        let proof = leaf.prove(&branch, Event {
>>>>>>> 0a040edc
            owner: program_hash_1,
            ty: EventType::CreditDelta,
            address: 200,
            value: non_zero_val_3,
        })?;
<<<<<<< HEAD
        LEAF.circuit.verify(proof)?;
=======
        leaf.circuit.verify(proof)?;
>>>>>>> 0a040edc

        Ok(())
    }

    fn leaf_test_helper<Fn>(owner: [u64; 4], ty: EventType, value: [u64; 4], f: Fn)
    where
        Fn: FnOnce(&mut LeafWitnessValue<F>, [F; 4], [F; 4]) + UnwindSafe, {
        let event = catch_unwind(|| {
            let owner = owner.map(F::from_canonical_u64);
            let value = value.map(F::from_canonical_u64);

            let mut event = LeafWitnessValue::from_event(Event {
                owner,
                ty,
                address: 200,
                value,
            });

            f(&mut event, owner, value);

            event
        })
        .expect("shouldn't fail");

        LEAF.prove_unsafe(event).unwrap();
    }

    #[test]
    #[should_panic(expected = "was set twice with different values")]
    fn bad_write_leaf_1() {
        leaf_test_helper(
            [4, 8, 15, 16],
            EventType::Write,
            [3, 1, 4, 15],
            |event, _, _| {
                event.object_flags = Flags::EnsureFlag.into();
            },
        );
    }

    #[test]
    #[should_panic(expected = "was set twice with different values")]
    fn bad_write_leaf_2() {
        leaf_test_helper(
            [4, 8, 15, 16],
            EventType::Write,
            [3, 1, 4, 15],
            |event, _, _| {
                event.object_flags = Flags::GiveOwnerFlag.into();
            },
        );
    }

    #[test]
    #[should_panic(expected = "was set twice with different values")]
    fn bad_write_leaf_3() {
        leaf_test_helper(
            [4, 8, 15, 16],
            EventType::Write,
            [3, 1, 4, 15],
            |event, _, _| {
                event.object_flags = Flags::EnsureFlag | Flags::WriteFlag;
            },
        );
    }

    #[test]
    #[should_panic(expected = "was set twice with different values")]
    fn bad_write_leaf_4() {
        leaf_test_helper(
            [4, 8, 15, 16],
            EventType::Write,
            [3, 1, 4, 15],
            |event, _, _| {
                event.credit_delta = 5;
            },
        );
    }

    #[test]
    #[should_panic(expected = "was set twice with different values")]
    fn bad_ensure_leaf_1() {
        leaf_test_helper(
            [4, 8, 15, 16],
            EventType::Ensure,
            [3, 1, 4, 15],
            |event, _, _| {
                event.object_flags = Flags::WriteFlag.into();
            },
        );
    }

    #[test]
    #[should_panic(expected = "was set twice with different values")]
    fn bad_give_leaf_1() {
        leaf_test_helper(
            [4, 8, 15, 16],
            EventType::GiveOwner,
            [3, 1, 4, 15],
            |event, owner, _| {
                event.new_owner = owner;
            },
        );
    }

    #[test]
    #[should_panic(expected = "was set twice with different values")]
    fn bad_give_leaf_2() {
        leaf_test_helper(
            [4, 8, 15, 16],
            EventType::GiveOwner,
            [3, 1, 4, 15],
            |event, _, value| {
                event.old_owner = value;
            },
        );
    }

    #[test]
    #[should_panic(expected = "was set twice with different values")]
    fn bad_credit_leaf_1() {
        leaf_test_helper(
            [4, 8, 15, 16],
            EventType::CreditDelta,
            [13, 0, 0, 0],
            |event, _, _| {
                event.credit_delta *= -1;
            },
        );
    }

    #[test]
    #[should_panic(expected = "was set twice with different values")]
    fn bad_credit_leaf_sign() {
        leaf_test_helper(
            [4, 8, 15, 16],
            EventType::CreditDelta,
            [13, 0, 0, 1],
            |event, _, _| {
                event.event_value[3] = F::from_canonical_u64(12);
            },
        );
    }

    struct EventData {
        owner: [u64; 4],
        ty: EventType,
        value: [u64; 4],
    }

    struct EventProof<E> {
        event: E,
        proof: ProofWithPublicInputs<F, C, D>,
    }

    trait Constructable: UnwindSafe {
        type Constructed;
        fn construct(self, f: impl Fn(&mut LeafWitnessValue<F>)) -> Self::Constructed;
    }

    impl Constructable for EventData {
        type Constructed = EventProof<LeafWitnessValue<F>>;

        fn construct(self, f: impl Fn(&mut LeafWitnessValue<F>)) -> Self::Constructed {
            let mut event = LeafWitnessValue::from_event(Event {
                address: 200,
                owner: self.owner.map(F::from_canonical_u64),
                ty: self.ty,
                value: self.value.map(F::from_canonical_u64),
            });
            f(&mut event);
            let proof = LEAF.prove_unsafe(event).unwrap();
            EventProof { event, proof }
        }
    }

    impl<T: Constructable> Constructable for (T, T) {
        type Constructed = (T::Constructed, T::Constructed);

        fn construct(self, f: impl Fn(&mut LeafWitnessValue<F>)) -> Self::Constructed {
            (self.0.construct(&f), self.1.construct(f))
        }
    }

<<<<<<< HEAD
    trait Mergeable {
        const HEIGHT: usize;
        fn merge(
            self,
            f: impl Fn(&mut BranchWitnessValue<F>),
        ) -> impl FnOnce() -> EventProof<BranchWitnessValue<F>>;
    }

    impl Mergeable
        for (
            EventProof<LeafWitnessValue<F>>,
            EventProof<LeafWitnessValue<F>>,
        )
    {
        const HEIGHT: usize = 0;

        fn merge(
            self,
            f: impl Fn(&mut BranchWitnessValue<F>),
        ) -> impl FnOnce() -> EventProof<BranchWitnessValue<F>> {
            let mut event = BranchWitnessValue::from_branches(self.0.event, self.1.event);
            f(&mut event);
            move || {
                let proof = BRANCHES[Self::HEIGHT]
                    .prove(event, &self.0.proof, &self.1.proof)
=======
    fn branch_test_helper<Lfn, Bfn1, Bfn2>(
        owners: [[u64; 4]; 3],
        tys: [EventType; 3],
        values: [[u64; 4]; 3],
        lf: Lfn,
        bf1: Bfn1,
        bf2: Bfn2,
    ) where
        Lfn: FnOnce(&mut LeafWitnessValue<F>, &mut LeafWitnessValue<F>, &mut LeafWitnessValue<F>)
            + UnwindSafe,
        Bfn1: FnOnce(&mut BranchWitnessValue<F>) + UnwindSafe,
        Bfn2: MaybeBfn, {
        let (branch, left, right, branch_event) = catch_unwind(|| {
            let circuit_config = CircuitConfig::standard_recursion_config();
            let leaf = DummyLeafCircuit::new(&circuit_config);
            let branch = DummyBranchCircuit::new(&circuit_config, &leaf);

            let owners = owners.map(|owner| owner.map(F::from_canonical_u64));
            let values = values.map(|owner| owner.map(F::from_canonical_u64));

            let mut event0 = LeafWitnessValue::from_event(Event {
                owner: owners[0],
                ty: tys[0],
                address: 200,
                value: values[0],
            });
            let mut event1 = LeafWitnessValue::from_event(Event {
                owner: owners[1],
                ty: tys[1],
                address: 200,
                value: values[1],
            });
            let mut event2 = LeafWitnessValue::from_event(Event {
                owner: owners[2],
                ty: tys[2],
                address: 200,
                value: values[2],
            });
            lf(&mut event0, &mut event1, &mut event2);

            let mut branch_event_1 = BranchWitnessValue::from_branches(event0, event1);
            bf1(&mut branch_event_1);
            let mut branch_event_2 = BranchWitnessValue::from_branches(branch_event_1, event2);
            if Bfn2::PRESENT {
                bf2.apply(&mut branch_event_2);
            };

            let leaf_proof_array =
                [event0, event1, event2].map(|event| leaf.prove_unsafe(&branch, event).unwrap());
            let _ = leaf_proof_array
                .clone()
                .map(|proof| leaf.circuit.verify(proof).unwrap());

            let [leaf_proof0, leaf_proof1, leaf_proof2] = leaf_proof_array;

            let (left, right, branch_event) = if Bfn2::PRESENT {
                let branch_proof_1 = branch
                    .prove(branch_event_1, true, &leaf_proof0, true, &leaf_proof1)
>>>>>>> 0a040edc
                    .unwrap();
                EventProof { event, proof }
            }
        }
    }

    impl<T: Mergeable> Mergeable for (T, T) {
        const HEIGHT: usize = <T as Mergeable>::HEIGHT + 1;

        fn merge(
            self,
            f: impl Fn(&mut BranchWitnessValue<F>),
        ) -> impl FnOnce() -> EventProof<BranchWitnessValue<F>> {
            let left = self.0.merge(&f)();
            let right = self.1.merge(&f)();

            let mut event = BranchWitnessValue::from_branches(left.event, right.event);
            f(&mut event);
            move || {
                let proof = BRANCHES[Self::HEIGHT]
                    .prove(event, &left.proof, &right.proof)
                    .unwrap();
                EventProof { event, proof }
            }
        }
    }

    fn branch_test_helper<V: Constructable>(
        v: V,
        leaf: impl Fn(&mut LeafWitnessValue<F>) + UnwindSafe,
        branch: impl Fn(&mut BranchWitnessValue<F>) + UnwindSafe,
    ) where
        V::Constructed: Mergeable, {
        let final_branch_merge = catch_unwind(|| {
            let v = v.construct(leaf);
            v.merge(branch)
        })
        .expect("shouldn't fail");

        final_branch_merge();
    }

    #[test]
    #[should_panic(expected = "was set twice with different values")]
    fn bad_branch_mismatch_address_1() {
        let i = Cell::new(0);
        branch_test_helper(
            (
                (
                    EventData {
                        owner: [4, 8, 15, 16],
                        ty: EventType::Write,
                        value: [3, 1, 4, 15],
                    },
                    EventData {
                        owner: [2, 3, 4, 2],
                        ty: EventType::Read,
                        value: [1, 6, 180, 33],
                    },
                ),
                (
                    EventData {
                        owner: [2, 3, 4, 2],
                        ty: EventType::Ensure,
                        value: [3, 1, 4, 15],
                    },
                    EventData {
                        owner: [2, 3, 4, 2],
                        ty: EventType::Ensure,
                        value: [3, 1, 4, 15],
                    },
                ),
            ),
            move |event| {
                // Alter the address of the last two events
                if matches!(i.get(), 2 | 3) {
                    event.address += 10;
                }
                i.set(i.get() + 1);
            },
            |_: &mut _| {},
        );
    }

    #[test]
    #[should_panic(expected = "was set twice with different values")]
    fn bad_branch_mismatch_address_2() {
        let i = Cell::new(0);
        branch_test_helper(
            (
                (
                    EventData {
                        owner: [4, 8, 15, 16],
                        ty: EventType::Write,
                        value: [3, 1, 4, 15],
                    },
                    EventData {
                        owner: [2, 3, 4, 2],
                        ty: EventType::Read,
                        value: [1, 6, 180, 33],
                    },
                ),
                (
                    EventData {
                        owner: [2, 3, 4, 2],
                        ty: EventType::Ensure,
                        value: [3, 1, 4, 15],
                    },
                    EventData {
                        owner: [2, 3, 4, 2],
                        ty: EventType::Ensure,
                        value: [3, 1, 4, 15],
                    },
                ),
            ),
            |_| {},
            move |event| {
                // Mess up the final address
                if i.get() == 2 {
                    event.address += 10;
                }
                i.set(i.get() + 1);
            },
        );
    }

    #[test]
    #[should_panic(expected = "was set twice with different values")]
    fn bad_branch_double_write() {
        branch_test_helper(
            (
                EventData {
                    owner: [4, 8, 15, 16],
                    ty: EventType::Write,
                    value: [3, 1, 4, 15],
                },
                EventData {
                    owner: [4, 8, 15, 16],
                    ty: EventType::Write,
                    value: [3, 1, 4, 15],
                },
            ),
            |_| {},
            |_| {},
        );
    }

    #[test]
    #[should_panic(expected = "was set twice with different values")]
    fn bad_branch_double_credit_sum() {
        branch_test_helper(
            (
                EventData {
                    owner: [4, 8, 15, 16],
                    ty: EventType::CreditDelta,
                    value: [13, 0, 0, 0],
                },
                EventData {
                    owner: [4, 8, 15, 16],
                    ty: EventType::CreditDelta,
                    value: [8, 0, 0, 1],
                },
            ),
            |_| {},
            |event| {
                assert_eq!(event.credit_delta, 5);
                event.credit_delta += 10;
            },
        );
    }

    #[test]
    fn verify_branch() -> Result<()> {
        let program_hash_1 = [4, 8, 15, 16].map(F::from_canonical_u64);

        let zero_val = [F::ZERO; 4];
        let non_zero_val_1 = [3, 1, 4, 15].map(F::from_canonical_u64);
        let non_zero_val_2 = [1, 6, 180, 33].map(F::from_canonical_u64);

<<<<<<< HEAD
        let read_proof = LEAF.prove(Event {
=======
        let read_proof = leaf.prove(&branch, Event {
>>>>>>> 0a040edc
            owner: program_hash_1,
            ty: EventType::Read,
            address: 200,
            value: non_zero_val_1,
        })?;
<<<<<<< HEAD
        LEAF.circuit.verify(read_proof.clone())?;

        let write_proof = LEAF.prove(Event {
=======
        leaf.circuit.verify(read_proof.clone())?;

        let write_proof = leaf.prove(&branch, Event {
>>>>>>> 0a040edc
            owner: program_hash_1,
            ty: EventType::Write,
            address: 200,
            value: non_zero_val_2,
        })?;
<<<<<<< HEAD
        LEAF.circuit.verify(write_proof.clone())?;

        let ensure_proof = LEAF.prove(Event {
=======
        leaf.circuit.verify(write_proof.clone())?;

        let ensure_proof = leaf.prove(&branch, Event {
>>>>>>> 0a040edc
            owner: program_hash_1,
            ty: EventType::Ensure,
            address: 200,
            value: non_zero_val_2,
        })?;
<<<<<<< HEAD
        LEAF.circuit.verify(ensure_proof.clone())?;

        let branch_proof_1 = BRANCHES[0].prove(
=======
        leaf.circuit.verify(ensure_proof.clone())?;

        let branch_proof_1 = branch.prove(
>>>>>>> 0a040edc
            BranchWitnessValue {
                address: 200,
                object_flags: Flags::ReadFlag | Flags::WriteFlag,
                old_owner: program_hash_1,
                new_owner: zero_val,
                old_data: non_zero_val_1,
                new_data: non_zero_val_2,
                credit_delta: 0,
            },
            &read_proof,
            &write_proof,
        )?;
        BRANCHES[0].circuit.verify(branch_proof_1.clone())?;
        let branch_proof_1 = BRANCHES[0].prove_implicit(&read_proof, &write_proof)?;
        BRANCHES[0].circuit.verify(branch_proof_1.clone())?;

        let branch_proof_2 = BRANCHES[0].prove(
            BranchWitnessValue {
                address: 200,
                object_flags: Flags::EnsureFlag.into(),
                old_owner: zero_val,
                new_owner: zero_val,
                old_data: zero_val,
                new_data: non_zero_val_2,
                credit_delta: 0,
            },
            &ensure_proof,
            &ensure_proof,
        )?;
        BRANCHES[0].circuit.verify(branch_proof_2.clone())?;
        let branch_proof_2 = BRANCHES[0].prove_implicit(&ensure_proof, &ensure_proof)?;
        BRANCHES[0].circuit.verify(branch_proof_2.clone())?;

        let double_branch_proof = BRANCHES[1].prove(
            BranchWitnessValue {
                address: 200,
                object_flags: Flags::ReadFlag | Flags::WriteFlag | Flags::EnsureFlag,
                old_owner: program_hash_1,
                new_owner: zero_val,
                old_data: non_zero_val_1,
                new_data: non_zero_val_2,
                credit_delta: 0,
            },
            &branch_proof_1,
            &branch_proof_2,
        )?;
        BRANCHES[1].circuit.verify(double_branch_proof)?;
        let double_branch_proof = BRANCHES[1].prove_implicit(&branch_proof_1, &branch_proof_2)?;
        BRANCHES[1].circuit.verify(double_branch_proof)?;

        Ok(())
    }
}<|MERGE_RESOLUTION|>--- conflicted
+++ resolved
@@ -839,21 +839,10 @@
             }
         }
 
-<<<<<<< HEAD
         pub fn prove(&self, event: Event<F>) -> Result<ProofWithPublicInputs<F, C, D>> {
             let mut inputs = PartialWitness::new();
             self.bounded.set_witness(&mut inputs);
             self.state_from_events.set_witness(&mut inputs, event);
-=======
-        pub fn prove(
-            &self,
-            branch: &DummyBranchCircuit,
-            event: Event<F>,
-        ) -> Result<ProofWithPublicInputs<F, C, D>> {
-            let mut inputs = PartialWitness::new();
-            self.state_from_events.set_witness(&mut inputs, event);
-            self.unbounded.set_witness(&mut inputs, &branch.circuit);
->>>>>>> 0a040edc
             self.circuit.prove(inputs)
         }
 
@@ -973,105 +962,62 @@
         let non_zero_val_2 = [42, 0, 0, 0].map(F::from_canonical_u64);
         let non_zero_val_3 = [42, 0, 0, 1].map(F::from_canonical_u64);
 
-<<<<<<< HEAD
         let proof = LEAF.prove(Event {
-=======
-        let proof = leaf.prove(&branch, Event {
->>>>>>> 0a040edc
             owner: program_hash_1,
             ty: EventType::Write,
             address: 200,
             value: non_zero_val_1,
         })?;
-<<<<<<< HEAD
         LEAF.circuit.verify(proof)?;
 
         let proof = LEAF.prove(Event {
-=======
-        leaf.circuit.verify(proof)?;
-
-        let proof = leaf.prove(&branch, Event {
->>>>>>> 0a040edc
             owner: program_hash_1,
             ty: EventType::Read,
             address: 200,
             value: non_zero_val_1,
         })?;
-<<<<<<< HEAD
         LEAF.circuit.verify(proof)?;
 
         let proof = LEAF.prove(Event {
-=======
-        leaf.circuit.verify(proof)?;
-
-        let proof = leaf.prove(&branch, Event {
->>>>>>> 0a040edc
             owner: program_hash_1,
             ty: EventType::Ensure,
             address: 200,
             value: non_zero_val_1,
         })?;
-<<<<<<< HEAD
         LEAF.circuit.verify(proof)?;
 
         let proof = LEAF.prove(Event {
-=======
-        leaf.circuit.verify(proof)?;
-
-        let proof = leaf.prove(&branch, Event {
->>>>>>> 0a040edc
             owner: program_hash_1,
             ty: EventType::GiveOwner,
             address: 200,
             value: program_hash_2,
         })?;
-<<<<<<< HEAD
         LEAF.circuit.verify(proof)?;
 
         let proof = LEAF.prove(Event {
-=======
-        leaf.circuit.verify(proof)?;
-
-        let proof = leaf.prove(&branch, Event {
->>>>>>> 0a040edc
             owner: program_hash_2,
             ty: EventType::TakeOwner,
             address: 200,
             value: program_hash_1,
         })?;
-<<<<<<< HEAD
         LEAF.circuit.verify(proof)?;
 
         let proof = LEAF.prove(Event {
-=======
-        leaf.circuit.verify(proof)?;
-
-        let proof = leaf.prove(&branch, Event {
->>>>>>> 0a040edc
+
             owner: program_hash_1,
             ty: EventType::CreditDelta,
             address: 200,
             value: non_zero_val_2,
         })?;
-<<<<<<< HEAD
         LEAF.circuit.verify(proof)?;
 
         let proof = LEAF.prove(Event {
-=======
-        leaf.circuit.verify(proof)?;
-
-        let proof = leaf.prove(&branch, Event {
->>>>>>> 0a040edc
             owner: program_hash_1,
             ty: EventType::CreditDelta,
             address: 200,
             value: non_zero_val_3,
         })?;
-<<<<<<< HEAD
         LEAF.circuit.verify(proof)?;
-=======
-        leaf.circuit.verify(proof)?;
->>>>>>> 0a040edc
 
         Ok(())
     }
@@ -1256,7 +1202,6 @@
         }
     }
 
-<<<<<<< HEAD
     trait Mergeable {
         const HEIGHT: usize;
         fn merge(
@@ -1282,66 +1227,6 @@
             move || {
                 let proof = BRANCHES[Self::HEIGHT]
                     .prove(event, &self.0.proof, &self.1.proof)
-=======
-    fn branch_test_helper<Lfn, Bfn1, Bfn2>(
-        owners: [[u64; 4]; 3],
-        tys: [EventType; 3],
-        values: [[u64; 4]; 3],
-        lf: Lfn,
-        bf1: Bfn1,
-        bf2: Bfn2,
-    ) where
-        Lfn: FnOnce(&mut LeafWitnessValue<F>, &mut LeafWitnessValue<F>, &mut LeafWitnessValue<F>)
-            + UnwindSafe,
-        Bfn1: FnOnce(&mut BranchWitnessValue<F>) + UnwindSafe,
-        Bfn2: MaybeBfn, {
-        let (branch, left, right, branch_event) = catch_unwind(|| {
-            let circuit_config = CircuitConfig::standard_recursion_config();
-            let leaf = DummyLeafCircuit::new(&circuit_config);
-            let branch = DummyBranchCircuit::new(&circuit_config, &leaf);
-
-            let owners = owners.map(|owner| owner.map(F::from_canonical_u64));
-            let values = values.map(|owner| owner.map(F::from_canonical_u64));
-
-            let mut event0 = LeafWitnessValue::from_event(Event {
-                owner: owners[0],
-                ty: tys[0],
-                address: 200,
-                value: values[0],
-            });
-            let mut event1 = LeafWitnessValue::from_event(Event {
-                owner: owners[1],
-                ty: tys[1],
-                address: 200,
-                value: values[1],
-            });
-            let mut event2 = LeafWitnessValue::from_event(Event {
-                owner: owners[2],
-                ty: tys[2],
-                address: 200,
-                value: values[2],
-            });
-            lf(&mut event0, &mut event1, &mut event2);
-
-            let mut branch_event_1 = BranchWitnessValue::from_branches(event0, event1);
-            bf1(&mut branch_event_1);
-            let mut branch_event_2 = BranchWitnessValue::from_branches(branch_event_1, event2);
-            if Bfn2::PRESENT {
-                bf2.apply(&mut branch_event_2);
-            };
-
-            let leaf_proof_array =
-                [event0, event1, event2].map(|event| leaf.prove_unsafe(&branch, event).unwrap());
-            let _ = leaf_proof_array
-                .clone()
-                .map(|proof| leaf.circuit.verify(proof).unwrap());
-
-            let [leaf_proof0, leaf_proof1, leaf_proof2] = leaf_proof_array;
-
-            let (left, right, branch_event) = if Bfn2::PRESENT {
-                let branch_proof_1 = branch
-                    .prove(branch_event_1, true, &leaf_proof0, true, &leaf_proof1)
->>>>>>> 0a040edc
                     .unwrap();
                 EventProof { event, proof }
             }
@@ -1521,53 +1406,31 @@
         let non_zero_val_1 = [3, 1, 4, 15].map(F::from_canonical_u64);
         let non_zero_val_2 = [1, 6, 180, 33].map(F::from_canonical_u64);
 
-<<<<<<< HEAD
         let read_proof = LEAF.prove(Event {
-=======
-        let read_proof = leaf.prove(&branch, Event {
->>>>>>> 0a040edc
             owner: program_hash_1,
             ty: EventType::Read,
             address: 200,
             value: non_zero_val_1,
         })?;
-<<<<<<< HEAD
         LEAF.circuit.verify(read_proof.clone())?;
 
         let write_proof = LEAF.prove(Event {
-=======
-        leaf.circuit.verify(read_proof.clone())?;
-
-        let write_proof = leaf.prove(&branch, Event {
->>>>>>> 0a040edc
             owner: program_hash_1,
             ty: EventType::Write,
             address: 200,
             value: non_zero_val_2,
         })?;
-<<<<<<< HEAD
         LEAF.circuit.verify(write_proof.clone())?;
 
         let ensure_proof = LEAF.prove(Event {
-=======
-        leaf.circuit.verify(write_proof.clone())?;
-
-        let ensure_proof = leaf.prove(&branch, Event {
->>>>>>> 0a040edc
             owner: program_hash_1,
             ty: EventType::Ensure,
             address: 200,
             value: non_zero_val_2,
         })?;
-<<<<<<< HEAD
         LEAF.circuit.verify(ensure_proof.clone())?;
 
         let branch_proof_1 = BRANCHES[0].prove(
-=======
-        leaf.circuit.verify(ensure_proof.clone())?;
-
-        let branch_proof_1 = branch.prove(
->>>>>>> 0a040edc
             BranchWitnessValue {
                 address: 200,
                 object_flags: Flags::ReadFlag | Flags::WriteFlag,
