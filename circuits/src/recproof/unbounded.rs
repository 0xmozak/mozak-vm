--- conflicted
+++ resolved
@@ -17,7 +17,9 @@
 use plonky2::plonk::proof::ProofWithPublicInputsTarget;
 
 use super::select_verifier;
-use crate::stark::recursive_verifier::circuit_data_for_recursion;
+use crate::stark::recursive_verifier::{
+    circuit_data_for_recursion, FINAL_RECURSION_THRESHOLD_DEGREE_BITS,
+};
 
 fn from_slice<F: RichField + Extendable<D>, const D: usize>(
     slice: &[Target],
@@ -44,46 +46,6 @@
     }
 }
 
-<<<<<<< HEAD
-=======
-// Generates `CommonCircuitData` usable for recursion.
-#[must_use]
-pub fn common_data_for_recursion<
-    F: RichField + Extendable<D>,
-    C: GenericConfig<D, F = F>,
-    const D: usize,
->(
-    config: &CircuitConfig,
-    target_degree_bits: usize,
-    public_input_size: usize,
-) -> CommonCircuitData<F, D>
-where
-    C::Hasher: AlgebraicHasher<F>, {
-    let mut builder = CircuitBuilder::<F, D>::new(config.clone());
-    while builder.num_gates() < 1 << 12 {
-        builder.add_gate(NoopGate, vec![]);
-    }
-    let data = builder.build::<C>();
-
-    let mut builder = CircuitBuilder::<F, D>::new(config.clone());
-    let proof = builder.add_virtual_proof_with_pis(&data.common);
-    let verifier_data = builder.add_virtual_verifier_data(data.common.config.fri_config.cap_height);
-    builder.verify_proof::<C>(&proof, &verifier_data, &data.common);
-    for _ in 0..public_input_size {
-        builder.add_virtual_public_input();
-    }
-    // We don't want to pad all the way up to 2^target_degree_bits, as the builder
-    // will add a few special gates afterward. So just pad to
-    // 2^(target_degree_bits - 1) + 1. Then the builder will pad to the next
-    // power of two.
-    let min_gates = (1 << (target_degree_bits - 1)) + 1;
-    while builder.num_gates() < min_gates {
-        builder.add_gate(NoopGate, vec![]);
-    }
-    builder.build::<C>().common
-}
-
->>>>>>> e45cce4f
 pub struct Targets {
     pub verifier_data_target: VerifierCircuitTarget,
 }
@@ -103,20 +65,12 @@
         F: RichField + Extendable<D>,
         C: GenericConfig<D, F = F>,
         C::Hasher: AlgebraicHasher<F>, {
-<<<<<<< HEAD
         let mut common_data = circuit_data_for_recursion::<F, C, D>(
             &CircuitConfig::standard_recursion_config(),
-            13,
+            FINAL_RECURSION_THRESHOLD_DEGREE_BITS,
             0,
         )
         .common;
-=======
-        let mut common_data = common_data_for_recursion::<F, C, D>(
-            &CircuitConfig::standard_recursion_config(),
-            13,
-            0,
-        );
->>>>>>> e45cce4f
         let verifier_data_target = builder.add_verifier_data_public_inputs();
         common_data.num_public_inputs = builder.num_public_inputs();
 
