--- conflicted
+++ resolved
@@ -322,12 +322,9 @@
 #[cfg(test)]
 mod test {
     use anyhow::Result;
-<<<<<<< HEAD
     use lazy_static::lazy_static;
     use plonky2::plonk::circuit_data::CircuitConfig;
-=======
     use plonky2::plonk::proof::ProofWithPublicInputs;
->>>>>>> 0a040edc
 
     use super::*;
     use crate::test_utils::{fast_test_circuit_config, C, D, F};
