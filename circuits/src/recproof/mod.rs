<<<<<<< HEAD
use anyhow::Result;
use plonky2::field::extension::Extendable;
use plonky2::hash::hash_types::{HashOut, HashOutTarget, RichField};
use plonky2::hash::poseidon2::Poseidon2Hash;
use plonky2::iop::generator::{GeneratedValues, SimpleGenerator};
use plonky2::iop::target::{BoolTarget, Target};
use plonky2::iop::witness::{PartialWitness, PartitionWitness, Witness, WitnessWrite};
use plonky2::plonk::circuit_builder::CircuitBuilder;
use plonky2::plonk::circuit_data::{CircuitConfig, CircuitData, CommonCircuitData};
use plonky2::plonk::config::{AlgebraicHasher, GenericConfig};
use plonky2::plonk::proof::{ProofWithPublicInputs, ProofWithPublicInputsTarget};
use plonky2::util::serialization::{Buffer, IoResult, Read, Write};

pub mod summarized;
pub mod unpruned;

/// A generator for testing if a value equals zero
#[derive(Debug, Default)]
struct NonzeroTestGenerator {
    to_test: Target,
    result: BoolTarget,
}

impl<F: RichField + Extendable<D>, const D: usize> SimpleGenerator<F, D> for NonzeroTestGenerator {
    fn id(&self) -> String { "NonzeroTestGenerator".to_string() }

    fn dependencies(&self) -> Vec<Target> { vec![self.to_test] }

    fn run_once(&self, witness: &PartitionWitness<F>, out_buffer: &mut GeneratedValues<F>) {
        let to_test_value = witness.get_target(self.to_test);
        out_buffer.set_bool_target(self.result, to_test_value.is_nonzero());
    }

    fn serialize(&self, dst: &mut Vec<u8>, _common_data: &CommonCircuitData<F, D>) -> IoResult<()> {
        dst.write_target(self.to_test)?;
        dst.write_target_bool(self.result)
    }

    fn deserialize(src: &mut Buffer, _common_data: &CommonCircuitData<F, D>) -> IoResult<Self> {
        let to_test = src.read_target()?;
        let result = src.read_target_bool()?;
        Ok(Self { to_test, result })
    }
}

fn is_nonzero<F, const D: usize>(
    builder: &mut CircuitBuilder<F, D>,
    to_test: Target,
) -> BoolTarget
where
    F: RichField + Extendable<D>, {
    // `result = to_test != 0`, meaning it's 0 for `to_test == 0` or 1 for all other
    // to_test we'll represent this as `result = 0 | 1`
    // note that this can be falsely proved so we have to put some constraints below
    // to ensure it
    let result = builder.add_virtual_bool_target_safe();
    builder.add_simple_generator(NonzeroTestGenerator { to_test, result });

    // Enforce the result through arithmetic
    let neg = builder.not(result); // neg = 1 | 0
    let denom = builder.add(to_test, neg.target); // denom = 1 | to_test
    let div = builder.div(to_test, denom); // div = 0 | 1

    builder.connect(result.target, div);

    result
}

pub trait SubCircuit<PublicIndices> {
    fn pis(&self) -> usize;
    fn get_indices(&self) -> PublicIndices;
}

pub struct CompleteLeafCircuit<F, C, const D: usize>
where
    F: RichField + Extendable<D>,
    C: GenericConfig<D, F = F>, {
    pub summarized: summarized::LeafSubCircuit,
    pub old: unpruned::LeafSubCircuit,
    pub new: unpruned::LeafSubCircuit,
    pub circuit: CircuitData<F, C, D>,
}

impl<F, C, const D: usize> CompleteLeafCircuit<F, C, D>
where
    F: RichField + Extendable<D>,
    C: GenericConfig<D, F = F>,
{
    #[must_use]
    pub fn new(circuit_config: &CircuitConfig) -> Self {
        let builder = CircuitBuilder::<F, D>::new(circuit_config.clone());
        let (circuit, (summarized, (old, (new, ())))) =
            summarized::LeafSubCircuit::new(builder, |summarized_targets, builder| {
                unpruned::LeafSubCircuit::new(builder, |old_targets, builder| {
                    unpruned::LeafSubCircuit::new(builder, |new_targets, mut builder| {
                        // Summarize both old and new by hashing them together
                        let old_new_parent = builder.hash_n_to_hash_no_pad::<Poseidon2Hash>(
                            old_targets
                                .unpruned_hash
                                .elements
                                .into_iter()
                                .chain(new_targets.unpruned_hash.elements)
                                .collect(),
                        );

                        // zero it out based on if this node is being summarized
                        let old_new_parent = old_new_parent.elements.map(|e| {
                            builder.mul(e, summarized_targets.summary_hash_present.target)
                        });

                        // This should be the summary hash
                        builder.connect_hashes(
                            HashOutTarget::from(old_new_parent),
                            summarized_targets.summary_hash,
                        );

                        // Ensure the presence is based on if there's any change
                        let unchanged = [0, 1, 2, 3].map(|i| {
                            builder.is_equal(
                                old_targets.unpruned_hash.elements[i],
                                new_targets.unpruned_hash.elements[i],
                            )
                        });
                        let unchanged = [
                            builder.and(unchanged[0], unchanged[1]),
                            builder.and(unchanged[2], unchanged[3]),
                        ];
                        let unchanged = builder.and(unchanged[0], unchanged[1]);
                        let changed = builder.not(unchanged);
                        builder.connect(
                            changed.target,
                            summarized_targets.summary_hash_present.target,
                        );

                        (builder.build(), ())
                    })
                })
            });

        Self {
            summarized,
            old,
            new,
            circuit,
        }
    }

    pub fn prove(
        &self,
        old_hash: HashOut<F>,
        new_hash: HashOut<F>,
        summary_hash: HashOut<F>,
    ) -> Result<ProofWithPublicInputs<F, C, D>> {
        let mut inputs = PartialWitness::new();
        self.summarized.set_inputs(&mut inputs, summary_hash);
        self.old.set_inputs(&mut inputs, old_hash);
        self.new.set_inputs(&mut inputs, new_hash);
        self.circuit.prove(inputs)
    }
}

pub struct CompleteBranchCircuit<'a, F, C, const D: usize>
where
    F: RichField + Extendable<D>,
    C: GenericConfig<D, F = F>, {
    pub summarized: summarized::BranchSubCircuit<'a, D>,
    pub old: unpruned::BranchSubCircuit,
    pub new: unpruned::BranchSubCircuit,
    pub circuit: CircuitData<F, C, D>,
    pub targets: CompleteBranchTargets<D>,
}

pub struct CompleteBranchTargets<const D: usize> {
    pub left_proof: ProofWithPublicInputsTarget<D>,
    pub right_proof: ProofWithPublicInputsTarget<D>,
}

impl<'a, F, C, const D: usize> CompleteBranchCircuit<'a, F, C, D>
where
    F: RichField + Extendable<D>,
    C: GenericConfig<D, F = F>,
{
    #[must_use]
    pub fn from_leaf(
        circuit_config: &CircuitConfig,
        leaf: &'a CompleteLeafCircuit<F, C, D>,
    ) -> Self {
        let mut builder = CircuitBuilder::<F, D>::new(circuit_config.clone());
        let left_proof = builder.add_virtual_proof_with_pis(&leaf.circuit.common);
        let right_proof = builder.add_virtual_proof_with_pis(&leaf.circuit.common);

        let (circuit, (summarized, (old, (new, ())))) = summarized::BranchSubCircuit::from_leaf(
            builder,
            &leaf.summarized,
            &left_proof,
            &right_proof,
            |_summarized_targets, builder| {
                unpruned::BranchSubCircuit::from_leaf(
                    builder,
                    &leaf.old,
                    &left_proof,
                    &right_proof,
                    |_old_targets, builder| {
                        unpruned::BranchSubCircuit::from_leaf(
                            builder,
                            &leaf.new,
                            &left_proof,
                            &right_proof,
                            |_new_targets, builder| (builder.build(), ()),
                        )
                    },
                )
            },
        );

        Self {
            summarized,
            old,
            new,
            circuit,
            targets: CompleteBranchTargets {
                left_proof,
                right_proof,
            },
        }
    }

    #[must_use]
    pub fn from_branch(
        circuit_config: &CircuitConfig,
        branch: &'a CompleteBranchCircuit<'a, F, C, D>,
    ) -> Self {
        let mut builder = CircuitBuilder::<F, D>::new(circuit_config.clone());
        let left_proof = builder.add_virtual_proof_with_pis(&branch.circuit.common);
        let right_proof = builder.add_virtual_proof_with_pis(&branch.circuit.common);

        let (circuit, (summarized, (old, (new, ())))) = summarized::BranchSubCircuit::from_branch(
            builder,
            &branch.summarized,
            &left_proof,
            &right_proof,
            |_summarized_targets, builder| {
                unpruned::BranchSubCircuit::from_branch(
                    builder,
                    &branch.old,
                    &left_proof,
                    &right_proof,
                    |_old_targets, builder| {
                        unpruned::BranchSubCircuit::from_branch(
                            builder,
                            &branch.new,
                            &left_proof,
                            &right_proof,
                            |_new_targets, builder| (builder.build(), ()),
                        )
                    },
                )
            },
        );

        Self {
            summarized,
            old,
            new,
            circuit,
            targets: CompleteBranchTargets {
                left_proof,
                right_proof,
            },
        }
    }

    pub fn prove(
        &self,
        left_proof: &ProofWithPublicInputs<F, C, D>,
        right_proof: &ProofWithPublicInputs<F, C, D>,
        old_hash: HashOut<F>,
        new_hash: HashOut<F>,
        summary_hash: HashOut<F>,
    ) -> Result<ProofWithPublicInputs<F, C, D>>
    where
        <C as GenericConfig<D>>::Hasher: AlgebraicHasher<F>, {
        let mut inputs = PartialWitness::new();
        inputs.set_proof_with_pis_target(&self.targets.left_proof, left_proof);
        inputs.set_proof_with_pis_target(&self.targets.right_proof, right_proof);
        self.summarized.set_inputs(&mut inputs, summary_hash);
        self.old.set_inputs(&mut inputs, old_hash);
        self.new.set_inputs(&mut inputs, new_hash);
        self.circuit.prove(inputs)
    }
}

#[cfg(test)]
mod test {
    use anyhow::Result;
    use plonky2::field::types::Field;
    use plonky2::plonk::circuit_data::CircuitConfig;

    use super::*;
    use crate::test_utils::{hash_branch, hash_str, C, D, F};

    #[test]
    fn verify_leaf() -> Result<()> {
        let circuit_config = CircuitConfig::standard_recursion_config();
        let circuit = CompleteLeafCircuit::<F, C, D>::new(&circuit_config);

        let zero_hash = HashOut::from([F::ZERO; 4]);
        let non_zero_hash_1 = hash_str("Non-Zero Hash 1");
        let non_zero_hash_2 = hash_str("Non-Zero Hash 2");
        let hash_0_to_1 = hash_branch(&zero_hash, &non_zero_hash_1);
        let hash_1_to_2 = hash_branch(&non_zero_hash_1, &non_zero_hash_2);
        let hash_2_to_0 = hash_branch(&non_zero_hash_2, &zero_hash);

        // Create
        let proof = circuit.prove(zero_hash, non_zero_hash_1, hash_0_to_1)?;
        circuit.circuit.verify(proof)?;

        // Update
        let proof = circuit.prove(non_zero_hash_1, non_zero_hash_2, hash_1_to_2)?;
        circuit.circuit.verify(proof)?;

        // Non-Update
        let proof = circuit.prove(non_zero_hash_2, non_zero_hash_2, zero_hash)?;
        circuit.circuit.verify(proof)?;

        // Destroy
        let proof = circuit.prove(non_zero_hash_2, zero_hash, hash_2_to_0)?;
        circuit.circuit.verify(proof)?;

        // Non-Update
        let proof = circuit.prove(zero_hash, zero_hash, zero_hash)?;
        circuit.circuit.verify(proof)?;

        Ok(())
    }

    #[test]
    fn verify_branch() -> Result<()> {
        let circuit_config = CircuitConfig::standard_recursion_config();
        let leaf_circuit = CompleteLeafCircuit::<F, C, D>::new(&circuit_config);
        let branch_circuit_1 = CompleteBranchCircuit::from_leaf(&circuit_config, &leaf_circuit);

        let zero_hash = HashOut::from([F::ZERO; 4]);
        let non_zero_hash_1 = hash_str("Non-Zero Hash 1");
        let hash_0_to_0 = hash_branch(&zero_hash, &zero_hash);
        let hash_0_to_1 = hash_branch(&zero_hash, &non_zero_hash_1);
        let hash_1_to_0 = hash_branch(&non_zero_hash_1, &zero_hash);
        let hash_1_to_1 = hash_branch(&non_zero_hash_1, &non_zero_hash_1);
        let hash_01_to_01 = hash_branch(&hash_0_to_1, &hash_0_to_1);

        // Leaf proofs
        let zero_proof = leaf_circuit.prove(zero_hash, zero_hash, zero_hash)?;
        leaf_circuit.circuit.verify(zero_proof.clone())?;

        let proof_0_to_1 = leaf_circuit.prove(zero_hash, non_zero_hash_1, hash_0_to_1)?;
        leaf_circuit.circuit.verify(proof_0_to_1.clone())?;

        // Branch proofs
        let branch_00_and_00_proof = branch_circuit_1.prove(
            &zero_proof,
            &zero_proof,
            hash_0_to_0,
            hash_0_to_0,
            zero_hash,
        )?;
        branch_circuit_1.circuit.verify(branch_00_and_00_proof)?;

        let branch_00_and_01_proof = branch_circuit_1.prove(
            &zero_proof,
            &proof_0_to_1,
            hash_0_to_0,
            hash_0_to_1,
            hash_0_to_1,
        )?;
        branch_circuit_1.circuit.verify(branch_00_and_01_proof)?;

        let branch_01_and_00_proof = branch_circuit_1.prove(
            &proof_0_to_1,
            &zero_proof,
            hash_0_to_0,
            hash_1_to_0,
            hash_0_to_1,
        )?;
        branch_circuit_1.circuit.verify(branch_01_and_00_proof)?;

        let branch_01_and_01_proof = branch_circuit_1.prove(
            &proof_0_to_1,
            &proof_0_to_1,
            hash_0_to_0,
            hash_1_to_1,
            hash_01_to_01,
        )?;
        branch_circuit_1.circuit.verify(branch_01_and_01_proof)?;

        Ok(())
    }
}
=======
pub mod summarized;
pub mod unpruned;
>>>>>>> 7718f574
<|MERGE_RESOLUTION|>--- conflicted
+++ resolved
@@ -1,71 +1,15 @@
-<<<<<<< HEAD
 use anyhow::Result;
 use plonky2::field::extension::Extendable;
 use plonky2::hash::hash_types::{HashOut, HashOutTarget, RichField};
 use plonky2::hash::poseidon2::Poseidon2Hash;
-use plonky2::iop::generator::{GeneratedValues, SimpleGenerator};
-use plonky2::iop::target::{BoolTarget, Target};
-use plonky2::iop::witness::{PartialWitness, PartitionWitness, Witness, WitnessWrite};
+use plonky2::iop::witness::{PartialWitness, WitnessWrite};
 use plonky2::plonk::circuit_builder::CircuitBuilder;
-use plonky2::plonk::circuit_data::{CircuitConfig, CircuitData, CommonCircuitData};
+use plonky2::plonk::circuit_data::{CircuitConfig, CircuitData};
 use plonky2::plonk::config::{AlgebraicHasher, GenericConfig};
 use plonky2::plonk::proof::{ProofWithPublicInputs, ProofWithPublicInputsTarget};
-use plonky2::util::serialization::{Buffer, IoResult, Read, Write};
 
 pub mod summarized;
 pub mod unpruned;
-
-/// A generator for testing if a value equals zero
-#[derive(Debug, Default)]
-struct NonzeroTestGenerator {
-    to_test: Target,
-    result: BoolTarget,
-}
-
-impl<F: RichField + Extendable<D>, const D: usize> SimpleGenerator<F, D> for NonzeroTestGenerator {
-    fn id(&self) -> String { "NonzeroTestGenerator".to_string() }
-
-    fn dependencies(&self) -> Vec<Target> { vec![self.to_test] }
-
-    fn run_once(&self, witness: &PartitionWitness<F>, out_buffer: &mut GeneratedValues<F>) {
-        let to_test_value = witness.get_target(self.to_test);
-        out_buffer.set_bool_target(self.result, to_test_value.is_nonzero());
-    }
-
-    fn serialize(&self, dst: &mut Vec<u8>, _common_data: &CommonCircuitData<F, D>) -> IoResult<()> {
-        dst.write_target(self.to_test)?;
-        dst.write_target_bool(self.result)
-    }
-
-    fn deserialize(src: &mut Buffer, _common_data: &CommonCircuitData<F, D>) -> IoResult<Self> {
-        let to_test = src.read_target()?;
-        let result = src.read_target_bool()?;
-        Ok(Self { to_test, result })
-    }
-}
-
-fn is_nonzero<F, const D: usize>(
-    builder: &mut CircuitBuilder<F, D>,
-    to_test: Target,
-) -> BoolTarget
-where
-    F: RichField + Extendable<D>, {
-    // `result = to_test != 0`, meaning it's 0 for `to_test == 0` or 1 for all other
-    // to_test we'll represent this as `result = 0 | 1`
-    // note that this can be falsely proved so we have to put some constraints below
-    // to ensure it
-    let result = builder.add_virtual_bool_target_safe();
-    builder.add_simple_generator(NonzeroTestGenerator { to_test, result });
-
-    // Enforce the result through arithmetic
-    let neg = builder.not(result); // neg = 1 | 0
-    let denom = builder.add(to_test, neg.target); // denom = 1 | to_test
-    let div = builder.div(to_test, denom); // div = 0 | 1
-
-    builder.connect(result.target, div);
-
-    result
-}
 
 pub trait SubCircuit<PublicIndices> {
     fn pis(&self) -> usize;
@@ -160,11 +104,11 @@
     }
 }
 
-pub struct CompleteBranchCircuit<'a, F, C, const D: usize>
+pub struct CompleteBranchCircuit<F, C, const D: usize>
 where
     F: RichField + Extendable<D>,
     C: GenericConfig<D, F = F>, {
-    pub summarized: summarized::BranchSubCircuit<'a, D>,
+    pub summarized: summarized::BranchSubCircuit,
     pub old: unpruned::BranchSubCircuit,
     pub new: unpruned::BranchSubCircuit,
     pub circuit: CircuitData<F, C, D>,
@@ -176,16 +120,13 @@
     pub right_proof: ProofWithPublicInputsTarget<D>,
 }
 
-impl<'a, F, C, const D: usize> CompleteBranchCircuit<'a, F, C, D>
+impl<F, C, const D: usize> CompleteBranchCircuit<F, C, D>
 where
     F: RichField + Extendable<D>,
     C: GenericConfig<D, F = F>,
 {
     #[must_use]
-    pub fn from_leaf(
-        circuit_config: &CircuitConfig,
-        leaf: &'a CompleteLeafCircuit<F, C, D>,
-    ) -> Self {
+    pub fn from_leaf(circuit_config: &CircuitConfig, leaf: &CompleteLeafCircuit<F, C, D>) -> Self {
         let mut builder = CircuitBuilder::<F, D>::new(circuit_config.clone());
         let left_proof = builder.add_virtual_proof_with_pis(&leaf.circuit.common);
         let right_proof = builder.add_virtual_proof_with_pis(&leaf.circuit.common);
@@ -229,7 +170,7 @@
     #[must_use]
     pub fn from_branch(
         circuit_config: &CircuitConfig,
-        branch: &'a CompleteBranchCircuit<'a, F, C, D>,
+        branch: &CompleteBranchCircuit<F, C, D>,
     ) -> Self {
         let mut builder = CircuitBuilder::<F, D>::new(circuit_config.clone());
         let left_proof = builder.add_virtual_proof_with_pis(&branch.circuit.common);
@@ -395,8 +336,4 @@
 
         Ok(())
     }
-}
-=======
-pub mod summarized;
-pub mod unpruned;
->>>>>>> 7718f574
+}