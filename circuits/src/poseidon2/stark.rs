use std::marker::PhantomData;

use expr::{Expr, ExprBuilder, StarkFrameTyped};
use mozak_circuits_derive::StarkNameDisplay;
use plonky2::field::extension::{Extendable, FieldExtension};
use plonky2::field::goldilocks_field::GoldilocksField;
use plonky2::field::packed::PackedField;
use plonky2::field::types::{Field, PrimeField64};
use plonky2::hash::hash_types::RichField;
use plonky2::hash::poseidon2::Poseidon2;
use plonky2::iop::ext_target::ExtensionTarget;
use plonky2::plonk::circuit_builder::CircuitBuilder;
use starky::constraint_consumer::{ConstraintConsumer, RecursiveConstraintConsumer};
use starky::evaluation_frame::StarkFrame;
use starky::stark::Stark;

use super::columns::Poseidon2State;
use crate::columns_view::HasNamedColumns;
use crate::expr::{build_ext, build_packed, ConstraintBuilder, GenerateConstraints};
use crate::poseidon2::columns::{NUM_POSEIDON2_COLS, ROUNDS_F, ROUNDS_P, STATE_SIZE};
use crate::unstark::NoColumns;

fn from_u64(u: u64) -> i64 { GoldilocksField::from_noncanonical_u64(u).to_canonical_i64() }

// degree: 1
<<<<<<< HEAD
fn add_rc<T, const STATE_SIZE: usize>(state: &mut [Expr<T>; STATE_SIZE], r: usize)
where
    T: Copy, {
=======
fn add_rc<V, W, const STATE_SIZE: usize>(state: &mut [Expr<V>; STATE_SIZE], r: usize)
where
    V: Copy,
    W: Poseidon2, {
>>>>>>> 6a714dd5
    for (i, val) in state.iter_mut().enumerate() {
        *val += from_u64(GoldilocksField::RC12[r + i]);
    }
}

// degree: 3
fn sbox_p<'a, T>(x: &mut Expr<'a, T>, x_qube: &Expr<'a, T>)
where
    T: Copy, {
    *x *= *x_qube * *x_qube;
}

fn matmul_m4<T, const STATE_SIZE: usize>(state: &mut [Expr<'_, T>; STATE_SIZE])
where
    T: Copy, {
    // input x = (x0, x1, x2, x3)
    let t4 = STATE_SIZE / 4;

    for i in 0..t4 {
        let start_index = i * 4;
        // t0 = x0 + x1
        let t_0 = state[start_index] + state[start_index + 1];

        // t1 = x2 + x3
        let t_1 = state[start_index + 2] + state[start_index + 3];

        // 2x1
        let x1_2 = state[start_index + 1] * 2;
        // 2x3
        let x3_2 = state[start_index + 3] * 2;

        // t2 = 2x1 + t1
        let t_2 = x1_2 + t_1;

        // t3 = 2x3 + t0
        let t_3 = x3_2 + t_0;

        // t4 = 4t1 + t3
        let t_4 = t_3 + t_1 * 4;

        // t5 = 4t0 + t2
        let t_5 = t_2 + t_0 * 4;

        // t6 = t3 + t5
        let t_6 = t_3 + t_5;

        // t7 = t2 + t4
        let t_7 = t_2 + t_4;

        state[start_index] = t_6;
        state[start_index + 1] = t_5;
        state[start_index + 2] = t_7;
        state[start_index + 3] = t_4;
    }
}

fn matmul_external12<T>(state: &mut [Expr<'_, T>; STATE_SIZE])
where
    T: Copy, {
    matmul_m4(state);

    let t4 = STATE_SIZE / 4;
    let mut stored = [Expr::from(0); 4];

    for l in 0..4 {
        stored[l] = state[l];
        for j in 1..t4 {
            stored[l] += state[4 * j + l];
        }
    }
    for i in 0..STATE_SIZE {
        state[i] += stored[i % 4];
    }
}

// degree: 1
<<<<<<< HEAD
fn matmul_internal12<'a, T, const STATE_SIZE: usize>(state: &mut [Expr<'a, T>; STATE_SIZE])
where
    T: Copy, {
    let sum = state.iter().sum::<Expr<'a, T>>();
=======
fn matmul_internal12<'a, V, U, const STATE_SIZE: usize>(state: &mut [Expr<'a, V>; STATE_SIZE])
where
    V: Copy,
    U: Poseidon2, {
    let sum = state.iter().sum::<Expr<'a, V>>();
>>>>>>> 6a714dd5

    for (i, val) in state.iter_mut().enumerate() {
        *val *= from_u64(GoldilocksField::MAT_DIAG12_M_1[i]) - 1;
        *val += sum;
    }
}

#[derive(Copy, Clone, Default, StarkNameDisplay)]
#[allow(clippy::module_name_repetitions)]
pub struct Poseidon2_12Stark<F, const D: usize> {
    pub _f: PhantomData<F>,
}

impl<F, const D: usize> HasNamedColumns for Poseidon2_12Stark<F, D> {
    type Columns = Poseidon2State<F>;
}

const COLUMNS: usize = NUM_POSEIDON2_COLS;
const PUBLIC_INPUTS: usize = 0;

// Compile time assertion that STATE_SIZE equals 12
const _UNUSED_STATE_SIZE_IS_12: [(); STATE_SIZE - 12] = [];

<<<<<<< HEAD
fn from_u64(u: u64) -> i64 { GoldilocksField::from_noncanonical_u64(u).to_canonical_i64() }

impl<'a, F, T: Copy + 'a, const D: usize> GenerateConstraints<'a, T>
    for Poseidon2_12Stark<F, { D }>
{
    type PublicInputs<E: 'a> = NoColumns<E>;
    type View<E: 'a> = Poseidon2State<E>;

    // NOTE: This one has extra constraints compared to different implementations of
    // `generate_constraints` that were have written so far.  It will be something
    // to take into account when providing a more geneeral API to plonky.
    fn generate_constraints(
        vars: &StarkFrameTyped<Poseidon2State<Expr<'a, T>>, NoColumns<Expr<'a, T>>>,
    ) -> ConstraintBuilder<Expr<'a, T>> {
        let lv = vars.local_values;
        let mut constraints = ConstraintBuilder::default();

        // row can be execution or padding.
        constraints.always(lv.is_exe.is_binary());

        let mut state = lv.input;
=======
// NOTE: This one has extra constraints compared to different implementations of
// `generate_constraints` that were have written so far.  It will be something
// to take into account when providing a more geneeral API to plonky.
fn generate_constraints<'a, V: Copy, U: Poseidon2>(
    vars: &StarkFrameTyped<Poseidon2State<Expr<'a, V>>, NoColumns<Expr<'a, V>>>,
) -> ConstraintBuilder<Expr<'a, V>> {
    let lv = vars.local_values;
    let mut constraints = ConstraintBuilder::default();

    // row can be execution or padding.
    constraints.always(lv.is_exe.is_binary());

    let mut state = lv.input;
    matmul_external12(&mut state);
    // first full rounds
    for r in 0..(ROUNDS_F / 2) {
        add_rc::<V, U, STATE_SIZE>(&mut state, r);
        for (i, item) in state.iter_mut().enumerate() {
            sbox_p(
                item,
                &lv.s_box_input_qube_first_full_rounds[r * STATE_SIZE + i],
            );
        }
>>>>>>> 6a714dd5
        matmul_external12(&mut state);
        // first full rounds
        for r in 0..(ROUNDS_F / 2) {
            add_rc::<T, STATE_SIZE>(&mut state, r);
            for (i, item) in state.iter_mut().enumerate() {
                sbox_p(
                    item,
                    &lv.s_box_input_qube_first_full_rounds[r * STATE_SIZE + i],
                );
            }
            matmul_external12(&mut state);
            for (i, state_i) in state.iter_mut().enumerate() {
                constraints.always(*state_i - lv.state_after_first_full_rounds[r * STATE_SIZE + i]);
                *state_i = lv.state_after_first_full_rounds[r * STATE_SIZE + i];
            }
        }

<<<<<<< HEAD
        // partial rounds
        for i in 0..ROUNDS_P {
            state[0] += from_u64(GoldilocksField::RC12_MID[i]);
            sbox_p(&mut state[0], &lv.s_box_input_qube_partial_rounds[i]);
            matmul_internal12::<T, STATE_SIZE>(&mut state);
            constraints.always(state[0] - lv.state0_after_partial_rounds[i]);
            state[0] = lv.state0_after_partial_rounds[i];
        }

        // the state before last full rounds
        for (i, state_i) in state.iter_mut().enumerate() {
            constraints.always(*state_i - lv.state_after_partial_rounds[i]);
            *state_i = lv.state_after_partial_rounds[i];
=======
    // partial rounds
    for i in 0..ROUNDS_P {
        state[0] += from_u64(<U as Poseidon2>::RC12_MID[i]);
        sbox_p(&mut state[0], &lv.s_box_input_qube_partial_rounds[i]);
        matmul_internal12::<V, U, STATE_SIZE>(&mut state);
        constraints.always(state[0] - lv.state0_after_partial_rounds[i]);
        state[0] = lv.state0_after_partial_rounds[i];
    }

    // the state before last full rounds
    for (i, state_i) in state.iter_mut().enumerate() {
        constraints.always(*state_i - lv.state_after_partial_rounds[i]);
        *state_i = lv.state_after_partial_rounds[i];
    }

    // last full rounds
    for i in 0..(ROUNDS_F / 2) {
        let r = (ROUNDS_F / 2) + i;
        add_rc::<V, U, STATE_SIZE>(&mut state, r);
        for (j, item) in state.iter_mut().enumerate() {
            sbox_p(
                item,
                &lv.s_box_input_qube_second_full_rounds[i * STATE_SIZE + j],
            );
>>>>>>> 6a714dd5
        }

        // last full rounds
        for i in 0..(ROUNDS_F / 2) {
            let r = (ROUNDS_F / 2) + i;
            add_rc::<T, STATE_SIZE>(&mut state, r);
            for (j, item) in state.iter_mut().enumerate() {
                sbox_p(
                    item,
                    &lv.s_box_input_qube_second_full_rounds[i * STATE_SIZE + j],
                );
            }
            matmul_external12(&mut state);
            for (j, state_j) in state.iter_mut().enumerate() {
                constraints
                    .always(*state_j - lv.state_after_second_full_rounds[i * STATE_SIZE + j]);
                *state_j = lv.state_after_second_full_rounds[i * STATE_SIZE + j];
            }
        }

        constraints
    }
}

impl<F: RichField + Extendable<D>, const D: usize> Stark<F, D> for Poseidon2_12Stark<F, D> {
    type EvaluationFrame<FE, P, const D2: usize> = StarkFrame<P, P::Scalar, COLUMNS, PUBLIC_INPUTS>
        where
            FE: FieldExtension<D2, BaseField = F>,
            P: PackedField<Scalar = FE>;
    type EvaluationFrameTarget =
        StarkFrame<ExtensionTarget<D>, ExtensionTarget<D>, COLUMNS, PUBLIC_INPUTS>;

    fn eval_packed_generic<FE, P, const D2: usize>(
        &self,
        vars: &Self::EvaluationFrame<FE, P, D2>,
        consumer: &mut ConstraintConsumer<P>,
    ) where
        FE: FieldExtension<D2, BaseField = F>,
        P: PackedField<Scalar = FE>, {
        let eb = ExprBuilder::default();
<<<<<<< HEAD
        let constraints = Self::generate_constraints(&eb.to_typed_starkframe(vars));
=======
        let constraints = generate_constraints::<P, F>(&eb.to_typed_starkframe(vars));
>>>>>>> 6a714dd5
        build_packed(constraints, consumer);
    }

    fn constraint_degree(&self) -> usize { 3 }

    fn eval_ext_circuit(
        &self,
        builder: &mut CircuitBuilder<F, D>,
        vars: &Self::EvaluationFrameTarget,
        consumer: &mut RecursiveConstraintConsumer<F, D>,
    ) {
        let eb = ExprBuilder::default();
<<<<<<< HEAD
        let constraints = Self::generate_constraints(&eb.to_typed_starkframe(vars));
=======
        let constraints =
            generate_constraints::<ExtensionTarget<D>, F>(&eb.to_typed_starkframe(vars));
>>>>>>> 6a714dd5
        build_ext(constraints, builder, consumer);
    }
}

#[cfg(test)]
mod tests {
    use anyhow::Result;
    use plonky2::plonk::config::{GenericConfig, Poseidon2GoldilocksConfig};
    use plonky2::util::timing::TimingTree;
    use starky::config::StarkConfig;
    use starky::prover::prove;
    use starky::stark_testing::{test_stark_circuit_constraints, test_stark_low_degree};
    use starky::verifier::verify_stark_proof;

    use crate::poseidon2::generation::generate_poseidon2_trace;
    use crate::poseidon2::stark::Poseidon2_12Stark;
    use crate::stark::utils::trace_rows_to_poly_values;
    use crate::test_utils::{create_poseidon2_test, Poseidon2Test};

    const D: usize = 2;
    type C = Poseidon2GoldilocksConfig;
    type F = <C as GenericConfig<D>>::F;
    type S = Poseidon2_12Stark<F, D>;

    #[test]
    fn poseidon2_constraints() -> Result<()> {
        let mut config = StarkConfig::standard_fast_config();
        config.fri_config.cap_height = 0;
        config.fri_config.rate_bits = 3; // to meet the constraint degree bound

        let (_program, record) = create_poseidon2_test(&[Poseidon2Test {
            data: "😇 Mozak is knowledge arguments based technology".to_string(),
            input_start_addr: 1024,
            output_start_addr: 2048,
        }]);

        let step_rows = record.executed;

        let stark = S::default();
        let trace = generate_poseidon2_trace(&step_rows);
        let trace_poly_values = trace_rows_to_poly_values(trace);

        let proof = prove::<F, C, S, D>(
            stark,
            &config,
            trace_poly_values,
            &[],
            &mut TimingTree::default(),
        )?;
        verify_stark_proof(stark, proof, &config)
    }

    #[test]
    fn poseidon2_stark_degree() -> Result<()> {
        let stark = S::default();
        test_stark_low_degree(stark)
    }
    #[test]
    fn test_circuit() -> anyhow::Result<()> {
        let stark = S::default();
        test_stark_circuit_constraints::<F, C, S, D>(stark)?;
        Ok(())
    }
}<|MERGE_RESOLUTION|>--- conflicted
+++ resolved
@@ -23,16 +23,9 @@
 fn from_u64(u: u64) -> i64 { GoldilocksField::from_noncanonical_u64(u).to_canonical_i64() }
 
 // degree: 1
-<<<<<<< HEAD
 fn add_rc<T, const STATE_SIZE: usize>(state: &mut [Expr<T>; STATE_SIZE], r: usize)
 where
     T: Copy, {
-=======
-fn add_rc<V, W, const STATE_SIZE: usize>(state: &mut [Expr<V>; STATE_SIZE], r: usize)
-where
-    V: Copy,
-    W: Poseidon2, {
->>>>>>> 6a714dd5
     for (i, val) in state.iter_mut().enumerate() {
         *val += from_u64(GoldilocksField::RC12[r + i]);
     }
@@ -109,18 +102,10 @@
 }
 
 // degree: 1
-<<<<<<< HEAD
 fn matmul_internal12<'a, T, const STATE_SIZE: usize>(state: &mut [Expr<'a, T>; STATE_SIZE])
 where
     T: Copy, {
     let sum = state.iter().sum::<Expr<'a, T>>();
-=======
-fn matmul_internal12<'a, V, U, const STATE_SIZE: usize>(state: &mut [Expr<'a, V>; STATE_SIZE])
-where
-    V: Copy,
-    U: Poseidon2, {
-    let sum = state.iter().sum::<Expr<'a, V>>();
->>>>>>> 6a714dd5
 
     for (i, val) in state.iter_mut().enumerate() {
         *val *= from_u64(GoldilocksField::MAT_DIAG12_M_1[i]) - 1;
@@ -143,9 +128,6 @@
 
 // Compile time assertion that STATE_SIZE equals 12
 const _UNUSED_STATE_SIZE_IS_12: [(); STATE_SIZE - 12] = [];
-
-<<<<<<< HEAD
-fn from_u64(u: u64) -> i64 { GoldilocksField::from_noncanonical_u64(u).to_canonical_i64() }
 
 impl<'a, F, T: Copy + 'a, const D: usize> GenerateConstraints<'a, T>
     for Poseidon2_12Stark<F, { D }>
@@ -166,31 +148,6 @@
         constraints.always(lv.is_exe.is_binary());
 
         let mut state = lv.input;
-=======
-// NOTE: This one has extra constraints compared to different implementations of
-// `generate_constraints` that were have written so far.  It will be something
-// to take into account when providing a more geneeral API to plonky.
-fn generate_constraints<'a, V: Copy, U: Poseidon2>(
-    vars: &StarkFrameTyped<Poseidon2State<Expr<'a, V>>, NoColumns<Expr<'a, V>>>,
-) -> ConstraintBuilder<Expr<'a, V>> {
-    let lv = vars.local_values;
-    let mut constraints = ConstraintBuilder::default();
-
-    // row can be execution or padding.
-    constraints.always(lv.is_exe.is_binary());
-
-    let mut state = lv.input;
-    matmul_external12(&mut state);
-    // first full rounds
-    for r in 0..(ROUNDS_F / 2) {
-        add_rc::<V, U, STATE_SIZE>(&mut state, r);
-        for (i, item) in state.iter_mut().enumerate() {
-            sbox_p(
-                item,
-                &lv.s_box_input_qube_first_full_rounds[r * STATE_SIZE + i],
-            );
-        }
->>>>>>> 6a714dd5
         matmul_external12(&mut state);
         // first full rounds
         for r in 0..(ROUNDS_F / 2) {
@@ -208,7 +165,6 @@
             }
         }
 
-<<<<<<< HEAD
         // partial rounds
         for i in 0..ROUNDS_P {
             state[0] += from_u64(GoldilocksField::RC12_MID[i]);
@@ -222,32 +178,6 @@
         for (i, state_i) in state.iter_mut().enumerate() {
             constraints.always(*state_i - lv.state_after_partial_rounds[i]);
             *state_i = lv.state_after_partial_rounds[i];
-=======
-    // partial rounds
-    for i in 0..ROUNDS_P {
-        state[0] += from_u64(<U as Poseidon2>::RC12_MID[i]);
-        sbox_p(&mut state[0], &lv.s_box_input_qube_partial_rounds[i]);
-        matmul_internal12::<V, U, STATE_SIZE>(&mut state);
-        constraints.always(state[0] - lv.state0_after_partial_rounds[i]);
-        state[0] = lv.state0_after_partial_rounds[i];
-    }
-
-    // the state before last full rounds
-    for (i, state_i) in state.iter_mut().enumerate() {
-        constraints.always(*state_i - lv.state_after_partial_rounds[i]);
-        *state_i = lv.state_after_partial_rounds[i];
-    }
-
-    // last full rounds
-    for i in 0..(ROUNDS_F / 2) {
-        let r = (ROUNDS_F / 2) + i;
-        add_rc::<V, U, STATE_SIZE>(&mut state, r);
-        for (j, item) in state.iter_mut().enumerate() {
-            sbox_p(
-                item,
-                &lv.s_box_input_qube_second_full_rounds[i * STATE_SIZE + j],
-            );
->>>>>>> 6a714dd5
         }
 
         // last full rounds
@@ -288,11 +218,7 @@
         FE: FieldExtension<D2, BaseField = F>,
         P: PackedField<Scalar = FE>, {
         let eb = ExprBuilder::default();
-<<<<<<< HEAD
         let constraints = Self::generate_constraints(&eb.to_typed_starkframe(vars));
-=======
-        let constraints = generate_constraints::<P, F>(&eb.to_typed_starkframe(vars));
->>>>>>> 6a714dd5
         build_packed(constraints, consumer);
     }
 
@@ -305,12 +231,7 @@
         consumer: &mut RecursiveConstraintConsumer<F, D>,
     ) {
         let eb = ExprBuilder::default();
-<<<<<<< HEAD
         let constraints = Self::generate_constraints(&eb.to_typed_starkframe(vars));
-=======
-        let constraints =
-            generate_constraints::<ExtensionTarget<D>, F>(&eb.to_typed_starkframe(vars));
->>>>>>> 6a714dd5
         build_ext(constraints, builder, consumer);
     }
 }
