--- conflicted
+++ resolved
@@ -3,12 +3,7 @@
 use crate::columns_view::{columns_view_impl, make_col_map, NumberOfColumns};
 #[cfg(feature = "enable_poseidon_starks")]
 use crate::linear_combination::Column;
-<<<<<<< HEAD
 use crate::stark::mozak_stark::{Poseidon2Table, TableNamed};
-=======
-#[cfg(feature = "enable_poseidon_starks")]
-use crate::stark::mozak_stark::{Poseidon2Table, Table};
->>>>>>> d74ea7e6
 
 /// The size of the state
 
@@ -56,7 +51,6 @@
 
 pub const NUM_POSEIDON2_COLS: usize = Poseidon2State::<()>::NUMBER_OF_COLUMNS;
 
-<<<<<<< HEAD
 columns_view_impl!(Poseidon2StateCtl);
 #[repr(C)]
 #[derive(Clone, Copy, Default, Eq, PartialEq, Debug)]
@@ -79,17 +73,4 @@
         },
         COL_MAP.is_exe,
     )
-=======
-#[cfg(feature = "enable_poseidon_starks")]
-pub fn lookup_for_sponge() -> Table {
-    let poseidon2 = col_map().map(Column::from);
-    let mut data = poseidon2.input.to_vec();
-    // Extend data with outputs which is basically state after last full round.
-    data.extend(
-        poseidon2.state_after_second_full_rounds
-            [STATE_SIZE * (ROUNDS_F / 2 - 1)..STATE_SIZE * (ROUNDS_F / 2)]
-            .to_vec(),
-    );
-    Poseidon2Table::new(data, poseidon2.is_exe)
->>>>>>> d74ea7e6
 }