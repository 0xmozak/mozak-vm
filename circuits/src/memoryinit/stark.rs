use std::marker::PhantomData;

use mozak_circuits_derive::StarkNameDisplay;
use plonky2::field::extension::{Extendable, FieldExtension};
use plonky2::field::packed::PackedField;
use plonky2::hash::hash_types::RichField;
use plonky2::iop::ext_target::ExtensionTarget;
use plonky2::plonk::circuit_builder::CircuitBuilder;
use starky::constraint_consumer::{ConstraintConsumer, RecursiveConstraintConsumer};
use starky::evaluation_frame::{StarkEvaluationFrame, StarkFrame};
use starky::stark::Stark;

use super::columns::MemoryInit;
use crate::columns_view::{HasNamedColumns, NumberOfColumns};
use crate::stark::utils::{is_binary, is_binary_ext_circuit};

#[derive(Clone, Copy, Default, StarkNameDisplay)]
#[allow(clippy::module_name_repetitions)]
pub struct MemoryInitStark<F, const D: usize> {
    pub _f: PhantomData<F>,
}

impl<F, const D: usize> HasNamedColumns for MemoryInitStark<F, D> {
    type Columns = MemoryInit<F>;
}

const COLUMNS: usize = MemoryInit::<()>::NUMBER_OF_COLUMNS;
const PUBLIC_INPUTS: usize = 0;

impl<F: RichField + Extendable<D>, const D: usize> Stark<F, D> for MemoryInitStark<F, D> {
    type EvaluationFrame<FE, P, const D2: usize> = StarkFrame<P, P::Scalar, COLUMNS, PUBLIC_INPUTS>

    where
        FE: FieldExtension<D2, BaseField = F>,
        P: PackedField<Scalar = FE>;
    type EvaluationFrameTarget =
        StarkFrame<ExtensionTarget<D>, ExtensionTarget<D>, COLUMNS, PUBLIC_INPUTS>;

    fn eval_packed_generic<FE, P, const D2: usize>(
        &self,
        vars: &Self::EvaluationFrame<FE, P, D2>,
        yield_constr: &mut ConstraintConsumer<P>,
    ) where
        FE: FieldExtension<D2, BaseField = F>,
        P: PackedField<Scalar = FE>, {
        let lv: &MemoryInit<P> = vars.get_local_values().into();
        is_binary(yield_constr, lv.filter);
    }

    fn eval_ext_circuit(
        &self,
        builder: &mut CircuitBuilder<F, D>,
        vars: &Self::EvaluationFrameTarget,
        yield_constr: &mut RecursiveConstraintConsumer<F, D>,
    ) {
<<<<<<< HEAD
        let lv: &MemoryInit<ExtensionTarget<D>> = vars.get_local_values().try_into().unwrap();
=======
        let lv: &MemoryInit<ExtensionTarget<D>> = vars.get_local_values().into();
>>>>>>> 42174719
        is_binary_ext_circuit(builder, lv.filter, yield_constr);
    }

    fn constraint_degree(&self) -> usize { 3 }
}

#[cfg(test)]
mod tests {
    use plonky2::plonk::config::{GenericConfig, Poseidon2GoldilocksConfig};
    use starky::stark_testing::test_stark_circuit_constraints;

    use super::*;

    const D: usize = 2;
    type C = Poseidon2GoldilocksConfig;
    type F = <C as GenericConfig<D>>::F;
    type S = MemoryInitStark<F, D>;

    #[test]
    fn test_circuit() -> anyhow::Result<()> {
        let stark = S::default();
        test_stark_circuit_constraints::<F, C, S, D>(stark)?;

        Ok(())
    }
}<|MERGE_RESOLUTION|>--- conflicted
+++ resolved
@@ -53,11 +53,7 @@
         vars: &Self::EvaluationFrameTarget,
         yield_constr: &mut RecursiveConstraintConsumer<F, D>,
     ) {
-<<<<<<< HEAD
-        let lv: &MemoryInit<ExtensionTarget<D>> = vars.get_local_values().try_into().unwrap();
-=======
         let lv: &MemoryInit<ExtensionTarget<D>> = vars.get_local_values().into();
->>>>>>> 42174719
         is_binary_ext_circuit(builder, lv.filter, yield_constr);
     }
 
