use core::iter::Sum;
use core::ops::{Add, Mul, Neg, Not, Sub};

use itertools::izip;

use crate::columns_view::Zip;

/// Represent a linear combination of columns.
///
/// `InputColumns` could be eg `InputOutputMemory<i64>` or other stark.  We use
/// a 'dense' representation.
#[derive(Clone, Copy, Debug, Default)]
#[repr(C)]
pub struct ColumnWithTypedInput<InputColumns> {
    /// Linear combination of the local row
    pub lv_linear_combination: InputColumns,
    /// Linear combination of the next row
    pub nv_linear_combination: InputColumns,
    /// Constant of linear combination
    pub constant: i64,
}

impl<InputColumns> ColumnWithTypedInput<InputColumns> {
    /// Flip lv and nv
    #[must_use]
    pub fn flip(self) -> Self {
        ColumnWithTypedInput {
            lv_linear_combination: self.nv_linear_combination,
            nv_linear_combination: self.lv_linear_combination,
            constant: self.constant,
        }
    }
}

impl<InputColumns> ColumnWithTypedInput<InputColumns>
where
    Self: Copy + Sub<Self, Output = Self>,
{
    // TODO(Consider requiring that nv is empty beforehand?
    #[must_use]
    pub fn diff(self) -> Self { self.flip() - self }
}

impl<C> Neg for ColumnWithTypedInput<C>
where
    C: Neg<Output = C>,
{
    type Output = Self;

    fn neg(self) -> Self::Output {
        Self {
            lv_linear_combination: -self.lv_linear_combination,
            nv_linear_combination: -self.nv_linear_combination,
            constant: self.constant.checked_neg().expect("negation overflow"),
        }
    }
}

// This only really makes sense for binary columns.
impl<C> Not for ColumnWithTypedInput<C>
where
<<<<<<< HEAD
    ColumnWithTypedInput<C>: Neg<Output = ColumnWithTypedInput<C>>,
{
    type Output = Self;

    fn not(self) -> Self::Output { -self + 1 }
=======
    i64: Sub<Self, Output = Self>,
{
    type Output = Self;

    fn not(self) -> Self::Output { 1 - self }
>>>>>>> 97482ba6
}

impl<C> Add<Self> for ColumnWithTypedInput<C>
where
    C: Add<Output = C>,
{
    type Output = Self;

    fn add(self, other: Self) -> Self {
        Self {
            lv_linear_combination: self.lv_linear_combination + other.lv_linear_combination,
            nv_linear_combination: self.nv_linear_combination + other.nv_linear_combination,
            constant: self
                .constant
                .checked_add(other.constant)
                .expect("addition overflow"),
        }
    }
}

impl<C> Add<i64> for ColumnWithTypedInput<C> {
    type Output = Self;

    fn add(self, other: i64) -> Self {
        Self {
            lv_linear_combination: self.lv_linear_combination,
            nv_linear_combination: self.nv_linear_combination,
            constant: self.constant.checked_add(other).expect("addition overflow"),
        }
    }
}

impl<C> Add<ColumnWithTypedInput<C>> for i64 {
    type Output = ColumnWithTypedInput<C>;

    fn add(self, other: ColumnWithTypedInput<C>) -> ColumnWithTypedInput<C> { other + self }
}

impl<C> Sub<Self> for ColumnWithTypedInput<C>
where
    C: Sub<Output = C>,
{
    type Output = Self;

    fn sub(self, other: Self) -> Self {
        Self {
            lv_linear_combination: self.lv_linear_combination - other.lv_linear_combination,
            nv_linear_combination: self.nv_linear_combination - other.nv_linear_combination,
            constant: self
                .constant
                .checked_sub(other.constant)
                .expect("subtraction overflow"),
        }
    }
}

impl<C> Sub<i64> for ColumnWithTypedInput<C> {
    type Output = Self;

    fn sub(self, other: i64) -> Self {
        Self {
            lv_linear_combination: self.lv_linear_combination,
            nv_linear_combination: self.nv_linear_combination,
            constant: self
                .constant
                .checked_sub(other)
                .expect("subtraction overflow"),
        }
    }
}

impl<C> Sub<ColumnWithTypedInput<C>> for i64
where
    C: Neg<Output = C>,
{
    type Output = ColumnWithTypedInput<C>;

    #[allow(clippy::suspicious_arithmetic_impl)]
    fn sub(self, other: ColumnWithTypedInput<C>) -> ColumnWithTypedInput<C> { self + other.neg() }
}

impl<C> Mul<i64> for ColumnWithTypedInput<C>
where
    C: Mul<i64, Output = C>,
{
    type Output = Self;

    fn mul(self, other: i64) -> Self {
        Self {
            lv_linear_combination: self.lv_linear_combination * other,
            nv_linear_combination: self.nv_linear_combination * other,
            constant: self
                .constant
                .checked_mul(other)
                .expect("multiplication overflow"),
        }
    }
}

impl<C> Mul<ColumnWithTypedInput<C>> for i64
where
    C: Mul<i64, Output = C>,
{
    type Output = ColumnWithTypedInput<C>;

    fn mul(self, other: ColumnWithTypedInput<C>) -> ColumnWithTypedInput<C> { other * self }
}

impl<C> Sum<ColumnWithTypedInput<C>> for ColumnWithTypedInput<C>
where
    Self: Add<Output = Self> + Default,
{
    #[inline]
    fn sum<I: Iterator<Item = Self>>(iter: I) -> Self { iter.fold(Self::default(), Add::add) }
}

impl<'a, C: Copy> Sum<&'a Self> for ColumnWithTypedInput<C>
where
    Self: Add<Output = Self> + Default,
{
    #[inline]
    fn sum<I: Iterator<Item = &'a Self>>(iter: I) -> Self {
        iter.copied().fold(Self::default(), Add::add)
    }
}

impl<C> ColumnWithTypedInput<C>
where
    ColumnWithTypedInput<C>: Default,
{
    #[must_use]
    pub fn constant(constant: i64) -> Self {
        ColumnWithTypedInput {
            constant,
            ..Default::default()
        }
    }
}

impl<C: Default + Zip<i64>> ColumnWithTypedInput<C>
where
    Self: Default
        + Sub<Output = Self>
        + Mul<i64, Output = Self>
        + Add<Output = Self>
        + Neg<Output = Self>
        + Sum,
    C: IntoIterator<Item = i64>,
{
    #[must_use]
    pub fn reduce_with_powers<I>(terms: I, alpha: i64) -> Self
    where
        I: IntoIterator<Item = Self>,
        I::IntoIter: DoubleEndedIterator, {
        terms
            .into_iter()
            .rev()
            .fold(Self::default(), |acc, term| acc * alpha + term)
    }

    #[must_use]
    pub fn ascending_sum<I>(cs: I) -> Self
    where
        I: IntoIterator<Item = Self>, {
        izip!(cs, 0..).map(|(c, i)| c * i).sum()
    }
}<|MERGE_RESOLUTION|>--- conflicted
+++ resolved
@@ -59,19 +59,11 @@
 // This only really makes sense for binary columns.
 impl<C> Not for ColumnWithTypedInput<C>
 where
-<<<<<<< HEAD
-    ColumnWithTypedInput<C>: Neg<Output = ColumnWithTypedInput<C>>,
-{
-    type Output = Self;
-
-    fn not(self) -> Self::Output { -self + 1 }
-=======
     i64: Sub<Self, Output = Self>,
 {
     type Output = Self;
 
     fn not(self) -> Self::Output { 1 - self }
->>>>>>> 97482ba6
 }
 
 impl<C> Add<Self> for ColumnWithTypedInput<C>
