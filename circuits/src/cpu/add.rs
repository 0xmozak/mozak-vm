--- conflicted
+++ resolved
@@ -27,13 +27,7 @@
     use crate::test_utils::ProveAndVerify;
     #[test]
     fn prove_add() -> Result<()> {
-<<<<<<< HEAD
-        let (program, record) = simple_test(4, &[(0_u32, 0x0073_02b3 /* add r5, r6, r7 */)], &[
-            (6, 100),
-            (7, 100),
-        ]);
-=======
-        let record = simple_test_code(
+        let (program, record) = simple_test_code(
             &[Instruction {
                 op: Op::ADD,
                 args: Args {
@@ -46,7 +40,6 @@
             &[],
             &[(6, 100), (7, 100)],
         );
->>>>>>> bcf57ba2
         assert_eq!(record.last_state.get_register_value(5), 100 + 100);
         MozakStark::prove_and_verify(&program, &record.executed)
     }
