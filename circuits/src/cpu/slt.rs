use plonky2::field::packed::PackedField;
use plonky2::field::types::Field;
use starky::constraint_consumer::ConstraintConsumer;

use super::columns::CpuColumnsView;

pub(crate) fn constraints<P: PackedField>(
    lv: &CpuColumnsView<P>,
    yield_constr: &mut ConstraintConsumer<P>,
) {
    let p32 = P::Scalar::from_noncanonical_u64(1 << 32);
    let p31 = P::Scalar::from_noncanonical_u64(1 << 31);

    let is_cmp = lv.inst.ops.slt + lv.inst.ops.sltu;

    let lt = lv.less_than;
    yield_constr.constraint(lt * (P::ONES - lt));

    let sign1 = lv.op1_sign;
    yield_constr.constraint(sign1 * (P::ONES - sign1));
    let sign2 = lv.op2_sign;
    yield_constr.constraint(sign2 * (P::ONES - sign2));

    let op1 = lv.op1_value;
    let op2 = lv.op2_value;
    // TODO: range check
    let op1_fixed = lv.op1_val_fixed;
    // TODO: range check
    let op2_fixed = lv.op2_val_fixed;

    yield_constr.constraint(lv.inst.ops.sltu * (op1_fixed - op1));
    yield_constr.constraint(lv.inst.ops.sltu * (op2_fixed - op2));

    yield_constr.constraint(lv.inst.ops.slt * (op1_fixed - (op1 + p31 - sign1 * p32)));
    yield_constr.constraint(lv.inst.ops.slt * (op2_fixed - (op2 + p31 - sign2 * p32)));

    let diff_fixed = op1_fixed - op2_fixed;
    // TODO: range check
    let abs_diff = lv.cmp_abs_diff;

    // abs_diff calculation
    yield_constr.constraint(is_cmp * (P::ONES - lt) * (abs_diff - diff_fixed));
    yield_constr.constraint(is_cmp * lt * (abs_diff + diff_fixed));

    let diff = op1 - op2;
    let diff_inv = lv.cmp_diff_inv;
    yield_constr.constraint(lt * (P::ONES - diff * diff_inv));
    yield_constr.constraint(is_cmp * (lt - lv.dst_value));
}

#[cfg(test)]
#[allow(clippy::cast_possible_wrap)]
mod tests {
    use mozak_vm::instruction::{Args, Instruction, Op};
    use mozak_vm::test_utils::{simple_test_code, u32_extra};
    use proptest::prelude::{any, ProptestConfig};
    use proptest::proptest;

    use crate::cpu::stark::CpuStark;
    use crate::test_utils::ProveAndVerify;
    proptest! {
        #![proptest_config(ProptestConfig::with_cases(4))]
        #[test]
        fn prove_slt_proptest(a in u32_extra(), op2 in u32_extra(), use_imm in any::<bool>()) {
            let (b, imm) = if use_imm { (0, op2) } else { (op2, 0) };
            let (program, record) = simple_test_code(
                &[
                    Instruction {
                        op: Op::SLTU,
                        args: Args {
                            rd: 5,
                            rs1: 6,
                            rs2: 7,
                            imm,
                            ..Args::default()
                        },
                    },
                    Instruction {
                        op: Op::SLT,
                        args: Args {
                            rd: 4,
                            rs1: 6,
                            rs2: 7,
                            imm,
                            ..Args::default()
                        },
                    },
                ],
                &[],
                &[(6, a), (7, b)],
            );
            assert_eq!(record.last_state.get_register_value(5), (a < op2).into());
            assert_eq!(
                record.last_state.get_register_value(4),
                ((a as i32) < (op2 as i32)).into()
            );
<<<<<<< HEAD
            CpuStark::prove_and_verify(&record.last_state.code, &record.executed).unwrap();
=======
            CpuStark::prove_and_verify(&program, &record.executed).unwrap();
>>>>>>> 0d7b483c
        }
    }
}<|MERGE_RESOLUTION|>--- conflicted
+++ resolved
@@ -94,11 +94,7 @@
                 record.last_state.get_register_value(4),
                 ((a as i32) < (op2 as i32)).into()
             );
-<<<<<<< HEAD
-            CpuStark::prove_and_verify(&record.last_state.code, &record.executed).unwrap();
-=======
             CpuStark::prove_and_verify(&program, &record.executed).unwrap();
->>>>>>> 0d7b483c
         }
     }
 }