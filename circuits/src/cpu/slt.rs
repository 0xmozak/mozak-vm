--- conflicted
+++ resolved
@@ -34,16 +34,11 @@
     // TODO: range check
     let op2_fixed = lv[COL_S_SLT_OP2_VAL_FIXED];
 
-<<<<<<< HEAD
-    yield_constr.constraint(is_cmp * (op1_fixed - (op1 + is_signed_cmp * p31 - sign1 * p32)));
-    yield_constr.constraint(is_cmp * (op2_fixed - (op2 + is_signed_cmp * p31 - sign2 * p32)));
-=======
     yield_constr.constraint(is_sltu * (op1_fixed - op1));
     yield_constr.constraint(is_sltu * (op2_fixed - op2));
 
     yield_constr.constraint(is_slt * (op1_fixed - (op1 + p31 - sign1 * p32)));
     yield_constr.constraint(is_slt * (op2_fixed - (op2 + p31 - sign2 * p32)));
->>>>>>> 3faa09b2
 
     let diff_fixed = op1_fixed - op2_fixed;
     // TODO: range check
