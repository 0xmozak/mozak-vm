--- conflicted
+++ resolved
@@ -3,14 +3,8 @@
 use starky::constraint_consumer::ConstraintConsumer;
 
 use super::columns::{
-<<<<<<< HEAD
-    CMP_ABS_DIFF, CMP_DIFF_INV, DST_VALUE, IMM_VALUE, LESS_THAN, NUM_CPU_COLS, OP1_VALUE,
-    OP2_VALUE, S_SLT, S_SLTU, S_SLT_OP1_VAL_FIXED, S_SLT_OP2_VAL_FIXED, S_SLT_SIGN1, S_SLT_SIGN2,
-=======
-    COL_CMP_ABS_DIFF, COL_CMP_DIFF_INV, COL_DST_VALUE, COL_IMM_VALUE, COL_LESS_THAN, COL_OP1_VALUE,
-    COL_OP2_VALUE, COL_S_SLT, COL_S_SLTU, NUM_CPU_COLS, OP1_SIGN, OP1_VAL_FIXED, OP2_SIGN,
-    OP2_VAL_FIXED,
->>>>>>> 97fdffcf
+    CMP_ABS_DIFF, CMP_DIFF_INV, DST_VALUE, IMM_VALUE, LESS_THAN, NUM_CPU_COLS, OP1_SIGN, OP1_VALUE,
+    OP1_VAL_FIXED, OP2_SIGN, OP2_VALUE, OP2_VAL_FIXED, S_SLT, S_SLTU,
 };
 
 pub(crate) fn constraints<P: PackedField>(
@@ -27,29 +21,17 @@
     let lt = lv[LESS_THAN];
     yield_constr.constraint(lt * (P::ONES - lt));
 
-<<<<<<< HEAD
-    let sign1 = lv[S_SLT_SIGN1];
-    yield_constr.constraint(sign1 * (P::ONES - sign1));
-    let sign2 = lv[S_SLT_SIGN2];
-=======
     let sign1 = lv[OP1_SIGN];
     yield_constr.constraint(sign1 * (P::ONES - sign1));
     let sign2 = lv[OP2_SIGN];
->>>>>>> 97fdffcf
     yield_constr.constraint(sign2 * (P::ONES - sign2));
 
     let op1 = lv[OP1_VALUE];
     let op2 = lv[OP2_VALUE] + lv[IMM_VALUE];
     // TODO: range check
-<<<<<<< HEAD
-    let op1_fixed = lv[S_SLT_OP1_VAL_FIXED];
-    // TODO: range check
-    let op2_fixed = lv[S_SLT_OP2_VAL_FIXED];
-=======
     let op1_fixed = lv[OP1_VAL_FIXED];
     // TODO: range check
     let op2_fixed = lv[OP2_VAL_FIXED];
->>>>>>> 97fdffcf
 
     yield_constr.constraint(is_sltu * (op1_fixed - op1));
     yield_constr.constraint(is_sltu * (op2_fixed - op2));
