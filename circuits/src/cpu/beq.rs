use plonky2::field::packed::PackedField;
use plonky2::field::types::Field;
use starky::constraint_consumer::ConstraintConsumer;

use super::columns::CpuColumnsView;

/// Constraints for BEQ and BNE.
pub(crate) fn constraints<P: PackedField>(
    lv: &CpuColumnsView<P>,
    nv: &CpuColumnsView<P>,
    yield_constr: &mut ConstraintConsumer<P>,
) {
    let bumped_pc = lv.inst.pc + P::Scalar::from_noncanonical_u64(4);
    let branched_pc = lv.inst.branch_target;
    // TODO: make diff a function on CpuColumnsView.
    let diff = lv.op1_value - lv.op2_value;

    // if `diff == 0`, then `is_equal != 0`.
    // We only need this intermediate variable to keep the constraint degree <= 3.
    let is_equal = lv.branch_equal;
    let diff_inv = lv.cmp_diff_inv;
    yield_constr.constraint(diff * diff_inv + is_equal - P::ONES);

    let next_pc = nv.inst.pc;
    yield_constr.constraint(lv.inst.ops.beq * is_equal * (next_pc - branched_pc));
    yield_constr.constraint(lv.inst.ops.beq * diff * (next_pc - bumped_pc));

    // For BNE branch happens when both operands are not equal so swap above
    // constraints.
    yield_constr.constraint(lv.inst.ops.bne * diff * (next_pc - branched_pc));
    yield_constr.constraint(lv.inst.ops.bne * is_equal * (next_pc - bumped_pc));
}

#[cfg(test)]
#[allow(clippy::cast_possible_wrap)]
mod tests {
    use mozak_vm::instruction::{Args, Instruction, Op};
    use mozak_vm::test_utils::{last_but_coda, simple_test_code, u32_extra};
    use proptest::prelude::ProptestConfig;
    use proptest::proptest;

    use crate::cpu::stark::CpuStark;
    use crate::test_utils::ProveAndVerify;
    proptest! {
        #![proptest_config(ProptestConfig::with_cases(4))]
        #[test]
        fn prove_beq_proptest(a in u32_extra(), b in u32_extra()) {
            let (program, record) = simple_test_code(
                &[
                    Instruction {
                        op: Op::BEQ,
                        args: Args {
                            rs1: 6,
                            rs2: 7,
                            branch_target: 8,
                            ..Args::default()
                        },
                    },
                    // if above branch is not taken R1 has value 10.
                    Instruction {
                        op: Op::ADD,
                        args: Args {
                            rd: 1,
                            imm: 10,
                            ..Args::default()
                        },
                    },
                ],
                &[],
                &[(6, a), (7, b)],
            );

            if a == b {
                assert_eq!(last_but_coda(&record).get_register_value(1), 0);
            } else {
                assert_eq!(last_but_coda(&record).get_register_value(1), 10);
            }

<<<<<<< HEAD
            CpuStark::prove_and_verify(&record.last_state.code, &record.executed).unwrap();
=======
            CpuStark::prove_and_verify(&program, &record.executed).unwrap();
>>>>>>> 0d7b483c
        }
        #[test]
        fn prove_bne_proptest(a in u32_extra(), b in u32_extra()) {
            let (program, record) = simple_test_code(
                &[
                    Instruction {
                        op: Op::BNE,
                        args: Args {
                            rs1: 6,
                            rs2: 7,
                            branch_target: 8,
                            ..Args::default()
                        },
                    },
                    // if above branch is not taken R1 has value 10.
                    Instruction {
                        op: Op::ADD,
                        args: Args {
                            rd: 1,
                            imm: 10,
                            ..Args::default()
                        },
                    },
                ],
                &[],
                &[(6, a), (7, b)],
            );
            if a == b {
                assert_eq!(last_but_coda(&record).get_register_value(1), 10);
            } else {
                assert_eq!(last_but_coda(&record).get_register_value(1), 0);
            }
<<<<<<< HEAD
            CpuStark::prove_and_verify(&record.last_state.code, &record.executed).unwrap();
=======
            CpuStark::prove_and_verify(&program, &record.executed).unwrap();
>>>>>>> 0d7b483c
        }
    }
}<|MERGE_RESOLUTION|>--- conflicted
+++ resolved
@@ -76,11 +76,7 @@
                 assert_eq!(last_but_coda(&record).get_register_value(1), 10);
             }
 
-<<<<<<< HEAD
-            CpuStark::prove_and_verify(&record.last_state.code, &record.executed).unwrap();
-=======
             CpuStark::prove_and_verify(&program, &record.executed).unwrap();
->>>>>>> 0d7b483c
         }
         #[test]
         fn prove_bne_proptest(a in u32_extra(), b in u32_extra()) {
@@ -113,11 +109,7 @@
             } else {
                 assert_eq!(last_but_coda(&record).get_register_value(1), 0);
             }
-<<<<<<< HEAD
-            CpuStark::prove_and_verify(&record.last_state.code, &record.executed).unwrap();
-=======
             CpuStark::prove_and_verify(&program, &record.executed).unwrap();
->>>>>>> 0d7b483c
         }
     }
 }