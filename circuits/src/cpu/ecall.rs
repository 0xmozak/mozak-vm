//! This module implements the constraints for the environment call operation
//! 'ECALL'.

use itertools::izip;
<<<<<<< HEAD
use mozak_runner::system::ecall;
=======
use mozak_system::system::ecall;
use mozak_system::system::reg_abi::REG_A0;
use plonky2::field::extension::Extendable;
>>>>>>> d1478fd1
use plonky2::field::packed::PackedField;
use plonky2::field::types::Field;
use plonky2::hash::hash_types::RichField;
use plonky2::iop::ext_target::ExtensionTarget;
use plonky2::plonk::circuit_builder::CircuitBuilder;
use starky::constraint_consumer::{ConstraintConsumer, RecursiveConstraintConsumer};

use super::columns::CpuState;
use crate::cpu::stark::add_extension_vec;
use crate::stark::utils::{is_binary, is_binary_ext_circuit};

pub(crate) fn constraints<P: PackedField>(
    lv: &CpuState<P>,
    nv: &CpuState<P>,
    yield_constr: &mut ConstraintConsumer<P>,
) {
    // ECALL is used for HALT, IO_READ_PRIVATE/IO_READ_PUBLIC or POSEIDON2 system
    // call. So when instruction is ECALL, only one of them will be one.
    is_binary(yield_constr, lv.is_poseidon2);
    is_binary(yield_constr, lv.is_halt);
    is_binary(yield_constr, lv.is_io_store_private);
    is_binary(yield_constr, lv.is_io_store_public);
    yield_constr.constraint(
        lv.inst.ops.ecall
<<<<<<< HEAD
            * (lv.reg_10 - P::Scalar::from_canonical_u32(ecall::HALT))
            * (lv.reg_10 - P::Scalar::from_canonical_u32(ecall::IO_READ)),
=======
            - (lv.is_halt + lv.is_io_store_private + lv.is_io_store_public + lv.is_poseidon2),
>>>>>>> d1478fd1
    );
    halt_constraints(lv, nv, yield_constr);
    io_constraints(lv, yield_constr);
    poseidon2_constraints(lv, yield_constr);
}

pub(crate) fn halt_constraints<P: PackedField>(
    lv: &CpuState<P>,
    nv: &CpuState<P>,
    yield_constr: &mut ConstraintConsumer<P>,
) {
    // Thus we can equate ecall with halt in the next row.
    // Crucially, this prevents a malicious prover from just halting the program
    // anywhere else.
    // Enable only for halt !!!
    yield_constr.constraint_transition(lv.is_halt * (lv.inst.ops.ecall + nv.is_running - P::ONES));
    yield_constr.constraint(
        lv.is_halt * (lv.regs[REG_A0 as usize] - P::Scalar::from_canonical_u32(ecall::HALT)),
    );

    // We also need to make sure that the program counter is not changed by the
    // 'halt' system call.
    // Enable only for halt !!!
    yield_constr
        .constraint_transition(lv.is_halt * (lv.inst.ops.ecall * (nv.inst.pc - lv.inst.pc)));

    let is_halted = P::ONES - lv.is_running;
    is_binary(yield_constr, lv.is_running);

    // TODO: change this when we support segmented proving.
    // Last row must be 'halted', ie no longer is_running.
    yield_constr.constraint_last_row(lv.is_running);

    // Once we stop running, no subsequent row starts running again:
    yield_constr.constraint_transition(is_halted * (nv.is_running - lv.is_running));
    // Halted means that nothing changes anymore:
    for (&lv_entry, &nv_entry) in izip!(lv, nv) {
        yield_constr.constraint_transition(is_halted * (lv_entry - nv_entry));
    }
}

pub(crate) fn io_constraints<P: PackedField>(
    lv: &CpuState<P>,
    yield_constr: &mut ConstraintConsumer<P>,
) {
    yield_constr.constraint(
        lv.is_io_store_private
            * (lv.regs[REG_A0 as usize] - P::Scalar::from_canonical_u32(ecall::IO_READ_PRIVATE)),
    );
    yield_constr.constraint(
        lv.is_io_store_public
            * (lv.regs[REG_A0 as usize] - P::Scalar::from_canonical_u32(ecall::IO_READ_PUBLIC)),
    );
}

pub(crate) fn poseidon2_constraints<P: PackedField>(
    lv: &CpuState<P>,
    yield_constr: &mut ConstraintConsumer<P>,
) {
    yield_constr.constraint(
        lv.is_poseidon2
            * (lv.regs[REG_A0 as usize] - P::Scalar::from_canonical_u32(ecall::POSEIDON2)),
    );
}

pub(crate) fn constraints_circuit<F: RichField + Extendable<D>, const D: usize>(
    builder: &mut CircuitBuilder<F, D>,
    lv: &CpuState<ExtensionTarget<D>>,
    nv: &CpuState<ExtensionTarget<D>>,
    yield_constr: &mut RecursiveConstraintConsumer<F, D>,
) {
    is_binary_ext_circuit(builder, lv.is_poseidon2, yield_constr);
    is_binary_ext_circuit(builder, lv.is_halt, yield_constr);
    is_binary_ext_circuit(builder, lv.is_io_store_private, yield_constr);
    is_binary_ext_circuit(builder, lv.is_io_store_public, yield_constr);

    let is_ecall_ops = add_extension_vec(builder, vec![
        lv.is_halt,
        lv.is_io_store_private,
        lv.is_io_store_public,
        lv.is_poseidon2,
    ]);
    let ecall_constraint = builder.sub_extension(lv.inst.ops.ecall, is_ecall_ops);
    yield_constr.constraint(builder, ecall_constraint);

    halt_constraints_circuit(builder, lv, nv, yield_constr);
    io_constraints_circuit(builder, lv, yield_constr);
    poseidon2_constraints_circuit(builder, lv, yield_constr);
}

pub(crate) fn halt_constraints_circuit<F: RichField + Extendable<D>, const D: usize>(
    builder: &mut CircuitBuilder<F, D>,
    lv: &CpuState<ExtensionTarget<D>>,
    nv: &CpuState<ExtensionTarget<D>>,
    yield_constr: &mut RecursiveConstraintConsumer<F, D>,
) {
    let one = builder.one_extension();
    let halt_ecall_plus_running = builder.add_extension(lv.inst.ops.ecall, nv.is_running);
    let halt_ecall_plus_running_sub_one = builder.sub_extension(halt_ecall_plus_running, one);
    let constraint1 = builder.mul_extension(lv.is_halt, halt_ecall_plus_running_sub_one);
    yield_constr.constraint_transition(builder, constraint1);

    let halt_value = builder.constant_extension(F::Extension::from_canonical_u32(ecall::HALT));
    let halt_reg_a0_sub = builder.sub_extension(lv.regs[REG_A0 as usize], halt_value);
    let constraint2 = builder.mul_extension(lv.is_halt, halt_reg_a0_sub);
    yield_constr.constraint(builder, constraint2);

    let nv_pc_sub_lv_pc = builder.sub_extension(nv.inst.pc, lv.inst.pc);
    let ecall_mul_nv_pc_sub_lv_pc = builder.mul_extension(lv.inst.ops.ecall, nv_pc_sub_lv_pc);
    let pc_constraint = builder.mul_extension(lv.is_halt, ecall_mul_nv_pc_sub_lv_pc);
    yield_constr.constraint_transition(builder, pc_constraint);

    let is_halted = builder.sub_extension(one, lv.is_running);
    is_binary_ext_circuit(builder, lv.is_running, yield_constr);
    yield_constr.constraint_last_row(builder, lv.is_running);

    let nv_is_running_sub_lv_is_running = builder.sub_extension(nv.is_running, lv.is_running);
    let transition_constraint = builder.mul_extension(is_halted, nv_is_running_sub_lv_is_running);
    yield_constr.constraint_transition(builder, transition_constraint);

    for (index, &lv_entry) in lv.iter().enumerate() {
        let nv_entry = nv[index];
        let lv_nv_entry_sub = builder.sub_extension(lv_entry, nv_entry);
        let transition_constraint = builder.mul_extension(is_halted, lv_nv_entry_sub);
        yield_constr.constraint_transition(builder, transition_constraint);
    }
}

pub(crate) fn io_constraints_circuit<F: RichField + Extendable<D>, const D: usize>(
    builder: &mut CircuitBuilder<F, D>,
    lv: &CpuState<ExtensionTarget<D>>,
    yield_constr: &mut RecursiveConstraintConsumer<F, D>,
) {
    let io_read_private_value =
        builder.constant_extension(F::Extension::from_canonical_u32(ecall::IO_READ_PRIVATE));
    let reg_a0_sub_io_read_private =
        builder.sub_extension(lv.regs[REG_A0 as usize], io_read_private_value);
    let constraint_private =
        builder.mul_extension(lv.is_io_store_private, reg_a0_sub_io_read_private);
    yield_constr.constraint(builder, constraint_private);

    let io_read_public_value =
        builder.constant_extension(F::Extension::from_canonical_u32(ecall::IO_READ_PUBLIC));
    let reg_a0_sub_io_read_public =
        builder.sub_extension(lv.regs[REG_A0 as usize], io_read_public_value);
    let constraint_public = builder.mul_extension(lv.is_io_store_public, reg_a0_sub_io_read_public);
    yield_constr.constraint(builder, constraint_public);
}

pub(crate) fn poseidon2_constraints_circuit<F: RichField + Extendable<D>, const D: usize>(
    builder: &mut CircuitBuilder<F, D>,
    lv: &CpuState<ExtensionTarget<D>>,
    yield_constr: &mut RecursiveConstraintConsumer<F, D>,
) {
    let poseidon2_value =
        builder.constant_extension(F::Extension::from_canonical_u32(ecall::POSEIDON2));
    let reg_a0_sub_poseidon2 = builder.sub_extension(lv.regs[REG_A0 as usize], poseidon2_value);
    let constraint = builder.mul_extension(lv.is_poseidon2, reg_a0_sub_poseidon2);
    yield_constr.constraint(builder, constraint);
}

// We are already testing ecall halt with our coda of every `simple_test_code`.<|MERGE_RESOLUTION|>--- conflicted
+++ resolved
@@ -2,13 +2,9 @@
 //! 'ECALL'.
 
 use itertools::izip;
-<<<<<<< HEAD
-use mozak_runner::system::ecall;
-=======
 use mozak_system::system::ecall;
 use mozak_system::system::reg_abi::REG_A0;
 use plonky2::field::extension::Extendable;
->>>>>>> d1478fd1
 use plonky2::field::packed::PackedField;
 use plonky2::field::types::Field;
 use plonky2::hash::hash_types::RichField;
@@ -33,16 +29,9 @@
     is_binary(yield_constr, lv.is_io_store_public);
     yield_constr.constraint(
         lv.inst.ops.ecall
-<<<<<<< HEAD
-            * (lv.reg_10 - P::Scalar::from_canonical_u32(ecall::HALT))
-            * (lv.reg_10 - P::Scalar::from_canonical_u32(ecall::IO_READ)),
-=======
             - (lv.is_halt + lv.is_io_store_private + lv.is_io_store_public + lv.is_poseidon2),
->>>>>>> d1478fd1
     );
     halt_constraints(lv, nv, yield_constr);
-    io_constraints(lv, yield_constr);
-    poseidon2_constraints(lv, yield_constr);
 }
 
 pub(crate) fn halt_constraints<P: PackedField>(
@@ -55,9 +44,6 @@
     // anywhere else.
     // Enable only for halt !!!
     yield_constr.constraint_transition(lv.is_halt * (lv.inst.ops.ecall + nv.is_running - P::ONES));
-    yield_constr.constraint(
-        lv.is_halt * (lv.regs[REG_A0 as usize] - P::Scalar::from_canonical_u32(ecall::HALT)),
-    );
 
     // We also need to make sure that the program counter is not changed by the
     // 'halt' system call.
@@ -78,30 +64,6 @@
     for (&lv_entry, &nv_entry) in izip!(lv, nv) {
         yield_constr.constraint_transition(is_halted * (lv_entry - nv_entry));
     }
-}
-
-pub(crate) fn io_constraints<P: PackedField>(
-    lv: &CpuState<P>,
-    yield_constr: &mut ConstraintConsumer<P>,
-) {
-    yield_constr.constraint(
-        lv.is_io_store_private
-            * (lv.regs[REG_A0 as usize] - P::Scalar::from_canonical_u32(ecall::IO_READ_PRIVATE)),
-    );
-    yield_constr.constraint(
-        lv.is_io_store_public
-            * (lv.regs[REG_A0 as usize] - P::Scalar::from_canonical_u32(ecall::IO_READ_PUBLIC)),
-    );
-}
-
-pub(crate) fn poseidon2_constraints<P: PackedField>(
-    lv: &CpuState<P>,
-    yield_constr: &mut ConstraintConsumer<P>,
-) {
-    yield_constr.constraint(
-        lv.is_poseidon2
-            * (lv.regs[REG_A0 as usize] - P::Scalar::from_canonical_u32(ecall::POSEIDON2)),
-    );
 }
 
 pub(crate) fn constraints_circuit<F: RichField + Extendable<D>, const D: usize>(
@@ -125,8 +87,6 @@
     yield_constr.constraint(builder, ecall_constraint);
 
     halt_constraints_circuit(builder, lv, nv, yield_constr);
-    io_constraints_circuit(builder, lv, yield_constr);
-    poseidon2_constraints_circuit(builder, lv, yield_constr);
 }
 
 pub(crate) fn halt_constraints_circuit<F: RichField + Extendable<D>, const D: usize>(
@@ -142,9 +102,6 @@
     yield_constr.constraint_transition(builder, constraint1);
 
     let halt_value = builder.constant_extension(F::Extension::from_canonical_u32(ecall::HALT));
-    let halt_reg_a0_sub = builder.sub_extension(lv.regs[REG_A0 as usize], halt_value);
-    let constraint2 = builder.mul_extension(lv.is_halt, halt_reg_a0_sub);
-    yield_constr.constraint(builder, constraint2);
 
     let nv_pc_sub_lv_pc = builder.sub_extension(nv.inst.pc, lv.inst.pc);
     let ecall_mul_nv_pc_sub_lv_pc = builder.mul_extension(lv.inst.ops.ecall, nv_pc_sub_lv_pc);
@@ -165,39 +122,4 @@
         let transition_constraint = builder.mul_extension(is_halted, lv_nv_entry_sub);
         yield_constr.constraint_transition(builder, transition_constraint);
     }
-}
-
-pub(crate) fn io_constraints_circuit<F: RichField + Extendable<D>, const D: usize>(
-    builder: &mut CircuitBuilder<F, D>,
-    lv: &CpuState<ExtensionTarget<D>>,
-    yield_constr: &mut RecursiveConstraintConsumer<F, D>,
-) {
-    let io_read_private_value =
-        builder.constant_extension(F::Extension::from_canonical_u32(ecall::IO_READ_PRIVATE));
-    let reg_a0_sub_io_read_private =
-        builder.sub_extension(lv.regs[REG_A0 as usize], io_read_private_value);
-    let constraint_private =
-        builder.mul_extension(lv.is_io_store_private, reg_a0_sub_io_read_private);
-    yield_constr.constraint(builder, constraint_private);
-
-    let io_read_public_value =
-        builder.constant_extension(F::Extension::from_canonical_u32(ecall::IO_READ_PUBLIC));
-    let reg_a0_sub_io_read_public =
-        builder.sub_extension(lv.regs[REG_A0 as usize], io_read_public_value);
-    let constraint_public = builder.mul_extension(lv.is_io_store_public, reg_a0_sub_io_read_public);
-    yield_constr.constraint(builder, constraint_public);
-}
-
-pub(crate) fn poseidon2_constraints_circuit<F: RichField + Extendable<D>, const D: usize>(
-    builder: &mut CircuitBuilder<F, D>,
-    lv: &CpuState<ExtensionTarget<D>>,
-    yield_constr: &mut RecursiveConstraintConsumer<F, D>,
-) {
-    let poseidon2_value =
-        builder.constant_extension(F::Extension::from_canonical_u32(ecall::POSEIDON2));
-    let reg_a0_sub_poseidon2 = builder.sub_extension(lv.regs[REG_A0 as usize], poseidon2_value);
-    let constraint = builder.mul_extension(lv.is_poseidon2, reg_a0_sub_poseidon2);
-    yield_constr.constraint(builder, constraint);
-}
-
-// We are already testing ecall halt with our coda of every `simple_test_code`.+}