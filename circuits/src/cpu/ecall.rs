--- conflicted
+++ resolved
@@ -1,24 +1,15 @@
 //! This module implements the constraints for the environment call operation
 //! 'ECALL'.
 
-<<<<<<< HEAD
-=======
 use expr::Expr;
->>>>>>> 97482ba6
 use mozak_sdk::core::ecall;
 
 use super::columns::CpuState;
 use crate::expr::ConstraintBuilder;
 
-<<<<<<< HEAD
-pub(crate) fn constraints<P: PackedField>(
-    lv: &CpuState<P>,
-    yield_constr: &mut ConstraintConsumer<P>,
-=======
 pub(crate) fn constraints<'a, P: Copy>(
     lv: &CpuState<Expr<'a, P>>,
     cb: &mut ConstraintBuilder<Expr<'a, P>>,
->>>>>>> 97482ba6
 ) {
     // ECALL is used for HALT, IO_READ_PRIVATE/IO_READ_PUBLIC or POSEIDON2 system
     // call. So when instruction is ECALL, only one of them will be one.
@@ -39,16 +30,6 @@
                 + lv.is_cast_list_commitment_tape
                 + lv.is_poseidon2),
     );
-<<<<<<< HEAD
-    halt_constraints(lv, yield_constr);
-    io_constraints(lv, yield_constr);
-    poseidon2_constraints(lv, yield_constr);
-}
-
-pub(crate) fn halt_constraints<P: PackedField>(
-    lv: &CpuState<P>,
-    yield_constr: &mut ConstraintConsumer<P>,
-=======
     halt_constraints(lv, cb);
     io_constraints(lv, cb);
     poseidon2_constraints(lv, cb);
@@ -57,33 +38,19 @@
 pub(crate) fn halt_constraints<'a, P: Copy>(
     lv: &CpuState<Expr<'a, P>>,
     cb: &mut ConstraintBuilder<Expr<'a, P>>,
->>>>>>> 97482ba6
 ) {
     // Thus we can equate ecall with halt in the next row.
     // Crucially, this prevents a malicious prover from just halting the program
     // anywhere else.
     // Enable only for halt !!!
-<<<<<<< HEAD
-    yield_constr
-        .constraint_transition(lv.is_halt * (lv.inst.ops.ecall + lv.next_is_running - P::ONES));
-    yield_constr
-        .constraint(lv.is_halt * (lv.op1_value - P::Scalar::from_canonical_u32(ecall::HALT)));
-=======
     cb.transition(lv.is_halt * (lv.inst.ops.ecall + lv.next_is_running - 1));
     cb.always(lv.is_halt * (lv.op1_value - i64::from(ecall::HALT)));
->>>>>>> 97482ba6
 
     // We also need to make sure that the program counter is not changed by the
     // 'halt' system call.
     // Enable only for halt !!!
-<<<<<<< HEAD
-    yield_constr.constraint_transition(lv.is_halt * (lv.inst.ops.ecall * (lv.new_pc - lv.inst.pc)));
-
-    is_binary(yield_constr, lv.is_running);
-=======
     cb.transition(lv.is_halt * (lv.inst.ops.ecall * (lv.new_pc - lv.inst.pc)));
     cb.always(lv.is_running().is_binary());
->>>>>>> 97482ba6
 }
 
 pub(crate) fn io_constraints<'a, P: Copy>(
@@ -98,138 +65,7 @@
     );
     cb.always(
         lv.is_cast_list_commitment_tape
-<<<<<<< HEAD
-            * (lv.op1_value - P::Scalar::from_canonical_u32(ecall::CAST_LIST_COMMITMENT_TAPE)),
-    );
-}
-
-pub(crate) fn poseidon2_constraints<P: PackedField>(
-    lv: &CpuState<P>,
-    yield_constr: &mut ConstraintConsumer<P>,
-) {
-    yield_constr.constraint(
-        lv.is_poseidon2 * (lv.op1_value - P::Scalar::from_canonical_u32(ecall::POSEIDON2)),
-    );
-}
-
-pub(crate) fn constraints_circuit<F: RichField + Extendable<D>, const D: usize>(
-    builder: &mut CircuitBuilder<F, D>,
-    lv: &CpuState<ExtensionTarget<D>>,
-    yield_constr: &mut RecursiveConstraintConsumer<F, D>,
-) {
-    is_binary_ext_circuit(builder, lv.is_poseidon2, yield_constr);
-    is_binary_ext_circuit(builder, lv.is_halt, yield_constr);
-    is_binary_ext_circuit(builder, lv.is_io_store_private, yield_constr);
-    is_binary_ext_circuit(builder, lv.is_io_store_public, yield_constr);
-    is_binary_ext_circuit(builder, lv.is_call_tape, yield_constr);
-    is_binary_ext_circuit(builder, lv.is_events_commitment_tape, yield_constr);
-    is_binary_ext_circuit(builder, lv.is_cast_list_commitment_tape, yield_constr);
-
-    let is_ecall_ops = add_extension_vec(builder, vec![
-        lv.is_halt,
-        lv.is_io_store_private,
-        lv.is_io_store_public,
-        lv.is_call_tape,
-        lv.is_events_commitment_tape,
-        lv.is_cast_list_commitment_tape,
-        lv.is_poseidon2,
-    ]);
-    let ecall_constraint = builder.sub_extension(lv.inst.ops.ecall, is_ecall_ops);
-    yield_constr.constraint(builder, ecall_constraint);
-
-    halt_constraints_circuit(builder, lv, yield_constr);
-    io_constraints_circuit(builder, lv, yield_constr);
-    poseidon2_constraints_circuit(builder, lv, yield_constr);
-}
-
-pub(crate) fn halt_constraints_circuit<F: RichField + Extendable<D>, const D: usize>(
-    builder: &mut CircuitBuilder<F, D>,
-    lv: &CpuState<ExtensionTarget<D>>,
-    yield_constr: &mut RecursiveConstraintConsumer<F, D>,
-) {
-    let one = builder.one_extension();
-    let halt_ecall_plus_running = builder.add_extension(lv.inst.ops.ecall, lv.next_is_running);
-    let halt_ecall_plus_running_sub_one = builder.sub_extension(halt_ecall_plus_running, one);
-    let constraint1 = builder.mul_extension(lv.is_halt, halt_ecall_plus_running_sub_one);
-    yield_constr.constraint_transition(builder, constraint1);
-
-    let halt_value = builder.constant_extension(F::Extension::from_canonical_u32(ecall::HALT));
-    let halt_reg_a0_sub = builder.sub_extension(lv.op1_value, halt_value);
-    let constraint2 = builder.mul_extension(lv.is_halt, halt_reg_a0_sub);
-    yield_constr.constraint(builder, constraint2);
-
-    let nv_pc_sub_lv_pc = builder.sub_extension(lv.new_pc, lv.inst.pc);
-    let ecall_mul_nv_pc_sub_lv_pc = builder.mul_extension(lv.inst.ops.ecall, nv_pc_sub_lv_pc);
-    let pc_constraint = builder.mul_extension(lv.is_halt, ecall_mul_nv_pc_sub_lv_pc);
-    yield_constr.constraint_transition(builder, pc_constraint);
-
-    let is_halted = builder.sub_extension(one, lv.is_running);
-    is_binary_ext_circuit(builder, lv.is_running, yield_constr);
-    yield_constr.constraint_last_row(builder, lv.is_running);
-
-    let nv_is_running_sub_lv_is_running = builder.sub_extension(lv.next_is_running, lv.is_running);
-    let transition_constraint = builder.mul_extension(is_halted, nv_is_running_sub_lv_is_running);
-    yield_constr.constraint_transition(builder, transition_constraint);
-}
-
-pub(crate) fn io_constraints_circuit<F: RichField + Extendable<D>, const D: usize>(
-    builder: &mut CircuitBuilder<F, D>,
-    lv: &CpuState<ExtensionTarget<D>>,
-    yield_constr: &mut RecursiveConstraintConsumer<F, D>,
-) {
-    // Constrains the expression:
-    //   reg_a0 == opcode of the ecall,
-    // for ecalls where tapes are read.
-    fn io_constraint<F: RichField + Extendable<D>, const D: usize>(
-        builder: &mut CircuitBuilder<F, D>,
-        op1_value: ExtensionTarget<D>,
-        lv_io_opcode: ExtensionTarget<D>,
-        yield_constr: &mut RecursiveConstraintConsumer<F, D>,
-        io_opcode: u32,
-    ) {
-        let value = builder.constant_extension(F::Extension::from_canonical_u32(io_opcode));
-        let reg_a0_sub_value = builder.sub_extension(op1_value, value);
-        let constraint = builder.mul_extension(lv_io_opcode, reg_a0_sub_value);
-        yield_constr.constraint(builder, constraint);
-    }
-
-    io_constraint(
-        builder,
-        lv.op1_value,
-        lv.is_io_store_private,
-        yield_constr,
-        ecall::IO_READ_PRIVATE,
-    );
-    io_constraint(
-        builder,
-        lv.op1_value,
-        lv.is_io_store_public,
-        yield_constr,
-        ecall::IO_READ_PUBLIC,
-    );
-    io_constraint(
-        builder,
-        lv.op1_value,
-        lv.is_call_tape,
-        yield_constr,
-        ecall::IO_READ_CALL_TAPE,
-    );
-    io_constraint(
-        builder,
-        lv.op1_value,
-        lv.is_events_commitment_tape,
-        yield_constr,
-        ecall::EVENTS_COMMITMENT_TAPE,
-    );
-    io_constraint(
-        builder,
-        lv.op1_value,
-        lv.is_cast_list_commitment_tape,
-        yield_constr,
-        ecall::CAST_LIST_COMMITMENT_TAPE,
-=======
             * (lv.op1_value - i64::from(ecall::CAST_LIST_COMMITMENT_TAPE)),
->>>>>>> 97482ba6
     );
 }
 
