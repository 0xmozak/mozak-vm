//! This module implements the constraints for the environment call operation
//! 'ECALL'.

use expr::Expr;
use mozak_sdk::core::ecall;

use super::columns::CpuState;
use crate::expr::ConstraintBuilder;

pub(crate) fn constraints<'a, P: Copy>(
    lv: &CpuState<Expr<'a, P>>,
    cb: &mut ConstraintBuilder<Expr<'a, P>>,
) {
    // ECALL is used for HALT, IO_READ_PRIVATE/IO_READ_PUBLIC or POSEIDON2 system
    // call. So when instruction is ECALL, only one of them will be one.
<<<<<<< HEAD
    cb.always(lv.is_poseidon2.is_binary());
    cb.always(lv.is_halt.is_binary());
    cb.always(lv.is_io_store_private.is_binary());
    cb.always(lv.is_io_store_public.is_binary());
    cb.always(lv.is_call_tape.is_binary());
    cb.always(
=======
    is_binary(yield_constr, lv.is_poseidon2);
    is_binary(yield_constr, lv.is_halt);
    is_binary(yield_constr, lv.is_io_store_private);
    is_binary(yield_constr, lv.is_io_store_public);
    is_binary(yield_constr, lv.is_call_tape);
    is_binary(yield_constr, lv.is_events_commitment_tape);
    is_binary(yield_constr, lv.is_cast_list_commitment_tape);
    yield_constr.constraint(
>>>>>>> 2c45841d
        lv.inst.ops.ecall
            - (lv.is_halt
                + lv.is_io_store_private
                + lv.is_io_store_public
                + lv.is_call_tape
                + lv.is_events_commitment_tape
                + lv.is_cast_list_commitment_tape
                + lv.is_poseidon2),
    );
    halt_constraints(lv, cb);
    io_constraints(lv, cb);
    poseidon2_constraints(lv, cb);
}

pub(crate) fn halt_constraints<'a, P: Copy>(
    lv: &CpuState<Expr<'a, P>>,
    cb: &mut ConstraintBuilder<Expr<'a, P>>,
) {
    // Thus we can equate ecall with halt in the next row.
    // Crucially, this prevents a malicious prover from just halting the program
    // anywhere else.
    // Enable only for halt !!!
    cb.transition(lv.is_halt * (lv.inst.ops.ecall + lv.next_is_running - 1));
    cb.always(lv.is_halt * (lv.op1_value - i64::from(ecall::HALT)));

    // We also need to make sure that the program counter is not changed by the
    // 'halt' system call.
    // Enable only for halt !!!
<<<<<<< HEAD
    cb.transition(lv.is_halt * (lv.inst.ops.ecall * (lv.new_pc - lv.inst.pc)));
    cb.always(lv.is_running().is_binary());
=======
    yield_constr
        .constraint_transition(lv.is_halt * (lv.inst.ops.ecall * (nv.inst.pc - lv.inst.pc)));

    let is_halted = P::ONES - lv.is_running;
    is_binary(yield_constr, lv.is_running);

    // TODO: change this when we support segmented proving.
    // Last row must be 'halted', ie no longer is_running.
    yield_constr.constraint_last_row(lv.is_running);

    // Once we stop running, no subsequent row starts running again:
    yield_constr.constraint_transition(is_halted * (nv.is_running - lv.is_running));
    // Halted means that nothing changes anymore:
    for (&lv_entry, &nv_entry) in izip!(lv, nv) {
        yield_constr.constraint_transition(is_halted * (lv_entry - nv_entry));
    }
}

pub(crate) fn io_constraints<P: PackedField>(
    lv: &CpuState<P>,
    yield_constr: &mut ConstraintConsumer<P>,
) {
    yield_constr.constraint(
        lv.is_io_store_private
            * (lv.op1_value - P::Scalar::from_canonical_u32(ecall::IO_READ_PRIVATE)),
    );
    yield_constr.constraint(
        lv.is_io_store_public
            * (lv.op1_value - P::Scalar::from_canonical_u32(ecall::IO_READ_PUBLIC)),
    );
    yield_constr.constraint(
        lv.is_call_tape * (lv.op1_value - P::Scalar::from_canonical_u32(ecall::IO_READ_CALL_TAPE)),
    );
    yield_constr.constraint(
        lv.is_events_commitment_tape
            * (lv.op1_value - P::Scalar::from_canonical_u32(ecall::EVENTS_COMMITMENT_TAPE)),
    );
    yield_constr.constraint(
        lv.is_cast_list_commitment_tape
            * (lv.op1_value - P::Scalar::from_canonical_u32(ecall::CAST_LIST_COMMITMENT_TAPE)),
    );
}

pub(crate) fn poseidon2_constraints<P: PackedField>(
    lv: &CpuState<P>,
    yield_constr: &mut ConstraintConsumer<P>,
) {
    yield_constr.constraint(
        lv.is_poseidon2 * (lv.op1_value - P::Scalar::from_canonical_u32(ecall::POSEIDON2)),
    );
}

pub(crate) fn constraints_circuit<F: RichField + Extendable<D>, const D: usize>(
    builder: &mut CircuitBuilder<F, D>,
    lv: &CpuState<ExtensionTarget<D>>,
    nv: &CpuState<ExtensionTarget<D>>,
    yield_constr: &mut RecursiveConstraintConsumer<F, D>,
) {
    is_binary_ext_circuit(builder, lv.is_poseidon2, yield_constr);
    is_binary_ext_circuit(builder, lv.is_halt, yield_constr);
    is_binary_ext_circuit(builder, lv.is_io_store_private, yield_constr);
    is_binary_ext_circuit(builder, lv.is_io_store_public, yield_constr);
    is_binary_ext_circuit(builder, lv.is_call_tape, yield_constr);
    is_binary_ext_circuit(builder, lv.is_events_commitment_tape, yield_constr);
    is_binary_ext_circuit(builder, lv.is_cast_list_commitment_tape, yield_constr);

    let is_ecall_ops = add_extension_vec(builder, vec![
        lv.is_halt,
        lv.is_io_store_private,
        lv.is_io_store_public,
        lv.is_call_tape,
        lv.is_events_commitment_tape,
        lv.is_cast_list_commitment_tape,
        lv.is_poseidon2,
    ]);
    let ecall_constraint = builder.sub_extension(lv.inst.ops.ecall, is_ecall_ops);
    yield_constr.constraint(builder, ecall_constraint);

    halt_constraints_circuit(builder, lv, nv, yield_constr);
    io_constraints_circuit(builder, lv, yield_constr);
    poseidon2_constraints_circuit(builder, lv, yield_constr);
}

pub(crate) fn halt_constraints_circuit<F: RichField + Extendable<D>, const D: usize>(
    builder: &mut CircuitBuilder<F, D>,
    lv: &CpuState<ExtensionTarget<D>>,
    nv: &CpuState<ExtensionTarget<D>>,
    yield_constr: &mut RecursiveConstraintConsumer<F, D>,
) {
    let one = builder.one_extension();
    let halt_ecall_plus_running = builder.add_extension(lv.inst.ops.ecall, nv.is_running);
    let halt_ecall_plus_running_sub_one = builder.sub_extension(halt_ecall_plus_running, one);
    let constraint1 = builder.mul_extension(lv.is_halt, halt_ecall_plus_running_sub_one);
    yield_constr.constraint_transition(builder, constraint1);

    let halt_value = builder.constant_extension(F::Extension::from_canonical_u32(ecall::HALT));
    let halt_reg_a0_sub = builder.sub_extension(lv.op1_value, halt_value);
    let constraint2 = builder.mul_extension(lv.is_halt, halt_reg_a0_sub);
    yield_constr.constraint(builder, constraint2);

    let nv_pc_sub_lv_pc = builder.sub_extension(nv.inst.pc, lv.inst.pc);
    let ecall_mul_nv_pc_sub_lv_pc = builder.mul_extension(lv.inst.ops.ecall, nv_pc_sub_lv_pc);
    let pc_constraint = builder.mul_extension(lv.is_halt, ecall_mul_nv_pc_sub_lv_pc);
    yield_constr.constraint_transition(builder, pc_constraint);

    let is_halted = builder.sub_extension(one, lv.is_running);
    is_binary_ext_circuit(builder, lv.is_running, yield_constr);
    yield_constr.constraint_last_row(builder, lv.is_running);

    let nv_is_running_sub_lv_is_running = builder.sub_extension(nv.is_running, lv.is_running);
    let transition_constraint = builder.mul_extension(is_halted, nv_is_running_sub_lv_is_running);
    yield_constr.constraint_transition(builder, transition_constraint);

    for (index, &lv_entry) in lv.iter().enumerate() {
        let nv_entry = nv[index];
        let lv_nv_entry_sub = builder.sub_extension(lv_entry, nv_entry);
        let transition_constraint = builder.mul_extension(is_halted, lv_nv_entry_sub);
        yield_constr.constraint_transition(builder, transition_constraint);
    }
>>>>>>> 2c45841d
}

pub(crate) fn io_constraints<'a, P: Copy>(
    lv: &CpuState<Expr<'a, P>>,
    cb: &mut ConstraintBuilder<Expr<'a, P>>,
) {
<<<<<<< HEAD
    cb.always(lv.is_io_store_private * (lv.op1_value - i64::from(ecall::IO_READ_PRIVATE)));
    cb.always(lv.is_io_store_public * (lv.op1_value - i64::from(ecall::IO_READ_PUBLIC)));
    cb.always(lv.is_call_tape * (lv.op1_value - i64::from(ecall::IO_READ_CALL_TAPE)));
=======
    // Constrains the expression:
    //   reg_a0 == opcode of the ecall,
    // for ecalls where tapes are read.
    fn io_constraint<F: RichField + Extendable<D>, const D: usize>(
        builder: &mut CircuitBuilder<F, D>,
        op1_value: ExtensionTarget<D>,
        lv_io_opcode: ExtensionTarget<D>,
        yield_constr: &mut RecursiveConstraintConsumer<F, D>,
        io_opcode: u32,
    ) {
        let value = builder.constant_extension(F::Extension::from_canonical_u32(io_opcode));
        let reg_a0_sub_value = builder.sub_extension(op1_value, value);
        let constraint = builder.mul_extension(lv_io_opcode, reg_a0_sub_value);
        yield_constr.constraint(builder, constraint);
    }

    io_constraint(
        builder,
        lv.op1_value,
        lv.is_io_store_private,
        yield_constr,
        ecall::IO_READ_PRIVATE,
    );
    io_constraint(
        builder,
        lv.op1_value,
        lv.is_io_store_public,
        yield_constr,
        ecall::IO_READ_PUBLIC,
    );
    io_constraint(
        builder,
        lv.op1_value,
        lv.is_call_tape,
        yield_constr,
        ecall::IO_READ_CALL_TAPE,
    );
    io_constraint(
        builder,
        lv.op1_value,
        lv.is_events_commitment_tape,
        yield_constr,
        ecall::EVENTS_COMMITMENT_TAPE,
    );
    io_constraint(
        builder,
        lv.op1_value,
        lv.is_cast_list_commitment_tape,
        yield_constr,
        ecall::CAST_LIST_COMMITMENT_TAPE,
    );
>>>>>>> 2c45841d
}

pub(crate) fn poseidon2_constraints<'a, P: Copy>(
    lv: &CpuState<Expr<'a, P>>,
    cb: &mut ConstraintBuilder<Expr<'a, P>>,
) {
    cb.always(lv.is_poseidon2 * (lv.op1_value - i64::from(ecall::POSEIDON2)));
}

// We are already testing ecall halt with our coda of every `code::execute`.<|MERGE_RESOLUTION|>--- conflicted
+++ resolved
@@ -13,23 +13,14 @@
 ) {
     // ECALL is used for HALT, IO_READ_PRIVATE/IO_READ_PUBLIC or POSEIDON2 system
     // call. So when instruction is ECALL, only one of them will be one.
-<<<<<<< HEAD
     cb.always(lv.is_poseidon2.is_binary());
     cb.always(lv.is_halt.is_binary());
     cb.always(lv.is_io_store_private.is_binary());
     cb.always(lv.is_io_store_public.is_binary());
     cb.always(lv.is_call_tape.is_binary());
+    cb.always(lv.is_events_commitment_tape.is_binary());
+    cb.always(lv.is_cast_list_commitment_tape.is_binary());
     cb.always(
-=======
-    is_binary(yield_constr, lv.is_poseidon2);
-    is_binary(yield_constr, lv.is_halt);
-    is_binary(yield_constr, lv.is_io_store_private);
-    is_binary(yield_constr, lv.is_io_store_public);
-    is_binary(yield_constr, lv.is_call_tape);
-    is_binary(yield_constr, lv.is_events_commitment_tape);
-    is_binary(yield_constr, lv.is_cast_list_commitment_tape);
-    yield_constr.constraint(
->>>>>>> 2c45841d
         lv.inst.ops.ecall
             - (lv.is_halt
                 + lv.is_io_store_private
@@ -58,193 +49,24 @@
     // We also need to make sure that the program counter is not changed by the
     // 'halt' system call.
     // Enable only for halt !!!
-<<<<<<< HEAD
     cb.transition(lv.is_halt * (lv.inst.ops.ecall * (lv.new_pc - lv.inst.pc)));
     cb.always(lv.is_running().is_binary());
-=======
-    yield_constr
-        .constraint_transition(lv.is_halt * (lv.inst.ops.ecall * (nv.inst.pc - lv.inst.pc)));
-
-    let is_halted = P::ONES - lv.is_running;
-    is_binary(yield_constr, lv.is_running);
-
-    // TODO: change this when we support segmented proving.
-    // Last row must be 'halted', ie no longer is_running.
-    yield_constr.constraint_last_row(lv.is_running);
-
-    // Once we stop running, no subsequent row starts running again:
-    yield_constr.constraint_transition(is_halted * (nv.is_running - lv.is_running));
-    // Halted means that nothing changes anymore:
-    for (&lv_entry, &nv_entry) in izip!(lv, nv) {
-        yield_constr.constraint_transition(is_halted * (lv_entry - nv_entry));
-    }
-}
-
-pub(crate) fn io_constraints<P: PackedField>(
-    lv: &CpuState<P>,
-    yield_constr: &mut ConstraintConsumer<P>,
-) {
-    yield_constr.constraint(
-        lv.is_io_store_private
-            * (lv.op1_value - P::Scalar::from_canonical_u32(ecall::IO_READ_PRIVATE)),
-    );
-    yield_constr.constraint(
-        lv.is_io_store_public
-            * (lv.op1_value - P::Scalar::from_canonical_u32(ecall::IO_READ_PUBLIC)),
-    );
-    yield_constr.constraint(
-        lv.is_call_tape * (lv.op1_value - P::Scalar::from_canonical_u32(ecall::IO_READ_CALL_TAPE)),
-    );
-    yield_constr.constraint(
-        lv.is_events_commitment_tape
-            * (lv.op1_value - P::Scalar::from_canonical_u32(ecall::EVENTS_COMMITMENT_TAPE)),
-    );
-    yield_constr.constraint(
-        lv.is_cast_list_commitment_tape
-            * (lv.op1_value - P::Scalar::from_canonical_u32(ecall::CAST_LIST_COMMITMENT_TAPE)),
-    );
-}
-
-pub(crate) fn poseidon2_constraints<P: PackedField>(
-    lv: &CpuState<P>,
-    yield_constr: &mut ConstraintConsumer<P>,
-) {
-    yield_constr.constraint(
-        lv.is_poseidon2 * (lv.op1_value - P::Scalar::from_canonical_u32(ecall::POSEIDON2)),
-    );
-}
-
-pub(crate) fn constraints_circuit<F: RichField + Extendable<D>, const D: usize>(
-    builder: &mut CircuitBuilder<F, D>,
-    lv: &CpuState<ExtensionTarget<D>>,
-    nv: &CpuState<ExtensionTarget<D>>,
-    yield_constr: &mut RecursiveConstraintConsumer<F, D>,
-) {
-    is_binary_ext_circuit(builder, lv.is_poseidon2, yield_constr);
-    is_binary_ext_circuit(builder, lv.is_halt, yield_constr);
-    is_binary_ext_circuit(builder, lv.is_io_store_private, yield_constr);
-    is_binary_ext_circuit(builder, lv.is_io_store_public, yield_constr);
-    is_binary_ext_circuit(builder, lv.is_call_tape, yield_constr);
-    is_binary_ext_circuit(builder, lv.is_events_commitment_tape, yield_constr);
-    is_binary_ext_circuit(builder, lv.is_cast_list_commitment_tape, yield_constr);
-
-    let is_ecall_ops = add_extension_vec(builder, vec![
-        lv.is_halt,
-        lv.is_io_store_private,
-        lv.is_io_store_public,
-        lv.is_call_tape,
-        lv.is_events_commitment_tape,
-        lv.is_cast_list_commitment_tape,
-        lv.is_poseidon2,
-    ]);
-    let ecall_constraint = builder.sub_extension(lv.inst.ops.ecall, is_ecall_ops);
-    yield_constr.constraint(builder, ecall_constraint);
-
-    halt_constraints_circuit(builder, lv, nv, yield_constr);
-    io_constraints_circuit(builder, lv, yield_constr);
-    poseidon2_constraints_circuit(builder, lv, yield_constr);
-}
-
-pub(crate) fn halt_constraints_circuit<F: RichField + Extendable<D>, const D: usize>(
-    builder: &mut CircuitBuilder<F, D>,
-    lv: &CpuState<ExtensionTarget<D>>,
-    nv: &CpuState<ExtensionTarget<D>>,
-    yield_constr: &mut RecursiveConstraintConsumer<F, D>,
-) {
-    let one = builder.one_extension();
-    let halt_ecall_plus_running = builder.add_extension(lv.inst.ops.ecall, nv.is_running);
-    let halt_ecall_plus_running_sub_one = builder.sub_extension(halt_ecall_plus_running, one);
-    let constraint1 = builder.mul_extension(lv.is_halt, halt_ecall_plus_running_sub_one);
-    yield_constr.constraint_transition(builder, constraint1);
-
-    let halt_value = builder.constant_extension(F::Extension::from_canonical_u32(ecall::HALT));
-    let halt_reg_a0_sub = builder.sub_extension(lv.op1_value, halt_value);
-    let constraint2 = builder.mul_extension(lv.is_halt, halt_reg_a0_sub);
-    yield_constr.constraint(builder, constraint2);
-
-    let nv_pc_sub_lv_pc = builder.sub_extension(nv.inst.pc, lv.inst.pc);
-    let ecall_mul_nv_pc_sub_lv_pc = builder.mul_extension(lv.inst.ops.ecall, nv_pc_sub_lv_pc);
-    let pc_constraint = builder.mul_extension(lv.is_halt, ecall_mul_nv_pc_sub_lv_pc);
-    yield_constr.constraint_transition(builder, pc_constraint);
-
-    let is_halted = builder.sub_extension(one, lv.is_running);
-    is_binary_ext_circuit(builder, lv.is_running, yield_constr);
-    yield_constr.constraint_last_row(builder, lv.is_running);
-
-    let nv_is_running_sub_lv_is_running = builder.sub_extension(nv.is_running, lv.is_running);
-    let transition_constraint = builder.mul_extension(is_halted, nv_is_running_sub_lv_is_running);
-    yield_constr.constraint_transition(builder, transition_constraint);
-
-    for (index, &lv_entry) in lv.iter().enumerate() {
-        let nv_entry = nv[index];
-        let lv_nv_entry_sub = builder.sub_extension(lv_entry, nv_entry);
-        let transition_constraint = builder.mul_extension(is_halted, lv_nv_entry_sub);
-        yield_constr.constraint_transition(builder, transition_constraint);
-    }
->>>>>>> 2c45841d
 }
 
 pub(crate) fn io_constraints<'a, P: Copy>(
     lv: &CpuState<Expr<'a, P>>,
     cb: &mut ConstraintBuilder<Expr<'a, P>>,
 ) {
-<<<<<<< HEAD
     cb.always(lv.is_io_store_private * (lv.op1_value - i64::from(ecall::IO_READ_PRIVATE)));
     cb.always(lv.is_io_store_public * (lv.op1_value - i64::from(ecall::IO_READ_PUBLIC)));
     cb.always(lv.is_call_tape * (lv.op1_value - i64::from(ecall::IO_READ_CALL_TAPE)));
-=======
-    // Constrains the expression:
-    //   reg_a0 == opcode of the ecall,
-    // for ecalls where tapes are read.
-    fn io_constraint<F: RichField + Extendable<D>, const D: usize>(
-        builder: &mut CircuitBuilder<F, D>,
-        op1_value: ExtensionTarget<D>,
-        lv_io_opcode: ExtensionTarget<D>,
-        yield_constr: &mut RecursiveConstraintConsumer<F, D>,
-        io_opcode: u32,
-    ) {
-        let value = builder.constant_extension(F::Extension::from_canonical_u32(io_opcode));
-        let reg_a0_sub_value = builder.sub_extension(op1_value, value);
-        let constraint = builder.mul_extension(lv_io_opcode, reg_a0_sub_value);
-        yield_constr.constraint(builder, constraint);
-    }
-
-    io_constraint(
-        builder,
-        lv.op1_value,
-        lv.is_io_store_private,
-        yield_constr,
-        ecall::IO_READ_PRIVATE,
+    cb.always(
+        lv.is_events_commitment_tape * (lv.op1_value - i64::from(ecall::EVENTS_COMMITMENT_TAPE)),
     );
-    io_constraint(
-        builder,
-        lv.op1_value,
-        lv.is_io_store_public,
-        yield_constr,
-        ecall::IO_READ_PUBLIC,
-    );
-    io_constraint(
-        builder,
-        lv.op1_value,
-        lv.is_call_tape,
-        yield_constr,
-        ecall::IO_READ_CALL_TAPE,
-    );
-    io_constraint(
-        builder,
-        lv.op1_value,
-        lv.is_events_commitment_tape,
-        yield_constr,
-        ecall::EVENTS_COMMITMENT_TAPE,
-    );
-    io_constraint(
-        builder,
-        lv.op1_value,
-        lv.is_cast_list_commitment_tape,
-        yield_constr,
-        ecall::CAST_LIST_COMMITMENT_TAPE,
-    );
->>>>>>> 2c45841d
+    cb.always(
+        lv.is_cast_list_commitment_tape
+            * (lv.op1_value - i64::from(ecall::CAST_LIST_COMMITMENT_TAPE)),
+    )
 }
 
 pub(crate) fn poseidon2_constraints<'a, P: Copy>(
