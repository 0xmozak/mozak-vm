//! This module implements the ECALL operation constraints

use plonky2::field::packed::PackedField;
use plonky2::field::types::Field;
use starky::constraint_consumer::ConstraintConsumer;

use super::columns::CpuState;

pub(crate) fn constraints<P: PackedField>(
    lv: &CpuState<P>,
    nv: &CpuState<P>,
    yield_constr: &mut ConstraintConsumer<P>,
) {
<<<<<<< HEAD
    // Note that the only system call we support now is 'halt', ie ecall with x17 =
=======
    // TODO: this needs to change, when we add support for more system calls.
    // At the moment, the only system call we support is 'halt', ie ecall with x17 =
>>>>>>> 76d01e0b
    // 93. Everything else is invalid.
    // Check: `ecall` happened when x17 register evaluated to 93.
    yield_constr.constraint(lv.inst.ops.ecall * (lv.regs[17] - P::Scalar::from_canonical_u8(93)));
<<<<<<< HEAD
    // Check: `ecall` happened and we `halt`.
    yield_constr.constraint(lv.inst.ops.ecall - lv.halted);

    // Check: after halting we do not bump the pc.
    yield_constr.constraint_transition(lv.halted * (nv.inst.pc - lv.inst.pc));
=======
    // Thus we can equate ecall with halt in the next row.
    // Crucially, this prevents a malicious prover from just halting the program
    // anywhere else.
    yield_constr.constraint_transition(lv.inst.ops.ecall + nv.is_running - P::ONES);

    // We also need to make sure that the program counter is not changed by the
    // 'halt' system call.
    yield_constr.constraint_transition(lv.inst.ops.ecall * (nv.inst.pc - lv.inst.pc));
>>>>>>> 76d01e0b
}

// We are already testing ecall with our coda of every `simple_test_code`.<|MERGE_RESOLUTION|>--- conflicted
+++ resolved
@@ -11,22 +11,10 @@
     nv: &CpuState<P>,
     yield_constr: &mut ConstraintConsumer<P>,
 ) {
-<<<<<<< HEAD
-    // Note that the only system call we support now is 'halt', ie ecall with x17 =
-=======
     // TODO: this needs to change, when we add support for more system calls.
     // At the moment, the only system call we support is 'halt', ie ecall with x17 =
->>>>>>> 76d01e0b
     // 93. Everything else is invalid.
-    // Check: `ecall` happened when x17 register evaluated to 93.
     yield_constr.constraint(lv.inst.ops.ecall * (lv.regs[17] - P::Scalar::from_canonical_u8(93)));
-<<<<<<< HEAD
-    // Check: `ecall` happened and we `halt`.
-    yield_constr.constraint(lv.inst.ops.ecall - lv.halted);
-
-    // Check: after halting we do not bump the pc.
-    yield_constr.constraint_transition(lv.halted * (nv.inst.pc - lv.inst.pc));
-=======
     // Thus we can equate ecall with halt in the next row.
     // Crucially, this prevents a malicious prover from just halting the program
     // anywhere else.
@@ -35,7 +23,6 @@
     // We also need to make sure that the program counter is not changed by the
     // 'halt' system call.
     yield_constr.constraint_transition(lv.inst.ops.ecall * (nv.inst.pc - lv.inst.pc));
->>>>>>> 76d01e0b
 }
 
 // We are already testing ecall with our coda of every `simple_test_code`.