use core::iter::Sum;
use core::ops::{Add, Mul, Sub};

use crate::bitshift::columns::Bitshift;
use crate::columns_view::{columns_view_impl, make_col_map};
use crate::cpu_skeleton::columns::CpuSkeletonCtl;
use crate::cross_table_lookup::{Column, ColumnWithTypedInput};
use crate::memory::columns::MemoryCtl;
use crate::poseidon2_sponge::columns::Poseidon2SpongeCtl;
use crate::program::columns::ProgramRom;
use crate::rangecheck::columns::RangeCheckCtl;
use crate::register::RegisterCtl;
use crate::stark::mozak_stark::{CpuTable, TableWithTypedOutput};
use crate::storage_device::columns::StorageDeviceCtl;
use crate::xor::columns::XorView;

columns_view_impl!(OpSelectors);
/// Selectors for which instruction is currently active.
#[repr(C)]
#[derive(Clone, Copy, Eq, PartialEq, Debug)]
pub struct OpSelectors<T> {
    pub add: T,
    pub sub: T,
    pub xor: T,
    pub or: T,
    pub and: T,
    pub div: T,
    pub rem: T,
    pub mul: T,
    // MUL High: Multiply two values, and return most significant 'overflow' bits
    pub mulh: T,
    /// Shift Left Logical by amount
    pub sll: T,
    /// Set Less Than
    pub slt: T,
    /// Shift Right Logical by amount
    pub srl: T,
    /// Arithmetic Right Shifts
    pub sra: T,
    /// Jump And Link Register
    pub jalr: T,
    /// Branch on Equal
    pub beq: T,
    /// Branch on Not Equal
    pub bne: T,
    /// Store Byte
    pub sb: T,
    /// Store Half Word
    pub sh: T,
    /// Store Word
    pub sw: T,
    /// Load Byte Unsigned and places it in the least significant byte position
    /// of the target register.
    pub lb: T,
    /// Load Half Word
    pub lh: T,
    /// Load Word
    pub lw: T,
    /// Branch Less Than
    pub blt: T,
    /// Branch Greater or Equal
    pub bge: T,
    /// Environment Call
    pub ecall: T,
}

columns_view_impl!(Instruction);
/// Internal [Instruction] of Stark used for transition constrains
#[repr(C)]
#[derive(Clone, Copy, Eq, PartialEq, Debug)]
pub struct Instruction<T> {
    /// The original instruction (+ `imm_value`) used for program
    /// cross-table-lookup.
    pub pc: T,

    /// Selects the current operation type
    pub ops: OpSelectors<T>,
    pub is_op1_signed: T,
    pub is_op2_signed: T,
    pub is_dst_signed: T,
    /// Selects the register to use as source for `rs1`
    pub rs1_selected: T,
    /// Selects the register to use as source for `rs2`
    pub rs2_selected: T,
    /// Selects the register to use as destination for `rd`
    pub rd_selected: T,
    /// Special immediate value used for code constants
    pub imm_value: T,
}

make_col_map!(CpuState);
columns_view_impl!(CpuState);
/// Represents the State of the CPU, which is also a row of the trace
#[repr(C)]
#[derive(Clone, Copy, Eq, PartialEq, Debug)]
pub struct CpuState<T> {
    pub clk: T,
    pub new_pc: T,
    pub inst: Instruction<T>,

    // TODO(Matthias): we can remove this, once our 'halt' instruction is in its own table.
    pub next_is_running: T,

    pub op1_value: T,
    pub op2_value_raw: T,
    /// The sum of the value of the second operand register and the
    /// immediate value. Wrapped around to fit in a `u32`.
    pub op2_value: T,
    /// The sum of the value of the second operand and the immediate value as
    /// field elements. Ie summed without wrapping to fit into u32.
    pub op2_value_overflowing: T,

    /// `dst_value` contains "correct" (modified from `mem_access_raw` for
    /// signed operations) value targetted towards `dst`.
    pub dst_value: T,
    pub dst_sign_bit: T,

    /// `mem_access_raw` contains values fetched or stored into the memory
    /// table. These values are always unsigned by nature (as mem table does
    /// not differentiate between signed and unsigned values).
    pub mem_value_raw: T,

    // 0 means non-negative, 1 means negative.
    // (If number is unsigned, it is non-negative.)
    pub op1_sign_bit: T,
    pub op2_sign_bit: T,

    /// `|op1 - op2|`
    pub abs_diff: T,
    /// `1/|op1 - op2| `
    /// It exists only if `op1 != op2`, otherwise assigned to 0.
    pub cmp_diff_inv: T,
    /// If `op1` < `op2`
    pub less_than: T,
    /// `normalised_diff` == 0 iff op1 == op2
    /// `normalised_diff` == 1 iff op1 != op2
    /// We need this intermediate variable to keep the constraint degree <= 3.
    pub normalised_diff: T,

    /// Linked values with the Xor Stark Table
    pub xor: XorView<T>,

    /// Linked values with the Bitshift Stark Table
    pub bitshift: Bitshift<T>,

    // Division evaluation columns
    pub op2_value_inv: T,
    pub quotient_value: T, // range check u32 required
    pub quotient_sign: T,
    pub skip_check_quotient_sign: T,
    pub remainder_value: T, // range check u32 required
    pub remainder_sign: T,
    /// Value of `divisor_abs - remainder_abs - 1`
    /// Used as a helper column to check that `remainder < divisor`.
    pub remainder_slack: T, // range check u32 required

    // Product evaluation columns
    pub op1_abs: T,
    pub op2_abs: T,
    pub skip_check_product_sign: T,
    pub product_sign: T,
    pub product_high_limb: T, // range check u32 required
    pub product_low_limb: T,  // range check u32 required
    /// Used as a helper column to check that `product_high_limb != u32::MAX`
    /// when `product_sign` is 0 and `product_high_limb != 0` when
    /// `product_sign` is 1
    pub product_high_limb_inv_helper: T,
    pub mem_addr: T,
    pub io_addr: T,
    pub io_size: T,
    // We don't need all of these 'is_<some-ecall>' columns.  Because our CPU table (by itself)
    // doesn't need to be deterministic. We can assert these things in the CTL-ed
    // ecall-specific tables.
    // But to make that work, all ecalls need to be looked up; so we can use ops.ecall as the
    // filter.
    // TODO: implement the above.
    pub is_private_tape: T,
    pub is_public_tape: T,
    pub is_call_tape: T,
    pub is_event_tape: T,
    pub is_events_commitment_tape: T,
    pub is_cast_list_commitment_tape: T,
    pub is_halt: T,
    pub is_poseidon2: T,
}
pub(crate) const CPU: &CpuState<ColumnWithTypedInput<CpuState<i64>>> = &COL_MAP;

impl<T> CpuState<T>
where
<<<<<<< HEAD
    T: Copy + Sum,
{
    pub fn is_running(&self) -> T { self.inst.ops.into_iter().sum() }
}

impl<T> CpuState<T>
where
    T: Copy + Add<Output = T> + Mul<i64, Output = T> + Sub<Output = T>,
=======
    T: Copy + Add<Output = T> + Mul<i64, Output = T> + Sub<Output = T> + Sum,
>>>>>>> e2eb740c
{
    pub fn is_running(&self) -> T { self.inst.ops.is_running() }

    /// Value of the first operand, as if converted to i64.
    ///
    /// For unsigned operations: `Field::from_noncanonical_i64(op1 as i64)`
    /// For signed operations: `Field::from_noncanonical_i64(op1 as i32 as i64)`
    ///
    /// So range is `i32::MIN..=u32::MAX` in Prime Field.
    pub fn op1_full_range(&self) -> T { self.op1_value - self.op1_sign_bit * (1 << 32) }

    /// Value of the second operand, as if converted to i64.
    ///
    /// So range is `i32::MIN..=u32::MAX` in Prime Field.
    pub fn op2_full_range(&self) -> T { self.op2_value - self.op2_sign_bit * (1 << 32) }

    /// Difference between first and second operands, which works for both pairs
    /// of signed or pairs of unsigned values.
    pub fn signed_diff(&self) -> T { self.op1_full_range() - self.op2_full_range() }
}

impl<P> OpSelectors<P>
where
<<<<<<< HEAD
    P: Copy + Add<Output = P> + Sum + Sub<Output = P>,
{
    /// List of opcodes that only bump the program counter.
    pub fn is_straightline(self) -> P { self.into_iter().sum::<P>() - self.is_jumping() }
}

impl<P: Copy + Add<Output = P>> OpSelectors<P> {
=======
    P: Copy + Add<Output = P> + Sum<P> + Sub<Output = P> + Sum,
{
    pub fn is_running(self) -> P { self.into_iter().sum() }

>>>>>>> e2eb740c
    // List of opcodes that manipulated the program counter, instead of
    // straight line incrementing it.
    // Note: ecall is only 'jumping' in the sense that a 'halt'
    // does not bump the PC. It sort-of jumps back to itself.
    pub fn is_jumping(&self) -> P {
        self.beq + self.bge + self.blt + self.bne + self.ecall + self.jalr
    }

<<<<<<< HEAD
=======
    /// List of opcodes that only bump the program counter.
    pub fn is_straightline(self) -> P { self.is_running() - self.is_jumping() }

>>>>>>> e2eb740c
    /// List of opcodes that work with memory.
    pub fn is_mem_op(&self) -> P { self.sb + self.lb + self.sh + self.lh + self.sw + self.lw }
}

/// Expressions we need to range check
///
/// Currently, we only support expressions over the
/// [`CpuTable`](crate::cross_table_lookup::CpuTable).
#[must_use]
pub fn rangecheck_looking() -> Vec<TableWithTypedOutput<RangeCheckCtl<Column>>> {
    let ops = &CPU.inst.ops;
    let divs = ops.div + ops.rem + ops.srl + ops.sra;
    let muls: ColumnWithTypedInput<CpuState<i64>> = ops.mul + ops.mulh + ops.sll;

    [
        (CPU.quotient_value, divs),
        (CPU.remainder_value, divs),
        (CPU.remainder_slack, divs),
        (CPU.dst_value, ops.add + ops.sub + ops.jalr),
        (CPU.inst.pc, ops.jalr),
        (CPU.abs_diff, ops.bge + ops.blt),
        (CPU.product_high_limb, muls),
        (CPU.product_low_limb, muls),
        // apply range constraints for the sign bits of each operand
        // TODO(Matthias): these are a bit suspicious, because the filter also appears in the data.
        // Carefully review!
        (
            CPU.op1_value - CPU.op1_sign_bit * (1 << 32) + CPU.inst.is_op1_signed * (1 << 31),
            CPU.inst.is_op1_signed,
        ),
        (
            CPU.op2_value - CPU.op2_sign_bit * (1 << 32) + CPU.inst.is_op2_signed * (1 << 31),
            CPU.inst.is_op2_signed,
        ),
        (CPU.dst_value - CPU.dst_sign_bit * 0xFFFF_FF00, ops.lb),
        (CPU.dst_value - CPU.dst_sign_bit * 0xFFFF_0000, ops.lh),
    ]
    .into_iter()
    .map(|(columns, filter)| CpuTable::new(RangeCheckCtl(columns), filter))
    .collect()
}

/// Lookup for Xor stark.
/// [`CpuTable`](crate::cross_table_lookup::CpuTable).
#[must_use]
pub fn lookup_for_xor() -> TableWithTypedOutput<XorView<Column>> {
    CpuTable::new(CPU.xor, CPU.inst.ops.ops_that_use_xor())
}

/// Lookup into Memory stark.
/// [`CpuTable`](crate::cross_table_lookup::CpuTable).
#[must_use]
pub fn lookup_for_memory() -> TableWithTypedOutput<MemoryCtl<Column>> {
    CpuTable::new(
        MemoryCtl {
            clk: CPU.clk,
            is_store: CPU.inst.ops.sb,
            is_load: CPU.inst.ops.lb, // For both `LB` and `LBU`
            addr: CPU.mem_addr,
            value: CPU.mem_value_raw,
        },
        CPU.inst.ops.byte_mem_ops(),
    )
}

/// Lookup into half word Memory stark.
/// [`CpuTable`](crate::cross_table_lookup::CpuTable).
#[must_use]
pub fn lookup_for_halfword_memory() -> TableWithTypedOutput<MemoryCtl<Column>> {
    CpuTable::new(
        MemoryCtl {
            clk: CPU.clk,
            is_store: CPU.inst.ops.sh,
            is_load: CPU.inst.ops.lh,
            addr: CPU.mem_addr,
            value: CPU.mem_value_raw,
        },
        CPU.inst.ops.halfword_mem_ops(),
    )
}

/// Lookup into fullword Memory table.
/// [`CpuTable`](crate::cross_table_lookup::CpuTable).
#[must_use]
pub fn lookup_for_fullword_memory() -> TableWithTypedOutput<MemoryCtl<Column>> {
    CpuTable::new(
        MemoryCtl {
            clk: CPU.clk,
            is_store: CPU.inst.ops.sw,
            is_load: CPU.inst.ops.lw,
            addr: CPU.mem_addr,
            value: CPU.mem_value_raw,
        },
        CPU.inst.ops.fullword_mem_ops(),
    )
}

/// Column containing the data to be matched against `StorageDevice` starks.
/// [`CpuTable`](crate::cross_table_lookup::CpuTable).
#[must_use]
pub fn lookup_for_storage_tables() -> TableWithTypedOutput<StorageDeviceCtl<Column>> {
    CpuTable::new(
        StorageDeviceCtl {
            op: ColumnWithTypedInput::ascending_sum([
                CPU.is_private_tape,
                CPU.is_public_tape,
                CPU.is_call_tape,
                CPU.is_event_tape,
                CPU.is_events_commitment_tape,
                CPU.is_cast_list_commitment_tape,
            ]),
            clk: CPU.clk,
            addr: CPU.io_addr,
            size: CPU.io_size,
        },
        [
            CPU.is_private_tape,
            CPU.is_public_tape,
            CPU.is_call_tape,
            CPU.is_event_tape,
            CPU.is_events_commitment_tape,
            CPU.is_cast_list_commitment_tape,
        ]
        .iter()
        .sum(),
    )
}

impl<T: core::ops::Add<Output = T>> OpSelectors<T> {
    #[must_use]
    pub fn ops_that_use_xor(self) -> T {
        self.xor + self.or + self.and + self.srl + self.sll + self.sra
    }

    pub fn ops_that_shift(self) -> T { self.sll + self.srl + self.sra }

    pub fn byte_mem_ops(self) -> T { self.sb + self.lb }

    pub fn halfword_mem_ops(self) -> T { self.sh + self.lh }

    pub fn fullword_mem_ops(self) -> T { self.sw + self.lw }
}

/// Lookup into `Bitshift` stark.
#[must_use]
pub fn lookup_for_shift_amount() -> TableWithTypedOutput<Bitshift<Column>> {
    CpuTable::new(CPU.bitshift, CPU.inst.ops.ops_that_shift())
}

/// Columns containing the data of original instructions.
#[must_use]
pub fn lookup_for_program_rom() -> TableWithTypedOutput<ProgramRom<Column>> {
    let inst = CPU.inst;
    CpuTable::new(
        ProgramRom {
            pc: inst.pc,
            // Combine columns into a single column.
            // - ops: This is an internal opcode, not the opcode from RISC-V, and can fit within 5
            //   bits.
            // - is_op1_signed and is_op2_signed: These fields occupy 1 bit each.
            // - rs1_select, rs2_select, and rd_select: These fields require 5 bits each.
            // - imm_value: This field requires 32 bits.
            // Therefore, the total bit requirement is 5 * 6 + 32 = 62 bits, which is less than the
            // size of the Goldilocks field.
            // Note: The imm_value field, having more than 5 bits, must be positioned as the last
            // column in the list to ensure the correct functioning of 'reduce_with_powers'.
            inst_data: ColumnWithTypedInput::reduce_with_powers(
                [
                    ColumnWithTypedInput::ascending_sum(inst.ops),
                    inst.is_op1_signed,
                    inst.is_op2_signed,
                    inst.rs1_selected,
                    inst.rs2_selected,
                    inst.rd_selected,
                    inst.imm_value,
                ],
                1 << 5,
            ),
        },
<<<<<<< HEAD
        inst.ops.into_iter().sum(),
=======
        CPU.is_running(),
>>>>>>> e2eb740c
    )
}

#[must_use]
pub fn lookup_for_poseidon2_sponge() -> TableWithTypedOutput<Poseidon2SpongeCtl<Column>> {
    CpuTable::new(Poseidon2SpongeCtl { clk: CPU.clk }, CPU.is_poseidon2)
}

#[must_use]
pub fn register_looking() -> Vec<TableWithTypedOutput<RegisterCtl<Column>>> {
    let is_read = ColumnWithTypedInput::constant(1);
    let is_write = ColumnWithTypedInput::constant(2);

    vec![
        CpuTable::new(
            RegisterCtl {
                clk: CPU.clk,
                op: is_read,
                addr: CPU.inst.rs1_selected,
                value: CPU.op1_value,
            },
            CPU.is_running(),
        ),
        CpuTable::new(
            RegisterCtl {
                clk: CPU.clk,
                op: is_read,
                addr: CPU.inst.rs2_selected,
                value: CPU.op2_value_raw,
            },
            CPU.is_running(),
        ),
        CpuTable::new(
            RegisterCtl {
                clk: CPU.clk,
                op: is_write,
                addr: CPU.inst.rd_selected,
                value: CPU.dst_value,
            },
            CPU.is_running(),
        ),
    ]
}

#[must_use]
pub fn lookup_for_skeleton() -> TableWithTypedOutput<CpuSkeletonCtl<Column>> {
    CpuTable::new(
        CpuSkeletonCtl {
            clk: CPU.clk,
            pc: CPU.inst.pc,
            new_pc: CPU.new_pc,
            will_halt: CPU.is_halt,
        },
        CPU.is_running(),
    )
}<|MERGE_RESOLUTION|>--- conflicted
+++ resolved
@@ -187,18 +187,7 @@
 
 impl<T> CpuState<T>
 where
-<<<<<<< HEAD
-    T: Copy + Sum,
-{
-    pub fn is_running(&self) -> T { self.inst.ops.into_iter().sum() }
-}
-
-impl<T> CpuState<T>
-where
-    T: Copy + Add<Output = T> + Mul<i64, Output = T> + Sub<Output = T>,
-=======
     T: Copy + Add<Output = T> + Mul<i64, Output = T> + Sub<Output = T> + Sum,
->>>>>>> e2eb740c
 {
     pub fn is_running(&self) -> T { self.inst.ops.is_running() }
 
@@ -222,20 +211,10 @@
 
 impl<P> OpSelectors<P>
 where
-<<<<<<< HEAD
-    P: Copy + Add<Output = P> + Sum + Sub<Output = P>,
-{
-    /// List of opcodes that only bump the program counter.
-    pub fn is_straightline(self) -> P { self.into_iter().sum::<P>() - self.is_jumping() }
-}
-
-impl<P: Copy + Add<Output = P>> OpSelectors<P> {
-=======
     P: Copy + Add<Output = P> + Sum<P> + Sub<Output = P> + Sum,
 {
     pub fn is_running(self) -> P { self.into_iter().sum() }
 
->>>>>>> e2eb740c
     // List of opcodes that manipulated the program counter, instead of
     // straight line incrementing it.
     // Note: ecall is only 'jumping' in the sense that a 'halt'
@@ -244,12 +223,9 @@
         self.beq + self.bge + self.blt + self.bne + self.ecall + self.jalr
     }
 
-<<<<<<< HEAD
-=======
     /// List of opcodes that only bump the program counter.
     pub fn is_straightline(self) -> P { self.is_running() - self.is_jumping() }
 
->>>>>>> e2eb740c
     /// List of opcodes that work with memory.
     pub fn is_mem_op(&self) -> P { self.sb + self.lb + self.sh + self.lh + self.sw + self.lw }
 }
@@ -429,11 +405,7 @@
                 1 << 5,
             ),
         },
-<<<<<<< HEAD
-        inst.ops.into_iter().sum(),
-=======
         CPU.is_running(),
->>>>>>> e2eb740c
     )
 }
 
