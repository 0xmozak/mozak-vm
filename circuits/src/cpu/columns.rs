use itertools::Itertools;
use plonky2::field::types::Field;

use crate::columns_view::{columns_view_impl, make_col_map, NumberOfColumns};
use crate::cross_table_lookup::Column;

columns_view_impl!(OpSelectorView);
#[repr(C)]
#[derive(Clone, Copy, Eq, PartialEq, Debug, Default)]
pub(crate) struct OpSelectorView<T> {
    pub add: T,
    pub sub: T,
    pub and: T,
    pub or: T,
    pub xor: T,
    pub divu: T,
    pub mul: T,
    pub mulhu: T,
    pub remu: T,
    pub sll: T,
    pub slt: T,
    pub sltu: T,
    pub srl: T,
    pub beq: T,
    pub bne: T,
    pub ecall: T,
<<<<<<< HEAD
    pub jalr: T,
    pub halt: T,
=======
>>>>>>> 89fc1941
}

columns_view_impl!(CpuColumnsView);
#[repr(C)]
#[derive(Clone, Copy, Eq, PartialEq, Debug, Default)]
pub(crate) struct CpuColumnsView<T> {
    pub clk: T,

    /// The original instruction (+ imm_value) used for program
    /// cross-table-lookup.
    pub pc: T,
    pub opcode: T, // internal opcode, not the opcode from RISC-V
    pub rs1: T,
    pub rs2: T,
    pub rd: T,

    pub permuted_pc: T,
    pub permuted_opcode: T,
    pub permuted_rs1: T,
    pub permuted_rs2: T,
    pub permuted_rd: T,
    pub permuted_imm: T,

    /// Filters out instructions that are duplicates, i.e., appear more than
    /// once in the trace.
    pub duplicate_inst_filter: T,

    pub rs1_select: [T; 32],
    pub rs2_select: [T; 32],
    pub rd_select: [T; 32],

    pub halt: T,

    pub op1_value: T,
    pub op2_value: T,
    pub imm_value: T,
    pub dst_value: T,
    pub branch_target: T,

    pub regs: [T; 32],

    pub ops: OpSelectorView<T>,

    pub op1_sign: T,
    pub op2_sign: T,
    pub op1_val_fixed: T,
    pub op2_val_fixed: T,
    pub cmp_abs_diff: T,
    pub cmp_diff_inv: T,
    pub less_than: T,
    pub branch_equal: T,

    pub xor_a: T,
    pub xor_b: T,
    pub xor_out: T,

    // TODO: for shift operations, we need to hook up POWERS_OF_2_IN and
    // POWERS_OF_2_OUT to a cross-table lookup for input values 0..32.
    pub powers_of_2_in: T,
    pub powers_of_2_out: T,

    pub quotient: T,
    pub remainder: T,
    pub remainder_slack: T,
    pub divisor_inv: T,
    pub divisor: T,

    // TODO: PRODUCT_LOW_BITS and PRODUCT_HIGH_BITS need range checking.
    pub multiplier: T,
    pub product_low_bits: T,
    pub product_high_bits: T,
    pub product_high_diff_inv: T,
}

make_col_map!(CpuColumnsView);

pub const NUM_CPU_COLS: usize = CpuColumnsView::<()>::NUMBER_OF_COLUMNS;

/// Column for a binary filter for our range check in the Mozak
/// [`CpuTable`](crate::cross_table_lookup::CpuTable).
#[must_use]
pub(crate) fn filter_for_rangecheck<F: Field>() -> Column<F> { Column::single(MAP.ops.add) }

/// Columns containing the data to be range checked in the Mozak
/// [`CpuTable`](crate::cross_table_lookup::CpuTable).
#[must_use]
pub(crate) fn data_for_rangecheck<F: Field>() -> Vec<Column<F>> {
    vec![Column::single(MAP.dst_value)]
}

/// Columns containing the data to be matched against XOR Bitwise stark.
/// [`CpuTable`](crate::cross_table_lookup::CpuTable).
#[must_use]
pub fn data_for_bitwise<F: Field>() -> Vec<Column<F>> {
    Column::singles([MAP.xor_a, MAP.xor_b, MAP.xor_out]).collect_vec()
}

/// Column for a binary filter for bitwise instruction in Bitwise stark.
/// [`CpuTable`](crate::cross_table_lookup::CpuTable).
#[must_use]
pub fn filter_for_bitwise<F: Field>() -> Column<F> {
    Column::many([
        MAP.ops.xor,
        MAP.ops.or,
        MAP.ops.and,
        MAP.ops.srl,
        MAP.ops.sll,
    ])
}

/// Columns containing the data of original instructions.
#[must_use]
pub fn data_for_inst<F: Field>() -> Vec<Column<F>> {
    Column::singles([MAP.pc, MAP.opcode, MAP.rs1, MAP.rs2, MAP.rd, MAP.imm_value]).collect_vec()
}

/// Columns containing the data of permuted instructions.
#[must_use]
pub fn data_for_permuted_inst<F: Field>() -> Vec<Column<F>> {
    Column::singles([
        MAP.permuted_pc,
        MAP.permuted_opcode,
        MAP.permuted_rs1,
        MAP.permuted_rs2,
        MAP.permuted_rd,
        MAP.permuted_imm,
    ])
    .collect_vec()
}<|MERGE_RESOLUTION|>--- conflicted
+++ resolved
@@ -24,11 +24,7 @@
     pub beq: T,
     pub bne: T,
     pub ecall: T,
-<<<<<<< HEAD
     pub jalr: T,
-    pub halt: T,
-=======
->>>>>>> 89fc1941
 }
 
 columns_view_impl!(CpuColumnsView);
