use plonky2::field::packed::PackedField;
use plonky2::field::types::Field;

use crate::bitshift::columns::Bitshift;
use crate::columns_view::{columns_view_impl, make_col_map, NumberOfColumns};
use crate::cross_table_lookup::Column;
use crate::program::columns::ProgramRom;
use crate::stark::mozak_stark::{CpuTable, Table};
use crate::xor::columns::XorView;

columns_view_impl!(OpSelectors);
/// Selectors for which instruction is currently active.
#[repr(C)]
#[derive(Clone, Copy, Eq, PartialEq, Debug, Default)]
pub struct OpSelectors<T> {
    pub add: T,
    pub sub: T,
    pub xor: T,
    pub or: T,
    pub and: T,
    pub div: T,
    pub rem: T,
    pub mul: T,
    // MUL High: Multiply two values, and return most significant 'overflow' bits
    pub mulh: T,
    /// Shift Left Logical by amount
    pub sll: T,
    /// Set Less Than
    pub slt: T,
    /// Shift Right Logical by amount
    pub srl: T,
    /// Arithmetic Right Shifts
    pub sra: T,
    /// Jump And Link Register
    pub jalr: T,
    /// Branch on Equal
    pub beq: T,
    /// Branch on Not Equal
    pub bne: T,
    /// Store Byte
    pub sb: T,
    /// Store Half Word
    pub sh: T,
    /// Store Word
    pub sw: T,
    /// Load Byte Unsigned and places it in the least significant byte position
    /// of the target register.
    pub lb: T,
    /// Load Half Word
    pub lh: T,
    /// Load Word
    pub lw: T,
    /// Branch Less Than
    pub blt: T,
    /// Branch Greater or Equal
    pub bge: T,
    /// Environment Call
    pub ecall: T,
}

columns_view_impl!(Instruction);
/// Internal [Instruction] of Stark used for transition constrains
#[repr(C)]
#[derive(Clone, Copy, Eq, PartialEq, Debug, Default)]
pub struct Instruction<T> {
    /// The original instruction (+ imm_value) used for program
    /// cross-table-lookup.
    pub pc: T,

    /// Selects the current operation type
    pub ops: OpSelectors<T>,
    pub is_op1_signed: T,
    pub is_op2_signed: T,
    pub is_dst_signed: T,
    /// Selects the register to use as source for `rs1`
    pub rs1_select: [T; 32],
    /// Selects the register to use as source for `rs2`
    pub rs2_select: [T; 32],
    /// Selects the register to use as destination for `rd`
    pub rd_select: [T; 32],
    /// Special immediate value used for code constants
    pub imm_value: T,
}

columns_view_impl!(CpuState);
/// Represents the State of the CPU, which is also a row of the trace
#[repr(C)]
#[derive(Clone, Copy, Eq, PartialEq, Debug, Default)]
pub struct CpuState<T> {
    pub clk: T,
    pub inst: Instruction<T>,

    // Represents the end of the program. Also used as the filter column for cross checking Program
    // ROM instructions.
    pub is_running: T,

    pub op1_value: T,
    /// The sum of the value of the second operand register and the
    /// immediate value. Wrapped around to fit in a `u32`.
    pub op2_value: T,
    /// The sum of the value of the second operand and the immediate value as
    /// field elements. Ie summed without wrapping to fit into u32.
    pub op2_value_overflowing: T,

    /// `dst_value` contains "correct" (modified from `mem_access_raw` for
    /// signed operations) value targetted towards `dst`.
    pub dst_value: T,
    pub dst_sign_bit: T,

    /// `mem_access_raw` contains values fetched or stored into the memory
    /// table. These values are always unsigned by nature (as mem table does
    /// not differentiate between signed and unsigned values).
    pub mem_value_raw: T,

    /// Values of the registers.
    pub regs: [T; 32],

    // 0 means non-negative, 1 means negative.
    // (If number is unsigned, it is non-negative.)
    pub op1_sign_bit: T,
    pub op2_sign_bit: T,

    /// `|op1 - op2|`
    pub abs_diff: T,
    /// `1/|op1 - op2| `
    /// It exists only if `op1 != op2`, otherwise assigned to 0.
    pub cmp_diff_inv: T,
    /// If `op1` < `op2`
    pub less_than: T,
    /// normalised_diff == 0 iff op1 == op2
    /// normalised_diff == 1 iff op1 != op2
    /// We need this intermediate variable to keep the constraint degree <= 3.
    pub normalised_diff: T,

    /// Linked values with the Xor Stark Table
    pub xor: XorView<T>,

    /// Linked values with the Bitshift Stark Table
    pub bitshift: Bitshift<T>,

    // Division evaluation columns
    pub op2_value_inv: T,
    pub quotient_value: T, // range check u32 required
    pub quotient_sign: T,
    pub skip_check_quotient_sign: T,
    pub remainder_value: T, // range check u32 required
    pub remainder_sign: T,
    /// Value of `divisor_abs - remainder_abs - 1`
    /// Used as a helper column to check that `remainder < divisor`.
    pub remainder_slack: T, // range check u32 required

    // Product evaluation columns
    pub op1_abs: T,
    pub op2_abs: T,
    pub skip_check_product_sign: T,
    pub product_sign: T,
    pub product_high_limb: T, // range check u32 required
    pub product_low_limb: T,  // range check u32 required
    /// Used as a helper column to check that `product_high_limb != u32::MAX`
    /// when product_sign is 0 and `product_high_limb != 0` when
    /// product_sign is 1
    pub product_high_limb_inv_helper: T,
    pub mem_addr: T,
    pub io_addr: T,
    pub io_size: T,
    pub is_io_store: T,
    pub is_halt: T,
    pub is_poseidon2: T,
    pub poseidon2_input_addr: T,
    pub poseidon2_input_len: T,
}

make_col_map!(CpuColumnsExtended);
columns_view_impl!(CpuColumnsExtended);
#[repr(C)]
#[derive(Clone, Copy, Eq, PartialEq, Debug, Default)]
pub struct CpuColumnsExtended<T> {
    pub cpu: CpuState<T>,
    pub permuted: ProgramRom<T>,
}

pub const NUM_CPU_COLS: usize = CpuState::<()>::NUMBER_OF_COLUMNS;

impl<T: PackedField> CpuState<T> {
    #[must_use]
    pub fn shifted(places: u64) -> T::Scalar { T::Scalar::from_canonical_u64(1 << places) }

    /// The value of the designated register in rs2.
    pub fn rs2_value(&self) -> T {
        // Note: we could skip 0, because r0 is always 0.
        // But we keep it to make it easier to reason about the code.
        (0..32)
            .map(|reg| self.inst.rs2_select[reg] * self.regs[reg])
            .sum()
    }

    /// Value of the first operand, as if converted to i64.
    ///
    /// For unsigned operations: `Field::from_noncanonical_i64(op1 as i64)`
    /// For signed operations: `Field::from_noncanonical_i64(op1 as i32 as i64)`
    ///
    /// So range is `i32::MIN..=u32::MAX` in Prime Field.
    pub fn op1_full_range(&self) -> T { self.op1_value - self.op1_sign_bit * Self::shifted(32) }

    /// Value of the second operand, as if converted to i64.
    ///
    /// So range is `i32::MIN..=u32::MAX` in Prime Field.
    pub fn op2_full_range(&self) -> T { self.op2_value - self.op2_sign_bit * Self::shifted(32) }

    /// Difference between first and second operands, which works for both pairs
    /// of signed or pairs of unsigned values.
    pub fn signed_diff(&self) -> T { self.op1_full_range() - self.op2_full_range() }
}

/// Expressions we need to range check
///
/// Currently, we only support expressions over the
/// [`CpuTable`](crate::cross_table_lookup::CpuTable).
#[must_use]
pub fn rangecheck_looking<F: Field>() -> Vec<Table<F>> {
    let cpu = col_map().cpu.map(Column::from);
    let ops = &cpu.inst.ops;
    let divs = &ops.div + &ops.rem + &ops.srl + &ops.sra;
    let muls = &ops.mul + &ops.mulh + &ops.sll;

    vec![
        CpuTable::new(vec![cpu.quotient_value.clone()], divs.clone()),
        CpuTable::new(vec![cpu.remainder_value.clone()], divs.clone()),
        CpuTable::new(vec![cpu.remainder_slack], divs),
        CpuTable::new(vec![cpu.dst_value.clone()], &ops.add + &ops.sub + &ops.jalr),
        CpuTable::new(vec![cpu.inst.pc], ops.jalr.clone()),
        CpuTable::new(vec![cpu.abs_diff], &ops.bge + &ops.blt),
        CpuTable::new(vec![cpu.product_high_limb], muls.clone()),
        CpuTable::new(vec![cpu.product_low_limb], muls),
        // apply range constraints for the sign bits of each operand
        CpuTable::new(
            vec![
                cpu.op1_value - cpu.op1_sign_bit * F::from_canonical_u64(1 << 32)
                    + &cpu.inst.is_op1_signed * F::from_canonical_u64(1 << 31),
            ],
            cpu.inst.is_op1_signed,
        ),
        CpuTable::new(
            vec![
                cpu.op2_value - cpu.op2_sign_bit * F::from_canonical_u64(1 << 32)
                    + &cpu.inst.is_op2_signed * F::from_canonical_u64(1 << 31),
            ],
            cpu.inst.is_op2_signed,
        ),
        CpuTable::new(
            vec![
                cpu.dst_value.clone()
                    - cpu.dst_sign_bit.clone() * F::from_canonical_u32(0xFFFF_FF00),
            ],
            cpu.inst.ops.lb.clone(),
        ),
        CpuTable::new(
            vec![cpu.dst_value - cpu.dst_sign_bit.clone() * F::from_canonical_u32(0xFFFF_0000)],
            cpu.inst.ops.lh.clone(),
        ),
    ]
}

<<<<<<< HEAD
=======
/// Expressions we need to range check for u8 values
#[must_use]
pub fn rangecheck_looking_u8<F: Field>() -> Vec<Table<F>> {
    let cpu = col_map().cpu.map(Column::from);

    vec![CpuTable::new(
        vec![
            cpu.dst_value - cpu.dst_sign_bit * F::from_canonical_u64(1 << 8)
                + &cpu.inst.is_dst_signed * F::from_canonical_u64(1 << 7),
        ],
        cpu.inst.is_dst_signed,
    )]
}

>>>>>>> cca21dcc
/// Columns containing the data to be matched against Xor stark.
/// [`CpuTable`](crate::cross_table_lookup::CpuTable).
#[must_use]
pub fn data_for_xor<F: Field>() -> Vec<Column<F>> { Column::singles(col_map().cpu.xor) }

/// Column for a binary filter for bitwise instruction in Xor stark.
/// [`CpuTable`](crate::cross_table_lookup::CpuTable).
#[must_use]
pub fn filter_for_xor<F: Field>() -> Column<F> {
    col_map().cpu.map(Column::from).inst.ops.ops_that_use_xor()
}

/// Column containing the data to be matched against Memory stark.
/// [`CpuTable`](crate::cross_table_lookup::CpuTable).
#[must_use]
pub fn data_for_memory<F: Field>() -> Vec<Column<F>> {
    vec![
        Column::single(col_map().cpu.clk),
        Column::single(col_map().cpu.inst.ops.sb),
        Column::single(col_map().cpu.inst.ops.lb), // For both `LB` and `LBU`
        Column::single(col_map().cpu.mem_value_raw),
        Column::single(col_map().cpu.mem_addr),
    ]
}

/// Column for a binary filter for memory instruction in Memory stark.
/// [`CpuTable`](crate::cross_table_lookup::CpuTable).
#[must_use]
pub fn filter_for_byte_memory<F: Field>() -> Column<F> {
    col_map().cpu.map(Column::from).inst.ops.byte_mem_ops()
}

/// Column containing the data to be matched against Memory stark.
/// [`CpuTable`](crate::cross_table_lookup::CpuTable).
#[must_use]
pub fn data_for_halfword_memory<F: Field>() -> Vec<Column<F>> {
    let cpu = col_map().cpu.map(Column::from);
    vec![
        cpu.clk,
        cpu.mem_addr,
        cpu.mem_value_raw,
        cpu.inst.ops.sh,
        cpu.inst.ops.lh,
    ]
}

/// Column for a binary filter for memory instruction in Memory stark.
/// [`CpuTable`](crate::cross_table_lookup::CpuTable).
#[must_use]
pub fn filter_for_halfword_memory<F: Field>() -> Column<F> {
    col_map().cpu.map(Column::from).inst.ops.halfword_mem_ops()
}

/// Column containing the data to be matched against Memory stark.
/// [`CpuTable`](crate::cross_table_lookup::CpuTable).
#[must_use]
pub fn data_for_fullword_memory<F: Field>() -> Vec<Column<F>> {
    let cpu = col_map().cpu.map(Column::from);
    vec![
        cpu.clk,
        cpu.mem_addr,
        cpu.dst_value,
        cpu.inst.ops.sw,
        cpu.inst.ops.lw,
    ]
}

/// Column for a binary filter for memory instruction in Memory stark.
/// [`CpuTable`](crate::cross_table_lookup::CpuTable).
#[must_use]
pub fn filter_for_fullword_memory<F: Field>() -> Column<F> {
    col_map().cpu.map(Column::from).inst.ops.fullword_mem_ops()
}

/// Column containing the data to be matched against IO Memory stark.
/// [`CpuTable`](crate::cross_table_lookup::CpuTable).
#[must_use]
pub fn data_for_io_memory<F: Field>() -> Vec<Column<F>> {
    let cpu = col_map().cpu.map(Column::from);
    vec![cpu.clk, cpu.io_addr, cpu.io_size, cpu.is_io_store]
}

/// Column for a binary filter for memory instruction in IO Memory stark.
/// [`CpuTable`](crate::cross_table_lookup::CpuTable).
#[must_use]
pub fn filter_for_io_memory<F: Field>() -> Column<F> {
    let cpu = col_map().cpu.map(Column::from);
    cpu.is_io_store
}

impl<T: core::ops::Add<Output = T>> OpSelectors<T> {
    #[must_use]
    pub fn ops_that_use_xor(self) -> T {
        self.xor + self.or + self.and + self.srl + self.sll + self.sra
    }

    pub fn ops_that_shift(self) -> T { self.sll + self.srl + self.sra }

    // TODO: Add other mem ops like SH, SW, LB, LW, LH, LHU as we implement the
    // constraints.
    pub fn byte_mem_ops(self) -> T { self.sb + self.lb }

    pub fn halfword_mem_ops(self) -> T { self.sh + self.lh }

    pub fn fullword_mem_ops(self) -> T { self.sw + self.lw }

    pub fn is_mem_ops(self) -> T { self.sb + self.lb + self.sh + self.lh + self.sw + self.lw }
}

/// Columns containing the data to be matched against `Bitshift` stark.
/// [`CpuTable`](crate::cross_table_lookup::CpuTable).
#[must_use]
pub fn data_for_shift_amount<F: Field>() -> Vec<Column<F>> {
    Column::singles(col_map().cpu.bitshift)
}

/// Column for a binary filter for shft instruction in `Bitshift` stark.
/// [`CpuTable`](crate::cross_table_lookup::CpuTable).
#[must_use]
pub fn filter_for_shift_amount<F: Field>() -> Column<F> {
    col_map().cpu.map(Column::from).inst.ops.ops_that_shift()
}

/// Columns containing the data of original instructions.
#[must_use]
pub fn data_for_inst<F: Field>() -> Vec<Column<F>> {
    let inst = col_map().cpu.inst;
    vec![
        Column::single(inst.pc),
        // Combine columns into a single column.
        // - ops: This is an internal opcode, not the opcode from RISC-V, and can fit within 5
        //   bits.
        // - is_op1_signed and is_op2_signed: These fields occupy 1 bit each.
        // - rs1_select, rs2_select, and rd_select: These fields require 5 bits each.
        // - imm_value: This field requires 32 bits.
        // Therefore, the total bit requirement is 5 * 6 + 32 = 62 bits, which is less than the
        // size of the Goldilocks field.
        // Note: The imm_value field, having more than 5 bits, must be positioned as the last
        // column in the list to ensure the correct functioning of 'reduce_with_powers'.
        Column::reduce_with_powers(
            &[
                Column::ascending_sum(inst.ops),
                Column::single(inst.is_op1_signed),
                Column::single(inst.is_op2_signed),
                Column::ascending_sum(inst.rs1_select),
                Column::ascending_sum(inst.rs2_select),
                Column::ascending_sum(inst.rd_select),
                Column::single(inst.imm_value),
            ],
            F::from_canonical_u16(1 << 5),
        ),
    ]
}

/// Columns containing the data of permuted instructions.
#[must_use]
pub fn data_for_permuted_inst<F: Field>() -> Vec<Column<F>> {
    Column::singles(col_map().permuted.inst)
}

#[must_use]
pub fn data_for_poseidon2_sponge<F: Field>() -> Vec<Column<F>> {
    let cpu = col_map().cpu.map(Column::from);
    vec![cpu.clk, cpu.poseidon2_input_addr, cpu.poseidon2_input_len]
}

#[must_use]
pub fn filter_for_poseidon2_sponge<F: Field>() -> Column<F> {
    let cpu = col_map().cpu.map(Column::from);
    cpu.is_poseidon2
}<|MERGE_RESOLUTION|>--- conflicted
+++ resolved
@@ -261,23 +261,6 @@
     ]
 }
 
-<<<<<<< HEAD
-=======
-/// Expressions we need to range check for u8 values
-#[must_use]
-pub fn rangecheck_looking_u8<F: Field>() -> Vec<Table<F>> {
-    let cpu = col_map().cpu.map(Column::from);
-
-    vec![CpuTable::new(
-        vec![
-            cpu.dst_value - cpu.dst_sign_bit * F::from_canonical_u64(1 << 8)
-                + &cpu.inst.is_dst_signed * F::from_canonical_u64(1 << 7),
-        ],
-        cpu.inst.is_dst_signed,
-    )]
-}
-
->>>>>>> cca21dcc
 /// Columns containing the data to be matched against Xor stark.
 /// [`CpuTable`](crate::cross_table_lookup::CpuTable).
 #[must_use]
