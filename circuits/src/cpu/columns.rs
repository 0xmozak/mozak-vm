--- conflicted
+++ resolved
@@ -84,7 +84,6 @@
 
 pub const NUM_CPU_COLS: usize = CpuColumnsView::<()>::NUMBER_OF_COLUMNS;
 
-<<<<<<< HEAD
 pub(crate) fn data_dst_value_for_rangecheck<F: Field>() -> Vec<Column<F>> {
     Column::singles([MAP.dst_value]).collect_vec()
 }
@@ -104,19 +103,6 @@
 pub(crate) fn filter_for_add_rangecheck<F: Field>() -> Column<F> { Column::single(MAP.ops.add) }
 
 pub(crate) fn filter_for_slt_rangecheck<F: Field>() -> Column<F> { Column::single(MAP.ops.slt) }
-=======
-/// Column for a binary filter for our range check in the Mozak
-/// [`CpuTable`](crate::cross_table_lookup::CpuTable).
-#[must_use]
-pub(crate) fn filter_for_rangecheck<F: Field>() -> Column<F> { Column::single(MAP.ops.add) }
-
-/// Columns containing the data to be range checked in the Mozak
-/// [`CpuTable`](crate::cross_table_lookup::CpuTable).
-#[must_use]
-pub(crate) fn data_for_rangecheck<F: Field>() -> Vec<Column<F>> {
-    vec![Column::single(MAP.dst_value)]
-}
-
 /// Columns containing the data to be matched against XOR Bitwise stark.
 /// [`CpuTable`](crate::cross_table_lookup::CpuTable).
 #[must_use]
@@ -135,5 +121,4 @@
         MAP.ops.srl,
         MAP.ops.sll,
     ])
-}
->>>>>>> 89fc1941
+}