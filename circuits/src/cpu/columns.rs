use core::iter::Sum;
use core::ops::{Add, Mul, Sub};

use crate::bitshift::columns::Bitshift;
use crate::columns_view::{columns_view_impl, make_col_map};
<<<<<<< HEAD
use crate::cpu::stark::add_extension_vec;
=======
>>>>>>> 97482ba6
use crate::cpu_skeleton::columns::CpuSkeletonCtl;
use crate::cross_table_lookup::{Column, ColumnWithTypedInput};
use crate::memory::columns::MemoryCtl;
use crate::memory_io::columns::InputOutputMemoryCtl;
use crate::poseidon2_sponge::columns::Poseidon2SpongeCtl;
use crate::program::columns::InstructionRow;
use crate::rangecheck::columns::RangeCheckCtl;
use crate::register::RegisterCtl;
use crate::stark::mozak_stark::{CpuTable, TableWithTypedOutput};
use crate::xor::columns::XorView;

columns_view_impl!(OpSelectors);
/// Selectors for which instruction is currently active.
#[repr(C)]
#[derive(Clone, Copy, Eq, PartialEq, Debug, Default)]
pub struct OpSelectors<T> {
    pub add: T,
    pub sub: T,
    pub xor: T,
    pub or: T,
    pub and: T,
    pub div: T,
    pub rem: T,
    pub mul: T,
    // MUL High: Multiply two values, and return most significant 'overflow' bits
    pub mulh: T,
    /// Shift Left Logical by amount
    pub sll: T,
    /// Set Less Than
    pub slt: T,
    /// Shift Right Logical by amount
    pub srl: T,
    /// Arithmetic Right Shifts
    pub sra: T,
    /// Jump And Link Register
    pub jalr: T,
    /// Branch on Equal
    pub beq: T,
    /// Branch on Not Equal
    pub bne: T,
    /// Store Byte
    pub sb: T,
    /// Store Half Word
    pub sh: T,
    /// Store Word
    pub sw: T,
    /// Load Byte Unsigned and places it in the least significant byte position
    /// of the target register.
    pub lb: T,
    /// Load Half Word
    pub lh: T,
    /// Load Word
    pub lw: T,
    /// Branch Less Than
    pub blt: T,
    /// Branch Greater or Equal
    pub bge: T,
    /// Environment Call
    pub ecall: T,
}

columns_view_impl!(Instruction);
/// Internal [Instruction] of Stark used for transition constrains
#[repr(C)]
#[derive(Clone, Copy, Eq, PartialEq, Debug, Default)]
pub struct Instruction<T> {
    /// The original instruction (+ `imm_value`) used for program
    /// cross-table-lookup.
    pub pc: T,

    /// Selects the current operation type
    pub ops: OpSelectors<T>,
    pub is_op1_signed: T,
    pub is_op2_signed: T,
    pub is_dst_signed: T,
    /// Selects the register to use as source for `rs1`
    pub rs1_selected: T,
    /// Selects the register to use as source for `rs2`
    pub rs2_selected: T,
    /// Selects the register to use as destination for `rd`
    pub rd_selected: T,
    /// Special immediate value used for code constants
    pub imm_value: T,
}

make_col_map!(CpuState);
columns_view_impl!(CpuState);
/// Represents the State of the CPU, which is also a row of the trace
#[repr(C)]
#[derive(Clone, Copy, Eq, PartialEq, Debug, Default)]
pub struct CpuState<T> {
    pub clk: T,
    pub new_pc: T,
    pub inst: Instruction<T>,

<<<<<<< HEAD
    // Represents the end of the program. Also used as the filter column for cross checking Program
    // ROM instructions.
    pub is_running: T,
=======
>>>>>>> 97482ba6
    // TODO(Matthias): we can remove this, once our 'halt' instruction is in its own table.
    pub next_is_running: T,

    pub op1_value: T,
    pub op2_value_raw: T,
    /// The sum of the value of the second operand register and the
    /// immediate value. Wrapped around to fit in a `u32`.
    pub op2_value: T,
    /// The sum of the value of the second operand and the immediate value as
    /// field elements. Ie summed without wrapping to fit into u32.
    pub op2_value_overflowing: T,

    /// `dst_value` contains "correct" (modified from `mem_access_raw` for
    /// signed operations) value targetted towards `dst`.
    pub dst_value: T,
    pub dst_sign_bit: T,

    /// `mem_access_raw` contains values fetched or stored into the memory
    /// table. These values are always unsigned by nature (as mem table does
    /// not differentiate between signed and unsigned values).
    pub mem_value_raw: T,

    // 0 means non-negative, 1 means negative.
    // (If number is unsigned, it is non-negative.)
    pub op1_sign_bit: T,
    pub op2_sign_bit: T,

    /// `|op1 - op2|`
    pub abs_diff: T,
    /// `1/|op1 - op2| `
    /// It exists only if `op1 != op2`, otherwise assigned to 0.
    pub cmp_diff_inv: T,
    /// If `op1` < `op2`
    pub less_than: T,
    /// `normalised_diff` == 0 iff op1 == op2
    /// `normalised_diff` == 1 iff op1 != op2
    /// We need this intermediate variable to keep the constraint degree <= 3.
    pub normalised_diff: T,

    /// Linked values with the Xor Stark Table
    pub xor: XorView<T>,

    /// Linked values with the Bitshift Stark Table
    pub bitshift: Bitshift<T>,

    // Division evaluation columns
    pub op2_value_inv: T,
    pub quotient_value: T, // range check u32 required
    pub quotient_sign: T,
    pub skip_check_quotient_sign: T,
    pub remainder_value: T, // range check u32 required
    pub remainder_sign: T,
    /// Value of `divisor_abs - remainder_abs - 1`
    /// Used as a helper column to check that `remainder < divisor`.
    pub remainder_slack: T, // range check u32 required

    // Product evaluation columns
    pub op1_abs: T,
    pub op2_abs: T,
    pub skip_check_product_sign: T,
    pub product_sign: T,
    pub product_high_limb: T, // range check u32 required
    pub product_low_limb: T,  // range check u32 required
    /// Used as a helper column to check that `product_high_limb != u32::MAX`
    /// when `product_sign` is 0 and `product_high_limb != 0` when
    /// `product_sign` is 1
    pub product_high_limb_inv_helper: T,
    pub mem_addr: T,
    pub io_addr: T,
    pub io_size: T,
    // We don't need all of these 'is_<some-ecall>' columns.  Because our CPU table (by itself)
    // doesn't need to be deterministic. We can assert these things in the CTL-ed
    // ecall-specific tables.
    // But to make that work, all ecalls need to be looked up; so we can use ops.ecall as the
    // filter.
    // TODO: implement the above.
    pub is_io_store_private: T,
    pub is_io_store_public: T,
    pub is_call_tape: T,
    pub is_events_commitment_tape: T,
    pub is_cast_list_commitment_tape: T,
    pub is_halt: T,
    pub is_poseidon2: T,
    // TODO: these two need constraints.
    // (And/or should probably be removed.)
    pub poseidon2_input_addr: T,
    pub poseidon2_input_len: T,
}
pub(crate) const CPU: &CpuState<ColumnWithTypedInput<CpuState<i64>>> = &COL_MAP;

impl<T: Copy + Sum> CpuState<T> {
    pub fn is_running(&self) -> T { self.inst.ops.into_iter().sum() }
}

impl<T: Copy> CpuState<T>
where
    T: Add<Output = T> + Mul<i64, Output = T> + Sub<Output = T>,
{
    /// Value of the first operand, as if converted to i64.
    ///
    /// For unsigned operations: `Field::from_noncanonical_i64(op1 as i64)`
    /// For signed operations: `Field::from_noncanonical_i64(op1 as i32 as i64)`
    ///
    /// So range is `i32::MIN..=u32::MAX` in Prime Field.
    pub fn op1_full_range(&self) -> T { self.op1_value - self.op1_sign_bit * (1 << 32) }

    /// Value of the second operand, as if converted to i64.
    ///
    /// So range is `i32::MIN..=u32::MAX` in Prime Field.
    pub fn op2_full_range(&self) -> T { self.op2_value - self.op2_sign_bit * (1 << 32) }

    /// Difference between first and second operands, which works for both pairs
    /// of signed or pairs of unsigned values.
    pub fn signed_diff(&self) -> T { self.op1_full_range() - self.op2_full_range() }
}

impl<P> OpSelectors<P>
where
    P: Copy + Add<Output = P> + Sum + Sub<Output = P>,
{
    /// List of opcodes that only bump the program counter.
    pub fn is_straightline(self) -> P { self.into_iter().sum::<P>() - self.is_jumping() }
}

impl<P: Copy + Add<Output = P>> OpSelectors<P> {
    // List of opcodes that manipulated the program counter, instead of
    // straight line incrementing it.
    // Note: ecall is only 'jumping' in the sense that a 'halt'
    // does not bump the PC. It sort-of jumps back to itself.
    pub fn is_jumping(&self) -> P {
        self.beq + self.bge + self.blt + self.bne + self.ecall + self.jalr
    }

    /// List of opcodes that work with memory.
    pub fn is_mem_op(&self) -> P { self.sb + self.lb + self.sh + self.lh + self.sw + self.lw }
}

/// Expressions we need to range check
///
/// Currently, we only support expressions over the
/// [`CpuTable`](crate::cross_table_lookup::CpuTable).
#[must_use]
pub fn rangecheck_looking() -> Vec<TableWithTypedOutput<RangeCheckCtl<Column>>> {
    let ops = &CPU.inst.ops;
    let divs = ops.div + ops.rem + ops.srl + ops.sra;
    let muls: ColumnWithTypedInput<CpuState<i64>> = ops.mul + ops.mulh + ops.sll;

    [
        (CPU.quotient_value, divs),
        (CPU.remainder_value, divs),
        (CPU.remainder_slack, divs),
        (CPU.dst_value, ops.add + ops.sub + ops.jalr),
        (CPU.inst.pc, ops.jalr),
        (CPU.abs_diff, ops.bge + ops.blt),
        (CPU.product_high_limb, muls),
        (CPU.product_low_limb, muls),
        // apply range constraints for the sign bits of each operand
        // TODO(Matthias): these are a bit suspicious, because the filter also appears in the data.
        // Carefully review!
        (
            CPU.op1_value - CPU.op1_sign_bit * (1 << 32) + CPU.inst.is_op1_signed * (1 << 31),
            CPU.inst.is_op1_signed,
        ),
        (
            CPU.op2_value - CPU.op2_sign_bit * (1 << 32) + CPU.inst.is_op2_signed * (1 << 31),
            CPU.inst.is_op2_signed,
        ),
        (CPU.dst_value - CPU.dst_sign_bit * 0xFFFF_FF00, ops.lb),
        (CPU.dst_value - CPU.dst_sign_bit * 0xFFFF_0000, ops.lh),
    ]
    .into_iter()
    .map(|(columns, filter)| CpuTable::new(RangeCheckCtl(columns), filter))
    .collect()
}

/// Lookup for Xor stark.
/// [`CpuTable`](crate::cross_table_lookup::CpuTable).
#[must_use]
pub fn lookup_for_xor() -> TableWithTypedOutput<XorView<Column>> {
    CpuTable::new(CPU.xor, CPU.inst.ops.ops_that_use_xor())
}

/// Lookup into Memory stark.
/// [`CpuTable`](crate::cross_table_lookup::CpuTable).
#[must_use]
pub fn lookup_for_memory() -> TableWithTypedOutput<MemoryCtl<Column>> {
    CpuTable::new(
        MemoryCtl {
            clk: CPU.clk,
            is_store: CPU.inst.ops.sb,
            is_load: CPU.inst.ops.lb, // For both `LB` and `LBU`
            addr: CPU.mem_addr,
            value: CPU.mem_value_raw,
        },
        CPU.inst.ops.byte_mem_ops(),
    )
}

/// Lookup into half word Memory stark.
/// [`CpuTable`](crate::cross_table_lookup::CpuTable).
#[must_use]
pub fn lookup_for_halfword_memory() -> TableWithTypedOutput<MemoryCtl<Column>> {
    CpuTable::new(
        MemoryCtl {
            clk: CPU.clk,
            is_store: CPU.inst.ops.sh,
            is_load: CPU.inst.ops.lh,
            addr: CPU.mem_addr,
            value: CPU.mem_value_raw,
        },
        CPU.inst.ops.halfword_mem_ops(),
    )
}

/// Lookup into fullword Memory table.
/// [`CpuTable`](crate::cross_table_lookup::CpuTable).
#[must_use]
pub fn lookup_for_fullword_memory() -> TableWithTypedOutput<MemoryCtl<Column>> {
    CpuTable::new(
        MemoryCtl {
            clk: CPU.clk,
            is_store: CPU.inst.ops.sw,
            is_load: CPU.inst.ops.lw,
            addr: CPU.mem_addr,
            value: CPU.mem_value_raw,
        },
        CPU.inst.ops.fullword_mem_ops(),
    )
}

/// Column containing the data to be matched against IO Memory starks.
/// [`CpuTable`](crate::cross_table_lookup::CpuTable).
#[must_use]
pub fn lookup_for_io_memory_tables() -> TableWithTypedOutput<InputOutputMemoryCtl<Column>> {
    CpuTable::new(
        InputOutputMemoryCtl {
            op: ColumnWithTypedInput::ascending_sum([
                CPU.is_io_store_private,
                CPU.is_io_store_public,
                CPU.is_call_tape,
                CPU.is_events_commitment_tape,
                CPU.is_cast_list_commitment_tape,
            ]),
            clk: CPU.clk,
            addr: CPU.io_addr,
            size: CPU.io_size,
        },
        [
            CPU.is_io_store_private,
            CPU.is_io_store_public,
            CPU.is_call_tape,
            CPU.is_events_commitment_tape,
            CPU.is_cast_list_commitment_tape,
        ]
        .iter()
        .sum(),
    )
}

impl<T: core::ops::Add<Output = T>> OpSelectors<T> {
    #[must_use]
    pub fn ops_that_use_xor(self) -> T {
        self.xor + self.or + self.and + self.srl + self.sll + self.sra
    }

    pub fn ops_that_shift(self) -> T { self.sll + self.srl + self.sra }

    pub fn byte_mem_ops(self) -> T { self.sb + self.lb }

    pub fn halfword_mem_ops(self) -> T { self.sh + self.lh }

    pub fn fullword_mem_ops(self) -> T { self.sw + self.lw }
}

/// Lookup into `Bitshift` stark.
#[must_use]
pub fn lookup_for_shift_amount() -> TableWithTypedOutput<Bitshift<Column>> {
    CpuTable::new(CPU.bitshift, CPU.inst.ops.ops_that_shift())
}

/// Columns containing the data of original instructions.
#[must_use]
pub fn lookup_for_program_rom() -> TableWithTypedOutput<InstructionRow<Column>> {
    let inst = CPU.inst;
    CpuTable::new(
        InstructionRow {
            pc: inst.pc,
            // Combine columns into a single column.
            // - ops: This is an internal opcode, not the opcode from RISC-V, and can fit within 5
            //   bits.
            // - is_op1_signed and is_op2_signed: These fields occupy 1 bit each.
            // - rs1_select, rs2_select, and rd_select: These fields require 5 bits each.
            // - imm_value: This field requires 32 bits.
            // Therefore, the total bit requirement is 5 * 6 + 32 = 62 bits, which is less than the
            // size of the Goldilocks field.
            // Note: The imm_value field, having more than 5 bits, must be positioned as the last
            // column in the list to ensure the correct functioning of 'reduce_with_powers'.
            inst_data: ColumnWithTypedInput::reduce_with_powers(
                [
                    ColumnWithTypedInput::ascending_sum(inst.ops),
                    inst.is_op1_signed,
                    inst.is_op2_signed,
                    inst.rs1_selected,
                    inst.rs2_selected,
                    inst.rd_selected,
                    inst.imm_value,
                ],
                1 << 5,
            ),
        },
        CPU.is_running(),
    )
}

#[must_use]
pub fn lookup_for_poseidon2_sponge() -> TableWithTypedOutput<Poseidon2SpongeCtl<Column>> {
    CpuTable::new(
        Poseidon2SpongeCtl {
            clk: CPU.clk,
            input_addr: CPU.poseidon2_input_addr,
            input_len: CPU.poseidon2_input_len,
        },
        CPU.is_poseidon2,
    )
}

#[must_use]
pub fn register_looking() -> Vec<TableWithTypedOutput<RegisterCtl<Column>>> {
    let is_read = ColumnWithTypedInput::constant(1);
    let is_write = ColumnWithTypedInput::constant(2);

    vec![
        CpuTable::new(
            RegisterCtl {
                clk: CPU.clk,
                op: is_read,
                addr: CPU.inst.rs1_selected,
                value: CPU.op1_value,
            },
            CPU.is_running(),
        ),
        CpuTable::new(
            RegisterCtl {
                clk: CPU.clk,
                op: is_read,
                addr: CPU.inst.rs2_selected,
                value: CPU.op2_value_raw,
            },
            CPU.is_running(),
        ),
        CpuTable::new(
            RegisterCtl {
                clk: CPU.clk,
                op: is_write,
                addr: CPU.inst.rd_selected,
                value: CPU.dst_value,
            },
            CPU.is_running(),
        ),
    ]
}

#[must_use]
pub fn lookup_for_skeleton() -> TableWithTypedOutput<CpuSkeletonCtl<Column>> {
    CpuTable::new(
        CpuSkeletonCtl {
            clk: CPU.clk,
            pc: CPU.inst.pc,
            new_pc: CPU.new_pc,
            will_halt: CPU.is_halt,
        },
<<<<<<< HEAD
        CPU.is_running,
=======
        CPU.is_running(),
>>>>>>> 97482ba6
    )
}<|MERGE_RESOLUTION|>--- conflicted
+++ resolved
@@ -3,10 +3,6 @@
 
 use crate::bitshift::columns::Bitshift;
 use crate::columns_view::{columns_view_impl, make_col_map};
-<<<<<<< HEAD
-use crate::cpu::stark::add_extension_vec;
-=======
->>>>>>> 97482ba6
 use crate::cpu_skeleton::columns::CpuSkeletonCtl;
 use crate::cross_table_lookup::{Column, ColumnWithTypedInput};
 use crate::memory::columns::MemoryCtl;
@@ -102,12 +98,6 @@
     pub new_pc: T,
     pub inst: Instruction<T>,
 
-<<<<<<< HEAD
-    // Represents the end of the program. Also used as the filter column for cross checking Program
-    // ROM instructions.
-    pub is_running: T,
-=======
->>>>>>> 97482ba6
     // TODO(Matthias): we can remove this, once our 'halt' instruction is in its own table.
     pub next_is_running: T,
 
@@ -479,10 +469,6 @@
             new_pc: CPU.new_pc,
             will_halt: CPU.is_halt,
         },
-<<<<<<< HEAD
-        CPU.is_running,
-=======
         CPU.is_running(),
->>>>>>> 97482ba6
     )
 }