use plonky2::field::packed::PackedField;
use plonky2::field::types::Field;

use crate::bitshift::columns::Bitshift;
use crate::columns_view::{columns_view_impl, make_col_map, NumberOfColumns};
use crate::cross_table_lookup::Column;
use crate::program::columns::ProgramRom;
use crate::stark::mozak_stark::{CpuTable, Table};
use crate::xor::columns::XorView;

columns_view_impl!(OpSelectors);
/// Selectors for which instruction is currently active.
#[repr(C)]
#[derive(Clone, Copy, Eq, PartialEq, Debug, Default)]
pub struct OpSelectors<T> {
    pub add: T,
    pub sub: T,
    pub xor: T,
    pub or: T,
    pub and: T,
    pub div: T,
    pub rem: T,
    pub mul: T,
    pub mulh: T,
    /// Shift Left Logical by amount
    pub sll: T,
    /// Set Less Than
    pub slt: T,
    /// Shift Right Logical by amount
    pub srl: T,
    /// Arithmetic Right Shifts
    pub sra: T,
    /// Jump And Link Register
    pub jalr: T,
    /// Branch on Equal
    pub beq: T,
    /// Branch on Not Equal
    pub bne: T,
    /// Store Byte
    pub sb: T,
    pub sh: T,
    pub sw: T,
    /// Load Byte Unsigned and places it in the least significant byte position
    /// of the target register.
    pub lb: T,
    pub lh: T,
    pub lw: T,
    /// Branch Less Than
    pub blt: T,
    /// Branch Greater or Equal
    pub bge: T,
    /// Environment Call
    pub ecall: T,
}

columns_view_impl!(Instruction);
#[repr(C)]
#[derive(Clone, Copy, Eq, PartialEq, Debug, Default)]
pub struct Instruction<T> {
    /// The original instruction (+ imm_value) used for program
    /// cross-table-lookup.
    pub pc: T,

    /// Selects the current operation type
    pub ops: OpSelectors<T>,
    pub is_op1_signed: T,
    pub is_op2_signed: T,
    pub is_dst_signed: T,
    /// Selects the register to use as source for `rs1`
    pub rs1_select: [T; 32],
    /// Selects the register to use as source for `rs2`
    pub rs2_select: [T; 32],
    /// Selects the register to use as destination for `rd`
    pub rd_select: [T; 32],
    /// Special immediate value used for code constants
    pub imm_value: T,
}

columns_view_impl!(CpuState);
#[repr(C)]
#[derive(Clone, Copy, Eq, PartialEq, Debug, Default)]
pub struct CpuState<T> {
    pub clk: T,
    pub inst: Instruction<T>,

    // Represents the end of the program. Also used as the filter column for cross checking Program
    // ROM instructions.
    pub is_running: T,

    pub op1_value: T,
    /// The sum of the value of the second operand register and the
    /// immediate value. Wrapped around to fit in a `u32`.
    pub op2_value: T,
    /// The sum of the value of the second operand and the immediate value as
    /// field elements. Ie summed without wrapping to fit into u32.
    pub op2_value_overflowing: T,

    /// `dst_value` contains "correct" (modified from `mem_access_raw` for
    /// signed operations) value targetted towards `dst`.
    pub dst_value: T,
    pub dst_sign_bit: T,

    /// `mem_access_raw` contains values fetched or stored into the memory
    /// table. These values are always unsigned by nature (as mem table does
    /// not differentiate between signed and unsigned values).
    pub mem_value_raw: T,

    /// Values of the registers.
    pub regs: [T; 32],

    // 0 means non-negative, 1 means negative.
    // (If number is unsigned, it is non-negative.)
    pub op1_sign_bit: T,
    pub op2_sign_bit: T,

    /// `|op1 - op2|`
    pub abs_diff: T,
    /// `1/|op1 - op2| `
    /// It exists only if `op1 != op2`, otherwise assigned to 0.
    pub cmp_diff_inv: T,
    /// If `op1` < `op2`
    pub less_than: T,
    /// normalised_diff == 0 iff op1 == op2
    /// normalised_diff == 1 iff op1 != op2
    /// We need this intermediate variable to keep the constraint degree <= 3.
    pub normalised_diff: T,

    /// Linked values with the Xor Stark Table
    pub xor: XorView<T>,

    /// Linked values with the Bitshift Stark Table
    pub bitshift: Bitshift<T>,

    // Division evaluation columns
    pub op2_value_inv: T,
    pub quotient_value: T, // range check u32 required
    pub quotient_sign: T,
    pub skip_check_quotient_sign: T,
    pub remainder_value: T, // range check u32 required
    pub remainder_sign: T,
    /// Value of `divisor_abs - remainder_abs - 1`
    /// Used as a helper column to check that `remainder < divisor`.
    pub remainder_slack: T, // range check u32 required

    // Product evaluation columns
    pub op1_abs: T,
    pub op2_abs: T,
    pub skip_check_product_sign: T,
    pub product_sign: T,
    pub product_high_limb: T, // range check u32 required
    pub product_low_limb: T,  // range check u32 required
    /// Used as a helper column to check that `product_high_limb != u32::MAX`
    /// when product_sign is 0 and `product_high_limb != 0` when
    /// product_sign is 1
    pub product_high_limb_inv_helper: T,
    pub mem_addr: T,
<<<<<<< HEAD
    pub is_poseidon2: T,
    pub poseidon2_input_addr: T,
    pub poseidon2_input_len: T,
=======
    pub io_addr: T,
    pub io_size: T,
    pub is_io_store: T,
    pub is_halt: T,
>>>>>>> a389e07e
}

make_col_map!(CpuColumnsExtended);
columns_view_impl!(CpuColumnsExtended);
#[repr(C)]
#[derive(Clone, Copy, Eq, PartialEq, Debug, Default)]
pub struct CpuColumnsExtended<T> {
    pub cpu: CpuState<T>,
    pub permuted: ProgramRom<T>,
}

pub const NUM_CPU_COLS: usize = CpuState::<()>::NUMBER_OF_COLUMNS;

impl<T: PackedField> CpuState<T> {
    #[must_use]
    pub fn shifted(places: u64) -> T::Scalar { T::Scalar::from_canonical_u64(1 << places) }

    /// The value of the designated register in rs2.
    pub fn rs2_value(&self) -> T {
        // Note: we could skip 0, because r0 is always 0.
        // But we keep it to make it easier to reason about the code.
        (0..32)
            .map(|reg| self.inst.rs2_select[reg] * self.regs[reg])
            .sum()
    }

    /// Value of the first operand, as if converted to i64.
    ///
    /// For unsigned operations: `Field::from_noncanonical_i64(op1 as i64)`
    /// For signed operations: `Field::from_noncanonical_i64(op1 as i32 as i64)`
    ///
    /// So range is `i32::MIN..=u32::MAX` in Prime Field.
    pub fn op1_full_range(&self) -> T { self.op1_value - self.op1_sign_bit * Self::shifted(32) }

    /// Value of the second operand, as if converted to i64.
    ///
    /// So range is `i32::MIN..=u32::MAX` in Prime Field.
    pub fn op2_full_range(&self) -> T { self.op2_value - self.op2_sign_bit * Self::shifted(32) }

    /// Difference between first and second operands, which works for both pairs
    /// of signed or pairs of unsigned values.
    pub fn signed_diff(&self) -> T { self.op1_full_range() - self.op2_full_range() }
}

/// Expressions we need to range check
///
/// Currently, we only support expressions over the
/// [`CpuTable`](crate::cross_table_lookup::CpuTable).
#[must_use]
pub fn rangecheck_looking<F: Field>() -> Vec<Table<F>> {
    let cpu = MAP.cpu.map(Column::from);
    let ops = &cpu.inst.ops;
    let divs = &ops.div + &ops.rem + &ops.srl + &ops.sra;
    let muls = &ops.mul + &ops.mulh + &ops.sll;

    vec![
        CpuTable::new(vec![cpu.quotient_value.clone()], divs.clone()),
        CpuTable::new(vec![cpu.remainder_value.clone()], divs.clone()),
        CpuTable::new(vec![cpu.remainder_slack], divs),
        CpuTable::new(vec![cpu.dst_value], &ops.add + &ops.sub + &ops.jalr),
        CpuTable::new(vec![cpu.inst.pc], ops.jalr.clone()),
        CpuTable::new(vec![cpu.abs_diff], &ops.bge + &ops.blt),
        CpuTable::new(vec![cpu.product_high_limb], muls.clone()),
        CpuTable::new(vec![cpu.product_low_limb], muls),
        // apply range constraints for the sign bits of each operand
        CpuTable::new(
            vec![
                cpu.op1_value - cpu.op1_sign_bit * F::from_canonical_u64(1 << 32)
                    + &cpu.inst.is_op1_signed * F::from_canonical_u64(1 << 31),
            ],
            cpu.inst.is_op1_signed,
        ),
        CpuTable::new(
            vec![
                cpu.op2_value - cpu.op2_sign_bit * F::from_canonical_u64(1 << 32)
                    + &cpu.inst.is_op2_signed * F::from_canonical_u64(1 << 31),
            ],
            cpu.inst.is_op2_signed,
        ),
    ]
}

/// Expressions we need to range check for u8 values
#[must_use]
pub fn rangecheck_looking_u8<F: Field>() -> Vec<Table<F>> {
    let cpu = MAP.cpu.map(Column::from);

    vec![CpuTable::new(
        vec![
            cpu.dst_value - cpu.dst_sign_bit * F::from_canonical_u64(1 << 8)
                + &cpu.inst.is_dst_signed * F::from_canonical_u64(1 << 7),
        ],
        cpu.inst.is_dst_signed,
    )]
}

/// Columns containing the data to be matched against Xor stark.
/// [`CpuTable`](crate::cross_table_lookup::CpuTable).
#[must_use]
pub fn data_for_xor<F: Field>() -> Vec<Column<F>> { Column::singles(MAP.cpu.xor) }

/// Column for a binary filter for bitwise instruction in Xor stark.
/// [`CpuTable`](crate::cross_table_lookup::CpuTable).
#[must_use]
pub fn filter_for_xor<F: Field>() -> Column<F> {
    MAP.cpu.map(Column::from).inst.ops.ops_that_use_xor()
}

/// Column containing the data to be matched against Memory stark.
/// [`CpuTable`](crate::cross_table_lookup::CpuTable).
#[must_use]
pub fn data_for_memory<F: Field>() -> Vec<Column<F>> {
    vec![
        Column::single(MAP.cpu.clk),
        Column::single(MAP.cpu.inst.ops.sb),
        Column::single(MAP.cpu.inst.ops.lb), // For both `LB` and `LBU`
        Column::single(MAP.cpu.mem_value_raw),
        Column::single(MAP.cpu.mem_addr),
    ]
}

/// Column for a binary filter for memory instruction in Memory stark.
/// [`CpuTable`](crate::cross_table_lookup::CpuTable).
#[must_use]
pub fn filter_for_byte_memory<F: Field>() -> Column<F> {
    MAP.cpu.map(Column::from).inst.ops.byte_mem_ops()
}

/// Column containing the data to be matched against Memory stark.
/// [`CpuTable`](crate::cross_table_lookup::CpuTable).
#[must_use]
pub fn data_for_halfword_memory<F: Field>() -> Vec<Column<F>> {
    let cpu = MAP.cpu.map(Column::from);
    vec![
        cpu.clk,
        cpu.mem_addr,
        cpu.dst_value,
        cpu.inst.ops.sh,
        cpu.inst.ops.lh,
    ]
}

/// Column for a binary filter for memory instruction in Memory stark.
/// [`CpuTable`](crate::cross_table_lookup::CpuTable).
#[must_use]
pub fn filter_for_halfword_memory<F: Field>() -> Column<F> {
    MAP.cpu.map(Column::from).inst.ops.halfword_mem_ops()
}

/// Column containing the data to be matched against Memory stark.
/// [`CpuTable`](crate::cross_table_lookup::CpuTable).
#[must_use]
pub fn data_for_fullword_memory<F: Field>() -> Vec<Column<F>> {
    let cpu = MAP.cpu.map(Column::from);
    vec![
        cpu.clk,
        cpu.mem_addr,
        cpu.dst_value,
        cpu.inst.ops.sw,
        cpu.inst.ops.lw,
    ]
}

/// Column for a binary filter for memory instruction in Memory stark.
/// [`CpuTable`](crate::cross_table_lookup::CpuTable).
#[must_use]
pub fn filter_for_fullword_memory<F: Field>() -> Column<F> {
    MAP.cpu.map(Column::from).inst.ops.fullword_mem_ops()
}

/// Column containing the data to be matched against IO Memory stark.
/// [`CpuTable`](crate::cross_table_lookup::CpuTable).
#[must_use]
pub fn data_for_io_memory<F: Field>() -> Vec<Column<F>> {
    let cpu = MAP.cpu.map(Column::from);
    vec![cpu.clk, cpu.io_addr, cpu.io_size, cpu.is_io_store]
}

/// Column for a binary filter for memory instruction in IO Memory stark.
/// [`CpuTable`](crate::cross_table_lookup::CpuTable).
#[must_use]
pub fn filter_for_io_memory<F: Field>() -> Column<F> {
    let cpu = MAP.cpu.map(Column::from);
    cpu.is_io_store
}

impl<T: core::ops::Add<Output = T>> OpSelectors<T> {
    #[must_use]
    pub fn ops_that_use_xor(self) -> T {
        self.xor + self.or + self.and + self.srl + self.sll + self.sra
    }

    pub fn ops_that_shift(self) -> T { self.sll + self.srl + self.sra }

    // TODO: Add other mem ops like SH, SW, LB, LW, LH, LHU as we implement the
    // constraints.
    pub fn byte_mem_ops(self) -> T { self.sb + self.lb }

    pub fn halfword_mem_ops(self) -> T { self.sh + self.lh }

    pub fn fullword_mem_ops(self) -> T { self.sw + self.lw }

    pub fn is_mem_ops(self) -> T { self.sb + self.lb + self.sh + self.lh + self.sw + self.lw }
}

/// Columns containing the data to be matched against `Bitshift` stark.
/// [`CpuTable`](crate::cross_table_lookup::CpuTable).
#[must_use]
pub fn data_for_shift_amount<F: Field>() -> Vec<Column<F>> { Column::singles(MAP.cpu.bitshift) }

/// Column for a binary filter for shft instruction in `Bitshift` stark.
/// [`CpuTable`](crate::cross_table_lookup::CpuTable).
#[must_use]
pub fn filter_for_shift_amount<F: Field>() -> Column<F> {
    MAP.cpu.map(Column::from).inst.ops.ops_that_shift()
}

/// Columns containing the data of original instructions.
#[must_use]
pub fn data_for_inst<F: Field>() -> Vec<Column<F>> {
    let inst = MAP.cpu.inst;
    vec![
        Column::single(inst.pc),
        // Combine columns into a single column.
        // - ops: This is an internal opcode, not the opcode from RISC-V, and can fit within 5
        //   bits.
        // - is_op1_signed and is_op2_signed: These fields occupy 1 bit each.
        // - rs1_select, rs2_select, and rd_select: These fields require 5 bits each.
        // - imm_value: This field requires 32 bits.
        // Therefore, the total bit requirement is 5 * 6 + 32 = 62 bits, which is less than the
        // size of the Goldilocks field.
        // Note: The imm_value field, having more than 5 bits, must be positioned as the last
        // column in the list to ensure the correct functioning of 'reduce_with_powers'.
        Column::reduce_with_powers(
            &[
                Column::ascending_sum(inst.ops),
                Column::single(inst.is_op1_signed),
                Column::single(inst.is_op2_signed),
                Column::ascending_sum(inst.rs1_select),
                Column::ascending_sum(inst.rs2_select),
                Column::ascending_sum(inst.rd_select),
                Column::single(inst.imm_value),
            ],
            F::from_canonical_u16(1 << 5),
        ),
    ]
}

/// Columns containing the data of permuted instructions.
#[must_use]
pub fn data_for_permuted_inst<F: Field>() -> Vec<Column<F>> { Column::singles(MAP.permuted.inst) }

#[must_use]
pub fn data_for_poseidone2_sponge<F: Field>() -> Vec<Column<F>> {
    let cpu = MAP.cpu.map(Column::from);
    vec![cpu.clk, cpu.poseidon2_input_addr, cpu.poseidon2_input_len]
}

#[must_use]
pub fn filter_for_poseidon2_sponge<F: Field>() -> Column<F> {
    let cpu = MAP.cpu.map(Column::from);
    cpu.is_poseidon2
}<|MERGE_RESOLUTION|>--- conflicted
+++ resolved
@@ -154,16 +154,13 @@
     /// product_sign is 1
     pub product_high_limb_inv_helper: T,
     pub mem_addr: T,
-<<<<<<< HEAD
-    pub is_poseidon2: T,
-    pub poseidon2_input_addr: T,
-    pub poseidon2_input_len: T,
-=======
     pub io_addr: T,
     pub io_size: T,
     pub is_io_store: T,
     pub is_halt: T,
->>>>>>> a389e07e
+    pub is_poseidon2: T,
+    pub poseidon2_input_addr: T,
+    pub poseidon2_input_len: T,
 }
 
 make_col_map!(CpuColumnsExtended);
