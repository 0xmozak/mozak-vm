--- conflicted
+++ resolved
@@ -28,15 +28,12 @@
     pub jalr: T,
     pub beq: T,
     pub bne: T,
-<<<<<<< HEAD
     pub sb: T,
     pub lbu: T,
-=======
     pub blt: T,
     pub bltu: T,
     pub bge: T,
     pub bgeu: T,
->>>>>>> e3b1ae7d
     pub ecall: T,
 }
 
