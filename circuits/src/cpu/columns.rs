use plonky2::field::extension::Extendable;
use plonky2::field::packed::PackedField;
use plonky2::field::types::Field;
use plonky2::hash::hash_types::RichField;
use plonky2::iop::ext_target::ExtensionTarget;
use plonky2::plonk::circuit_builder::CircuitBuilder;

use crate::bitshift::columns::Bitshift;
use crate::columns_view::{columns_view_impl, make_col_map, NumberOfColumns};
use crate::cpu::stark::add_extension_vec;
use crate::cross_table_lookup::Column;
use crate::program::columns::ProgramRom;
use crate::stark::mozak_stark::{CpuTable, Table};
use crate::xor::columns::XorView;

columns_view_impl!(OpSelectors);
/// Selectors for which instruction is currently active.
#[repr(C)]
#[derive(Clone, Copy, Eq, PartialEq, Debug, Default)]
pub struct OpSelectors<T> {
    pub add: T,
    pub sub: T,
    pub xor: T,
    pub or: T,
    pub and: T,
    pub div: T,
    pub rem: T,
    pub mul: T,
    // MUL High: Multiply two values, and return most significant 'overflow' bits
    pub mulh: T,
    /// Shift Left Logical by amount
    pub sll: T,
    /// Set Less Than
    pub slt: T,
    /// Shift Right Logical by amount
    pub srl: T,
    /// Arithmetic Right Shifts
    pub sra: T,
    /// Jump And Link Register
    pub jalr: T,
    /// Branch on Equal
    pub beq: T,
    /// Branch on Not Equal
    pub bne: T,
    /// Store Byte
    pub sb: T,
    /// Store Half Word
    pub sh: T,
    /// Store Word
    pub sw: T,
    /// Load Byte Unsigned and places it in the least significant byte position
    /// of the target register.
    pub lb: T,
    /// Load Half Word
    pub lh: T,
    /// Load Word
    pub lw: T,
    /// Branch Less Than
    pub blt: T,
    /// Branch Greater or Equal
    pub bge: T,
    /// Environment Call
    pub ecall: T,
}

columns_view_impl!(Instruction);
/// Internal [Instruction] of Stark used for transition constrains
#[repr(C)]
#[derive(Clone, Copy, Eq, PartialEq, Debug, Default)]
pub struct Instruction<T> {
    /// The original instruction (+ imm_value) used for program
    /// cross-table-lookup.
    pub pc: T,

    /// Selects the current operation type
    pub ops: OpSelectors<T>,
    pub is_op1_signed: T,
    pub is_op2_signed: T,
    pub is_dst_signed: T,
    // There are 32 registers in RISC-V, which typically would require
    // 32 + 32 + 32 selector columns (in addition to the 32 register columns).
    // We optimize here by relying on cross table lookups and indexing register
    // usage via 'addresses', e.g. if r6 is written to, then rd = 6.
    /// Selects the register to use as source for `rs1`
    pub rs1: T,
    /// Binary filter column for register `rs1`. Is one when rs1 is being used.
    pub rs1_used: T,
    /// Selects the register to use as source for `rs2`
    pub rs2: T,
    /// Binary filter column for register `rs2`. Is one when rs2 is being used.
    pub rs2_used: T,
    /// The 'address' of the register to use as destination for `rd`.
    pub rd: T,
    /// Binary filter column for register `rd`. Is one when rd is being used.
    pub rd_used: T,
    /// Special immediate value used for code constants
    pub imm_value: T,
}

columns_view_impl!(CpuState);
/// Represents the State of the CPU, which is also a row of the trace
#[repr(C)]
#[derive(Clone, Copy, Eq, PartialEq, Debug, Default)]
pub struct CpuState<T> {
    pub clk: T,
    pub inst: Instruction<T>,

    // Represents the end of the program. Also used as the filter column for cross checking Program
    // ROM instructions.
    pub is_running: T,

    pub op1_value: T,
    /// The sum of the value of the second operand register and the
    /// immediate value. Wrapped around to fit in a `u32`.
    pub op2_value: T,
    /// The sum of the value of the second operand and the immediate value as
    /// field elements. Ie summed without wrapping to fit into u32.
    pub op2_value_overflowing: T,

    /// `dst_value` contains "correct" (modified from `mem_access_raw` for
    /// signed operations) value targetted towards `dst`.
    pub dst_value: T,
    pub dst_sign_bit: T,

    /// `mem_access_raw` contains values fetched or stored into the memory
    /// table. These values are always unsigned by nature (as mem table does
    /// not differentiate between signed and unsigned values).
    pub mem_value_raw: T,

    /// Value of register `rs2`.
    pub rs2_value: T,

    // TODO(bing): move this to [`RegisterStark`](crate::register::columns)?
    /// Value of register `10`. This should typically only
    /// be used for ECALL.
    pub reg_10: T,

    // 0 means non-negative, 1 means negative.
    // (If number is unsigned, it is non-negative.)
    pub op1_sign_bit: T,
    pub op2_sign_bit: T,

    /// `|op1 - op2|`
    pub abs_diff: T,
    /// `1/|op1 - op2| `
    /// It exists only if `op1 != op2`, otherwise assigned to 0.
    pub cmp_diff_inv: T,
    /// If `op1` < `op2`
    pub less_than: T,
    /// normalised_diff == 0 iff op1 == op2
    /// normalised_diff == 1 iff op1 != op2
    /// We need this intermediate variable to keep the constraint degree <= 3.
    pub normalised_diff: T,

    /// Linked values with the Xor Stark Table
    pub xor: XorView<T>,

    /// Linked values with the Bitshift Stark Table
    pub bitshift: Bitshift<T>,

    // Division evaluation columns
    pub op2_value_inv: T,
    pub quotient_value: T, // range check u32 required
    pub quotient_sign: T,
    pub skip_check_quotient_sign: T,
    pub remainder_value: T, // range check u32 required
    pub remainder_sign: T,
    /// Value of `divisor_abs - remainder_abs - 1`
    /// Used as a helper column to check that `remainder < divisor`.
    pub remainder_slack: T, // range check u32 required

    // Product evaluation columns
    pub op1_abs: T,
    pub op2_abs: T,
    pub skip_check_product_sign: T,
    pub product_sign: T,
    pub product_high_limb: T, // range check u32 required
    pub product_low_limb: T,  // range check u32 required
    /// Used as a helper column to check that `product_high_limb != u32::MAX`
    /// when product_sign is 0 and `product_high_limb != 0` when
    /// product_sign is 1
    pub product_high_limb_inv_helper: T,
    pub mem_addr: T,
    pub io_addr: T,
    pub io_size: T,
    pub is_io_store_private: T,
    pub is_io_store_public: T,
    pub is_halt: T,
    pub is_poseidon2: T,
    pub poseidon2_input_addr: T,
    pub poseidon2_input_len: T,
}

make_col_map!(CpuColumnsExtended);
columns_view_impl!(CpuColumnsExtended);
#[repr(C)]
#[derive(Clone, Copy, Eq, PartialEq, Debug, Default)]
pub struct CpuColumnsExtended<T> {
    pub cpu: CpuState<T>,
    pub permuted: ProgramRom<T>,
}

pub const NUM_CPU_COLS: usize = CpuState::<()>::NUMBER_OF_COLUMNS;

impl<T: PackedField> CpuState<T> {
    #[must_use]
    pub fn shifted(places: u64) -> T::Scalar { T::Scalar::from_canonical_u64(1 << places) }

    /// Value of the first operand, as if converted to i64.
    ///
    /// For unsigned operations: `Field::from_noncanonical_i64(op1 as i64)`
    /// For signed operations: `Field::from_noncanonical_i64(op1 as i32 as i64)`
    ///
    /// So range is `i32::MIN..=u32::MAX` in Prime Field.
    pub fn op1_full_range(&self) -> T { self.op1_value - self.op1_sign_bit * Self::shifted(32) }

    /// Value of the second operand, as if converted to i64.
    ///
    /// So range is `i32::MIN..=u32::MAX` in Prime Field.
    pub fn op2_full_range(&self) -> T { self.op2_value - self.op2_sign_bit * Self::shifted(32) }

    /// Difference between first and second operands, which works for both pairs
    /// of signed or pairs of unsigned values.
    pub fn signed_diff(&self) -> T { self.op1_full_range() - self.op2_full_range() }
}

pub fn rs2_value_extension_target<F: RichField + Extendable<D>, const D: usize>(
    builder: &mut CircuitBuilder<F, D>,
    cpu: &CpuState<ExtensionTarget<D>>,
) -> ExtensionTarget<D> {
    let mut rs2_value = builder.zero_extension();
    for reg in 0..32 {
        let rs2_select = builder.mul_extension(cpu.inst.rs2_select[reg], cpu.regs[reg]);
        rs2_value = builder.add_extension(rs2_value, rs2_select);
    }
    rs2_value
}

pub fn op1_full_range_extension_target<F: RichField + Extendable<D>, const D: usize>(
    builder: &mut CircuitBuilder<F, D>,
    cpu: &CpuState<ExtensionTarget<D>>,
) -> ExtensionTarget<D> {
    let shifted_32 = builder.constant_extension(F::Extension::from_canonical_u64(1 << 32));
    let op1_sign_bit = builder.mul_extension(cpu.op1_sign_bit, shifted_32);
    builder.sub_extension(cpu.op1_value, op1_sign_bit)
}

pub fn op2_full_range_extension_target<F: RichField + Extendable<D>, const D: usize>(
    builder: &mut CircuitBuilder<F, D>,
    cpu: &CpuState<ExtensionTarget<D>>,
) -> ExtensionTarget<D> {
    let shifted_32 = builder.constant_extension(F::Extension::from_canonical_u64(1 << 32));
    let op2_sign_bit = builder.mul_extension(cpu.op2_sign_bit, shifted_32);
    builder.sub_extension(cpu.op2_value, op2_sign_bit)
}

pub fn signed_diff_extension_target<F: RichField + Extendable<D>, const D: usize>(
    builder: &mut CircuitBuilder<F, D>,
    cpu: &CpuState<ExtensionTarget<D>>,
) -> ExtensionTarget<D> {
    let op1_full_range = op1_full_range_extension_target(builder, cpu);
    let op2_full_range = op2_full_range_extension_target(builder, cpu);
    builder.sub_extension(op1_full_range, op2_full_range)
}

/// Expressions we need to range check
///
/// Currently, we only support expressions over the
/// [`CpuTable`](crate::cross_table_lookup::CpuTable).
#[must_use]
pub fn rangecheck_looking<F: Field>() -> Vec<Table<F>> {
    let cpu = col_map().cpu.map(Column::from);
    let ops = &cpu.inst.ops;
    let divs = &ops.div + &ops.rem + &ops.srl + &ops.sra;
    let muls = &ops.mul + &ops.mulh + &ops.sll;

    vec![
        CpuTable::new(vec![cpu.quotient_value.clone()], divs.clone()),
        CpuTable::new(vec![cpu.remainder_value.clone()], divs.clone()),
        CpuTable::new(vec![cpu.remainder_slack], divs),
        CpuTable::new(vec![cpu.dst_value.clone()], &ops.add + &ops.sub + &ops.jalr),
        CpuTable::new(vec![cpu.inst.pc], ops.jalr.clone()),
        CpuTable::new(vec![cpu.abs_diff], &ops.bge + &ops.blt),
        CpuTable::new(vec![cpu.product_high_limb], muls.clone()),
        CpuTable::new(vec![cpu.product_low_limb], muls),
        // apply range constraints for the sign bits of each operand
        CpuTable::new(
            vec![
                cpu.op1_value - cpu.op1_sign_bit * F::from_canonical_u64(1 << 32)
                    + &cpu.inst.is_op1_signed * F::from_canonical_u64(1 << 31),
            ],
            cpu.inst.is_op1_signed,
        ),
        CpuTable::new(
            vec![
                cpu.op2_value - cpu.op2_sign_bit * F::from_canonical_u64(1 << 32)
                    + &cpu.inst.is_op2_signed * F::from_canonical_u64(1 << 31),
            ],
            cpu.inst.is_op2_signed,
        ),
        CpuTable::new(
            vec![
                cpu.dst_value.clone()
                    - cpu.dst_sign_bit.clone() * F::from_canonical_u32(0xFFFF_FF00),
            ],
            cpu.inst.ops.lb.clone(),
        ),
        CpuTable::new(
            vec![cpu.dst_value - cpu.dst_sign_bit.clone() * F::from_canonical_u32(0xFFFF_0000)],
            cpu.inst.ops.lh.clone(),
        ),
    ]
}

/// Columns containing the data to be matched against Xor stark.
/// [`CpuTable`](crate::cross_table_lookup::CpuTable).
#[must_use]
pub fn data_for_xor<F: Field>() -> Vec<Column<F>> { Column::singles(col_map().cpu.xor) }

/// Column for a binary filter for bitwise instruction in Xor stark.
/// [`CpuTable`](crate::cross_table_lookup::CpuTable).
#[must_use]
pub fn filter_for_xor<F: Field>() -> Column<F> {
    col_map().cpu.map(Column::from).inst.ops.ops_that_use_xor()
}

/// Column containing the data to be matched against Memory stark.
/// [`CpuTable`](crate::cross_table_lookup::CpuTable).
#[must_use]
pub fn data_for_memory<F: Field>() -> Vec<Column<F>> {
    vec![
        Column::single(col_map().cpu.clk),
        Column::single(col_map().cpu.inst.ops.sb),
        Column::single(col_map().cpu.inst.ops.lb), // For both `LB` and `LBU`
        Column::single(col_map().cpu.mem_value_raw),
        Column::single(col_map().cpu.mem_addr),
    ]
}

/// Column for a binary filter for memory instruction in Memory stark.
/// [`CpuTable`](crate::cross_table_lookup::CpuTable).
#[must_use]
pub fn filter_for_byte_memory<F: Field>() -> Column<F> {
    col_map().cpu.map(Column::from).inst.ops.byte_mem_ops()
}

/// Column containing the data to be matched against Memory stark.
/// [`CpuTable`](crate::cross_table_lookup::CpuTable).
#[must_use]
pub fn data_for_halfword_memory<F: Field>() -> Vec<Column<F>> {
    let cpu = col_map().cpu.map(Column::from);
    vec![
        cpu.clk,
        cpu.mem_addr,
        cpu.mem_value_raw,
        cpu.inst.ops.sh,
        cpu.inst.ops.lh,
    ]
}

/// Column for a binary filter for memory instruction in Memory stark.
/// [`CpuTable`](crate::cross_table_lookup::CpuTable).
#[must_use]
pub fn filter_for_halfword_memory<F: Field>() -> Column<F> {
    col_map().cpu.map(Column::from).inst.ops.halfword_mem_ops()
}

/// Column containing the data to be matched against Memory stark.
/// [`CpuTable`](crate::cross_table_lookup::CpuTable).
#[must_use]
pub fn data_for_fullword_memory<F: Field>() -> Vec<Column<F>> {
    let cpu = col_map().cpu.map(Column::from);
    vec![
        cpu.clk,
        cpu.mem_addr,
        cpu.dst_value,
        cpu.inst.ops.sw,
        cpu.inst.ops.lw,
    ]
}

/// Column for a binary filter for memory instruction in Memory stark.
/// [`CpuTable`](crate::cross_table_lookup::CpuTable).
#[must_use]
pub fn filter_for_fullword_memory<F: Field>() -> Column<F> {
    col_map().cpu.map(Column::from).inst.ops.fullword_mem_ops()
}

/// Column containing the data to be matched against IO Memory stark.
/// [`CpuTable`](crate::cross_table_lookup::CpuTable).
#[must_use]
pub fn data_for_io_memory_private<F: Field>() -> Vec<Column<F>> {
    let cpu = col_map().cpu.map(Column::from);
    vec![cpu.clk, cpu.io_addr, cpu.io_size, cpu.is_io_store_private]
}

/// Column for a binary filter for memory instruction in IO Memory stark.
/// [`CpuTable`](crate::cross_table_lookup::CpuTable).
#[must_use]
pub fn filter_for_io_memory_private<F: Field>() -> Column<F> {
    let cpu = col_map().cpu.map(Column::from);
    cpu.is_io_store_private
}

#[must_use]
pub fn data_for_io_memory_public<F: Field>() -> Vec<Column<F>> {
    let cpu = col_map().cpu.map(Column::from);
    vec![cpu.clk, cpu.io_addr, cpu.io_size, cpu.is_io_store_public]
}

/// Column for a binary filter for memory instruction in IO Memory stark.
/// [`CpuTable`](crate::cross_table_lookup::CpuTable).
#[must_use]
pub fn filter_for_io_memory_public<F: Field>() -> Column<F> {
    let cpu = col_map().cpu.map(Column::from);
    cpu.is_io_store_public
}

impl<T: core::ops::Add<Output = T>> OpSelectors<T> {
    #[must_use]
    pub fn ops_that_use_xor(self) -> T {
        self.xor + self.or + self.and + self.srl + self.sll + self.sra
    }

    pub fn ops_that_shift(self) -> T { self.sll + self.srl + self.sra }

    // TODO: Add other mem ops like SH, SW, LB, LW, LH, LHU as we implement the
    // constraints.
    pub fn byte_mem_ops(self) -> T { self.sb + self.lb }

    pub fn halfword_mem_ops(self) -> T { self.sh + self.lh }

    pub fn fullword_mem_ops(self) -> T { self.sw + self.lw }

    pub fn is_mem_ops(self) -> T { self.sb + self.lb + self.sh + self.lh + self.sw + self.lw }
}

pub fn is_mem_op_extention_target<F: RichField + Extendable<D>, const D: usize>(
    builder: &mut CircuitBuilder<F, D>,
    ops: &OpSelectors<ExtensionTarget<D>>,
) -> ExtensionTarget<D> {
    add_extension_vec(builder, vec![
        ops.sb, ops.lb, ops.sh, ops.lh, ops.sw, ops.lw,
    ])
}

/// Columns containing the data to be matched against `Bitshift` stark.
/// [`CpuTable`](crate::cross_table_lookup::CpuTable).
#[must_use]
pub fn data_for_shift_amount<F: Field>() -> Vec<Column<F>> {
    Column::singles(col_map().cpu.bitshift)
}

/// Column for a binary filter for shft instruction in `Bitshift` stark.
/// [`CpuTable`](crate::cross_table_lookup::CpuTable).
#[must_use]
pub fn filter_for_shift_amount<F: Field>() -> Column<F> {
    col_map().cpu.map(Column::from).inst.ops.ops_that_shift()
}

/// Columns containing the data of original instructions.
#[must_use]
pub fn data_for_inst<F: Field>() -> Vec<Column<F>> {
    let inst = col_map().cpu.inst;
    vec![
        Column::single(inst.pc),
        // Combine columns into a single column.
        // - ops: This is an internal opcode, not the opcode from RISC-V, and can fit within 5
        //   bits.
        // - is_op1_signed and is_op2_signed: These fields occupy 1 bit each.
        // - rs1, rs2, and rd: These fields require 5 bits each.
        // - imm_value: This field requires 32 bits.
        // Therefore, the total bit requirement is 5 * 6 + 32 = 62 bits, which is less than the
        // size of the Goldilocks field.
        // Note: The imm_value field, having more than 5 bits, must be positioned as the last
        // column in the list to ensure the correct functioning of 'reduce_with_powers'.
        Column::reduce_with_powers(
            &[
                Column::ascending_sum(inst.ops),
                Column::single(inst.is_op1_signed),
                Column::single(inst.is_op2_signed),
                Column::single(inst.rs1),
                Column::single(inst.rs2),
                Column::single(inst.rd),
                Column::single(inst.imm_value),
            ],
            F::from_canonical_u16(1 << 5),
        ),
    ]
}

/// Columns containing the data of permuted instructions.
#[must_use]
<<<<<<< HEAD
pub fn data_for_permuted_inst<F: Field>() -> Vec<Column<F>> { Column::singles(MAP.permuted.inst) }

#[must_use]
pub fn data_for_register_rs1<F: Field>() -> Vec<Column<F>> {
    vec![
        Column::single(MAP.cpu.inst.rs1),
        Column::single(MAP.cpu.op1_value),
        // Equivalent to `augmented_clk` with offset of 0
        Column::single(MAP.cpu.clk) * F::from_canonical_u8(3),
        Column::constant(F::ONE),  // is_read
        Column::constant(F::ZERO), // is_write
    ]
}

#[must_use]
pub fn filter_for_register_rs1<F: Field>() -> Column<F> { Column::single(MAP.cpu.inst.rs1_used) }

#[must_use]
pub fn data_for_register_rs2<F: Field>() -> Vec<Column<F>> {
    vec![
        Column::single(MAP.cpu.inst.rs2),
        Column::single(MAP.cpu.rs2_value),
        // Equivalent to `augmented_clk` with offset of 1
        Column::single(MAP.cpu.clk) * F::from_canonical_u8(3) + F::ONE,
        Column::constant(F::ONE),  // is_read
        Column::constant(F::ZERO), // is_write
    ]
}

#[must_use]
pub fn filter_for_register_rs2<F: Field>() -> Column<F> { Column::single(MAP.cpu.inst.rs2_used) }

#[must_use]
pub fn data_for_register_rd<F: Field>() -> Vec<Column<F>> {
    vec![
        Column::single(MAP.cpu.inst.rd),
        Column::single(MAP.cpu.dst_value),
        // Equivalent to `augmented_clk` with offset of 2
        Column::single(MAP.cpu.clk) * F::from_canonical_u8(3) + F::TWO,
        Column::constant(F::ZERO), // is_read
        Column::constant(F::ONE),  // is_write
    ]
}

#[must_use]
pub fn filter_for_register_rd<F: Field>() -> Column<F> { Column::single(MAP.cpu.inst.rd_used) }
=======
pub fn data_for_permuted_inst<F: Field>() -> Vec<Column<F>> {
    Column::singles(col_map().permuted.inst)
}

#[must_use]
pub fn data_for_poseidon2_sponge<F: Field>() -> Vec<Column<F>> {
    let cpu = col_map().cpu.map(Column::from);
    vec![cpu.clk, cpu.poseidon2_input_addr, cpu.poseidon2_input_len]
}

#[must_use]
pub fn filter_for_poseidon2_sponge<F: Field>() -> Column<F> {
    let cpu = col_map().cpu.map(Column::from);
    cpu.is_poseidon2
}
>>>>>>> d1478fd1
<|MERGE_RESOLUTION|>--- conflicted
+++ resolved
@@ -130,11 +130,6 @@
     /// Value of register `rs2`.
     pub rs2_value: T,
 
-    // TODO(bing): move this to [`RegisterStark`](crate::register::columns)?
-    /// Value of register `10`. This should typically only
-    /// be used for ECALL.
-    pub reg_10: T,
-
     // 0 means non-negative, 1 means negative.
     // (If number is unsigned, it is non-negative.)
     pub op1_sign_bit: T,
@@ -222,18 +217,6 @@
     /// Difference between first and second operands, which works for both pairs
     /// of signed or pairs of unsigned values.
     pub fn signed_diff(&self) -> T { self.op1_full_range() - self.op2_full_range() }
-}
-
-pub fn rs2_value_extension_target<F: RichField + Extendable<D>, const D: usize>(
-    builder: &mut CircuitBuilder<F, D>,
-    cpu: &CpuState<ExtensionTarget<D>>,
-) -> ExtensionTarget<D> {
-    let mut rs2_value = builder.zero_extension();
-    for reg in 0..32 {
-        let rs2_select = builder.mul_extension(cpu.inst.rs2_select[reg], cpu.regs[reg]);
-        rs2_value = builder.add_extension(rs2_value, rs2_select);
-    }
-    rs2_value
 }
 
 pub fn op1_full_range_extension_target<F: RichField + Extendable<D>, const D: usize>(
@@ -489,56 +472,59 @@
     ]
 }
 
-/// Columns containing the data of permuted instructions.
-#[must_use]
-<<<<<<< HEAD
-pub fn data_for_permuted_inst<F: Field>() -> Vec<Column<F>> { Column::singles(MAP.permuted.inst) }
-
 #[must_use]
 pub fn data_for_register_rs1<F: Field>() -> Vec<Column<F>> {
     vec![
-        Column::single(MAP.cpu.inst.rs1),
-        Column::single(MAP.cpu.op1_value),
+        Column::single(col_map().cpu.inst.rs1),
+        Column::single(col_map().cpu.op1_value),
         // Equivalent to `augmented_clk` with offset of 0
-        Column::single(MAP.cpu.clk) * F::from_canonical_u8(3),
+        Column::single(col_map().cpu.clk) * F::from_canonical_u8(3),
         Column::constant(F::ONE),  // is_read
         Column::constant(F::ZERO), // is_write
     ]
 }
 
 #[must_use]
-pub fn filter_for_register_rs1<F: Field>() -> Column<F> { Column::single(MAP.cpu.inst.rs1_used) }
+pub fn filter_for_register_rs1<F: Field>() -> Column<F> {
+    Column::single(col_map().cpu.inst.rs1_used)
+}
 
 #[must_use]
 pub fn data_for_register_rs2<F: Field>() -> Vec<Column<F>> {
     vec![
-        Column::single(MAP.cpu.inst.rs2),
-        Column::single(MAP.cpu.rs2_value),
+        Column::single(col_map().cpu.inst.rs2),
+        Column::single(col_map().cpu.rs2_value),
         // Equivalent to `augmented_clk` with offset of 1
-        Column::single(MAP.cpu.clk) * F::from_canonical_u8(3) + F::ONE,
+        Column::single(col_map().cpu.clk) * F::from_canonical_u8(3) + F::ONE,
         Column::constant(F::ONE),  // is_read
         Column::constant(F::ZERO), // is_write
     ]
 }
 
 #[must_use]
-pub fn filter_for_register_rs2<F: Field>() -> Column<F> { Column::single(MAP.cpu.inst.rs2_used) }
+pub fn filter_for_register_rs2<F: Field>() -> Column<F> {
+    Column::single(col_map().cpu.inst.rs2_used)
+}
 
 #[must_use]
 pub fn data_for_register_rd<F: Field>() -> Vec<Column<F>> {
     vec![
-        Column::single(MAP.cpu.inst.rd),
-        Column::single(MAP.cpu.dst_value),
+        Column::single(col_map().cpu.inst.rd),
+        Column::single(col_map().cpu.dst_value),
         // Equivalent to `augmented_clk` with offset of 2
-        Column::single(MAP.cpu.clk) * F::from_canonical_u8(3) + F::TWO,
+        Column::single(col_map().cpu.clk) * F::from_canonical_u8(3) + F::TWO,
         Column::constant(F::ZERO), // is_read
         Column::constant(F::ONE),  // is_write
     ]
 }
 
 #[must_use]
-pub fn filter_for_register_rd<F: Field>() -> Column<F> { Column::single(MAP.cpu.inst.rd_used) }
-=======
+pub fn filter_for_register_rd<F: Field>() -> Column<F> {
+    Column::single(col_map().cpu.inst.rd_used)
+}
+
+/// Columns containing the data of permuted instructions.
+#[must_use]
 pub fn data_for_permuted_inst<F: Field>() -> Vec<Column<F>> {
     Column::singles(col_map().permuted.inst)
 }
@@ -553,5 +539,4 @@
 pub fn filter_for_poseidon2_sponge<F: Field>() -> Column<F> {
     let cpu = col_map().cpu.map(Column::from);
     cpu.is_poseidon2
-}
->>>>>>> d1478fd1
+}