use plonky2::field::packed::PackedField;
use plonky2::field::types::Field;

use crate::bitshift::columns::Bitshift;
use crate::bitwise::columns::XorView;
use crate::columns_view::{columns_view_impl, make_col_map, NumberOfColumns};
use crate::cross_table_lookup::Column;
use crate::program::columns::ProgramColumnsView;

columns_view_impl!(OpSelectors);
#[repr(C)]
#[derive(Clone, Copy, Eq, PartialEq, Debug, Default)]
pub struct OpSelectors<T> {
    pub add: T,
    pub sub: T,
    pub xor: T,
    pub or: T,
    pub and: T,
    pub divu: T,
    pub remu: T,
    pub mul: T,
    pub mulhu: T,
    pub sll: T,
    pub slt: T,
    pub sltu: T,
    pub srl: T,
    pub jalr: T,
    pub beq: T,
    pub bne: T,
    pub blt: T,
    pub bltu: T,
    pub bge: T,
    pub bgeu: T,
    pub ecall: T,
}

columns_view_impl!(Instruction);
#[derive(Clone, Copy, Eq, PartialEq, Debug, Default)]
pub struct Instruction<T> {
    /// The original instruction (+ imm_value) used for program
    /// cross-table-lookup.
    pub pc: T,

    pub ops: OpSelectors<T>,
    pub rs1_select: [T; 32],
    pub rs2_select: [T; 32],
    pub rd_select: [T; 32],
    pub imm_value: T,
    pub branch_target: T,
}

columns_view_impl!(CpuState);
#[repr(C)]
#[derive(Clone, Copy, Eq, PartialEq, Debug, Default)]
pub struct CpuState<T> {
    pub clk: T,
    pub inst: Instruction<T>,

    pub halt: T,

    pub op1_value: T,
    pub op2_value: T,
    pub dst_value: T,

    pub regs: [T; 32],

    // 0 mean non-negative, 1 means negative.
    pub op1_sign_bit: T,
    pub op2_sign_bit: T,
    // TODO: range check
    pub op1_val_fixed: T,
    // TODO: range check
    pub op2_val_fixed: T,
    // TODO: range check
    pub abs_diff: T,
    pub cmp_diff_inv: T,
    pub less_than: T,
    // If `op_diff == 0`, then `not_diff == 1`, else `not_diff == 0`.
    // We only need this intermediate variable to keep the constraint degree <= 3.
    pub not_diff: T,

    pub xor: XorView<T>,

    pub bitshift: Bitshift<T>,

    pub quotient: T,
    pub remainder: T,
    pub remainder_slack: T,
    pub divisor_inv: T,
    pub divisor: T,

    // TODO: PRODUCT_LOW_BITS and PRODUCT_HIGH_BITS need range checking.
    pub multiplier: T,
    pub product_low_bits: T,
    pub product_high_bits: T,
    pub product_high_diff_inv: T,
}

make_col_map!(CpuColumnsExtended);
columns_view_impl!(CpuColumnsExtended);
#[repr(C)]
#[derive(Clone, Copy, Eq, PartialEq, Debug, Default)]
pub struct CpuColumnsExtended<T> {
    pub cpu: CpuState<T>,
    pub permuted: ProgramColumnsView<T>,
}

pub const NUM_CPU_COLS: usize = CpuState::<()>::NUMBER_OF_COLUMNS;

impl<T: PackedField> CpuState<T> {
    #[must_use]
    pub fn shifted(places: u64) -> T::Scalar { T::Scalar::from_canonical_u64(1 << places) }

    pub fn op_diff(&self) -> T { self.op1_value - self.op2_value }

    // TODO(Matthias): unify where we specify `is_signed` for constraints and trace
    // generation. Also, later, take mixed sign (for MULHSU) into account.
    pub fn is_signed(&self) -> T { self.inst.ops.slt + self.inst.ops.bge + self.inst.ops.blt }

    /// Value of the first operand, as if converted to i64.
    ///
    /// So range is `i32::MIN..=u32::MAX`
    pub fn op1_full_range(&self) -> T {
        self.op1_value - self.op1_sign_bit * Self::shifted(32)
    }

    /// Value of the first operand, as if converted to i64.
    ///
    /// So range is `i32::MIN..=u32::MAX`
    pub fn op2_full_range(&self) -> T {
        self.op2_value - self.op2_sign_bit * Self::shifted(32)
    }

    pub fn signed_diff(&self) -> T { self.op1_full_range() - self.op2_full_range() }
}

/// Column for a binary filter for our range check in the Mozak
/// [`CpuTable`](crate::cross_table_lookup::CpuTable).
#[must_use]
pub fn filter_for_rangecheck<F: Field>() -> Column<F> { Column::single(MAP.cpu.inst.ops.add) }

/// Columns containing the data to be range checked in the Mozak
/// [`CpuTable`](crate::cross_table_lookup::CpuTable).
#[must_use]
pub fn data_for_rangecheck<F: Field>() -> Vec<Column<F>> { Column::singles([MAP.cpu.dst_value]) }

/// Columns containing the data to be matched against XOR Bitwise stark.
/// [`CpuTable`](crate::cross_table_lookup::CpuTable).
#[must_use]
pub fn data_for_bitwise<F: Field>() -> Vec<Column<F>> { Column::singles(MAP.cpu.xor) }

/// Column for a binary filter for bitwise instruction in Bitwise stark.
/// [`CpuTable`](crate::cross_table_lookup::CpuTable).
#[must_use]
pub fn filter_for_bitwise<F: Field>() -> Column<F> {
    MAP.cpu.map(Column::from).inst.ops.ops_that_use_xor()
}

<<<<<<< HEAD
impl<T: core::ops::Add<Output = T>> OpSelectorView<T> {
=======
impl<T: Copy> OpSelectors<T> {
>>>>>>> 057bfc8c
    #[must_use]
    pub fn ops_that_use_xor(self) -> T {
        // TODO: Add SRA, once we implement its constraints.
        self.xor + self.or + self.and + self.srl + self.sll
    }

    // TODO: Add SRA, once we implement its constraints.
    pub fn ops_that_shift(self) -> T { self.sll + self.srl }
}

/// Columns containing the data to be matched against `Bitshift` stark.
/// [`CpuTable`](crate::cross_table_lookup::CpuTable).
#[must_use]
pub fn data_for_shift_amount<F: Field>() -> Vec<Column<F>> { Column::singles(MAP.cpu.bitshift) }

/// Column for a binary filter for shft instruction in `Bitshift` stark.
/// [`CpuTable`](crate::cross_table_lookup::CpuTable).
#[must_use]
pub fn filter_for_shift_amount<F: Field>() -> Column<F> {
    MAP.cpu.map(Column::from).inst.ops.ops_that_shift()
}

/// Columns containing the data of original instructions.
#[must_use]
pub fn data_for_inst<F: Field>() -> Vec<Column<F>> {
    let inst = MAP.cpu.inst;
    vec![
        Column::single(inst.pc),
        Column::ascending_sum(inst.ops),
        Column::ascending_sum(inst.rs1_select),
        Column::ascending_sum(inst.rs2_select),
        Column::ascending_sum(inst.rd_select),
        Column::single(inst.imm_value),
    ]
}

/// Columns containing the data of permuted instructions.
#[must_use]
pub fn data_for_permuted_inst<F: Field>() -> Vec<Column<F>> { Column::singles(MAP.permuted.inst) }<|MERGE_RESOLUTION|>--- conflicted
+++ resolved
@@ -156,11 +156,7 @@
     MAP.cpu.map(Column::from).inst.ops.ops_that_use_xor()
 }
 
-<<<<<<< HEAD
-impl<T: core::ops::Add<Output = T>> OpSelectorView<T> {
-=======
-impl<T: Copy> OpSelectors<T> {
->>>>>>> 057bfc8c
+impl<T: core::ops::Add<Output = T>> OpSelectors<T> {
     #[must_use]
     pub fn ops_that_use_xor(self) -> T {
         // TODO: Add SRA, once we implement its constraints.
