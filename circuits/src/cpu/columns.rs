--- conflicted
+++ resolved
@@ -59,11 +59,8 @@
     pub clk: T,
     pub inst: Instruction<T>,
 
-<<<<<<< HEAD
     // Represents the end of the program. Also used as the filter column for cross checking Program
     // ROM instructions.
-=======
->>>>>>> 5c16e5db
     pub halted: T,
 
     pub op1_value: T,
