--- conflicted
+++ resolved
@@ -339,34 +339,22 @@
 /// Column containing the data to be matched against IO Memory stark.
 /// [`CpuTable`](crate::cross_table_lookup::CpuTable).
 #[must_use]
-<<<<<<< HEAD
 pub fn data_for_io_memory_private<F: Field>() -> Vec<Column<F>> {
-    let cpu = MAP.cpu.map(Column::from);
+    let cpu = col_map().cpu.map(Column::from);
     vec![cpu.clk, cpu.io_addr, cpu.io_size, cpu.is_io_store_private]
-=======
-pub fn data_for_io_memory<F: Field>() -> Vec<Column<F>> {
-    let cpu = col_map().cpu.map(Column::from);
-    vec![cpu.clk, cpu.io_addr, cpu.io_size, cpu.is_io_store]
->>>>>>> 04d43729
 }
 
 /// Column for a binary filter for memory instruction in IO Memory stark.
 /// [`CpuTable`](crate::cross_table_lookup::CpuTable).
 #[must_use]
-<<<<<<< HEAD
 pub fn filter_for_io_memory_private<F: Field>() -> Column<F> {
-    let cpu = MAP.cpu.map(Column::from);
+    let cpu = col_map().cpu.map(Column::from);
     cpu.is_io_store_private
-=======
-pub fn filter_for_io_memory<F: Field>() -> Column<F> {
-    let cpu = col_map().cpu.map(Column::from);
-    cpu.is_io_store
->>>>>>> 04d43729
 }
 
 #[must_use]
 pub fn data_for_io_memory_public<F: Field>() -> Vec<Column<F>> {
-    let cpu = MAP.cpu.map(Column::from);
+    let cpu = col_map().cpu.map(Column::from);
     vec![cpu.clk, cpu.io_addr, cpu.io_size, cpu.is_io_store_public]
 }
 
@@ -374,9 +362,10 @@
 /// [`CpuTable`](crate::cross_table_lookup::CpuTable).
 #[must_use]
 pub fn filter_for_io_memory_public<F: Field>() -> Column<F> {
-    let cpu = MAP.cpu.map(Column::from);
+    let cpu = col_map().cpu.map(Column::from);
     cpu.is_io_store_public
 }
+
 impl<T: core::ops::Add<Output = T>> OpSelectors<T> {
     #[must_use]
     pub fn ops_that_use_xor(self) -> T {
