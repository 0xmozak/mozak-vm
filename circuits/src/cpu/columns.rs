use plonky2::field::extension::Extendable;
use plonky2::field::packed::PackedField;
use plonky2::field::types::Field;
use plonky2::hash::hash_types::RichField;
use plonky2::iop::ext_target::ExtensionTarget;
use plonky2::plonk::circuit_builder::CircuitBuilder;

use crate::bitshift::columns::Bitshift;
use crate::columns_view::{columns_view_impl, make_col_map};
use crate::cpu::stark::add_extension_vec;
use crate::cross_table_lookup::{Column, ColumnWithTypedInput};
use crate::memory::columns::MemoryCtl;
use crate::memory_io::columns::InputOutputMemoryCtl;
use crate::poseidon2_sponge::columns::Poseidon2SpongeCtl;
use crate::program::columns::{InstructionRow, ProgramRom};
use crate::rangecheck::columns::RangeCheckCtl;
use crate::register::columns::RegisterCtl;
use crate::stark::mozak_stark::{CpuTable, TableWithTypedOutput};
use crate::xor::columns::XorView;

columns_view_impl!(OpSelectors);
/// Selectors for which instruction is currently active.
#[repr(C)]
#[derive(Clone, Copy, Eq, PartialEq, Debug, Default)]
pub struct OpSelectors<T> {
    pub add: T,
    pub sub: T,
    pub xor: T,
    pub or: T,
    pub and: T,
    pub div: T,
    pub rem: T,
    pub mul: T,
    // MUL High: Multiply two values, and return most significant 'overflow' bits
    pub mulh: T,
    /// Shift Left Logical by amount
    pub sll: T,
    /// Set Less Than
    pub slt: T,
    /// Shift Right Logical by amount
    pub srl: T,
    /// Arithmetic Right Shifts
    pub sra: T,
    /// Jump And Link Register
    pub jalr: T,
    /// Branch on Equal
    pub beq: T,
    /// Branch on Not Equal
    pub bne: T,
    /// Store Byte
    pub sb: T,
    /// Store Half Word
    pub sh: T,
    /// Store Word
    pub sw: T,
    /// Load Byte Unsigned and places it in the least significant byte position
    /// of the target register.
    pub lb: T,
    /// Load Half Word
    pub lh: T,
    /// Load Word
    pub lw: T,
    /// Branch Less Than
    pub blt: T,
    /// Branch Greater or Equal
    pub bge: T,
    /// Environment Call
    pub ecall: T,
}

columns_view_impl!(Instruction);
/// Internal [Instruction] of Stark used for transition constrains
#[repr(C)]
#[derive(Clone, Copy, Eq, PartialEq, Debug, Default)]
pub struct Instruction<T> {
    /// The original instruction (+ `imm_value`) used for program
    /// cross-table-lookup.
    pub pc: T,

    /// Selects the current operation type
    pub ops: OpSelectors<T>,
    pub is_op1_signed: T,
    pub is_op2_signed: T,
    pub is_dst_signed: T,
    /// Selects the register to use as source for `rs1`
    pub rs1_selected: T,
    /// Selects the register to use as source for `rs2`
    pub rs2_selected: T,
    /// Selects the register to use as destination for `rd`
    pub rd_selected: T,
    /// Special immediate value used for code constants
    pub imm_value: T,
}

columns_view_impl!(CpuState);
/// Represents the State of the CPU, which is also a row of the trace
#[repr(C)]
#[derive(Clone, Copy, Eq, PartialEq, Debug, Default)]
pub struct CpuState<T> {
    pub clk: T,
    pub inst: Instruction<T>,

    // Represents the end of the program. Also used as the filter column for cross checking Program
    // ROM instructions.
    pub is_running: T,

    pub op1_value: T,
    pub op2_value_raw: T,
    /// The sum of the value of the second operand register and the
    /// immediate value. Wrapped around to fit in a `u32`.
    pub op2_value: T,
    /// The sum of the value of the second operand and the immediate value as
    /// field elements. Ie summed without wrapping to fit into u32.
    pub op2_value_overflowing: T,

    /// `dst_value` contains "correct" (modified from `mem_access_raw` for
    /// signed operations) value targetted towards `dst`.
    pub dst_value: T,
    pub dst_sign_bit: T,

    /// `mem_access_raw` contains values fetched or stored into the memory
    /// table. These values are always unsigned by nature (as mem table does
    /// not differentiate between signed and unsigned values).
    pub mem_value_raw: T,

    // 0 means non-negative, 1 means negative.
    // (If number is unsigned, it is non-negative.)
    pub op1_sign_bit: T,
    pub op2_sign_bit: T,

    /// `|op1 - op2|`
    pub abs_diff: T,
    /// `1/|op1 - op2| `
    /// It exists only if `op1 != op2`, otherwise assigned to 0.
    pub cmp_diff_inv: T,
    /// If `op1` < `op2`
    pub less_than: T,
    /// `normalised_diff` == 0 iff op1 == op2
    /// `normalised_diff` == 1 iff op1 != op2
    /// We need this intermediate variable to keep the constraint degree <= 3.
    pub normalised_diff: T,

    /// Linked values with the Xor Stark Table
    pub xor: XorView<T>,

    /// Linked values with the Bitshift Stark Table
    pub bitshift: Bitshift<T>,

    // Division evaluation columns
    pub op2_value_inv: T,
    pub quotient_value: T, // range check u32 required
    pub quotient_sign: T,
    pub skip_check_quotient_sign: T,
    pub remainder_value: T, // range check u32 required
    pub remainder_sign: T,
    /// Value of `divisor_abs - remainder_abs - 1`
    /// Used as a helper column to check that `remainder < divisor`.
    pub remainder_slack: T, // range check u32 required

    // Product evaluation columns
    pub op1_abs: T,
    pub op2_abs: T,
    pub skip_check_product_sign: T,
    pub product_sign: T,
    pub product_high_limb: T, // range check u32 required
    pub product_low_limb: T,  // range check u32 required
    /// Used as a helper column to check that `product_high_limb != u32::MAX`
    /// when `product_sign` is 0 and `product_high_limb != 0` when
    /// `product_sign` is 1
    pub product_high_limb_inv_helper: T,
    pub mem_addr: T,
    pub io_addr: T,
    pub io_size: T,
    // We don't need all of these 'is_<some-ecall>' columns.  Because our CPU table (by itself)
    // doesn't need to be deterministic. We can assert these things in the CTL-ed
    // ecall-specific tables.
    // But to make that work, all ecalls need to be looked up; so we can use ops.ecall as the
    // filter.
    pub is_io_store_private: T,
    pub is_io_store_public: T,
    pub is_io_transcript: T,
    pub is_halt: T,
    pub is_poseidon2: T,
    // TODO: these two need constraints.
    // (And/or should probably be removed.)
    pub poseidon2_input_addr: T,
    pub poseidon2_input_len: T,
}
pub(crate) const CPU: CpuState<ColumnWithTypedInput<CpuColumnsExtended<i64>>> = COL_MAP.cpu;

make_col_map!(CpuColumnsExtended);
columns_view_impl!(CpuColumnsExtended);
#[repr(C)]
#[derive(Clone, Copy, Eq, PartialEq, Debug, Default)]
pub struct CpuColumnsExtended<T> {
    pub cpu: CpuState<T>,
    pub permuted: ProgramRom<T>,
}

impl<T: PackedField> CpuState<T> {
    #[must_use]
    pub fn shifted(places: u64) -> T::Scalar { T::Scalar::from_canonical_u64(1 << places) }

    /// Value of the first operand, as if converted to i64.
    ///
    /// For unsigned operations: `Field::from_noncanonical_i64(op1 as i64)`
    /// For signed operations: `Field::from_noncanonical_i64(op1 as i32 as i64)`
    ///
    /// So range is `i32::MIN..=u32::MAX` in Prime Field.
    pub fn op1_full_range(&self) -> T { self.op1_value - self.op1_sign_bit * Self::shifted(32) }

    /// Value of the second operand, as if converted to i64.
    ///
    /// So range is `i32::MIN..=u32::MAX` in Prime Field.
    pub fn op2_full_range(&self) -> T { self.op2_value - self.op2_sign_bit * Self::shifted(32) }

    /// Difference between first and second operands, which works for both pairs
    /// of signed or pairs of unsigned values.
    pub fn signed_diff(&self) -> T { self.op1_full_range() - self.op2_full_range() }
}

pub fn op1_full_range_extension_target<F: RichField + Extendable<D>, const D: usize>(
    builder: &mut CircuitBuilder<F, D>,
    cpu: &CpuState<ExtensionTarget<D>>,
) -> ExtensionTarget<D> {
    let shifted_32 = builder.constant_extension(F::Extension::from_canonical_u64(1 << 32));
    let op1_sign_bit = builder.mul_extension(cpu.op1_sign_bit, shifted_32);
    builder.sub_extension(cpu.op1_value, op1_sign_bit)
}

pub fn op2_full_range_extension_target<F: RichField + Extendable<D>, const D: usize>(
    builder: &mut CircuitBuilder<F, D>,
    cpu: &CpuState<ExtensionTarget<D>>,
) -> ExtensionTarget<D> {
    let shifted_32 = builder.constant_extension(F::Extension::from_canonical_u64(1 << 32));
    let op2_sign_bit = builder.mul_extension(cpu.op2_sign_bit, shifted_32);
    builder.sub_extension(cpu.op2_value, op2_sign_bit)
}

pub fn signed_diff_extension_target<F: RichField + Extendable<D>, const D: usize>(
    builder: &mut CircuitBuilder<F, D>,
    cpu: &CpuState<ExtensionTarget<D>>,
) -> ExtensionTarget<D> {
    let op1_full_range = op1_full_range_extension_target(builder, cpu);
    let op2_full_range = op2_full_range_extension_target(builder, cpu);
    builder.sub_extension(op1_full_range, op2_full_range)
}

/// Expressions we need to range check
///
/// Currently, we only support expressions over the
/// [`CpuTable`](crate::cross_table_lookup::CpuTable).
#[must_use]
pub fn rangecheck_looking() -> Vec<TableWithTypedOutput<RangeCheckCtl<Column>>> {
    let ops = CPU.inst.ops;
    let divs = ops.div + ops.rem + ops.srl + ops.sra;
    let muls: ColumnWithTypedInput<CpuColumnsExtended<i64>> = ops.mul + ops.mulh + ops.sll;

    [
        (CPU.quotient_value, divs),
        (CPU.remainder_value, divs),
        (CPU.remainder_slack, divs),
        (CPU.dst_value, ops.add + ops.sub + ops.jalr),
        (CPU.inst.pc, ops.jalr),
        (CPU.abs_diff, ops.bge + ops.blt),
        (CPU.product_high_limb, muls),
        (CPU.product_low_limb, muls),
        // apply range constraints for the sign bits of each operand
        // TODO(Matthias): these are a bit suspicious, because the filter also appears in the data.
        // Carefully review!
        (
            CPU.op1_value - CPU.op1_sign_bit * (1 << 32) + CPU.inst.is_op1_signed * (1 << 31),
            CPU.inst.is_op1_signed,
        ),
        (
            CPU.op2_value - CPU.op2_sign_bit * (1 << 32) + CPU.inst.is_op2_signed * (1 << 31),
            CPU.inst.is_op2_signed,
        ),
        (CPU.dst_value - CPU.dst_sign_bit * 0xFFFF_FF00, ops.lb),
        (CPU.dst_value - CPU.dst_sign_bit * 0xFFFF_0000, ops.lh),
    ]
    .into_iter()
    .map(|(columns, filter)| CpuTable::new(RangeCheckCtl(columns), filter))
    .collect()
}

/// Lookup for Xor stark.
/// [`CpuTable`](crate::cross_table_lookup::CpuTable).
#[must_use]
pub fn lookup_for_xor() -> TableWithTypedOutput<XorView<Column>> {
    CpuTable::new(CPU.xor, CPU.inst.ops.ops_that_use_xor())
}

/// Lookup into Memory stark.
/// [`CpuTable`](crate::cross_table_lookup::CpuTable).
#[must_use]
pub fn lookup_for_memory() -> TableWithTypedOutput<MemoryCtl<Column>> {
    CpuTable::new(
        MemoryCtl {
            clk: CPU.clk,
            is_store: CPU.inst.ops.sb,
            is_load: CPU.inst.ops.lb, // For both `LB` and `LBU`
            addr: CPU.mem_addr,
            value: CPU.mem_value_raw,
        },
        CPU.inst.ops.byte_mem_ops(),
    )
}

/// Lookup into half word Memory stark.
/// [`CpuTable`](crate::cross_table_lookup::CpuTable).
#[must_use]
pub fn lookup_for_halfword_memory() -> TableWithTypedOutput<MemoryCtl<Column>> {
    CpuTable::new(
        MemoryCtl {
            clk: CPU.clk,
            is_store: CPU.inst.ops.sh,
            is_load: CPU.inst.ops.lh,
            addr: CPU.mem_addr,
            value: CPU.mem_value_raw,
        },
        CPU.inst.ops.halfword_mem_ops(),
    )
}

/// Lookup into fullword Memory table.
/// [`CpuTable`](crate::cross_table_lookup::CpuTable).
#[must_use]
pub fn lookup_for_fullword_memory() -> TableWithTypedOutput<MemoryCtl<Column>> {
    CpuTable::new(
        MemoryCtl {
            clk: CPU.clk,
            is_store: CPU.inst.ops.sw,
            is_load: CPU.inst.ops.lw,
            addr: CPU.mem_addr,
            value: CPU.mem_value_raw,
        },
        CPU.inst.ops.fullword_mem_ops(),
    )
}

/// Column containing the data to be matched against IO Memory starks.
/// [`CpuTable`](crate::cross_table_lookup::CpuTable).
#[must_use]
pub fn lookup_for_io_memory_tables() -> TableWithTypedOutput<InputOutputMemoryCtl<Column>> {
    CpuTable::new(
        InputOutputMemoryCtl {
<<<<<<< HEAD
            // TODO: use ascending_sum?
            op: CPU.is_io_store_private + CPU.is_io_store_public * 2 + CPU.is_io_transcript * 3,
=======
            op: ColumnWithTypedInput::ascending_sum([
                CPU.is_io_store_private,
                CPU.is_io_store_public,
                CPU.is_io_transcript,
            ]),
>>>>>>> 51a40aff
            clk: CPU.clk,
            addr: CPU.io_addr,
            size: CPU.io_size,
        },
<<<<<<< HEAD
        CPU.is_io_store_private + CPU.is_io_store_public + CPU.is_io_transcript,
=======
        [
            CPU.is_io_store_private,
            CPU.is_io_store_public,
            CPU.is_io_transcript,
        ]
        .iter()
        .sum(),
>>>>>>> 51a40aff
    )
}

impl<T: core::ops::Add<Output = T>> OpSelectors<T> {
    #[must_use]
    pub fn ops_that_use_xor(self) -> T {
        self.xor + self.or + self.and + self.srl + self.sll + self.sra
    }

    pub fn ops_that_shift(self) -> T { self.sll + self.srl + self.sra }

    pub fn byte_mem_ops(self) -> T { self.sb + self.lb }

    pub fn halfword_mem_ops(self) -> T { self.sh + self.lh }

    pub fn fullword_mem_ops(self) -> T { self.sw + self.lw }

    pub fn is_mem_ops(self) -> T { self.sb + self.lb + self.sh + self.lh + self.sw + self.lw }
}

pub fn is_mem_op_extention_target<F: RichField + Extendable<D>, const D: usize>(
    builder: &mut CircuitBuilder<F, D>,
    ops: &OpSelectors<ExtensionTarget<D>>,
) -> ExtensionTarget<D> {
    add_extension_vec(builder, vec![
        ops.sb, ops.lb, ops.sh, ops.lh, ops.sw, ops.lw,
    ])
}

/// Lookup into `Bitshift` stark.
#[must_use]
pub fn lookup_for_shift_amount() -> TableWithTypedOutput<Bitshift<Column>> {
    CpuTable::new(CPU.bitshift, CPU.inst.ops.ops_that_shift())
}

/// Columns containing the data of original instructions.
#[must_use]
pub fn lookup_for_inst() -> TableWithTypedOutput<InstructionRow<Column>> {
    let inst = CPU.inst;
    CpuTable::new(
        InstructionRow {
            pc: inst.pc,
            // Combine columns into a single column.
            // - ops: This is an internal opcode, not the opcode from RISC-V, and can fit within 5
            //   bits.
            // - is_op1_signed and is_op2_signed: These fields occupy 1 bit each.
            // - rs1_select, rs2_select, and rd_select: These fields require 5 bits each.
            // - imm_value: This field requires 32 bits.
            // Therefore, the total bit requirement is 5 * 6 + 32 = 62 bits, which is less than the
            // size of the Goldilocks field.
            // Note: The imm_value field, having more than 5 bits, must be positioned as the last
            // column in the list to ensure the correct functioning of 'reduce_with_powers'.
            inst_data: ColumnWithTypedInput::reduce_with_powers(
                [
                    ColumnWithTypedInput::ascending_sum(inst.ops),
                    inst.is_op1_signed,
                    inst.is_op2_signed,
                    inst.rs1_selected,
                    inst.rs2_selected,
                    inst.rd_selected,
                    inst.imm_value,
                ],
                1 << 5,
            ),
        },
        CPU.is_running,
    )
}

/// Lookup of permuted instructions.
#[must_use]
pub fn lookup_for_permuted_inst() -> TableWithTypedOutput<InstructionRow<Column>> {
    CpuTable::new(COL_MAP.permuted.inst, COL_MAP.cpu.is_running)
}

/// Lookup of permuted instructions.
#[must_use]
pub fn lookup_for_program_rom() -> TableWithTypedOutput<InstructionRow<Column>> {
    CpuTable::new(COL_MAP.permuted.inst, COL_MAP.permuted.filter)
}

#[must_use]
pub fn lookup_for_poseidon2_sponge() -> TableWithTypedOutput<Poseidon2SpongeCtl<Column>> {
    CpuTable::new(
        Poseidon2SpongeCtl {
            clk: CPU.clk,
            input_addr: CPU.poseidon2_input_addr,
            input_len: CPU.poseidon2_input_len,
        },
        CPU.is_poseidon2,
    )
}

#[must_use]
pub fn register_looking() -> Vec<TableWithTypedOutput<RegisterCtl<Column>>> {
    let is_read = ColumnWithTypedInput::constant(1);
    let is_write = ColumnWithTypedInput::constant(2);

    vec![
        CpuTable::new(
            RegisterCtl {
                clk: CPU.clk,
                op: is_read,
                addr: CPU.inst.rs1_selected,
                value: CPU.op1_value,
            },
            CPU.is_running,
        ),
        CpuTable::new(
            RegisterCtl {
                clk: CPU.clk,
                op: is_read,
                addr: CPU.inst.rs2_selected,
                value: CPU.op2_value_raw,
            },
            CPU.is_running,
        ),
        CpuTable::new(
            RegisterCtl {
                clk: CPU.clk,
                op: is_write,
                addr: CPU.inst.rd_selected,
                value: CPU.dst_value,
            },
            CPU.is_running,
        ),
    ]
}<|MERGE_RESOLUTION|>--- conflicted
+++ resolved
@@ -345,23 +345,15 @@
 pub fn lookup_for_io_memory_tables() -> TableWithTypedOutput<InputOutputMemoryCtl<Column>> {
     CpuTable::new(
         InputOutputMemoryCtl {
-<<<<<<< HEAD
-            // TODO: use ascending_sum?
-            op: CPU.is_io_store_private + CPU.is_io_store_public * 2 + CPU.is_io_transcript * 3,
-=======
             op: ColumnWithTypedInput::ascending_sum([
                 CPU.is_io_store_private,
                 CPU.is_io_store_public,
                 CPU.is_io_transcript,
             ]),
->>>>>>> 51a40aff
             clk: CPU.clk,
             addr: CPU.io_addr,
             size: CPU.io_size,
         },
-<<<<<<< HEAD
-        CPU.is_io_store_private + CPU.is_io_store_public + CPU.is_io_transcript,
-=======
         [
             CPU.is_io_store_private,
             CPU.is_io_store_public,
@@ -369,7 +361,6 @@
         ]
         .iter()
         .sum(),
->>>>>>> 51a40aff
     )
 }
 
