use plonky2::field::packed::PackedField;
use plonky2::field::types::Field;

use crate::bitshift::columns::Bitshift;
use crate::columns_view::{columns_view_impl, make_col_map, NumberOfColumns};
use crate::cross_table_lookup::Column;
use crate::program::columns::ProgramRom;
use crate::stark::mozak_stark::{CpuTable, Table};
use crate::xor::columns::XorView;

columns_view_impl!(OpSelectors);
/// Selectors for which instruction is currently active.
#[repr(C)]
#[derive(Clone, Copy, Eq, PartialEq, Debug, Default)]
pub struct OpSelectors<T> {
    pub add: T,
    pub sub: T,
    pub xor: T,
    pub or: T,
    pub and: T,
    pub divu: T,
    /// Remainder Unsigned
    pub remu: T,
    pub mul: T,
    pub mulh: T,
    pub mulhsu: T,
    pub mulhu: T,
    /// Shift Left Logical by amount
    pub sll: T,
    /// Set Less Than
    pub slt: T,
    /// Set Less Than Unsigned comparison
    pub sltu: T,
    /// Shift Right Logical by amount
    pub srl: T,
    /// Jump And Link Register
    pub jalr: T,
    /// Branch on Equal
    pub beq: T,
    /// Branch on Not Equal
    pub bne: T,
    /// Store Byte
    pub sb: T,
    /// Load Byte Unsigned and places it in the least significant byte position
    /// of the target register.
    pub lbu: T,
    /// Branch Less Than
    pub blt: T,
    /// Branch Less Than Unsigned comparison
    pub bltu: T,
    /// Branch Greater or Equal
    pub bge: T,
    /// Branch Greater or Equal Unsigned comparison
    pub bgeu: T,
    /// Environment Call
    pub ecall: T,
}

columns_view_impl!(Instruction);
#[derive(Clone, Copy, Eq, PartialEq, Debug, Default)]
pub struct Instruction<T> {
    /// The original instruction (+ imm_value) used for program
    /// cross-table-lookup.
    pub pc: T,

    /// Selects the current operation type
    pub ops: OpSelectors<T>,
    /// Selects the register to use as source for `rs1`
    pub rs1_select: [T; 32],
    /// Selects the register to use as source for `rs2`
    pub rs2_select: [T; 32],
    /// Selects the register to use as destination for `rd`
    pub rd_select: [T; 32],
    /// Special immediate value used for code constants
    pub imm_value: T,
    pub branch_target: T,
}

columns_view_impl!(CpuState);
#[repr(C)]
#[derive(Clone, Copy, Eq, PartialEq, Debug, Default)]
pub struct CpuState<T> {
    pub clk: T,
    pub inst: Instruction<T>,

    // Represents the end of the program. Also used as the filter column for cross checking Program
    // ROM instructions.
    pub is_running: T,

    pub op1_value: T,
    /// The sum of the value of the second operand register and the
    /// immediate value. Wrapped around to fit in a `u32`.
    pub op2_value: T,
    /// The sum of the value of the second operand and the immediate value as
    /// field elements. Ie summed without wrapping to fit into u32.
    pub op2_value_overflowing: T,
    pub dst_value: T,

    /// Values of the registers.
    pub regs: [T; 32],

    // 0 mean non-negative, 1 means negative.
    // (If number is unsigned, it is non-negative.)
    pub op1_sign_bit: T,
    pub op2_sign_bit: T,

    // TODO: range check
    /// `|op1 - op2|`
    pub abs_diff: T,
    /// `1/|op1 - op2| `
    /// It exists only if `op1 != op2`, otherwise assigned to 0.
    pub cmp_diff_inv: T,
    /// If `op1` < `op2`
    pub less_than: T,
    /// normalised_diff == 0 iff op1 == op2
    /// normalised_diff == 1 iff op1 != op2
    /// We need this intermediate variable to keep the constraint degree <= 3.
    pub normalised_diff: T,

    /// Linked values with the Xor Stark Table
    pub xor: XorView<T>,

    /// Linked values with the Bitshift Stark Table
    pub bitshift: Bitshift<T>,

    // Division evaluation columns
    pub quotient: T,
    pub remainder: T,
    /// Value of `divisor - remainder - 1`
    /// Used as a helper column to check that `remainder < divisor`.
    pub remainder_slack: T,
    /// Used as a helper column to check if `divisor` is zero
    pub divisor_inv: T,
    pub divisor: T,

<<<<<<< HEAD
    pub op1_abs: T,
    pub op2_abs: T,
    pub skip_check_product_sign: T,
    pub product_sign: T,
    // if product_sign is 1, this is the inv(product_high_limb)
    // if product_sign is 0, this is the inv(0xFFFF_FFFF - product_high_limb)
    pub product_high_limb_inv: T,
    pub product_high_limb: T, // range check u32 required
    pub product_low_limb: T,  // range check u32 required
=======
    // Product evaluation columns
    pub multiplier: T,
    pub product_low_bits: T,
    pub product_high_bits: T,
    /// Used as a helper column to check that `product_high != u32::MAX`
    pub product_high_diff_inv: T,
>>>>>>> 36c3afb5
}

make_col_map!(CpuColumnsExtended);
columns_view_impl!(CpuColumnsExtended);
#[repr(C)]
#[derive(Clone, Copy, Eq, PartialEq, Debug, Default)]
pub struct CpuColumnsExtended<T> {
    pub cpu: CpuState<T>,
    pub permuted: ProgramRom<T>,
}

pub const NUM_CPU_COLS: usize = CpuState::<()>::NUMBER_OF_COLUMNS;

impl<T: PackedField> CpuState<T> {
    #[must_use]
    pub fn shifted(places: u64) -> T::Scalar { T::Scalar::from_canonical_u64(1 << places) }

    // TODO(Matthias): unify where we specify `is_op(1|2)_signed` for constraints
    // and trace generation.
    pub fn is_op2_signed(&self) -> T {
        self.inst.ops.slt + self.inst.ops.bge + self.inst.ops.blt + self.inst.ops.mulh
    }

    pub fn is_op1_signed(&self) -> T { self.is_op2_signed() + self.inst.ops.mulhsu }

    /// Value of the first operand, as if converted to i64.
    ///
    /// For unsigned operations: `Field::from_noncanonical_i64(op1 as i64)`
    /// For signed operations: `Field::from_noncanonical_i64(op1 as i32 as i64)`
    ///
    /// So range is `i32::MIN..=u32::MAX`
    pub fn op1_full_range(&self) -> T { self.op1_value - self.op1_sign_bit * Self::shifted(32) }

    /// Value of the second operand, as if converted to i64.
    ///
    /// So range is `i32::MIN..=u32::MAX`
    pub fn op2_full_range(&self) -> T { self.op2_value - self.op2_sign_bit * Self::shifted(32) }

    /// Difference between first and second operands, which works for both pairs
    /// of signed or pairs of unsigned values.
    pub fn signed_diff(&self) -> T { self.op1_full_range() - self.op2_full_range() }
}

/// Expressions we need to range check
///
/// Currently, we only support expressions over the
/// [`CpuTable`](crate::cross_table_lookup::CpuTable).
#[must_use]
pub fn rangecheck_looking<F: Field>() -> Vec<Table<F>> {
    let ops = &MAP.cpu.inst.ops;
    vec![
        CpuTable::new(
            Column::singles([MAP.cpu.dst_value]),
            Column::single(ops.add),
        ),
        CpuTable::new(
            Column::singles([MAP.cpu.abs_diff]),
            Column::many([ops.bge, ops.blt]),
        ),
        CpuTable::new(
            Column::singles([MAP.cpu.product_high_limb]),
            Column::many([ops.mul, ops.mulhu, ops.mulhsu, ops.mulh, ops.sll]),
        ),
        CpuTable::new(
            Column::singles([MAP.cpu.product_low_limb]),
            Column::many([ops.mul, ops.mulhu, ops.mulhsu, ops.mulh, ops.sll]),
        ),
    ]
}

/// Columns containing the data to be matched against Xor stark.
/// [`CpuTable`](crate::cross_table_lookup::CpuTable).
#[must_use]
pub fn data_for_xor<F: Field>() -> Vec<Column<F>> { Column::singles(MAP.cpu.xor) }

/// Column for a binary filter for bitwise instruction in Xor stark.
/// [`CpuTable`](crate::cross_table_lookup::CpuTable).
#[must_use]
pub fn filter_for_xor<F: Field>() -> Column<F> { Column::many(MAP.cpu.inst.ops.ops_that_use_xor()) }

/// Column containing the data to be matched against Memory stark.
/// [`CpuTable`](crate::cross_table_lookup::CpuTable).
#[must_use]
pub fn data_for_memory<F: Field>() -> Vec<Column<F>> { vec![Column::single(MAP.cpu.dst_value)] }

/// Column for a binary filter for memory instruction in Memory stark.
/// [`CpuTable`](crate::cross_table_lookup::CpuTable).
#[must_use]
pub fn filter_for_memory<F: Field>() -> Column<F> { Column::many(MAP.cpu.inst.ops.mem_ops()) }

impl<T: Copy> OpSelectors<T> {
    #[must_use]
    pub fn ops_that_use_xor(&self) -> [T; 5] {
        // TODO: Add SRA, once we implement its constraints.
        [self.xor, self.or, self.and, self.srl, self.sll]
    }

    // TODO: Add SRA, once we implement its constraints.
    pub fn ops_that_shift(&self) -> [T; 2] { [self.sll, self.srl] }

    // TODO: Add other mem ops like SH, SW, LB, LW, LH, LHU as we implement the
    // constraints.
    pub fn mem_ops(&self) -> [T; 2] { [self.sb, self.lbu] }
}

/// Columns containing the data to be matched against `Bitshift` stark.
/// [`CpuTable`](crate::cross_table_lookup::CpuTable).
#[must_use]
pub fn data_for_shift_amount<F: Field>() -> Vec<Column<F>> { Column::singles(MAP.cpu.bitshift) }

/// Column for a binary filter for shft instruction in `Bitshift` stark.
/// [`CpuTable`](crate::cross_table_lookup::CpuTable).
#[must_use]
pub fn filter_for_shift_amount<F: Field>() -> Column<F> {
    Column::many(MAP.cpu.inst.ops.ops_that_shift())
}

/// Columns containing the data of original instructions.
#[must_use]
pub fn data_for_inst<F: Field>() -> Vec<Column<F>> {
    let inst = MAP.cpu.inst;
    vec![
        Column::single(inst.pc),
        Column::ascending_sum(inst.ops),
        Column::ascending_sum(inst.rs1_select),
        Column::ascending_sum(inst.rs2_select),
        Column::ascending_sum(inst.rd_select),
        Column::single(inst.imm_value),
    ]
}

/// Columns containing the data of permuted instructions.
#[must_use]
pub fn data_for_permuted_inst<F: Field>() -> Vec<Column<F>> { Column::singles(MAP.permuted.inst) }<|MERGE_RESOLUTION|>--- conflicted
+++ resolved
@@ -133,24 +133,16 @@
     pub divisor_inv: T,
     pub divisor: T,
 
-<<<<<<< HEAD
+    // Product evaluation columns
     pub op1_abs: T,
     pub op2_abs: T,
     pub skip_check_product_sign: T,
     pub product_sign: T,
-    // if product_sign is 1, this is the inv(product_high_limb)
-    // if product_sign is 0, this is the inv(0xFFFF_FFFF - product_high_limb)
-    pub product_high_limb_inv: T,
     pub product_high_limb: T, // range check u32 required
     pub product_low_limb: T,  // range check u32 required
-=======
-    // Product evaluation columns
-    pub multiplier: T,
-    pub product_low_bits: T,
-    pub product_high_bits: T,
-    /// Used as a helper column to check that `product_high != u32::MAX`
-    pub product_high_diff_inv: T,
->>>>>>> 36c3afb5
+    /// Used as a helper column to check that `product_high_limb != u32::MAX` when product_sign is 0
+    /// and `product_high_limb != 0` when product_sign is 1
+    pub product_high_limb_inv: T,
 }
 
 make_col_map!(CpuColumnsExtended);
