use itertools::Itertools;
use plonky2::field::types::Field;

use crate::columns_view::{columns_view_impl, make_col_map, NumberOfColumns};
use crate::cross_table_lookup::Column;

#[repr(C)]
#[derive(Clone, Copy, Eq, PartialEq, Debug)]
pub(crate) struct OpSelectorView<T: Copy> {
    pub add: T,
    pub sub: T,
    pub xor: T,
    pub or: T,
    pub and: T,
    pub divu: T,
    pub remu: T,
    pub mul: T,
    pub mulhu: T,
    pub sll: T,
    pub slt: T,
    pub sltu: T,
    pub srl: T,
    pub jalr: T,
    pub beq: T,
    pub bne: T,
    pub ecall: T,
    pub halt: T,
}

columns_view_impl!(CpuColumnsView);
#[repr(C)]
#[derive(Clone, Copy, Eq, PartialEq, Debug)]
pub(crate) struct CpuColumnsView<T: Copy> {
    pub clk: T,
    pub pc: T,

    pub rs1_select: [T; 32],
    pub rs2_select: [T; 32],
    pub rd_select: [T; 32],

    pub op1_value: T,
    pub op2_value: T,
    pub imm_value: T,
    pub dst_value: T,
    pub branch_target: T,

    pub regs: [T; 32],

    pub ops: OpSelectorView<T>,
    pub rc: T,

    pub op1_sign: T,
    pub op2_sign: T,
    pub op1_val_fixed: T,
    pub op2_val_fixed: T,
    pub cmp_abs_diff: T,
    pub cmp_diff_inv: T,
    pub less_than: T,
    pub branch_equal: T,

    pub xor_a: T,
    pub xor_b: T,
    pub xor_out: T,

    // TODO: for shift operations, we need to hook up POWERS_OF_2_IN and
    // POWERS_OF_2_OUT to a cross-table lookup for input values 0..32.
    pub powers_of_2_in: T,
    pub powers_of_2_out: T,

    pub quotient: T,
    pub remainder: T,
    pub remainder_slack: T,
    pub divisor_inv: T,
    pub divisor: T,

    // TODO: PRODUCT_LOW_BITS and PRODUCT_HIGH_BITS need range checking.
    pub multiplier: T,
    pub product_low_bits: T,
    pub product_high_bits: T,
    pub product_high_diff_inv: T,
}

make_col_map!(CpuColumnsView);

pub const NUM_CPU_COLS: usize = CpuColumnsView::<()>::NUMBER_OF_COLUMNS;

/// Columns containing the data to be range checked in the Mozak
/// [`CpuTable`](crate::cross_table_lookup::CpuTable).
pub(crate) fn data_for_rangecheck<F: Field>() -> Vec<Column<F>> {
    Column::singles([MAP.dst_value]).collect_vec()
}

/// Column for a binary filter for our range check in the Mozak
/// [`CpuTable`](crate::cross_table_lookup::CpuTable).
<<<<<<< HEAD
pub(crate) fn filter_for_rangecheck<F: Field>() -> Column<F> { Column::single(S_ADD) }
=======
pub(crate) fn filter_for_rangecheck<F: Field>() -> Column<F> { Column::single(MAP.rc) }
>>>>>>> c678dab8
<|MERGE_RESOLUTION|>--- conflicted
+++ resolved
@@ -47,7 +47,6 @@
     pub regs: [T; 32],
 
     pub ops: OpSelectorView<T>,
-    pub rc: T,
 
     pub op1_sign: T,
     pub op2_sign: T,
@@ -92,8 +91,4 @@
 
 /// Column for a binary filter for our range check in the Mozak
 /// [`CpuTable`](crate::cross_table_lookup::CpuTable).
-<<<<<<< HEAD
-pub(crate) fn filter_for_rangecheck<F: Field>() -> Column<F> { Column::single(S_ADD) }
-=======
-pub(crate) fn filter_for_rangecheck<F: Field>() -> Column<F> { Column::single(MAP.rc) }
->>>>>>> c678dab8
+pub(crate) fn filter_for_rangecheck<F: Field>() -> Column<F> { Column::single(MAP.ops.add) }