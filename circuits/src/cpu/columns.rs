use plonky2::field::packed::PackedField;
use plonky2::field::types::Field;

use crate::bitshift::columns::Bitshift;
use crate::columns_view::{columns_view_impl, make_col_map, NumberOfColumns};
use crate::cross_table_lookup::Column;
use crate::program::columns::ProgramRom;
use crate::stark::mozak_stark::{CpuTable, Table};
use crate::xor::columns::XorView;

columns_view_impl!(OpSelectors);
/// Selectors for which instruction is currently active.
#[repr(C)]
#[derive(Clone, Copy, Eq, PartialEq, Debug, Default)]
pub struct OpSelectors<T> {
    pub add: T,
    pub sub: T,
    pub xor: T,
    pub or: T,
    pub and: T,
    pub divu: T,
    /// Remainder Unsigned
    pub remu: T,
    pub mul: T,
    pub mulhu: T,
    /// Shift Left Logical by amount
    pub sll: T,
    /// Set Less Than
    pub slt: T,
    /// Set Less Than Unsigned comparison
    pub sltu: T,
    /// Shift Right Logical by amount
    pub srl: T,
    /// Jump And Link Register
    pub jalr: T,
    /// Branch on Equal
    pub beq: T,
    /// Branch on Not Equal
    pub bne: T,
    /// Store Byte
    pub sb: T,
    /// Load Byte Unsigned and places it in the least significant byte position
    /// of the target register.
    pub lbu: T,
    /// Branch Less Than
    pub blt: T,
    /// Branch Less Than Unsigned comparison
    pub bltu: T,
    /// Branch Greater or Equal
    pub bge: T,
    /// Branch Greater or Equal Unsigned comparison
    pub bgeu: T,
    /// Environment Call
    pub ecall: T,
}

columns_view_impl!(Instruction);
#[derive(Clone, Copy, Eq, PartialEq, Debug, Default)]
pub struct Instruction<T> {
    /// The original instruction (+ imm_value) used for program
    /// cross-table-lookup.
    pub pc: T,

    /// Selects the current operation type
    pub ops: OpSelectors<T>,
    /// Selects the register to use as source for `rs1`
    pub rs1_select: [T; 32],
    /// Selects the register to use as source for `rs2`
    pub rs2_select: [T; 32],
    /// Selects the register to use as destination for `rd`
    pub rd_select: [T; 32],
    /// Special immediate value used for code constants
    pub imm_value: T,
}

columns_view_impl!(CpuState);
#[repr(C)]
#[derive(Clone, Copy, Eq, PartialEq, Debug, Default)]
pub struct CpuState<T> {
    pub clk: T,
    pub inst: Instruction<T>,

    // Represents the end of the program. Also used as the filter column for cross checking Program
    // ROM instructions.
    pub is_running: T,

    pub op1_value: T,
    /// The sum of the value of the second operand register and the
    /// immediate value. Wrapped around to fit in a `u32`.
    pub op2_value: T,
    /// The sum of the value of the second operand and the immediate value as
    /// field elements. Ie summed without wrapping to fit into u32.
    pub op2_value_overflowing: T,
    pub dst_value: T,

    /// Values of the registers.
    pub regs: [T; 32],

    // 0 mean non-negative, 1 means negative.
    // (If number is unsigned, it is non-negative.)
    pub op1_sign_bit: T,
    pub op2_sign_bit: T,

    /// `|op1 - op2|`
    pub abs_diff: T,
    /// `1/|op1 - op2| `
    /// It exists only if `op1 != op2`, otherwise assigned to 0.
    pub cmp_diff_inv: T,
    /// If `op1` < `op2`
    pub less_than: T,
    /// normalised_diff == 0 iff op1 == op2
    /// normalised_diff == 1 iff op1 != op2
    /// We need this intermediate variable to keep the constraint degree <= 3.
    pub normalised_diff: T,

    /// Linked values with the Xor Stark Table
    pub xor: XorView<T>,

    /// Linked values with the Bitshift Stark Table
    pub bitshift: Bitshift<T>,

    // Division evaluation columns
    pub quotient: T,
    pub remainder: T,
    /// Value of `divisor - remainder - 1`
    /// Used as a helper column to check that `remainder < divisor`.
    pub remainder_slack: T,
    /// Used as a helper column to check if `divisor` is zero
    pub divisor_inv: T,
    pub divisor: T,

    // Product evaluation columns
    pub multiplier: T,
    pub product_low_bits: T,
    pub product_high_bits: T,
    /// Used as a helper column to check that `product_high != u32::MAX`
    pub product_high_diff_inv: T,
}

make_col_map!(CpuColumnsExtended);
columns_view_impl!(CpuColumnsExtended);
#[repr(C)]
#[derive(Clone, Copy, Eq, PartialEq, Debug, Default)]
pub struct CpuColumnsExtended<T> {
    pub cpu: CpuState<T>,
    pub permuted: ProgramRom<T>,
}

pub const NUM_CPU_COLS: usize = CpuState::<()>::NUMBER_OF_COLUMNS;

impl<T: PackedField> CpuState<T> {
    #[must_use]
    pub fn shifted(places: u64) -> T::Scalar { T::Scalar::from_canonical_u64(1 << places) }

    // TODO(Matthias): unify where we specify `is_signed` for constraints and trace
    // generation. Also, later, take mixed sign (for MULHSU) into account.
    pub fn is_signed(&self) -> T { self.inst.ops.slt + self.inst.ops.bge + self.inst.ops.blt }

    /// Value of the first operand, as if converted to i64.
    ///
    /// For unsigned operations: `Field::from_noncanonical_i64(op1 as i64)`
    /// For signed operations: `Field::from_noncanonical_i64(op1 as i32 as i64)`
    ///
    /// So range is `i32::MIN..=u32::MAX`
    pub fn op1_full_range(&self) -> T { self.op1_value - self.op1_sign_bit * Self::shifted(32) }

    /// Value of the second operand, as if converted to i64.
    ///
    /// See docs for `op1_full_range`
    pub fn op2_full_range(&self) -> T { self.op2_value - self.op2_sign_bit * Self::shifted(32) }

    /// Difference between first and second operands, which works for both pairs
    /// of signed or pairs of unsigned values.
    pub fn signed_diff(&self) -> T { self.op1_full_range() - self.op2_full_range() }
}

/// Expressions we need to range check
///
/// Currently, we only support expressions over the
/// [`CpuTable`](crate::cross_table_lookup::CpuTable).
#[must_use]
pub fn rangecheck_looking<F: Field>() -> Vec<Table<F>> {
    let ops = &MAP.cpu.inst.ops;
    vec![
        CpuTable::new(
            Column::singles([MAP.cpu.quotient]),
            Column::many([ops.divu, ops.remu, ops.srl]),
        ),
        CpuTable::new(
            Column::singles([MAP.cpu.remainder]),
            Column::many([ops.divu, ops.remu, ops.srl]),
        ),
        CpuTable::new(
            Column::singles([MAP.cpu.remainder_slack]),
            Column::many([ops.divu, ops.remu, ops.srl]),
        ),
        CpuTable::new(
            Column::singles([MAP.cpu.dst_value]),
            Column::single(ops.add),
        ),
        CpuTable::new(
            Column::singles([MAP.cpu.abs_diff]),
            Column::many([ops.bge, ops.blt]),
        ),
        CpuTable::new(
            Column::singles([MAP.cpu.product_high_bits]),
            Column::many([ops.mul, ops.mulhu]),
        ),
        CpuTable::new(
            Column::singles([MAP.cpu.product_low_bits]),
            Column::many([ops.mul, ops.mulhu]),
        ),
    ]
}

/// Columns containing the data to be matched against Xor stark.
/// [`CpuTable`](crate::cross_table_lookup::CpuTable).
#[must_use]
<<<<<<< HEAD
pub fn data_for_rangecheck<F: Field>() -> Vec<Column<F>> { Column::singles([MAP.cpu.dst_value]) }
=======
pub fn data_for_xor<F: Field>() -> Vec<Column<F>> { Column::singles(MAP.cpu.xor) }
>>>>>>> f8fdab0c

/// Column for a binary filter for bitwise instruction in Xor stark.
/// [`CpuTable`](crate::cross_table_lookup::CpuTable).
#[must_use]
pub fn filter_for_xor<F: Field>() -> Column<F> { Column::many(MAP.cpu.inst.ops.ops_that_use_xor()) }

/// Column containing the data to be matched against Memory stark.
/// [`CpuTable`](crate::cross_table_lookup::CpuTable).
#[must_use]
<<<<<<< HEAD
pub fn filter_for_bitwise<F: Field>() -> Column<F> {
    MAP.cpu.map(Column::from).inst.ops.ops_that_use_xor()
}
=======
pub fn data_for_memory<F: Field>() -> Vec<Column<F>> { vec![Column::single(MAP.cpu.dst_value)] }

/// Column for a binary filter for memory instruction in Memory stark.
/// [`CpuTable`](crate::cross_table_lookup::CpuTable).
#[must_use]
pub fn filter_for_memory<F: Field>() -> Column<F> { Column::many(MAP.cpu.inst.ops.mem_ops()) }
>>>>>>> f8fdab0c

impl<T: core::ops::Add<Output = T>> OpSelectors<T> {
    #[must_use]
    pub fn ops_that_use_xor(self) -> T {
        // TODO: Add SRA, once we implement its constraints.
        self.xor + self.or + self.and + self.srl + self.sll
    }

    // TODO: Add SRA, once we implement its constraints.
<<<<<<< HEAD
    pub fn ops_that_shift(self) -> T { self.sll + self.srl }
=======
    pub fn ops_that_shift(&self) -> [T; 2] { [self.sll, self.srl] }

    // TODO: Add other mem ops like SH, SW, LB, LW, LH, LHU as we implement the
    // constraints.
    pub fn mem_ops(&self) -> [T; 2] { [self.sb, self.lbu] }
>>>>>>> f8fdab0c
}

/// Columns containing the data to be matched against `Bitshift` stark.
/// [`CpuTable`](crate::cross_table_lookup::CpuTable).
#[must_use]
pub fn data_for_shift_amount<F: Field>() -> Vec<Column<F>> { Column::singles(MAP.cpu.bitshift) }

/// Column for a binary filter for shft instruction in `Bitshift` stark.
/// [`CpuTable`](crate::cross_table_lookup::CpuTable).
#[must_use]
pub fn filter_for_shift_amount<F: Field>() -> Column<F> {
    MAP.cpu.map(Column::from).inst.ops.ops_that_shift()
}

/// Columns containing the data of original instructions.
#[must_use]
pub fn data_for_inst<F: Field>() -> Vec<Column<F>> {
    let inst = MAP.cpu.inst;
    vec![
        Column::single(inst.pc),
        Column::ascending_sum(inst.ops),
        Column::ascending_sum(inst.rs1_select),
        Column::ascending_sum(inst.rs2_select),
        Column::ascending_sum(inst.rd_select),
        Column::single(inst.imm_value),
    ]
}

/// Columns containing the data of permuted instructions.
#[must_use]
pub fn data_for_permuted_inst<F: Field>() -> Vec<Column<F>> { Column::singles(MAP.permuted.inst) }<|MERGE_RESOLUTION|>--- conflicted
+++ resolved
@@ -216,32 +216,22 @@
 /// Columns containing the data to be matched against Xor stark.
 /// [`CpuTable`](crate::cross_table_lookup::CpuTable).
 #[must_use]
-<<<<<<< HEAD
-pub fn data_for_rangecheck<F: Field>() -> Vec<Column<F>> { Column::singles([MAP.cpu.dst_value]) }
-=======
 pub fn data_for_xor<F: Field>() -> Vec<Column<F>> { Column::singles(MAP.cpu.xor) }
->>>>>>> f8fdab0c
 
 /// Column for a binary filter for bitwise instruction in Xor stark.
 /// [`CpuTable`](crate::cross_table_lookup::CpuTable).
 #[must_use]
-pub fn filter_for_xor<F: Field>() -> Column<F> { Column::many(MAP.cpu.inst.ops.ops_that_use_xor()) }
+pub fn filter_for_xor<F: Field>() -> Column<F> { MAP.cpu.map(Column::from).inst.ops.ops_that_use_xor() }
 
 /// Column containing the data to be matched against Memory stark.
 /// [`CpuTable`](crate::cross_table_lookup::CpuTable).
 #[must_use]
-<<<<<<< HEAD
-pub fn filter_for_bitwise<F: Field>() -> Column<F> {
-    MAP.cpu.map(Column::from).inst.ops.ops_that_use_xor()
-}
-=======
 pub fn data_for_memory<F: Field>() -> Vec<Column<F>> { vec![Column::single(MAP.cpu.dst_value)] }
 
 /// Column for a binary filter for memory instruction in Memory stark.
 /// [`CpuTable`](crate::cross_table_lookup::CpuTable).
 #[must_use]
 pub fn filter_for_memory<F: Field>() -> Column<F> { Column::many(MAP.cpu.inst.ops.mem_ops()) }
->>>>>>> f8fdab0c
 
 impl<T: core::ops::Add<Output = T>> OpSelectors<T> {
     #[must_use]
@@ -251,15 +241,11 @@
     }
 
     // TODO: Add SRA, once we implement its constraints.
-<<<<<<< HEAD
     pub fn ops_that_shift(self) -> T { self.sll + self.srl }
-=======
-    pub fn ops_that_shift(&self) -> [T; 2] { [self.sll, self.srl] }
 
     // TODO: Add other mem ops like SH, SW, LB, LW, LH, LHU as we implement the
     // constraints.
-    pub fn mem_ops(&self) -> [T; 2] { [self.sb, self.lbu] }
->>>>>>> f8fdab0c
+    pub fn mem_ops(self) -> [T; 2] { [self.sb, self.lbu] }
 }
 
 /// Columns containing the data to be matched against `Bitshift` stark.
