use core::iter::Sum;
use core::ops::{Add, Mul, Sub};

use crate::bitshift::columns::Bitshift;
use crate::columns_view::{columns_view_impl, make_col_map};
use crate::cpu_skeleton::columns::CpuSkeletonCtl;
use crate::cross_table_lookup::{Column, ColumnWithTypedInput};
use crate::memory::columns::MemoryCtl;
use crate::poseidon2_sponge::columns::Poseidon2SpongeCtl;
use crate::program::columns::ProgramRom;
use crate::rangecheck::columns::RangeCheckCtl;
use crate::register::RegisterCtl;
use crate::stark::mozak_stark::{CpuTable, TableWithTypedOutput};
use crate::storage_device::columns::StorageDeviceCtl;
use crate::xor::columns::XorView;

columns_view_impl!(OpSelectors);
/// Selectors for which instruction is currently active.
#[repr(C)]
#[derive(Clone, Copy, Eq, PartialEq, Debug)]
pub struct OpSelectors<T> {
    pub add: T,
    pub sub: T,
    pub xor: T,
    pub or: T,
    pub and: T,
    pub div: T,
    pub rem: T,
    pub mul: T,
    // MUL High: Multiply two values, and return most significant 'overflow' bits
    pub mulh: T,
    /// Shift Left Logical by amount
    pub sll: T,
    /// Set Less Than
    pub slt: T,
    /// Shift Right Logical by amount
    pub srl: T,
    /// Arithmetic Right Shifts
    pub sra: T,
    /// Jump And Link Register
    pub jalr: T,
    /// Branch on Equal
    pub beq: T,
    /// Branch on Not Equal
    pub bne: T,
    /// Store Byte
    pub sb: T,
    /// Store Half Word
    pub sh: T,
    /// Store Word
    pub sw: T,
    /// Load Byte Unsigned and places it in the least significant byte position
    /// of the target register.
    pub lb: T,
    /// Load Half Word
    pub lh: T,
    /// Load Word
    pub lw: T,
    /// Branch Less Than
    pub blt: T,
    /// Branch Greater or Equal
    pub bge: T,
    /// Environment Call
    pub ecall: T,
}

columns_view_impl!(Instruction);
/// Internal [Instruction] of Stark used for transition constrains
#[repr(C)]
#[derive(Clone, Copy, Eq, PartialEq, Debug)]
pub struct Instruction<T> {
    /// The original instruction (+ `imm_value`) used for program
    /// cross-table-lookup.
    pub pc: T,

    /// Selects the current operation type
    pub ops: OpSelectors<T>,
    pub is_op1_signed: T,
    pub is_op2_signed: T,
    pub is_dst_signed: T,
    /// Selects the register to use as source for `rs1`
    pub rs1_selected: T,
    /// Selects the register to use as source for `rs2`
    pub rs2_selected: T,
    /// Selects the register to use as destination for `rd`
    pub rd_selected: T,
    /// Special immediate value used for code constants
    pub imm_value: T,
}

make_col_map!(CpuState);
columns_view_impl!(CpuState);
/// Represents the State of the CPU, which is also a row of the trace
#[repr(C)]
#[derive(Clone, Copy, Eq, PartialEq, Debug)]
pub struct CpuState<T> {
    pub clk: T,
    pub new_pc: T,
    pub inst: Instruction<T>,

<<<<<<< HEAD
    // TODO(Matthias): we can remove this, once our 'halt' instruction is in its own table.
    pub next_is_running: T,

=======
>>>>>>> 872efa1f
    pub op1_value: T,
    pub op2_value_raw: T,
    /// The sum of the value of the second operand register and the
    /// immediate value. Wrapped around to fit in a `u32`.
    pub op2_value: T,
    /// The sum of the value of the second operand and the immediate value as
    /// field elements. Ie summed without wrapping to fit into u32.
    pub op2_value_overflowing: T,

    /// `dst_value` contains "correct" (modified from `mem_access_raw` for
    /// signed operations) value targetted towards `dst`.
    pub dst_value: T,
    pub dst_sign_bit: T,

    /// `mem_access_raw` contains values fetched or stored into the memory
    /// table. These values are always unsigned by nature (as mem table does
    /// not differentiate between signed and unsigned values).
    pub mem_value_raw: T,

    // 0 means non-negative, 1 means negative.
    // (If number is unsigned, it is non-negative.)
    pub op1_sign_bit: T,
    pub op2_sign_bit: T,

    /// `|op1 - op2|`
    pub abs_diff: T,
    /// `1/|op1 - op2| `
    /// It exists only if `op1 != op2`, otherwise assigned to 0.
    pub cmp_diff_inv: T,
    /// If `op1` < `op2`
    pub less_than: T,
    /// `normalised_diff` == 0 iff op1 == op2
    /// `normalised_diff` == 1 iff op1 != op2
    /// We need this intermediate variable to keep the constraint degree <= 3.
    pub normalised_diff: T,

    /// Linked values with the Xor Stark Table
    pub xor: XorView<T>,

    /// Linked values with the Bitshift Stark Table
    pub bitshift: Bitshift<T>,

    // Division evaluation columns
    pub op2_value_inv: T,
    pub quotient_value: T, // range check u32 required
    pub quotient_sign: T,
    pub skip_check_quotient_sign: T,
    pub remainder_value: T, // range check u32 required
    pub remainder_sign: T,
    /// Value of `divisor_abs - remainder_abs - 1`
    /// Used as a helper column to check that `remainder < divisor`.
    pub remainder_slack: T, // range check u32 required

    // Product evaluation columns
    pub op1_abs: T,
    pub op2_abs: T,
    pub skip_check_product_sign: T,
    pub product_sign: T,
    pub product_high_limb: T, // range check u32 required
    pub product_low_limb: T,  // range check u32 required
    /// Used as a helper column to check that `product_high_limb != u32::MAX`
    /// when `product_sign` is 0 and `product_high_limb != 0` when
    /// `product_sign` is 1
    pub product_high_limb_inv_helper: T,
    pub mem_addr: T,
    pub io_addr: T,
    pub io_size: T,
    // We don't need all of these 'is_<some-ecall>' columns.  Because our CPU table (by itself)
    // doesn't need to be deterministic. We can assert these things in the CTL-ed
    // ecall-specific tables.
    // But to make that work, all ecalls need to be looked up; so we can use ops.ecall as the
    // filter.
    // TODO: implement the above.
    pub is_private_tape: T,
    pub is_public_tape: T,
    pub is_call_tape: T,
    pub is_event_tape: T,
    pub is_events_commitment_tape: T,
    pub is_cast_list_commitment_tape: T,
    pub is_self_prog_id_tape: T,
    pub is_halt: T,
    pub is_poseidon2: T,
}
pub(crate) const CPU: &CpuState<ColumnWithTypedInput<CpuState<i64>>> = &COL_MAP;

impl<T> CpuState<T>
where
    T: Copy + Add<Output = T> + Mul<i64, Output = T> + Sub<Output = T> + Sum,
{
    pub fn is_running(&self) -> T { self.inst.ops.is_running() }

    /// Value of the first operand, as if converted to i64.
    ///
    /// For unsigned operations: `Field::from_noncanonical_i64(op1 as i64)`
    /// For signed operations: `Field::from_noncanonical_i64(op1 as i32 as i64)`
    ///
    /// So range is `i32::MIN..=u32::MAX` in Prime Field.
    pub fn op1_full_range(&self) -> T { self.op1_value - self.op1_sign_bit * (1 << 32) }

    /// Value of the second operand, as if converted to i64.
    ///
    /// So range is `i32::MIN..=u32::MAX` in Prime Field.
    pub fn op2_full_range(&self) -> T { self.op2_value - self.op2_sign_bit * (1 << 32) }

    /// Difference between first and second operands, which works for both pairs
    /// of signed or pairs of unsigned values.
    pub fn signed_diff(&self) -> T { self.op1_full_range() - self.op2_full_range() }
}

impl<P> OpSelectors<P>
where
    P: Copy + Add<Output = P> + Sum<P> + Sub<Output = P> + Sum,
{
    pub fn is_running(self) -> P { self.into_iter().sum() }

    // List of opcodes that manipulated the program counter, instead of
    // straight line incrementing it.
    // Note: ecall is only 'jumping' in the sense that a 'halt'
    // does not bump the PC. It sort-of jumps back to itself.
    pub fn is_jumping(&self) -> P {
        self.beq + self.bge + self.blt + self.bne + self.ecall + self.jalr
    }

    /// List of opcodes that only bump the program counter.
    pub fn is_straightline(self) -> P { self.is_running() - self.is_jumping() }

    /// List of opcodes that work with memory.
    pub fn is_mem_op(&self) -> P { self.sb + self.lb + self.sh + self.lh + self.sw + self.lw }
}

/// Expressions we need to range check
///
/// Currently, we only support expressions over the
/// [`CpuTable`](crate::cross_table_lookup::CpuTable).
#[must_use]
pub fn rangecheck_looking() -> Vec<TableWithTypedOutput<RangeCheckCtl<Column>>> {
    let ops = &CPU.inst.ops;
    let divs = ops.div + ops.rem + ops.srl + ops.sra;
    let muls: ColumnWithTypedInput<CpuState<i64>> = ops.mul + ops.mulh + ops.sll;

    [
        (CPU.quotient_value, divs),
        (CPU.remainder_value, divs),
        (CPU.remainder_slack, divs),
        (CPU.dst_value, ops.add + ops.sub + ops.jalr),
        (CPU.inst.pc, ops.jalr),
        (CPU.abs_diff, ops.bge + ops.blt),
        (CPU.product_high_limb, muls),
        (CPU.product_low_limb, muls),
        // apply range constraints for the sign bits of each operand
        // TODO(Matthias): these are a bit suspicious, because the filter also appears in the data.
        // Carefully review!
        (
            CPU.op1_value - CPU.op1_sign_bit * (1 << 32) + CPU.inst.is_op1_signed * (1 << 31),
            CPU.inst.is_op1_signed,
        ),
        (
            CPU.op2_value - CPU.op2_sign_bit * (1 << 32) + CPU.inst.is_op2_signed * (1 << 31),
            CPU.inst.is_op2_signed,
        ),
        (CPU.dst_value - CPU.dst_sign_bit * 0xFFFF_FF00, ops.lb),
        (CPU.dst_value - CPU.dst_sign_bit * 0xFFFF_0000, ops.lh),
    ]
    .into_iter()
    .map(|(columns, filter)| CpuTable::new(RangeCheckCtl(columns), filter))
    .collect()
}

/// Lookup for Xor stark.
/// [`CpuTable`](crate::cross_table_lookup::CpuTable).
#[must_use]
pub fn lookup_for_xor() -> TableWithTypedOutput<XorView<Column>> {
    CpuTable::new(CPU.xor, CPU.inst.ops.ops_that_use_xor())
}

/// Lookup into Memory stark.
/// [`CpuTable`](crate::cross_table_lookup::CpuTable).
#[must_use]
pub fn lookup_for_memory() -> TableWithTypedOutput<MemoryCtl<Column>> {
    CpuTable::new(
        MemoryCtl {
            clk: CPU.clk,
            is_store: CPU.inst.ops.sb,
            is_load: CPU.inst.ops.lb, // For both `LB` and `LBU`
            addr: CPU.mem_addr,
            value: CPU.mem_value_raw,
        },
        CPU.inst.ops.byte_mem_ops(),
    )
}

/// Lookup into half word Memory stark.
/// [`CpuTable`](crate::cross_table_lookup::CpuTable).
#[must_use]
pub fn lookup_for_halfword_memory() -> TableWithTypedOutput<MemoryCtl<Column>> {
    CpuTable::new(
        MemoryCtl {
            clk: CPU.clk,
            is_store: CPU.inst.ops.sh,
            is_load: CPU.inst.ops.lh,
            addr: CPU.mem_addr,
            value: CPU.mem_value_raw,
        },
        CPU.inst.ops.halfword_mem_ops(),
    )
}

/// Lookup into fullword Memory table.
/// [`CpuTable`](crate::cross_table_lookup::CpuTable).
#[must_use]
pub fn lookup_for_fullword_memory() -> TableWithTypedOutput<MemoryCtl<Column>> {
    CpuTable::new(
        MemoryCtl {
            clk: CPU.clk,
            is_store: CPU.inst.ops.sw,
            is_load: CPU.inst.ops.lw,
            addr: CPU.mem_addr,
            value: CPU.mem_value_raw,
        },
        CPU.inst.ops.fullword_mem_ops(),
    )
}

/// Column containing the data to be matched against `StorageDevice` starks.
/// [`CpuTable`](crate::cross_table_lookup::CpuTable).
#[must_use]
pub fn lookup_for_storage_tables() -> TableWithTypedOutput<StorageDeviceCtl<Column>> {
    CpuTable::new(
        StorageDeviceCtl {
            op: ColumnWithTypedInput::ascending_sum([
                CPU.is_private_tape,
                CPU.is_public_tape,
                CPU.is_call_tape,
                CPU.is_event_tape,
                CPU.is_events_commitment_tape,
                CPU.is_cast_list_commitment_tape,
                CPU.is_self_prog_id_tape,
            ]),
            clk: CPU.clk,
            addr: CPU.io_addr,
            size: CPU.io_size,
        },
        [
            CPU.is_private_tape,
            CPU.is_public_tape,
            CPU.is_call_tape,
            CPU.is_event_tape,
            CPU.is_events_commitment_tape,
            CPU.is_cast_list_commitment_tape,
            CPU.is_self_prog_id_tape,
        ]
        .iter()
        .sum(),
    )
}

impl<T: core::ops::Add<Output = T>> OpSelectors<T> {
    #[must_use]
    pub fn ops_that_use_xor(self) -> T {
        self.xor + self.or + self.and + self.srl + self.sll + self.sra
    }

    pub fn ops_that_shift(self) -> T { self.sll + self.srl + self.sra }

    pub fn byte_mem_ops(self) -> T { self.sb + self.lb }

    pub fn halfword_mem_ops(self) -> T { self.sh + self.lh }

    pub fn fullword_mem_ops(self) -> T { self.sw + self.lw }
}

/// Lookup into `Bitshift` stark.
#[must_use]
pub fn lookup_for_shift_amount() -> TableWithTypedOutput<Bitshift<Column>> {
    CpuTable::new(CPU.bitshift, CPU.inst.ops.ops_that_shift())
}

/// Columns containing the data of original instructions.
#[must_use]
pub fn lookup_for_program_rom() -> TableWithTypedOutput<ProgramRom<Column>> {
    let inst = CPU.inst;
    CpuTable::new(
        ProgramRom {
            pc: inst.pc,
            // Combine columns into a single column.
            // - ops: This is an internal opcode, not the opcode from RISC-V, and can fit within 5
            //   bits.
            // - is_op1_signed and is_op2_signed: These fields occupy 1 bit each.
            // - rs1_select, rs2_select, and rd_select: These fields require 5 bits each.
            // - imm_value: This field requires 32 bits.
            // Therefore, the total bit requirement is 5 * 6 + 32 = 62 bits, which is less than the
            // size of the Goldilocks field.
            // Note: The imm_value field, having more than 5 bits, must be positioned as the last
            // column in the list to ensure the correct functioning of 'reduce_with_powers'.
            inst_data: ColumnWithTypedInput::reduce_with_powers(
                [
                    ColumnWithTypedInput::ascending_sum(inst.ops),
                    inst.is_op1_signed,
                    inst.is_op2_signed,
                    inst.rs1_selected,
                    inst.rs2_selected,
                    inst.rd_selected,
                    inst.imm_value,
                ],
                1 << 5,
            ),
        },
        CPU.is_running(),
    )
}

#[must_use]
pub fn lookup_for_poseidon2_sponge() -> TableWithTypedOutput<Poseidon2SpongeCtl<Column>> {
    CpuTable::new(Poseidon2SpongeCtl { clk: CPU.clk }, CPU.is_poseidon2)
}

#[must_use]
pub fn register_looking() -> Vec<TableWithTypedOutput<RegisterCtl<Column>>> {
    let is_read = ColumnWithTypedInput::constant(1);
    let is_write = ColumnWithTypedInput::constant(2);

    vec![
        CpuTable::new(
            RegisterCtl {
                clk: CPU.clk,
                op: is_read,
                addr: CPU.inst.rs1_selected,
                value: CPU.op1_value,
            },
            CPU.is_running(),
        ),
        CpuTable::new(
            RegisterCtl {
                clk: CPU.clk,
                op: is_read,
                addr: CPU.inst.rs2_selected,
                value: CPU.op2_value_raw,
            },
            CPU.is_running(),
        ),
        CpuTable::new(
            RegisterCtl {
                clk: CPU.clk,
                op: is_write,
                addr: CPU.inst.rd_selected,
                value: CPU.dst_value,
            },
            CPU.is_running(),
        ),
    ]
}

#[must_use]
pub fn lookup_for_skeleton() -> TableWithTypedOutput<CpuSkeletonCtl<Column>> {
    CpuTable::new(
        CpuSkeletonCtl {
            clk: CPU.clk,
            pc: CPU.inst.pc,
            new_pc: CPU.new_pc,
            will_halt: CPU.is_halt,
        },
        CPU.is_running(),
    )
}<|MERGE_RESOLUTION|>--- conflicted
+++ resolved
@@ -98,12 +98,6 @@
     pub new_pc: T,
     pub inst: Instruction<T>,
 
-<<<<<<< HEAD
-    // TODO(Matthias): we can remove this, once our 'halt' instruction is in its own table.
-    pub next_is_running: T,
-
-=======
->>>>>>> 872efa1f
     pub op1_value: T,
     pub op2_value_raw: T,
     /// The sum of the value of the second operand register and the
