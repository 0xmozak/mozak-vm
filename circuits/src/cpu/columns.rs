use plonky2::field::packed::PackedField;
use plonky2::field::types::Field;

use crate::bitshift::columns::Bitshift;
use crate::columns_view::{columns_view_impl, make_col_map, NumberOfColumns};
use crate::cross_table_lookup::Column;
use crate::program::columns::ProgramRom;
use crate::stark::mozak_stark::{CpuTable, Table};
use crate::xor::columns::XorView;

columns_view_impl!(OpSelectors);
/// Selectors for which instruction is currently active.
#[repr(C)]
#[derive(Clone, Copy, Eq, PartialEq, Debug, Default)]
pub struct OpSelectors<T> {
    pub add: T,
    pub sub: T,
    pub xor: T,
    pub or: T,
    pub and: T,
    pub div: T,
    pub rem: T,
    pub mul: T,
    pub mulh: T,
    /// Shift Left Logical by amount
    pub sll: T,
    /// Set Less Than
    pub slt: T,
    /// Shift Right Logical by amount
    pub srl: T,
    /// Jump And Link Register
    pub jalr: T,
    /// Branch on Equal
    pub beq: T,
    /// Branch on Not Equal
    pub bne: T,
    /// Store Byte
    pub sb: T,
    /// Load Byte Unsigned and places it in the least significant byte position
    /// of the target register.
    pub lbu: T,
    /// Branch Less Than
    pub blt: T,
    /// Branch Greater or Equal
    pub bge: T,
    /// Environment Call
    pub ecall: T,
}

columns_view_impl!(Instruction);
#[repr(C)]
#[derive(Clone, Copy, Eq, PartialEq, Debug, Default)]
pub struct Instruction<T> {
    /// The original instruction (+ imm_value) used for program
    /// cross-table-lookup.
    pub pc: T,

    /// Selects the current operation type
    pub ops: OpSelectors<T>,
    pub is_op1_signed: T,
    pub is_op2_signed: T,
    /// Selects the register to use as source for `rs1`
    pub rs1_select: [T; 32],
    /// Selects the register to use as source for `rs2`
    pub rs2_select: [T; 32],
    /// Selects the register to use as destination for `rd`
    pub rd_select: [T; 32],
    /// Special immediate value used for code constants
    pub imm_value: T,
}

columns_view_impl!(CpuState);
#[repr(C)]
#[derive(Clone, Copy, Eq, PartialEq, Debug, Default)]
pub struct CpuState<T> {
    pub clk: T,
    pub inst: Instruction<T>,

    // Represents the end of the program. Also used as the filter column for cross checking Program
    // ROM instructions.
    pub is_running: T,

    pub op1_value: T,
    /// The sum of the value of the second operand register and the
    /// immediate value. Wrapped around to fit in a `u32`.
    pub op2_value: T,
    /// The sum of the value of the second operand and the immediate value as
    /// field elements. Ie summed without wrapping to fit into u32.
    pub op2_value_overflowing: T,
    pub dst_value: T,

    /// Values of the registers.
    pub regs: [T; 32],

    // 0 means non-negative, 1 means negative.
    // (If number is unsigned, it is non-negative.)
    pub op1_sign_bit: T,
    pub op2_sign_bit: T,

    /// `|op1 - op2|`
    pub abs_diff: T,
    /// `1/|op1 - op2| `
    /// It exists only if `op1 != op2`, otherwise assigned to 0.
    pub cmp_diff_inv: T,
    /// If `op1` < `op2`
    pub less_than: T,
    /// normalised_diff == 0 iff op1 == op2
    /// normalised_diff == 1 iff op1 != op2
    /// We need this intermediate variable to keep the constraint degree <= 3.
    pub normalised_diff: T,

    /// Linked values with the Xor Stark Table
    pub xor: XorView<T>,

    /// Linked values with the Bitshift Stark Table
    pub bitshift: Bitshift<T>,

    // Division evaluation columns
    pub quotient: T,
    pub remainder: T,
    /// Value of `divisor - remainder - 1`
    /// Used as a helper column to check that `remainder < divisor`.
    pub remainder_slack: T,
    /// Used as a helper column to check if `divisor` is zero
    pub divisor_inv: T,
    pub divisor: T,

    // Product evaluation columns
    pub op1_abs: T,
    pub op2_abs: T,
    pub skip_check_product_sign: T,
    pub product_sign: T,
    pub product_high_limb: T, // range check u32 required
    pub product_low_limb: T,  // range check u32 required
    /// Used as a helper column to check that `product_high_limb != u32::MAX`
    /// when product_sign is 0 and `product_high_limb != 0` when
    /// product_sign is 1
    pub product_high_limb_inv_helper: T,
}

make_col_map!(CpuColumnsExtended);
columns_view_impl!(CpuColumnsExtended);
#[repr(C)]
#[derive(Clone, Copy, Eq, PartialEq, Debug, Default)]
pub struct CpuColumnsExtended<T> {
    pub cpu: CpuState<T>,
    pub permuted: ProgramRom<T>,
}

pub const NUM_CPU_COLS: usize = CpuState::<()>::NUMBER_OF_COLUMNS;

impl<T: PackedField> CpuState<T> {
    #[must_use]
    pub fn shifted(places: u64) -> T::Scalar { T::Scalar::from_canonical_u64(1 << places) }

    /// Value of the first operand, as if converted to i64.
    ///
    /// For unsigned operations: `Field::from_noncanonical_i64(op1 as i64)`
    /// For signed operations: `Field::from_noncanonical_i64(op1 as i32 as i64)`
    ///
    /// So range is `i32::MIN..=u32::MAX` in Prime Field.
    pub fn op1_full_range(&self) -> T { self.op1_value - self.op1_sign_bit * Self::shifted(32) }

    /// Value of the second operand, as if converted to i64.
    ///
    /// So range is `i32::MIN..=u32::MAX` in Prime Field.
    pub fn op2_full_range(&self) -> T { self.op2_value - self.op2_sign_bit * Self::shifted(32) }

    /// Difference between first and second operands, which works for both pairs
    /// of signed or pairs of unsigned values.
    pub fn signed_diff(&self) -> T { self.op1_full_range() - self.op2_full_range() }
}

/// Expressions we need to range check
///
/// Currently, we only support expressions over the
/// [`CpuTable`](crate::cross_table_lookup::CpuTable).
#[must_use]
pub fn rangecheck_looking<F: Field>() -> Vec<Table<F>> {
    let cpu = MAP.cpu.map(Column::from);
    let ops = &cpu.inst.ops;
    let divs = &ops.div + &ops.rem + &ops.srl;
    let muls = &ops.mul + &ops.mulh + &ops.sll;

    vec![
        CpuTable::new(vec![cpu.quotient], divs.clone()),
        CpuTable::new(vec![cpu.remainder], divs.clone()),
        CpuTable::new(vec![cpu.remainder_slack], divs),
        CpuTable::new(vec![cpu.dst_value], ops.add.clone()),
        CpuTable::new(vec![cpu.abs_diff], &ops.bge + &ops.blt),
        CpuTable::new(vec![cpu.product_high_limb], muls.clone()),
        CpuTable::new(vec![cpu.product_low_limb], muls),
        // apply range constraints for the sign bits of each operand
        CpuTable::new(
            vec![
<<<<<<< HEAD
                cpu.op1_value - cpu.op1_sign_bit * F::from_canonical_u64(1 << 32)
                    + is_op1_signed * F::from_canonical_u64(1 << 31),
=======
                cpu.op1_value.clone() - &cpu.op1_sign_bit * F::from_canonical_u64((1_u64) << 32)
                    + &cpu.inst.is_op1_signed * F::from_canonical_u64((1_u64) << 31),
>>>>>>> d21c7c9e
            ],
            cpu.inst.is_op1_signed,
        ),
        CpuTable::new(
            vec![
<<<<<<< HEAD
                cpu.op2_value - cpu.op2_sign_bit * F::from_canonical_u64(1 << 32)
                    + is_op2_signed * F::from_canonical_u64(1 << 31),
=======
                cpu.op2_value.clone() - &cpu.op2_sign_bit * F::from_canonical_u64((1_u64) << 32)
                    + &cpu.inst.is_op2_signed * F::from_canonical_u64((1_u64) << 31),
>>>>>>> d21c7c9e
            ],
            cpu.inst.is_op2_signed,
        ),
    ]
}

/// Columns containing the data to be matched against Xor stark.
/// [`CpuTable`](crate::cross_table_lookup::CpuTable).
#[must_use]
pub fn data_for_xor<F: Field>() -> Vec<Column<F>> { Column::singles(MAP.cpu.xor) }

/// Column for a binary filter for bitwise instruction in Xor stark.
/// [`CpuTable`](crate::cross_table_lookup::CpuTable).
#[must_use]
pub fn filter_for_xor<F: Field>() -> Column<F> {
    MAP.cpu.map(Column::from).inst.ops.ops_that_use_xor()
}

/// Column containing the data to be matched against Memory stark.
/// [`CpuTable`](crate::cross_table_lookup::CpuTable).
#[must_use]
pub fn data_for_memory<F: Field>() -> Vec<Column<F>> { vec![Column::single(MAP.cpu.dst_value)] }

/// Column for a binary filter for memory instruction in Memory stark.
/// [`CpuTable`](crate::cross_table_lookup::CpuTable).
#[must_use]
pub fn filter_for_memory<F: Field>() -> Column<F> { MAP.cpu.map(Column::from).inst.ops.mem_ops() }

impl<T: core::ops::Add<Output = T>> OpSelectors<T> {
    #[must_use]
    pub fn ops_that_use_xor(self) -> T {
        // TODO: Add SRA, once we implement its constraints.
        self.xor + self.or + self.and + self.srl + self.sll
    }

    // TODO: Add SRA, once we implement its constraints.
    pub fn ops_that_shift(self) -> T { self.sll + self.srl }

    // TODO: Add other mem ops like SH, SW, LB, LW, LH, LHU as we implement the
    // constraints.
    pub fn mem_ops(self) -> T { self.sb + self.lbu }
}

/// Columns containing the data to be matched against `Bitshift` stark.
/// [`CpuTable`](crate::cross_table_lookup::CpuTable).
#[must_use]
pub fn data_for_shift_amount<F: Field>() -> Vec<Column<F>> { Column::singles(MAP.cpu.bitshift) }

/// Column for a binary filter for shft instruction in `Bitshift` stark.
/// [`CpuTable`](crate::cross_table_lookup::CpuTable).
#[must_use]
pub fn filter_for_shift_amount<F: Field>() -> Column<F> {
    MAP.cpu.map(Column::from).inst.ops.ops_that_shift()
}

/// Columns containing the data of original instructions.
#[must_use]
pub fn data_for_inst<F: Field>() -> Vec<Column<F>> {
    let inst = MAP.cpu.inst;
    vec![
        Column::single(inst.pc),
        Column::ascending_sum(inst.ops),
        Column::ascending_sum(inst.rs1_select),
        Column::ascending_sum(inst.rs2_select),
        Column::ascending_sum(inst.rd_select),
        Column::single(inst.imm_value),
    ]
}

/// Columns containing the data of permuted instructions.
#[must_use]
pub fn data_for_permuted_inst<F: Field>() -> Vec<Column<F>> { Column::singles(MAP.permuted.inst) }<|MERGE_RESOLUTION|>--- conflicted
+++ resolved
@@ -193,25 +193,15 @@
         // apply range constraints for the sign bits of each operand
         CpuTable::new(
             vec![
-<<<<<<< HEAD
                 cpu.op1_value - cpu.op1_sign_bit * F::from_canonical_u64(1 << 32)
-                    + is_op1_signed * F::from_canonical_u64(1 << 31),
-=======
-                cpu.op1_value.clone() - &cpu.op1_sign_bit * F::from_canonical_u64((1_u64) << 32)
-                    + &cpu.inst.is_op1_signed * F::from_canonical_u64((1_u64) << 31),
->>>>>>> d21c7c9e
+                    + &cpu.inst.is_op1_signed * F::from_canonical_u64(1 << 31),
             ],
             cpu.inst.is_op1_signed,
         ),
         CpuTable::new(
             vec![
-<<<<<<< HEAD
                 cpu.op2_value - cpu.op2_sign_bit * F::from_canonical_u64(1 << 32)
-                    + is_op2_signed * F::from_canonical_u64(1 << 31),
-=======
-                cpu.op2_value.clone() - &cpu.op2_sign_bit * F::from_canonical_u64((1_u64) << 32)
-                    + &cpu.inst.is_op2_signed * F::from_canonical_u64((1_u64) << 31),
->>>>>>> d21c7c9e
+                    + &cpu.inst.is_op2_signed * F::from_canonical_u64(1 << 31),
             ],
             cpu.inst.is_op2_signed,
         ),
