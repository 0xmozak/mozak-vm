use plonky2::field::packed::PackedField;
use plonky2::field::types::Field;
use starky::constraint_consumer::ConstraintConsumer;

use super::columns::CpuColumnsView;

pub(crate) fn constraints<P: PackedField>(
    lv: &CpuColumnsView<P>,
    nv: &CpuColumnsView<P>,
    yield_constr: &mut ConstraintConsumer<P>,
) {
    let wrap_at = P::Scalar::from_noncanonical_u64(1 << 32);

    let return_address = lv.inst.pc + P::Scalar::from_noncanonical_u64(4);
    let wrapped_return_address = return_address - wrap_at;

    let destination = lv.dst_value;
    // enable-if JALR: aux.dst_val == jmp-inst-pc + 4, wrapped
    yield_constr.constraint(
        lv.inst.ops.jalr * (destination - return_address) * (destination - wrapped_return_address),
    );

    let jump_target = lv.op1_value + lv.op2_value;
    let wrapped_jump_target = jump_target - wrap_at;
    let new_pc = nv.inst.pc;

    yield_constr.constraint_transition(
        lv.inst.ops.jalr * (new_pc - jump_target) * (new_pc - wrapped_jump_target),
    );
}
#[cfg(test)]
mod tests {
    use mozak_vm::instruction::{Args, Instruction, Op};
    use mozak_vm::test_utils::{reg, simple_test_code, state_before_final, u32_extra};
    use proptest::prelude::ProptestConfig;
    use proptest::proptest;

    use crate::cpu::stark::CpuStark;
    use crate::test_utils::ProveAndVerify;

    #[test]
    fn prove_jalr_goto_no_rs1() {
        let (program, record) = simple_test_code(
            &[Instruction {
                op: Op::JALR,
                args: Args {
                    rd: 0,
                    rs1: 0,
                    imm: 4,
                    ..Args::default()
                },
            }],
            &[],
            &[],
        );
        assert_eq!(record.last_state.get_pc(), 8);
        CpuStark::prove_and_verify(&program, &record.executed).unwrap();
    }

    #[test]
    fn prove_jalr_goto_rs1_zero() {
        let (program, record) = simple_test_code(
            &[Instruction {
                op: Op::JALR,
                args: Args {
                    rd: 0,
                    rs1: 1,
                    imm: 4,
                    ..Args::default()
                },
            }],
            &[],
            &[(0x1, 0)],
        );
        assert_eq!(record.last_state.get_pc(), 8);
        CpuStark::prove_and_verify(&program, &record.executed).unwrap();
    }
    #[test]
    fn prove_jalr_goto_imm_zero_rs1_not_zero() {
        let (program, record) = simple_test_code(
            &[Instruction {
                op: Op::JALR,
                args: Args {
                    rd: 0,
                    rs1: 1,
                    imm: 0,
                    ..Args::default()
                },
            }],
            &[],
            &[(0x1, 4)],
        );
        assert_eq!(record.last_state.get_pc(), 8);
        CpuStark::prove_and_verify(&program, &record.executed).unwrap();
    }

    #[test]
    fn prove_jalr() {
        let (program, record) = simple_test_code(
            &[Instruction {
                op: Op::JALR,
                args: Args {
                    rd: 1,
                    rs1: 0,
                    imm: 4,
                    ..Args::default()
                },
            }],
            &[],
            &[(0x1, 0)],
        );
        assert_eq!(record.last_state.get_pc(), 8);
        CpuStark::prove_and_verify(&program, &record.executed).unwrap();
    }

    #[test]
    fn prove_triple_jalr() {
        let (program, record) = simple_test_code(
            &[
                Instruction {
                    op: Op::JALR,
                    args: Args {
                        imm: 8, // goto to pc = 8
                        ..Args::default()
                    },
                },
                Instruction {
                    op: Op::JALR,
                    args: Args {
                        imm: 12, // goto to pc = 12
                        ..Args::default()
                    },
                },
                Instruction {
                    op: Op::JALR,
                    args: Args {
                        imm: 4, // goto to pc = 4
                        ..Args::default()
                    },
                },
            ],
            &[],
            &[],
        );
        assert_eq!(record.last_state.get_pc(), 16);
        CpuStark::prove_and_verify(&program, &record.executed).unwrap();
    }

    proptest! {
        #![proptest_config(ProptestConfig::with_cases(4))]
        #[test]
        fn jalr_jumps_past_an_instruction(rs1 in reg(), rs1_val in u32_extra(), rd in reg(), sentinel in u32_extra()) {
            let jump_target: u32 = 8;
            let imm = jump_target.wrapping_sub(rs1_val);
            let (program, record) = simple_test_code(
                &[Instruction {
                    op: Op::JALR,
                    args: Args {
                        rd,
                        rs1,
                        imm,
                        ..Args::default()
                    },
                },
                // We are jumping past this instruction, so it should not be executed.
                // So we should not overwrite register `rd` with `sentinel`.
                Instruction {
                    op: Op::ADD,
                    args: Args {
                        rd,
                        imm: sentinel,
                        ..Args::default()
                    },
                }],
                &[],
                &[(rs1, rs1_val)],
            );
            assert_eq!(record.executed.len(), 3);
<<<<<<< HEAD
            assert_eq!(state_before_final(&record).get_register_value(rd), 4);
            CpuStark::prove_and_verify(&record.executed).unwrap();
=======
            assert_eq!(last_but_coda(&record).get_register_value(rd), 4);
            CpuStark::prove_and_verify(&program, &record.executed).unwrap();
>>>>>>> 7ab9dbf9
        }
    }
}<|MERGE_RESOLUTION|>--- conflicted
+++ resolved
@@ -176,13 +176,8 @@
                 &[(rs1, rs1_val)],
             );
             assert_eq!(record.executed.len(), 3);
-<<<<<<< HEAD
             assert_eq!(state_before_final(&record).get_register_value(rd), 4);
-            CpuStark::prove_and_verify(&record.executed).unwrap();
-=======
-            assert_eq!(last_but_coda(&record).get_register_value(rd), 4);
             CpuStark::prove_and_verify(&program, &record.executed).unwrap();
->>>>>>> 7ab9dbf9
         }
     }
 }