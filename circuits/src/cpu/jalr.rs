//! This module implements the JALR operation constraints
//! JALR writes the address of the instruction following the jump, being pc + 4,
//! And then sets the target address with sum of signed immediate and rs1.

use expr::Expr;

use super::columns::CpuState;
use crate::expr::ConstraintBuilder;

<<<<<<< HEAD
pub(crate) fn constraints<P: PackedField>(
    lv: &CpuState<P>,
    yield_constr: &mut ConstraintConsumer<P>,
=======
pub(crate) fn constraints<'a, P: Copy>(
    lv: &CpuState<Expr<'a, P>>,
    cb: &mut ConstraintBuilder<Expr<'a, P>>,
>>>>>>> 97482ba6
) {
    // Save the address of the instruction following the jump (return address).
    let return_address = lv.inst.pc + 4;
    let wrapped_return_address = return_address - (1 << 32);

    let destination = lv.dst_value;
    // Check: the wrapped `pc + 4` is saved to destination.
    // As values are u32 range checked, this makes the value choice deterministic.
    cb.always(
        lv.inst.ops.jalr * (destination - return_address) * (destination - wrapped_return_address),
    );

    let jump_target = lv.op1_value + lv.op2_value;
<<<<<<< HEAD
    let wrapped_jump_target = jump_target - wrap_at;
=======
    let wrapped_jump_target = jump_target - (1 << 32);
>>>>>>> 97482ba6
    let new_pc = lv.new_pc;

    // Check: the wrapped op1, op2 sum is set as new `pc`.
    // As values are u32 range checked, this makes the value choice deterministic.
<<<<<<< HEAD
    yield_constr.constraint_transition(
        lv.inst.ops.jalr * (new_pc - jump_target) * (new_pc - wrapped_jump_target),
    );
}

pub(crate) fn constraints_circuit<F: RichField + Extendable<D>, const D: usize>(
    builder: &mut CircuitBuilder<F, D>,
    lv: &CpuState<ExtensionTarget<D>>,
    yield_constr: &mut RecursiveConstraintConsumer<F, D>,
) {
    let wrap_at = builder.constant_extension(F::Extension::from_noncanonical_u64(1 << 32));

    let four = builder.constant_extension(F::Extension::from_noncanonical_u64(4));
    let return_address = builder.add_extension(lv.inst.pc, four);
    let wrapped_return_address = builder.sub_extension(return_address, wrap_at);

    let destination = lv.dst_value;
    let jalr_op = lv.inst.ops.jalr;
    let destination_sub_return_address = builder.sub_extension(destination, return_address);
    let destination_sub_wrapped_return_address =
        builder.sub_extension(destination, wrapped_return_address);

    // Temporary variable for the first constraint
    let temp1 = builder.mul_extension(
        destination_sub_return_address,
        destination_sub_wrapped_return_address,
    );
    let constraint1 = builder.mul_extension(jalr_op, temp1);
    yield_constr.constraint(builder, constraint1);

    let jump_target = builder.add_extension(lv.op1_value, lv.op2_value);
    let wrapped_jump_target = builder.sub_extension(jump_target, wrap_at);
    let new_pc = lv.new_pc;
    let new_pc_sub_jump_target = builder.sub_extension(new_pc, jump_target);
    let new_pc_sub_wrapped_jump_target = builder.sub_extension(new_pc, wrapped_jump_target);

    // Temporary variable for the second constraint
    let temp2 = builder.mul_extension(new_pc_sub_jump_target, new_pc_sub_wrapped_jump_target);
    let constraint2 = builder.mul_extension(jalr_op, temp2);
    yield_constr.constraint_transition(builder, constraint2);
=======
    cb.transition(lv.inst.ops.jalr * (new_pc - jump_target) * (new_pc - wrapped_jump_target));
>>>>>>> 97482ba6
}

#[cfg(test)]
mod tests {
    use mozak_runner::code;
    use mozak_runner::instruction::{Args, Instruction, Op};
    use mozak_runner::test_utils::{reg, u32_extra};
    use proptest::prelude::ProptestConfig;
    use proptest::proptest;

    use crate::cpu::stark::CpuStark;
    use crate::stark::mozak_stark::MozakStark;
    use crate::test_utils::{ProveAndVerify, D, F};

    #[test]
    fn prove_jalr_goto_no_rs1() {
        let (program, record) = code::execute(
            [Instruction {
                op: Op::JALR,
                args: Args {
                    rd: 0,
                    rs1: 0,
                    imm: 4,
                    ..Args::default()
                },
            }],
            &[],
            &[],
        );
        assert_eq!(record.last_state.get_pc(), 8);
        CpuStark::prove_and_verify(&program, &record).unwrap();
    }

    #[test]
    fn prove_jalr_goto_rs1_zero() {
        let (program, record) = code::execute(
            [Instruction {
                op: Op::JALR,
                args: Args {
                    rd: 0,
                    rs1: 1,
                    imm: 4,
                    ..Args::default()
                },
            }],
            &[],
            &[(0x1, 0)],
        );
        assert_eq!(record.last_state.get_pc(), 8);
        CpuStark::prove_and_verify(&program, &record).unwrap();
    }

    #[test]
    fn prove_jalr_goto_imm_zero_rs1_not_zero() {
        let (program, record) = code::execute(
            [Instruction {
                op: Op::JALR,
                args: Args {
                    rd: 0,
                    rs1: 1,
                    imm: 0,
                    ..Args::default()
                },
            }],
            &[],
            &[(0x1, 4)],
        );
        assert_eq!(record.last_state.get_pc(), 8);
        CpuStark::prove_and_verify(&program, &record).unwrap();
    }

    #[test]
    fn prove_jalr() {
        let (program, record) = code::execute(
            [Instruction {
                op: Op::JALR,
                args: Args {
                    rd: 1,
                    rs1: 0,
                    imm: 4,
                    ..Args::default()
                },
            }],
            &[],
            &[(0x1, 0)],
        );
        assert_eq!(record.last_state.get_pc(), 8);
        CpuStark::prove_and_verify(&program, &record).unwrap();
    }

    fn prove_triple_jalr<Stark: ProveAndVerify>() {
        let (program, record) = code::execute(
            [
                Instruction {
                    op: Op::JALR,
                    args: Args {
                        imm: 8, // goto to pc = 8
                        ..Args::default()
                    },
                },
                Instruction {
                    op: Op::JALR,
                    args: Args {
                        imm: 12, // goto to pc = 12
                        ..Args::default()
                    },
                },
                Instruction {
                    op: Op::JALR,
                    args: Args {
                        imm: 4, // goto to pc = 4
                        ..Args::default()
                    },
                },
            ],
            &[],
            &[],
        );
        assert_eq!(record.last_state.get_pc(), 16);
        Stark::prove_and_verify(&program, &record).unwrap();
    }

    #[test]
    fn prove_triple_jalr_cpu() { prove_triple_jalr::<CpuStark<F, D>>() }

    #[test]
    fn prove_triple_jalr_mozak() { prove_triple_jalr::<MozakStark<F, D>>() }

    proptest! {
        #![proptest_config(ProptestConfig::with_cases(4))]
        #[test]
        fn jalr_jumps_past_an_instruction(rs1 in reg(), rs1_val in u32_extra(), rd in reg(), sentinel in u32_extra()) {
            let jump_target: u32 = 8;
            let imm = jump_target.wrapping_sub(rs1_val);
            let (program, record) = code::execute(
                [Instruction {
                    op: Op::JALR,
                    args: Args {
                        rd,
                        rs1,
                        imm,
                        ..Args::default()
                    },
                },
                // We are jumping past this instruction, so it should not be executed.
                // So we should not overwrite register `rd` with `sentinel`.
                Instruction {
                    op: Op::ADD,
                    args: Args {
                        rd,
                        imm: sentinel,
                        ..Args::default()
                    },
                }],
                &[],
                &[(rs1, rs1_val)],
            );
            assert_eq!(record.executed.len(), 3);
            assert_eq!(record.state_before_final().get_register_value(rd), 4);
            CpuStark::prove_and_verify(&program, &record).unwrap();
        }
    }
}<|MERGE_RESOLUTION|>--- conflicted
+++ resolved
@@ -7,15 +7,9 @@
 use super::columns::CpuState;
 use crate::expr::ConstraintBuilder;
 
-<<<<<<< HEAD
-pub(crate) fn constraints<P: PackedField>(
-    lv: &CpuState<P>,
-    yield_constr: &mut ConstraintConsumer<P>,
-=======
 pub(crate) fn constraints<'a, P: Copy>(
     lv: &CpuState<Expr<'a, P>>,
     cb: &mut ConstraintBuilder<Expr<'a, P>>,
->>>>>>> 97482ba6
 ) {
     // Save the address of the instruction following the jump (return address).
     let return_address = lv.inst.pc + 4;
@@ -29,59 +23,12 @@
     );
 
     let jump_target = lv.op1_value + lv.op2_value;
-<<<<<<< HEAD
-    let wrapped_jump_target = jump_target - wrap_at;
-=======
     let wrapped_jump_target = jump_target - (1 << 32);
->>>>>>> 97482ba6
     let new_pc = lv.new_pc;
 
     // Check: the wrapped op1, op2 sum is set as new `pc`.
     // As values are u32 range checked, this makes the value choice deterministic.
-<<<<<<< HEAD
-    yield_constr.constraint_transition(
-        lv.inst.ops.jalr * (new_pc - jump_target) * (new_pc - wrapped_jump_target),
-    );
-}
-
-pub(crate) fn constraints_circuit<F: RichField + Extendable<D>, const D: usize>(
-    builder: &mut CircuitBuilder<F, D>,
-    lv: &CpuState<ExtensionTarget<D>>,
-    yield_constr: &mut RecursiveConstraintConsumer<F, D>,
-) {
-    let wrap_at = builder.constant_extension(F::Extension::from_noncanonical_u64(1 << 32));
-
-    let four = builder.constant_extension(F::Extension::from_noncanonical_u64(4));
-    let return_address = builder.add_extension(lv.inst.pc, four);
-    let wrapped_return_address = builder.sub_extension(return_address, wrap_at);
-
-    let destination = lv.dst_value;
-    let jalr_op = lv.inst.ops.jalr;
-    let destination_sub_return_address = builder.sub_extension(destination, return_address);
-    let destination_sub_wrapped_return_address =
-        builder.sub_extension(destination, wrapped_return_address);
-
-    // Temporary variable for the first constraint
-    let temp1 = builder.mul_extension(
-        destination_sub_return_address,
-        destination_sub_wrapped_return_address,
-    );
-    let constraint1 = builder.mul_extension(jalr_op, temp1);
-    yield_constr.constraint(builder, constraint1);
-
-    let jump_target = builder.add_extension(lv.op1_value, lv.op2_value);
-    let wrapped_jump_target = builder.sub_extension(jump_target, wrap_at);
-    let new_pc = lv.new_pc;
-    let new_pc_sub_jump_target = builder.sub_extension(new_pc, jump_target);
-    let new_pc_sub_wrapped_jump_target = builder.sub_extension(new_pc, wrapped_jump_target);
-
-    // Temporary variable for the second constraint
-    let temp2 = builder.mul_extension(new_pc_sub_jump_target, new_pc_sub_wrapped_jump_target);
-    let constraint2 = builder.mul_extension(jalr_op, temp2);
-    yield_constr.constraint_transition(builder, constraint2);
-=======
     cb.transition(lv.inst.ops.jalr * (new_pc - jump_target) * (new_pc - wrapped_jump_target));
->>>>>>> 97482ba6
 }
 
 #[cfg(test)]
