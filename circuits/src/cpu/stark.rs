--- conflicted
+++ resolved
@@ -25,13 +25,6 @@
 impl<P: Copy + core::ops::Add<Output = P>> OpSelectorView<P> {
     // Note: ecall is only 'jumping' in the sense that a 'halt' does not bump the
     // PC. It sort-of jumps back to itself.
-<<<<<<< HEAD
-    fn straightline_opcodes(&self) -> Vec<P> {
-        vec![
-            self.add, self.sub, self.and, self.or, self.xor, self.divu, self.mul, self.mulhu,
-            self.remu, self.sll, self.slt, self.sltu, self.srl, self.sb, self.lbu,
-        ]
-=======
     fn is_straightline(&self) -> P {
         self.add
             + self.sub
@@ -46,7 +39,6 @@
             + self.slt
             + self.sltu
             + self.srl
->>>>>>> e3b1ae7d
     }
 
     pub(crate) fn memory_opcodes(&self) -> Vec<P> { vec![self.sb, self.lbu] }
