--- conflicted
+++ resolved
@@ -12,14 +12,9 @@
 use starky::evaluation_frame::{StarkEvaluationFrame, StarkFrame};
 use starky::stark::Stark;
 
-<<<<<<< HEAD
-use super::columns::{CpuColumnsExtended, CpuState, OpSelectors};
-=======
 use super::columns::{
-    is_mem_op_extention_target, rs2_value_extension_target, CpuColumnsExtended, CpuState,
-    Instruction, OpSelectors,
+    is_mem_op_extention_target, CpuColumnsExtended, CpuState, Instruction, OpSelectors,
 };
->>>>>>> d1478fd1
 use super::{add, bitwise, branches, div, ecall, jalr, memory, mul, signed_comparison, sub};
 use crate::columns_view::{HasNamedColumns, NumberOfColumns};
 use crate::cpu::shift;
@@ -80,9 +75,6 @@
     );
 }
 
-<<<<<<< HEAD
-/// Enforce that selectors of opcode are one-hot encoded.
-=======
 fn pc_ticks_up_circuit<F: RichField + Extendable<D>, const D: usize>(
     builder: &mut CircuitBuilder<F, D>,
     lv: &CpuState<ExtensionTarget<D>>,
@@ -107,7 +99,6 @@
 }
 
 /// Enforce that selectors of opcode as well as registers are one-hot encoded.
->>>>>>> d1478fd1
 /// Ie exactly one of them should be 1, and all others 0 in each row.
 /// See <https://en.wikipedia.org/wiki/One-hot>
 fn one_hot<P: PackedField, Selectors: Clone + IntoIterator<Item = P>>(
@@ -131,9 +122,9 @@
     yield_constr: &mut RecursiveConstraintConsumer<F, D>,
 ) {
     one_hot_circuit(builder, &inst.ops.iter().as_slice().to_vec(), yield_constr);
-    one_hot_circuit(builder, &inst.rs1_select.to_vec(), yield_constr);
-    one_hot_circuit(builder, &inst.rs2_select.to_vec(), yield_constr);
-    one_hot_circuit(builder, &inst.rd_select.to_vec(), yield_constr);
+    is_binary_ext_circuit(builder, inst.rs1, yield_constr);
+    is_binary_ext_circuit(builder, inst.rs2, yield_constr);
+    is_binary_ext_circuit(builder, inst.rd, yield_constr);
 }
 
 fn one_hot_circuit<F: RichField + Extendable<D>, const D: usize>(
@@ -171,8 +162,6 @@
     yield_constr.constraint_transition(clock_diff - lv.is_running);
 }
 
-<<<<<<< HEAD
-=======
 fn clock_ticks_circuit<F: RichField + Extendable<D>, const D: usize>(
     builder: &mut CircuitBuilder<F, D>,
     lv: &CpuState<ExtensionTarget<D>>,
@@ -188,20 +177,6 @@
     yield_constr.constraint_transition(builder, clock_diff_sub_lv_is_running);
 }
 
-/// Register 0 is always 0
-fn r0_always_0<P: PackedField>(lv: &CpuState<P>, yield_constr: &mut ConstraintConsumer<P>) {
-    yield_constr.constraint(lv.regs[0]);
-}
-
-fn r0_always_0_circuit<F: RichField + Extendable<D>, const D: usize>(
-    builder: &mut CircuitBuilder<F, D>,
-    lv: &CpuState<ExtensionTarget<D>>,
-    yield_constr: &mut RecursiveConstraintConsumer<F, D>,
-) {
-    yield_constr.constraint(builder, lv.regs[0]);
-}
-
->>>>>>> d1478fd1
 /// This function ensures that for each unique value present in
 /// the instruction column the [`filter`] flag is `1`. This is done by comparing
 /// the local row and the next row values.
@@ -219,8 +194,6 @@
     }
 }
 
-<<<<<<< HEAD
-=======
 #[allow(clippy::similar_names)]
 pub fn check_permuted_inst_cols_circuit<F: RichField + Extendable<D>, const D: usize>(
     builder: &mut CircuitBuilder<F, D>,
@@ -243,94 +216,6 @@
     }
 }
 
-/// Only the destination register can change its value.
-/// All other registers must keep the same value as in the previous row.
-fn only_rd_changes<P: PackedField>(
-    lv: &CpuState<P>,
-    nv: &CpuState<P>,
-    yield_constr: &mut ConstraintConsumer<P>,
-) {
-    // Note: we could skip 0, because r0 is always 0.
-    // But we keep it to make it easier to reason about the code.
-    (0..32).for_each(|reg| {
-        yield_constr.constraint_transition(
-            (P::ONES - lv.inst.rd_select[reg]) * (lv.regs[reg] - nv.regs[reg]),
-        );
-    });
-}
-
-fn only_rd_changes_circuit<F: RichField + Extendable<D>, const D: usize>(
-    builder: &mut CircuitBuilder<F, D>,
-    lv: &CpuState<ExtensionTarget<D>>,
-    nv: &CpuState<ExtensionTarget<D>>,
-    yield_constr: &mut RecursiveConstraintConsumer<F, D>,
-) {
-    let one = builder.one_extension();
-    for reg in 0..32 {
-        let lv_regs_sub_nv_regs = builder.sub_extension(lv.regs[reg], nv.regs[reg]);
-        let one_sub_lv_inst_rd_select = builder.sub_extension(one, lv.inst.rd_select[reg]);
-        let constr = builder.mul_extension(one_sub_lv_inst_rd_select, lv_regs_sub_nv_regs);
-        yield_constr.constraint_transition(builder, constr);
-    }
-}
-
-/// The destination register should change to `dst_value`.
-fn rd_assigned_correctly<P: PackedField>(
-    lv: &CpuState<P>,
-    nv: &CpuState<P>,
-    yield_constr: &mut ConstraintConsumer<P>,
-) {
-    // Note: we skip 0 here, because it's already forced to 0 permanently by
-    // `r0_always_0`
-    (1..32).for_each(|reg| {
-        yield_constr
-            .constraint_transition((lv.inst.rd_select[reg]) * (lv.dst_value - nv.regs[reg]));
-    });
-}
-
-fn rd_assigned_correctly_circuit<F: RichField + Extendable<D>, const D: usize>(
-    builder: &mut CircuitBuilder<F, D>,
-    lv: &CpuState<ExtensionTarget<D>>,
-    nv: &CpuState<ExtensionTarget<D>>,
-    yield_constr: &mut RecursiveConstraintConsumer<F, D>,
-) {
-    for reg in 1..32 {
-        let lv_inst_rd_select = lv.inst.rd_select[reg];
-        let lv_dst_value_sub_nv_regs = builder.sub_extension(lv.dst_value, nv.regs[reg]);
-        let constr = builder.mul_extension(lv_inst_rd_select, lv_dst_value_sub_nv_regs);
-        yield_constr.constraint_transition(builder, constr);
-    }
-}
-
-/// First operand should be assigned with the value of the designated register.
-fn populate_op1_value<P: PackedField>(lv: &CpuState<P>, yield_constr: &mut ConstraintConsumer<P>) {
-    yield_constr.constraint(
-        lv.op1_value
-            // Note: we could skip 0, because r0 is always 0.
-            // But we keep it to make it easier to reason about the code.
-            - (0..32)
-            .map(|reg| lv.inst.rs1_select[reg] * lv.regs[reg])
-            .sum::<P>(),
-    );
-}
-
-fn populate_op1_value_circuit<F: RichField + Extendable<D>, const D: usize>(
-    builder: &mut CircuitBuilder<F, D>,
-    lv: &CpuState<ExtensionTarget<D>>,
-    yield_constr: &mut RecursiveConstraintConsumer<F, D>,
-) {
-    let mut op1_value = builder.zero_extension();
-    for reg in 0..32 {
-        let lv_inst_rs1_select = lv.inst.rs1_select[reg];
-        let lv_regs = lv.regs[reg];
-        let lv_inst_rs1_select_mul_lv_regs = builder.mul_extension(lv_inst_rs1_select, lv_regs);
-        op1_value = builder.add_extension(op1_value, lv_inst_rs1_select_mul_lv_regs);
-    }
-    let lv_op1_value_sub_op1_value = builder.sub_extension(lv.op1_value, op1_value);
-    yield_constr.constraint(builder, lv_op1_value_sub_op1_value);
-}
-
->>>>>>> d1478fd1
 /// Constraints for values in op2, which is the sum of the value of the second
 /// operand register and the immediate value (except for branch instructions).
 /// This may overflow.
@@ -363,8 +248,7 @@
     let is_branch_operation = add_extension_vec(builder, vec![ops.beq, ops.bne, ops.blt, ops.bge]);
     let is_shift_operation = add_extension_vec(builder, vec![ops.sll, ops.srl, ops.sra]);
 
-    let rs2_value = rs2_value_extension_target(builder, lv);
-    let lv_op2_value_sub_rs2_value = builder.sub_extension(lv.op2_value, rs2_value);
+    let lv_op2_value_sub_rs2_value = builder.sub_extension(lv.op2_value, lv.rs2_value);
     let is_branch_op_mul_lv_op2_value_sub_rs2_value =
         builder.mul_extension(is_branch_operation, lv_op2_value_sub_rs2_value);
     yield_constr.constraint(builder, is_branch_op_mul_lv_op2_value_sub_rs2_value);
@@ -381,7 +265,7 @@
     let op2_value_overflowing_sub_inst_imm_value =
         builder.sub_extension(lv.op2_value_overflowing, lv.inst.imm_value);
     let op2_value_overflowing_sub_inst_imm_value_sub_rs2_value =
-        builder.sub_extension(op2_value_overflowing_sub_inst_imm_value, rs2_value);
+        builder.sub_extension(op2_value_overflowing_sub_inst_imm_value, lv.rs2_value);
     let constr = builder.mul_extension(
         one_sub_is_branch_operation_sub_is_shift_operation,
         op2_value_overflowing_sub_inst_imm_value_sub_rs2_value,
@@ -486,11 +370,7 @@
         pc_ticks_up_circuit(builder, lv, nv, yield_constr);
 
         one_hots_circuit(builder, &lv.inst, yield_constr);
-        r0_always_0_circuit(builder, lv, yield_constr);
-        only_rd_changes_circuit(builder, lv, nv, yield_constr);
-        rd_assigned_correctly_circuit(builder, lv, nv, yield_constr);
-
-        populate_op1_value_circuit(builder, lv, yield_constr);
+
         populate_op2_value_circuit(builder, lv, yield_constr);
 
         add::constraints_circuit(builder, lv, yield_constr);
