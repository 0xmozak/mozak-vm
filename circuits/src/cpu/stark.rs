use std::borrow::Borrow;
use std::marker::PhantomData;

use plonky2::field::extension::{Extendable, FieldExtension};
use plonky2::field::packed::PackedField;
use plonky2::field::types::Field;
use plonky2::hash::hash_types::RichField;
use plonky2::plonk::circuit_builder::CircuitBuilder;
use starky::constraint_consumer::{ConstraintConsumer, RecursiveConstraintConsumer};
use starky::stark::Stark;
use starky::vars::{StarkEvaluationTargets, StarkEvaluationVars};

use super::columns::{CpuColumnsView, OpSelectorView};
<<<<<<< HEAD
use super::{add, beq, bitwise, div, jalr, memory, mul, slt, sub};
=======
use super::{add, beq, bitwise, div, ecall, jalr, mul, slt, sub};
>>>>>>> 9687eb9d
use crate::columns_view::NumberOfColumns;

#[derive(Copy, Clone, Default)]
#[allow(clippy::module_name_repetitions)]
pub struct CpuStark<F, const D: usize> {
    pub _f: PhantomData<F>,
}

impl<P: Copy> OpSelectorView<P> {
    fn straightline_opcodes(&self) -> Vec<P> {
        vec![
            self.add, self.sub, self.and, self.or, self.xor, self.divu, self.mul, self.mulhu,
            self.remu, self.sll, self.slt, self.sltu, self.srl, self.sb, self.lbu,
        ]
    }

    // Note: ecall is only 'jumping' in the sense that a 'halt' does not bump the
    // PC. It sort-of jumps back to itself.
    fn jumping_opcodes(&self) -> Vec<P> { vec![self.beq, self.bne, self.ecall, self.jalr] }

    fn opcodes(&self) -> Vec<P> {
        let mut res = self.straightline_opcodes();
        res.extend(self.jumping_opcodes());
        res
    }
}

fn pc_ticks_up<P: PackedField>(
    lv: &CpuColumnsView<P>,
    nv: &CpuColumnsView<P>,
    yield_constr: &mut ConstraintConsumer<P>,
) {
    let is_straightline_op: P = lv.ops.straightline_opcodes().into_iter().sum();

    yield_constr.constraint_transition(
        is_straightline_op * (nv.pc - (lv.pc + P::Scalar::from_noncanonical_u64(4))),
    );
}

/// Selector of opcode, builtins and halt should be one-hot encoded.
///
/// Ie exactly one of them should be by 1, all others by 0 in each row.
/// See <https://en.wikipedia.org/wiki/One-hot>
fn opcode_one_hot<P: PackedField>(
    lv: &CpuColumnsView<P>,
    yield_constr: &mut ConstraintConsumer<P>,
) {
    let op_selectors: Vec<_> = lv.ops.opcodes();

    // Op selectors have value 0 or 1.
    op_selectors
        .iter()
        .for_each(|&s| yield_constr.constraint(s * (P::ONES - s)));

    // Only one opcode selector enabled.
    let sum_s_op: P = op_selectors.into_iter().sum();
    yield_constr.constraint(P::ONES - sum_s_op);
}

/// Ensure clock is ticking up, iff CPU is still running.
fn clock_ticks<P: PackedField>(
    lv: &CpuColumnsView<P>,
    nv: &CpuColumnsView<P>,
    yield_constr: &mut ConstraintConsumer<P>,
) {
    let clock_diff = nv.clk - lv.clk;
    let still_running = P::ONES - lv.halt;
    yield_constr.constraint_transition(clock_diff - still_running);
}

/// Register 0 is always 0
fn r0_always_0<P: PackedField>(lv: &CpuColumnsView<P>, yield_constr: &mut ConstraintConsumer<P>) {
    yield_constr.constraint(lv.regs[0]);
}

/// Register used as destination register can have different value, all
/// other regs have same value as of previous row.
fn only_rd_changes<P: PackedField>(
    lv: &CpuColumnsView<P>,
    nv: &CpuColumnsView<P>,
    yield_constr: &mut ConstraintConsumer<P>,
) {
    // Note: register 0 is already always 0.
    // But we keep the constraints simple here.
    (0..32).for_each(|reg| {
        yield_constr
            .constraint_transition((P::ONES - lv.rd_select[reg]) * (lv.regs[reg] - nv.regs[reg]));
    });
}

fn rd_actually_changes<P: PackedField>(
    lv: &CpuColumnsView<P>,
    nv: &CpuColumnsView<P>,
    yield_constr: &mut ConstraintConsumer<P>,
) {
    // Note: we skip 0 here, because it's already forced to 0 permanently by
    // `r0_always_0`
    (1..32).for_each(|reg| {
        yield_constr.constraint_transition((lv.rd_select[reg]) * (lv.dst_value - nv.regs[reg]));
    });
}

fn populate_op1_value<P: PackedField>(
    lv: &CpuColumnsView<P>,
    yield_constr: &mut ConstraintConsumer<P>,
) {
    yield_constr.constraint(
        lv.op1_value
            // Note: we could skip 0, because r0 is always 0.
            // But we keep the constraints simple here.
            - (0..32)
                .map(|reg| lv.rs1_select[reg] * lv.regs[reg])
                .sum::<P>(),
    );
}

/// `OP2_VALUE` is the sum of the value of the second operand register and the
/// immediate value.
fn populate_op2_value<P: PackedField>(
    lv: &CpuColumnsView<P>,
    yield_constr: &mut ConstraintConsumer<P>,
) {
    yield_constr.constraint(
        lv.op2_value - lv.imm_value
            // Note: we could skip 0, because r0 is always 0.
            // But we keep the constraints simple here.
            - (0..32)
                .map(|reg| lv.rs2_select[reg] * lv.regs[reg])
                .sum::<P>(),
    );
}

impl<F: RichField + Extendable<D>, const D: usize> Stark<F, D> for CpuStark<F, D> {
    const COLUMNS: usize = CpuColumnsView::<F>::NUMBER_OF_COLUMNS;
    const PUBLIC_INPUTS: usize = 0;

    fn eval_packed_generic<FE, P, const D2: usize>(
        &self,
        vars: StarkEvaluationVars<FE, P, { Self::COLUMNS }, { Self::PUBLIC_INPUTS }>,
        yield_constr: &mut ConstraintConsumer<P>,
    ) where
        FE: FieldExtension<D2, BaseField = F>,
        P: PackedField<Scalar = FE>, {
        let lv = vars.local_values.borrow();
        let nv = vars.next_values.borrow();
        // let lv: &BitwiseColumnsView<_> = vars.local_values.borrow();

        opcode_one_hot(lv, yield_constr);

        clock_ticks(lv, nv, yield_constr);
        pc_ticks_up(lv, nv, yield_constr);

        // Registers
        r0_always_0(lv, yield_constr);
        only_rd_changes(lv, nv, yield_constr);
        rd_actually_changes(lv, nv, yield_constr);
        populate_op1_value(lv, yield_constr);
        populate_op2_value(lv, yield_constr);

        // add constraint
        add::constraints(lv, yield_constr);
        sub::constraints(lv, yield_constr);
        bitwise::constraints(lv, yield_constr);
        slt::constraints(lv, yield_constr);
        beq::constraints(lv, nv, yield_constr);
        div::constraints(lv, yield_constr);
        mul::constraints(lv, yield_constr);
        jalr::constraints(lv, nv, yield_constr);
<<<<<<< HEAD
        memory::constraints(lv, yield_constr);
=======
        ecall::constraints(lv, nv, yield_constr);
>>>>>>> 9687eb9d

        // Last row must be HALT
        yield_constr.constraint_last_row(lv.halt - P::ONES);
    }

    fn constraint_degree(&self) -> usize { 3 }

    #[no_coverage]
    fn eval_ext_circuit(
        &self,
        _builder: &mut CircuitBuilder<F, D>,
        _vars: StarkEvaluationTargets<D, { Self::COLUMNS }, { Self::PUBLIC_INPUTS }>,
        _yield_constr: &mut RecursiveConstraintConsumer<F, D>,
    ) {
        unimplemented!()
    }
}<|MERGE_RESOLUTION|>--- conflicted
+++ resolved
@@ -11,11 +11,7 @@
 use starky::vars::{StarkEvaluationTargets, StarkEvaluationVars};
 
 use super::columns::{CpuColumnsView, OpSelectorView};
-<<<<<<< HEAD
-use super::{add, beq, bitwise, div, jalr, memory, mul, slt, sub};
-=======
-use super::{add, beq, bitwise, div, ecall, jalr, mul, slt, sub};
->>>>>>> 9687eb9d
+use super::{add, beq, bitwise, div, ecall, jalr, memory, mul, slt, sub};
 use crate::columns_view::NumberOfColumns;
 
 #[derive(Copy, Clone, Default)]
@@ -184,11 +180,8 @@
         div::constraints(lv, yield_constr);
         mul::constraints(lv, yield_constr);
         jalr::constraints(lv, nv, yield_constr);
-<<<<<<< HEAD
         memory::constraints(lv, yield_constr);
-=======
         ecall::constraints(lv, nv, yield_constr);
->>>>>>> 9687eb9d
 
         // Last row must be HALT
         yield_constr.constraint_last_row(lv.halt - P::ONES);
