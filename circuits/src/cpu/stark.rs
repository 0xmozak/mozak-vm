--- conflicted
+++ resolved
@@ -188,9 +188,6 @@
     );
 }
 
-<<<<<<< HEAD
-/// Constrain and check the conditions in which the program can be halted
-=======
 fn ecall<P: PackedField>(
     lv: &CpuState<P>,
     nv: &CpuState<P>,
@@ -200,7 +197,7 @@
     yield_constr.constraint_transition(lv.inst.ops.ecall + (nv.is_running - P::ONES));
 }
 
->>>>>>> 560f1c16
+/// Constrain and check the conditions in which the program can be halted
 fn halted<P: PackedField>(
     lv: &CpuState<P>,
     nv: &CpuState<P>,
