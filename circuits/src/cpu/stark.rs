use std::borrow::Borrow;
use std::marker::PhantomData;

use itertools::izip;
use plonky2::field::extension::{Extendable, FieldExtension};
use plonky2::field::packed::PackedField;
use plonky2::field::types::Field;
use plonky2::hash::hash_types::RichField;
use plonky2::plonk::circuit_builder::CircuitBuilder;
use starky::constraint_consumer::{ConstraintConsumer, RecursiveConstraintConsumer};
use starky::stark::Stark;
use starky::vars::{StarkEvaluationTargets, StarkEvaluationVars};

use super::columns::{CpuColumnsExtended, CpuState, Instruction, OpSelectors};
use super::{add, bitwise, branches, div, ecall, jalr, mul, signed_comparison, sub};
use crate::columns_view::NumberOfColumns;
use crate::program::columns::ProgramRom;

#[derive(Copy, Clone, Default)]
#[allow(clippy::module_name_repetitions)]
pub struct CpuStark<F, const D: usize> {
    pub _f: PhantomData<F>,
}

impl<P: PackedField> OpSelectors<P> {
    // Note: ecall is only 'jumping' in the sense that a 'halt' does not bump the
    // PC. It sort-of jumps back to itself.
    pub fn is_jumping(&self) -> P {
        self.beq + self.bge + self.bgeu + self.blt + self.bltu + self.bne + self.ecall + self.jalr
    }

<<<<<<< HEAD
    pub fn is_mem_op(&self) -> P { self.sb + self.lbu + self.sh + self.sw }
=======
    pub fn is_straightline(&self) -> P { P::ONES - self.is_jumping() }

    pub fn is_mem_op(&self) -> P { self.sb + self.lbu }
>>>>>>> bff42e23
}

fn pc_ticks_up<P: PackedField>(
    lv: &CpuState<P>,
    nv: &CpuState<P>,
    yield_constr: &mut ConstraintConsumer<P>,
) {
    yield_constr.constraint_transition(
        lv.inst.ops.is_straightline()
            * (nv.inst.pc - (lv.inst.pc + P::Scalar::from_noncanonical_u64(4))),
    );
}

/// Selector of opcode, and registers should be one-hot encoded.
///
/// Ie exactly one of them should be by 1, all others by 0 in each row.
/// See <https://en.wikipedia.org/wiki/One-hot>
fn one_hots<P: PackedField>(inst: &Instruction<P>, yield_constr: &mut ConstraintConsumer<P>) {
    one_hot(inst.ops, yield_constr);
    one_hot(inst.rs1_select, yield_constr);
    one_hot(inst.rs2_select, yield_constr);
    one_hot(inst.rd_select, yield_constr);
}

fn one_hot<P: PackedField, Selectors: Clone + IntoIterator<Item = P>>(
    selectors: Selectors,
    yield_constr: &mut ConstraintConsumer<P>,
) {
    // selectors have value 0 or 1.
    selectors
        .clone()
        .into_iter()
        .for_each(|s| is_binary(yield_constr, s));

    // Only one selector enabled.
    let sum_s_op: P = selectors.into_iter().sum();
    yield_constr.constraint(P::ONES - sum_s_op);
}

/// Ensure an expression only takes on values 0 or 1.
pub fn is_binary<P: PackedField>(yield_constr: &mut ConstraintConsumer<P>, x: P) {
    yield_constr.constraint(x * (P::ONES - x));
}

/// Ensure an expression only takes on values 0 or 1 for transition rows.
///
/// That's useful for differences between `local_values` and `next_values`, like
/// a clock tick.
fn is_binary_transition<P: PackedField>(yield_constr: &mut ConstraintConsumer<P>, x: P) {
    yield_constr.constraint_transition(x * (P::ONES - x));
}

/// Ensure clock is ticking up, iff CPU is still running.
fn clock_ticks<P: PackedField>(
    lv: &CpuState<P>,
    nv: &CpuState<P>,
    yield_constr: &mut ConstraintConsumer<P>,
) {
    let clock_diff = nv.clk - lv.clk;
    is_binary_transition(yield_constr, clock_diff);
    yield_constr.constraint_transition(clock_diff - lv.is_running);
}

/// Register 0 is always 0
fn r0_always_0<P: PackedField>(lv: &CpuState<P>, yield_constr: &mut ConstraintConsumer<P>) {
    yield_constr.constraint(lv.regs[0]);
}

/// Ensures that if [`filter`] is 0, then duplicate instructions
/// are present. Note that this function doesn't check whether every instruction
/// is unique. Rather, it ensures that no unique instruction present in the
/// trace is omitted. It also doesn't verify the execution order of the
/// instructions.
fn check_permuted_inst_cols<P: PackedField>(
    lv: &ProgramRom<P>,
    nv: &ProgramRom<P>,
    yield_constr: &mut ConstraintConsumer<P>,
) {
    yield_constr.constraint(lv.filter * (lv.filter - P::ONES));
    yield_constr.constraint_first_row(lv.filter - P::ONES);

    for (lv_col, nv_col) in izip![lv.inst, nv.inst] {
        yield_constr.constraint((nv.filter - P::ONES) * (lv_col - nv_col));
    }
}

/// Register used as destination register can have different value, all
/// other regs have same value as of previous row.
fn only_rd_changes<P: PackedField>(
    lv: &CpuState<P>,
    nv: &CpuState<P>,
    yield_constr: &mut ConstraintConsumer<P>,
) {
    // Note: register 0 is already always 0.
    // But we keep the constraints simple here.
    (0..32).for_each(|reg| {
        yield_constr.constraint_transition(
            (P::ONES - lv.inst.rd_select[reg]) * (lv.regs[reg] - nv.regs[reg]),
        );
    });
}

fn rd_assigned_correctly<P: PackedField>(
    lv: &CpuState<P>,
    nv: &CpuState<P>,
    yield_constr: &mut ConstraintConsumer<P>,
) {
    // Note: we skip 0 here, because it's already forced to 0 permanently by
    // `r0_always_0`
    (1..32).for_each(|reg| {
        yield_constr
            .constraint_transition((lv.inst.rd_select[reg]) * (lv.dst_value - nv.regs[reg]));
    });
}

fn populate_op1_value<P: PackedField>(lv: &CpuState<P>, yield_constr: &mut ConstraintConsumer<P>) {
    yield_constr.constraint(
        lv.op1_value
            // Note: we could skip 0, because r0 is always 0.
            // But we keep the constraints simple here.
            - (0..32)
                .map(|reg| lv.inst.rs1_select[reg] * lv.regs[reg])
                .sum::<P>(),
    );
}

/// Constraints for values in op2, which is the sum of the value of the second
/// operand register and the immediate value. This may overflow.
fn populate_op2_value<P: PackedField>(lv: &CpuState<P>, yield_constr: &mut ConstraintConsumer<P>) {
    let wrap_at = CpuState::<P>::shifted(32);

    yield_constr.constraint(
        lv.op2_value_overflowing - lv.inst.imm_value
            // Note: we could skip 0, because r0 is always 0.
            // But we keep the constraints simple here.
            - (0..32)
                .map(|reg| lv.inst.rs2_select[reg] * lv.regs[reg])
                .sum::<P>(),
    );

    yield_constr.constraint(
        (lv.op2_value_overflowing - lv.op2_value)
            * (lv.op2_value_overflowing - lv.op2_value - wrap_at * lv.inst.ops.is_mem_op()),
    );
}

fn halted<P: PackedField>(
    lv: &CpuState<P>,
    nv: &CpuState<P>,
    yield_constr: &mut ConstraintConsumer<P>,
) {
    let is_halted = P::ONES - lv.is_running;
    is_binary(yield_constr, lv.is_running);
    // TODO: change this when we support segmented proving.
    // Last row must be 'halted', ie no longer is_running.
    yield_constr.constraint_last_row(lv.is_running);

    // Once we stop running, no subsequent row starts running again:
    yield_constr.constraint_transition(is_halted * (nv.is_running - lv.is_running));
    // Halted means that nothing changes anymore:
    for (&lv_entry, &nv_entry) in izip!(lv, nv) {
        yield_constr.constraint_transition(is_halted * (lv_entry - nv_entry));
    }
}

impl<F: RichField + Extendable<D>, const D: usize> Stark<F, D> for CpuStark<F, D> {
    const COLUMNS: usize = CpuColumnsExtended::<F>::NUMBER_OF_COLUMNS;
    const PUBLIC_INPUTS: usize = 0;

    #[allow(clippy::similar_names)]
    fn eval_packed_generic<FE, P, const D2: usize>(
        &self,
        vars: StarkEvaluationVars<FE, P, { Self::COLUMNS }, { Self::PUBLIC_INPUTS }>,
        yield_constr: &mut ConstraintConsumer<P>,
    ) where
        FE: FieldExtension<D2, BaseField = F>,
        P: PackedField<Scalar = FE>, {
        let lv: &CpuColumnsExtended<_> = vars.local_values.borrow();
        let nv: &CpuColumnsExtended<_> = vars.next_values.borrow();

        check_permuted_inst_cols(&lv.permuted, &nv.permuted, yield_constr);

        let lv = &lv.cpu;
        let nv = &nv.cpu;

        clock_ticks(lv, nv, yield_constr);
        pc_ticks_up(lv, nv, yield_constr);

        one_hots(&lv.inst, yield_constr);

        // Registers
        r0_always_0(lv, yield_constr);
        only_rd_changes(lv, nv, yield_constr);
        rd_assigned_correctly(lv, nv, yield_constr);
        populate_op1_value(lv, yield_constr);
        populate_op2_value(lv, yield_constr);

        // add constraint
        add::constraints(lv, yield_constr);
        sub::constraints(lv, yield_constr);
        bitwise::constraints(lv, yield_constr);
        branches::comparison_constraints(lv, yield_constr);
        branches::constraints(lv, nv, yield_constr);
        signed_comparison::signed_constraints(lv, yield_constr);
        signed_comparison::slt_constraints(lv, yield_constr);
        div::constraints(lv, yield_constr);
        mul::constraints(lv, yield_constr);
        jalr::constraints(lv, nv, yield_constr);
        ecall::constraints(lv, nv, yield_constr);
        halted(lv, nv, yield_constr);

        // Clock starts at 0
        yield_constr.constraint_first_row(lv.clk);
    }

    fn constraint_degree(&self) -> usize { 3 }

    #[no_coverage]
    fn eval_ext_circuit(
        &self,
        _builder: &mut CircuitBuilder<F, D>,
        _vars: StarkEvaluationTargets<D, { Self::COLUMNS }, { Self::PUBLIC_INPUTS }>,
        _yield_constr: &mut RecursiveConstraintConsumer<F, D>,
    ) {
        unimplemented!()
    }
}

#[cfg(test)]
mod tests {
    use anyhow::Result;
    use plonky2::plonk::config::{GenericConfig, PoseidonGoldilocksConfig};
    use starky::stark_testing::test_stark_low_degree;

    use crate::cpu::stark::CpuStark;

    #[test]
    fn test_degree() -> Result<()> {
        const D: usize = 2;
        type C = PoseidonGoldilocksConfig;
        type F = <C as GenericConfig<D>>::F;
        type S = CpuStark<F, D>;

        let stark = S::default();
        test_stark_low_degree(stark)
    }
}<|MERGE_RESOLUTION|>--- conflicted
+++ resolved
@@ -29,13 +29,9 @@
         self.beq + self.bge + self.bgeu + self.blt + self.bltu + self.bne + self.ecall + self.jalr
     }
 
-<<<<<<< HEAD
+    pub fn is_straightline(&self) -> P { P::ONES - self.is_jumping() }
+
     pub fn is_mem_op(&self) -> P { self.sb + self.lbu + self.sh + self.sw }
-=======
-    pub fn is_straightline(&self) -> P { P::ONES - self.is_jumping() }
-
-    pub fn is_mem_op(&self) -> P { self.sb + self.lbu }
->>>>>>> bff42e23
 }
 
 fn pc_ticks_up<P: PackedField>(
