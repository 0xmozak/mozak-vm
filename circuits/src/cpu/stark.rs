--- conflicted
+++ resolved
@@ -10,16 +10,9 @@
 use starky::vars::{StarkEvaluationTargets, StarkEvaluationVars};
 
 use super::columns::{
-<<<<<<< HEAD
-    COL_CLK, COL_DST_VALUE, COL_OP1_VALUE, COL_OP2_VALUE, COL_PC, COL_RD_SELECT, COL_REGS,
-    COL_RS1_SELECT, COL_RS2_SELECT, COL_S_ADD, COL_S_AND, COL_S_BEQ, COL_S_BNE, COL_S_DIVU,
-    COL_S_ECALL, COL_S_HALT, COL_S_JALR, COL_S_MUL, COL_S_MULHU, COL_S_OR, COL_S_REMU, COL_S_SLL,
-    COL_S_SLT, COL_S_SLTU, COL_S_SRL, COL_S_SUB, COL_S_XOR, NUM_CPU_COLS,
-=======
     CLK, DST_VALUE, NUM_CPU_COLS, OP1_VALUE, OP2_VALUE, PC, RD_SELECT, REGS, RS1_SELECT,
-    RS2_SELECT, S_ADD, S_AND, S_BEQ, S_DIVU, S_ECALL, S_HALT, S_JALR, S_MUL, S_MULHU, S_OR, S_REMU,
-    S_SLL, S_SLT, S_SLTU, S_SRL, S_SUB, S_XOR,
->>>>>>> 7a82b586
+    RS2_SELECT, S_ADD, S_AND, S_BEQ, S_BNE, S_DIVU, S_ECALL, S_HALT, S_JALR, S_MUL, S_MULHU, S_OR,
+    S_REMU, S_SLL, S_SLT, S_SLTU, S_SRL, S_SUB, S_XOR,
 };
 use super::{add, beq, bitwise, div, jalr, mul, slt, sub};
 
@@ -34,11 +27,7 @@
 pub const STRAIGHTLINE_OPCODES: [usize; 13] = [
     S_ADD, S_SUB, S_AND, S_OR, S_XOR, S_DIVU, S_MUL, S_MULHU, S_REMU, S_SLL, S_SLT, S_SLTU, S_SRL,
 ];
-<<<<<<< HEAD
-pub const JUMPING_OPCODES: [usize; 4] = [COL_S_BEQ, COL_S_BNE, COL_S_ECALL, COL_S_JALR];
-=======
-pub const JUMPING_OPCODES: [usize; 3] = [S_BEQ, S_ECALL, S_JALR];
->>>>>>> 7a82b586
+pub const JUMPING_OPCODES: [usize; 4] = [S_BEQ, S_BNE, S_ECALL, S_JALR];
 pub const OPCODES: [usize; concat_arrays_size!(STRAIGHTLINE_OPCODES, JUMPING_OPCODES)] =
     concat_arrays!(STRAIGHTLINE_OPCODES, JUMPING_OPCODES);
 
