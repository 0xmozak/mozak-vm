use std::marker::PhantomData;

use expr::{Expr, ExprBuilder, StarkFrameTyped};
use mozak_circuits_derive::StarkNameDisplay;
use plonky2::field::extension::{Extendable, FieldExtension};
use plonky2::field::packed::PackedField;
use plonky2::hash::hash_types::RichField;
use plonky2::iop::ext_target::ExtensionTarget;
use plonky2::plonk::circuit_builder::CircuitBuilder;
use starky::constraint_consumer::{ConstraintConsumer, RecursiveConstraintConsumer};
use starky::evaluation_frame::StarkFrame;
use starky::stark::Stark;

use super::columns::{CpuState, Instruction};
use super::{add, bitwise, branches, div, ecall, jalr, memory, mul, signed_comparison, sub};
use crate::columns_view::{HasNamedColumns, NumberOfColumns};
use crate::cpu::shift;
use crate::expr::{build_ext, build_packed, ConstraintBuilder};
<<<<<<< HEAD
=======
use crate::stark::mozak_stark::PublicInputs;
>>>>>>> 254918e2

/// A Gadget for CPU Instructions
///
/// Instructions are either handled directly or through cross table lookup
#[derive(Copy, Clone, Default, StarkNameDisplay)]
#[allow(clippy::module_name_repetitions)]
pub struct CpuStark<F, const D: usize> {
    pub _f: PhantomData<F>,
}

impl<F, const D: usize> HasNamedColumns for CpuStark<F, D> {
    type Columns = CpuState<F>;
}

/// Ensure that if opcode is straight line, then program counter is incremented
/// by 4.
<<<<<<< HEAD
fn pc_ticks_up<'a, P: Copy>(lv: &CpuState<Expr<'a, P>>, cb: &mut ConstraintBuilder<Expr<'a, P>>) {
    cb.transition(lv.inst.ops.is_straightline() * (lv.new_pc - (lv.inst.pc + 4)));
=======
fn pc_ticks_up<'a, P: Copy>(
    lv: &CpuState<Expr<'a, P>>,
    nv: &CpuState<Expr<'a, P>>,
    cb: &mut ConstraintBuilder<Expr<'a, P>>,
) {
    cb.transition(lv.inst.ops.is_straightline() * (nv.inst.pc - (lv.inst.pc + 4)));
>>>>>>> 254918e2
}

/// Enforce that selectors of opcode are one-hot encoded.
/// Ie exactly one of them should be 1, and all others 0 in each row.
/// See <https://en.wikipedia.org/wiki/One-hot>
<<<<<<< HEAD
fn binary_selectors<'a, P: Copy>(
    inst: &'a Instruction<Expr<'a, P>>,
    cb: &mut ConstraintBuilder<Expr<'a, P>>,
) {
    // selectors have value 0 or 1.
    inst.ops.into_iter().for_each(|s| cb.always(s.is_binary()));

    // Only at most one selector enabled.
    cb.always(inst.ops.into_iter().sum::<Expr<'a, P>>().is_binary());
=======
fn one_hots<'a, P: Copy>(
    inst: &'a Instruction<Expr<'a, P>>,
    cb: &mut ConstraintBuilder<Expr<'a, P>>,
) {
    one_hot(inst.ops, cb);
}

fn one_hot<'a, P: Copy, Selectors: Copy + IntoIterator<Item = Expr<'a, P>>>(
    selectors: Selectors,
    cb: &mut ConstraintBuilder<Expr<'a, P>>,
) {
    // selectors have value 0 or 1.
    selectors.into_iter().for_each(|s| cb.always(s.is_binary()));

    // Only one selector enabled.
    let sum_s_op: Expr<'a, P> = selectors.into_iter().sum();
    cb.always(1 - sum_s_op);
}

/// Ensure clock is ticking up, iff CPU is still running.
fn clock_ticks<'a, P: Copy>(
    lv: &CpuState<Expr<'a, P>>,
    nv: &CpuState<Expr<'a, P>>,
    cb: &mut ConstraintBuilder<Expr<'a, P>>,
) {
    let clock_diff = nv.clk - lv.clk;
    cb.transition(clock_diff.is_binary());
    cb.transition(clock_diff - lv.is_running);
>>>>>>> 254918e2
}

/// Constraints for values in op2, which is the sum of the value of the second
/// operand register and the immediate value (except for branch instructions).
/// This may overflow.
fn populate_op2_value<'a, P: Copy>(
    lv: &CpuState<Expr<'a, P>>,
    cb: &mut ConstraintBuilder<Expr<'a, P>>,
) {
    let ops = &lv.inst.ops;
    let is_branch_operation = ops.beq + ops.bne + ops.blt + ops.bge;
    let is_shift_operation = ops.sll + ops.srl + ops.sra;

    cb.always(is_branch_operation * (lv.op2_value - lv.op2_value_raw));
    cb.always(is_shift_operation * (lv.op2_value - lv.bitshift.multiplier));
    cb.always(
        (1 - is_branch_operation - is_shift_operation)
            * (lv.op2_value_overflowing - lv.inst.imm_value - lv.op2_value_raw),
    );
    cb.always(
        (1 - is_branch_operation - is_shift_operation)
            * (lv.op2_value_overflowing - lv.op2_value)
            * (lv.op2_value_overflowing - lv.op2_value - (1 << 32) * ops.is_mem_op()),
    );
}
<<<<<<< HEAD

const COLUMNS: usize = CpuState::<()>::NUMBER_OF_COLUMNS;
const PUBLIC_INPUTS: usize = 0;

fn generate_constraints<'a, T: Copy, U>(
    vars: &'a StarkFrameTyped<CpuState<Expr<'a, T>>, Vec<U>>,
) -> ConstraintBuilder<Expr<'a, T>> {
    let lv = &vars.local_values;
    let mut constraints = ConstraintBuilder::default();

    pc_ticks_up(lv, &mut constraints);

    binary_selectors(&lv.inst, &mut constraints);

    // Registers
    populate_op2_value(lv, &mut constraints);
=======
>>>>>>> 254918e2

    add::constraints(lv, &mut constraints);
    sub::constraints(lv, &mut constraints);
    bitwise::constraints(lv, &mut constraints);
    branches::comparison_constraints(lv, &mut constraints);
    branches::constraints(lv, &mut constraints);
    memory::constraints(lv, &mut constraints);
    signed_comparison::signed_constraints(lv, &mut constraints);
    signed_comparison::slt_constraints(lv, &mut constraints);
    shift::constraints(lv, &mut constraints);
    div::constraints(lv, &mut constraints);
    mul::constraints(lv, &mut constraints);
    jalr::constraints(lv, &mut constraints);
    ecall::constraints(lv, &mut constraints);

    constraints
}

fn generate_constraints<'a, T: Copy>(
    vars: &'a StarkFrameTyped<CpuState<Expr<'a, T>>, PublicInputs<Expr<'a, T>>>,
) -> ConstraintBuilder<Expr<'a, T>> {
    let lv = &vars.local_values;
    let nv = &vars.next_values;
    let public_inputs = vars.public_inputs;
    let mut constraints = ConstraintBuilder::default();

    constraints.first_row(lv.inst.pc - public_inputs.entry_point);
    clock_ticks(lv, nv, &mut constraints);
    pc_ticks_up(lv, nv, &mut constraints);

    one_hots(&lv.inst, &mut constraints);

    // Registers
    populate_op2_value(lv, &mut constraints);

    add::constraints(lv, &mut constraints);
    sub::constraints(lv, &mut constraints);
    bitwise::constraints(lv, &mut constraints);
    branches::comparison_constraints(lv, &mut constraints);
    branches::constraints(lv, nv, &mut constraints);
    memory::constraints(lv, &mut constraints);
    signed_comparison::signed_constraints(lv, &mut constraints);
    signed_comparison::slt_constraints(lv, &mut constraints);
    shift::constraints(lv, &mut constraints);
    div::constraints(lv, &mut constraints);
    mul::constraints(lv, &mut constraints);
    jalr::constraints(lv, nv, &mut constraints);
    ecall::constraints(lv, nv, &mut constraints);

    // Clock starts at 2. This is to differentiate
    // execution clocks (2 and above) from
    // clk values `0` and `1` which are reserved for
    // elf initialisation and zero initialisation respectively.
    constraints.first_row(2 - lv.clk);

    constraints
}

impl<F: RichField + Extendable<D>, const D: usize> Stark<F, D> for CpuStark<F, D> {
    type EvaluationFrame<FE, P, const D2: usize> = StarkFrame<P, P::Scalar, COLUMNS, PUBLIC_INPUTS>

    where
        FE: FieldExtension<D2, BaseField = F>,
        P: PackedField<Scalar = FE>;
    type EvaluationFrameTarget =
        StarkFrame<ExtensionTarget<D>, ExtensionTarget<D>, COLUMNS, PUBLIC_INPUTS>;

    fn eval_packed_generic<FE, P, const D2: usize>(
        &self,
        vars: &Self::EvaluationFrame<FE, P, D2>,
        constraint_consumer: &mut ConstraintConsumer<P>,
    ) where
        FE: FieldExtension<D2, BaseField = F>,
        P: PackedField<Scalar = FE>, {
        let expr_builder = ExprBuilder::default();
<<<<<<< HEAD
        let vars = expr_builder.to_typed_starkframe(vars);
=======
        let vars = (expr_builder).to_typed_starkframe(vars);
>>>>>>> 254918e2
        let constraints = generate_constraints(&vars);
        build_packed(constraints, constraint_consumer);
    }

    fn constraint_degree(&self) -> usize { 3 }

    fn eval_ext_circuit(
        &self,
        circuit_builder: &mut CircuitBuilder<F, D>,
        vars: &Self::EvaluationFrameTarget,
        constraint_consumer: &mut RecursiveConstraintConsumer<F, D>,
    ) {
        let expr_builder = ExprBuilder::default();
<<<<<<< HEAD
        // TODO(Matthias): check why Bing's trick to avoid the let binding doesn't work
        // here?
=======
>>>>>>> 254918e2
        let vars = expr_builder.to_typed_starkframe(vars);
        let constraints = generate_constraints(&vars);
        build_ext(constraints, circuit_builder, constraint_consumer);
    }
}

#[cfg(test)]
mod tests {
    use anyhow::Result;
    use plonky2::plonk::config::{GenericConfig, Poseidon2GoldilocksConfig};
    use starky::stark_testing::{test_stark_circuit_constraints, test_stark_low_degree};

    use crate::cpu::stark::CpuStark;

    #[test]
    fn test_degree() -> Result<()> {
        const D: usize = 2;
        type C = Poseidon2GoldilocksConfig;
        type F = <C as GenericConfig<D>>::F;
        type S = CpuStark<F, D>;

        let stark = S::default();
        test_stark_low_degree(stark)
    }

    #[test]
    fn test_circuit() -> Result<()> {
        const D: usize = 2;
        type C = Poseidon2GoldilocksConfig;
        type F = <C as GenericConfig<D>>::F;
        type S = CpuStark<F, D>;

        let stark = S::default();
        test_stark_circuit_constraints::<F, C, S, D>(stark)?;

        Ok(())
    }
}<|MERGE_RESOLUTION|>--- conflicted
+++ resolved
@@ -16,10 +16,6 @@
 use crate::columns_view::{HasNamedColumns, NumberOfColumns};
 use crate::cpu::shift;
 use crate::expr::{build_ext, build_packed, ConstraintBuilder};
-<<<<<<< HEAD
-=======
-use crate::stark::mozak_stark::PublicInputs;
->>>>>>> 254918e2
 
 /// A Gadget for CPU Instructions
 ///
@@ -36,23 +32,13 @@
 
 /// Ensure that if opcode is straight line, then program counter is incremented
 /// by 4.
-<<<<<<< HEAD
 fn pc_ticks_up<'a, P: Copy>(lv: &CpuState<Expr<'a, P>>, cb: &mut ConstraintBuilder<Expr<'a, P>>) {
     cb.transition(lv.inst.ops.is_straightline() * (lv.new_pc - (lv.inst.pc + 4)));
-=======
-fn pc_ticks_up<'a, P: Copy>(
-    lv: &CpuState<Expr<'a, P>>,
-    nv: &CpuState<Expr<'a, P>>,
-    cb: &mut ConstraintBuilder<Expr<'a, P>>,
-) {
-    cb.transition(lv.inst.ops.is_straightline() * (nv.inst.pc - (lv.inst.pc + 4)));
->>>>>>> 254918e2
 }
 
 /// Enforce that selectors of opcode are one-hot encoded.
 /// Ie exactly one of them should be 1, and all others 0 in each row.
 /// See <https://en.wikipedia.org/wiki/One-hot>
-<<<<<<< HEAD
 fn binary_selectors<'a, P: Copy>(
     inst: &'a Instruction<Expr<'a, P>>,
     cb: &mut ConstraintBuilder<Expr<'a, P>>,
@@ -62,36 +48,6 @@
 
     // Only at most one selector enabled.
     cb.always(inst.ops.into_iter().sum::<Expr<'a, P>>().is_binary());
-=======
-fn one_hots<'a, P: Copy>(
-    inst: &'a Instruction<Expr<'a, P>>,
-    cb: &mut ConstraintBuilder<Expr<'a, P>>,
-) {
-    one_hot(inst.ops, cb);
-}
-
-fn one_hot<'a, P: Copy, Selectors: Copy + IntoIterator<Item = Expr<'a, P>>>(
-    selectors: Selectors,
-    cb: &mut ConstraintBuilder<Expr<'a, P>>,
-) {
-    // selectors have value 0 or 1.
-    selectors.into_iter().for_each(|s| cb.always(s.is_binary()));
-
-    // Only one selector enabled.
-    let sum_s_op: Expr<'a, P> = selectors.into_iter().sum();
-    cb.always(1 - sum_s_op);
-}
-
-/// Ensure clock is ticking up, iff CPU is still running.
-fn clock_ticks<'a, P: Copy>(
-    lv: &CpuState<Expr<'a, P>>,
-    nv: &CpuState<Expr<'a, P>>,
-    cb: &mut ConstraintBuilder<Expr<'a, P>>,
-) {
-    let clock_diff = nv.clk - lv.clk;
-    cb.transition(clock_diff.is_binary());
-    cb.transition(clock_diff - lv.is_running);
->>>>>>> 254918e2
 }
 
 /// Constraints for values in op2, which is the sum of the value of the second
@@ -117,7 +73,6 @@
             * (lv.op2_value_overflowing - lv.op2_value - (1 << 32) * ops.is_mem_op()),
     );
 }
-<<<<<<< HEAD
 
 const COLUMNS: usize = CpuState::<()>::NUMBER_OF_COLUMNS;
 const PUBLIC_INPUTS: usize = 0;
@@ -134,8 +89,6 @@
 
     // Registers
     populate_op2_value(lv, &mut constraints);
-=======
->>>>>>> 254918e2
 
     add::constraints(lv, &mut constraints);
     sub::constraints(lv, &mut constraints);
@@ -150,46 +103,6 @@
     mul::constraints(lv, &mut constraints);
     jalr::constraints(lv, &mut constraints);
     ecall::constraints(lv, &mut constraints);
-
-    constraints
-}
-
-fn generate_constraints<'a, T: Copy>(
-    vars: &'a StarkFrameTyped<CpuState<Expr<'a, T>>, PublicInputs<Expr<'a, T>>>,
-) -> ConstraintBuilder<Expr<'a, T>> {
-    let lv = &vars.local_values;
-    let nv = &vars.next_values;
-    let public_inputs = vars.public_inputs;
-    let mut constraints = ConstraintBuilder::default();
-
-    constraints.first_row(lv.inst.pc - public_inputs.entry_point);
-    clock_ticks(lv, nv, &mut constraints);
-    pc_ticks_up(lv, nv, &mut constraints);
-
-    one_hots(&lv.inst, &mut constraints);
-
-    // Registers
-    populate_op2_value(lv, &mut constraints);
-
-    add::constraints(lv, &mut constraints);
-    sub::constraints(lv, &mut constraints);
-    bitwise::constraints(lv, &mut constraints);
-    branches::comparison_constraints(lv, &mut constraints);
-    branches::constraints(lv, nv, &mut constraints);
-    memory::constraints(lv, &mut constraints);
-    signed_comparison::signed_constraints(lv, &mut constraints);
-    signed_comparison::slt_constraints(lv, &mut constraints);
-    shift::constraints(lv, &mut constraints);
-    div::constraints(lv, &mut constraints);
-    mul::constraints(lv, &mut constraints);
-    jalr::constraints(lv, nv, &mut constraints);
-    ecall::constraints(lv, nv, &mut constraints);
-
-    // Clock starts at 2. This is to differentiate
-    // execution clocks (2 and above) from
-    // clk values `0` and `1` which are reserved for
-    // elf initialisation and zero initialisation respectively.
-    constraints.first_row(2 - lv.clk);
 
     constraints
 }
@@ -211,11 +124,7 @@
         FE: FieldExtension<D2, BaseField = F>,
         P: PackedField<Scalar = FE>, {
         let expr_builder = ExprBuilder::default();
-<<<<<<< HEAD
         let vars = expr_builder.to_typed_starkframe(vars);
-=======
-        let vars = (expr_builder).to_typed_starkframe(vars);
->>>>>>> 254918e2
         let constraints = generate_constraints(&vars);
         build_packed(constraints, constraint_consumer);
     }
@@ -229,11 +138,6 @@
         constraint_consumer: &mut RecursiveConstraintConsumer<F, D>,
     ) {
         let expr_builder = ExprBuilder::default();
-<<<<<<< HEAD
-        // TODO(Matthias): check why Bing's trick to avoid the let binding doesn't work
-        // here?
-=======
->>>>>>> 254918e2
         let vars = expr_builder.to_typed_starkframe(vars);
         let constraints = generate_constraints(&vars);
         build_ext(constraints, circuit_builder, constraint_consumer);
