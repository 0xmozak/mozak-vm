--- conflicted
+++ resolved
@@ -43,11 +43,7 @@
     pub fn is_straightline(&self) -> P { P::ONES - self.is_jumping() }
 
     /// List of opcodes that work with memory.
-<<<<<<< HEAD
-    pub fn is_mem_op(&self) -> P { self.sb + self.lb + self.sh + self.lhu + self.sw + self.lw }
-=======
-    pub fn is_mem_op(&self) -> P { self.sb + self.lb + self.sh + self.lh }
->>>>>>> 9dd14504
+    pub fn is_mem_op(&self) -> P { self.sb + self.lb + self.sh + self.lh + self.sw + self.lw }
 }
 
 /// Ensure that if opcode is straight line, then program counter is incremented
