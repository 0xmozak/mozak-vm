use std::borrow::Borrow;
use std::marker::PhantomData;

use itertools::izip;
use plonky2::field::extension::{Extendable, FieldExtension};
use plonky2::field::packed::PackedField;
use plonky2::field::types::Field;
use plonky2::hash::hash_types::RichField;
use plonky2::plonk::circuit_builder::CircuitBuilder;
use starky::constraint_consumer::{ConstraintConsumer, RecursiveConstraintConsumer};
use starky::stark::Stark;
use starky::vars::{StarkEvaluationTargets, StarkEvaluationVars};

use super::columns::{CpuColumnsExtended, CpuState, Instruction, OpSelectors};
use super::{add, bitwise, branches, div, ecall, jalr, mul, signed_comparison, sub};
use crate::columns_view::NumberOfColumns;
use crate::program::columns::ProgramRom;
use crate::stark::mozak_stark::PublicInputs;

#[derive(Copy, Clone, Default)]
#[allow(clippy::module_name_repetitions)]
pub struct CpuStark<F, const D: usize> {
    pub _f: PhantomData<F>,
}

impl<P: PackedField> OpSelectors<P> {
    // List of opcodes that manipulated the program counter, instead of
    // straight line incrementing it.
    // Note: ecall is only 'jumping' in the sense that a 'halt'
    // does not bump the PC. It sort-of jumps back to itself.
    pub fn is_jumping(&self) -> P {
        self.beq + self.bge + self.bgeu + self.blt + self.bltu + self.bne + self.ecall + self.jalr
    }

    /// List of opcodes that only bump the program counter.
    pub fn is_straightline(&self) -> P { P::ONES - self.is_jumping() }

    /// List of opcodes that work with memory.
    pub fn is_mem_op(&self) -> P { self.sb + self.lbu }
}

/// Ensure that if opcode is straight line, then program counter is incremented
/// by 4.
fn pc_ticks_up<P: PackedField>(
    lv: &CpuState<P>,
    nv: &CpuState<P>,
    yield_constr: &mut ConstraintConsumer<P>,
) {
    yield_constr.constraint_transition(
        lv.inst.ops.is_straightline()
            * (nv.inst.pc - (lv.inst.pc + P::Scalar::from_noncanonical_u64(4))),
    );
}

/// Enforce that selectors of opcode as well as registers are one-hot encoded.
<<<<<<< HEAD
/// Ie exactly one of them should be 1, and all others 0 in each row.
=======
///
/// Ie exactly one of them should be by 1, all others by 0 in each row.
>>>>>>> 36c3afb5
/// See <https://en.wikipedia.org/wiki/One-hot>
fn one_hots<P: PackedField>(inst: &Instruction<P>, yield_constr: &mut ConstraintConsumer<P>) {
    one_hot(inst.ops, yield_constr);
    one_hot(inst.rs1_select, yield_constr);
    one_hot(inst.rs2_select, yield_constr);
    one_hot(inst.rd_select, yield_constr);
}

fn one_hot<P: PackedField, Selectors: Clone + IntoIterator<Item = P>>(
    selectors: Selectors,
    yield_constr: &mut ConstraintConsumer<P>,
) {
    // selectors have value 0 or 1.
    selectors
        .clone()
        .into_iter()
        .for_each(|s| is_binary(yield_constr, s));

    // Only one selector enabled.
    let sum_s_op: P = selectors.into_iter().sum();
    yield_constr.constraint(P::ONES - sum_s_op);
}

/// Ensure an expression only takes on values 0 or 1.
pub fn is_binary<P: PackedField>(yield_constr: &mut ConstraintConsumer<P>, x: P) {
    yield_constr.constraint(x * (P::ONES - x));
}

/// Ensure an expression only takes on values 0 or 1 for transition rows.
///
/// That's useful for differences between `local_values` and `next_values`, like
/// a clock tick.
fn is_binary_transition<P: PackedField>(yield_constr: &mut ConstraintConsumer<P>, x: P) {
    yield_constr.constraint_transition(x * (P::ONES - x));
}

/// Ensure clock is ticking up, iff CPU is still running.
fn clock_ticks<P: PackedField>(
    lv: &CpuState<P>,
    nv: &CpuState<P>,
    yield_constr: &mut ConstraintConsumer<P>,
) {
    let clock_diff = nv.clk - lv.clk;
    is_binary_transition(yield_constr, clock_diff);
    yield_constr.constraint_transition(clock_diff - lv.is_running);
}

/// Register 0 is always 0
fn r0_always_0<P: PackedField>(lv: &CpuState<P>, yield_constr: &mut ConstraintConsumer<P>) {
    yield_constr.constraint(lv.regs[0]);
}

/// This function ensures that for each unique value present in
/// the instruction column the [`filter`] flag is `1`. This is done by comparing
/// the local row and the next row values.
<<<<<<< HEAD
/// As the result, `filter` marks all duplicated instructions with `0`.
=======
>>>>>>> 36c3afb5
fn check_permuted_inst_cols<P: PackedField>(
    lv: &ProgramRom<P>,
    nv: &ProgramRom<P>,
    yield_constr: &mut ConstraintConsumer<P>,
) {
    yield_constr.constraint(lv.filter * (lv.filter - P::ONES));
    yield_constr.constraint_first_row(lv.filter - P::ONES);

    for (lv_col, nv_col) in izip![lv.inst, nv.inst] {
        yield_constr.constraint((nv.filter - P::ONES) * (lv_col - nv_col));
    }
}

/// Only the destination register can change its value.  
/// All other registers must keep the same value as in the previous row.
fn only_rd_changes<P: PackedField>(
    lv: &CpuState<P>,
    nv: &CpuState<P>,
    yield_constr: &mut ConstraintConsumer<P>,
) {
    // Note: register 0 is already always 0.
    // But we keep the constraints simple here.
    (0..32).for_each(|reg| {
        yield_constr.constraint_transition(
            (P::ONES - lv.inst.rd_select[reg]) * (lv.regs[reg] - nv.regs[reg]),
        );
    });
}

/// The destination register should change to `dst_value`.
fn rd_assigned_correctly<P: PackedField>(
    lv: &CpuState<P>,
    nv: &CpuState<P>,
    yield_constr: &mut ConstraintConsumer<P>,
) {
    // Note: we skip 0 here, because it's already forced to 0 permanently by
    // `r0_always_0`
    (1..32).for_each(|reg| {
        yield_constr
            .constraint_transition((lv.inst.rd_select[reg]) * (lv.dst_value - nv.regs[reg]));
    });
}

/// First operand should be assigned with the value of the designated register.
fn populate_op1_value<P: PackedField>(lv: &CpuState<P>, yield_constr: &mut ConstraintConsumer<P>) {
    yield_constr.constraint(
        lv.op1_value
            // Note: we could skip 0, because r0 is always 0.
            // But we keep the constraints simple here.
            - (0..32)
                .map(|reg| lv.inst.rs1_select[reg] * lv.regs[reg])
                .sum::<P>(),
    );
}

/// Constraints for values in op2, which is the sum of the value of the second
/// operand register and the immediate value. This may overflow.
fn populate_op2_value<P: PackedField>(lv: &CpuState<P>, yield_constr: &mut ConstraintConsumer<P>) {
    let wrap_at = CpuState::<P>::shifted(32);

    yield_constr.constraint(
        lv.op2_value_overflowing - lv.inst.imm_value
            // Note: we could skip 0, because r0 is always 0.
            // But we keep the constraints simple here.
            - (0..32)
                .map(|reg| lv.inst.rs2_select[reg] * lv.regs[reg])
                .sum::<P>(),
    );

    yield_constr.constraint(
        (lv.op2_value_overflowing - lv.op2_value)
            * (lv.op2_value_overflowing - lv.op2_value - wrap_at * lv.inst.ops.is_mem_op()),
    );
}

fn halted<P: PackedField>(
    lv: &CpuState<P>,
    nv: &CpuState<P>,
    yield_constr: &mut ConstraintConsumer<P>,
) {
    let is_halted = P::ONES - lv.is_running;
    is_binary(yield_constr, lv.is_running);
    // TODO: change this when we support segmented proving.
    // Last row must be 'halted', ie no longer is_running.
    yield_constr.constraint_last_row(lv.is_running);

    // Once we stop running, no subsequent row starts running again:
    yield_constr.constraint_transition(is_halted * (nv.is_running - lv.is_running));
    // Halted means that nothing changes anymore:
    for (&lv_entry, &nv_entry) in izip!(lv, nv) {
        yield_constr.constraint_transition(is_halted * (lv_entry - nv_entry));
    }
}

impl<F: RichField + Extendable<D>, const D: usize> Stark<F, D> for CpuStark<F, D> {
    const COLUMNS: usize = CpuColumnsExtended::<F>::NUMBER_OF_COLUMNS;
    // Public inputs: [PC of the first row]
    const PUBLIC_INPUTS: usize = PublicInputs::<F>::NUMBER_OF_COLUMNS;

    #[allow(clippy::similar_names)]
    fn eval_packed_generic<FE, P, const D2: usize>(
        &self,
        vars: StarkEvaluationVars<FE, P, { Self::COLUMNS }, { Self::PUBLIC_INPUTS }>,
        yield_constr: &mut ConstraintConsumer<P>,
    ) where
        FE: FieldExtension<D2, BaseField = F>,
        P: PackedField<Scalar = FE>, {
        let lv: &CpuColumnsExtended<_> = vars.local_values.borrow();
        let nv: &CpuColumnsExtended<_> = vars.next_values.borrow();
        let public_inputs: &PublicInputs<_> = vars.public_inputs.borrow();

        // Constrain the CPU transition between previous `lv` state and next `nv`
        // state.
<<<<<<< HEAD

=======
>>>>>>> 36c3afb5
        check_permuted_inst_cols(&lv.permuted, &nv.permuted, yield_constr);

        let lv = &lv.cpu;
        let nv = &nv.cpu;

        yield_constr.constraint_first_row(lv.inst.pc - public_inputs.entry_point);
        clock_ticks(lv, nv, yield_constr);
        pc_ticks_up(lv, nv, yield_constr);

        one_hots(&lv.inst, yield_constr);

        // Registers
        r0_always_0(lv, yield_constr);
        only_rd_changes(lv, nv, yield_constr);
        rd_assigned_correctly(lv, nv, yield_constr);
        populate_op1_value(lv, yield_constr);
        populate_op2_value(lv, yield_constr);

        // add constraint
        add::constraints(lv, yield_constr);
        sub::constraints(lv, yield_constr);
        bitwise::constraints(lv, yield_constr);
        branches::comparison_constraints(lv, yield_constr);
        branches::constraints(lv, nv, yield_constr);
        signed_comparison::signed_constraints(lv, yield_constr);
        signed_comparison::slt_constraints(lv, yield_constr);
        div::constraints(lv, yield_constr);
        mul::constraints(lv, yield_constr);
        jalr::constraints(lv, nv, yield_constr);
        ecall::constraints(lv, nv, yield_constr);
        halted(lv, nv, yield_constr);

        // Clock starts at 0
        yield_constr.constraint_first_row(lv.clk);
    }

    fn constraint_degree(&self) -> usize { 3 }

    #[no_coverage]
    fn eval_ext_circuit(
        &self,
        _builder: &mut CircuitBuilder<F, D>,
        _vars: StarkEvaluationTargets<D, { Self::COLUMNS }, { Self::PUBLIC_INPUTS }>,
        _yield_constr: &mut RecursiveConstraintConsumer<F, D>,
    ) {
        unimplemented!()
    }
}

#[cfg(test)]
mod tests {
    use anyhow::Result;
    use plonky2::plonk::config::{GenericConfig, PoseidonGoldilocksConfig};
    use starky::stark_testing::test_stark_low_degree;

    use crate::cpu::stark::CpuStark;

    #[test]
    fn test_degree() -> Result<()> {
        const D: usize = 2;
        type C = PoseidonGoldilocksConfig;
        type F = <C as GenericConfig<D>>::F;
        type S = CpuStark<F, D>;

        let stark = S::default();
        test_stark_low_degree(stark)
    }
}<|MERGE_RESOLUTION|>--- conflicted
+++ resolved
@@ -53,12 +53,7 @@
 }
 
 /// Enforce that selectors of opcode as well as registers are one-hot encoded.
-<<<<<<< HEAD
 /// Ie exactly one of them should be 1, and all others 0 in each row.
-=======
-///
-/// Ie exactly one of them should be by 1, all others by 0 in each row.
->>>>>>> 36c3afb5
 /// See <https://en.wikipedia.org/wiki/One-hot>
 fn one_hots<P: PackedField>(inst: &Instruction<P>, yield_constr: &mut ConstraintConsumer<P>) {
     one_hot(inst.ops, yield_constr);
@@ -114,10 +109,7 @@
 /// This function ensures that for each unique value present in
 /// the instruction column the [`filter`] flag is `1`. This is done by comparing
 /// the local row and the next row values.
-<<<<<<< HEAD
 /// As the result, `filter` marks all duplicated instructions with `0`.
-=======
->>>>>>> 36c3afb5
 fn check_permuted_inst_cols<P: PackedField>(
     lv: &ProgramRom<P>,
     nv: &ProgramRom<P>,
@@ -231,10 +223,6 @@
 
         // Constrain the CPU transition between previous `lv` state and next `nv`
         // state.
-<<<<<<< HEAD
-
-=======
->>>>>>> 36c3afb5
         check_permuted_inst_cols(&lv.permuted, &nv.permuted, yield_constr);
 
         let lv = &lv.cpu;
