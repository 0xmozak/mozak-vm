--- conflicted
+++ resolved
@@ -264,14 +264,8 @@
         P: PackedField<Scalar = FE>, {
         let lv: &CpuState<_> = vars.get_local_values().into();
         let nv: &CpuState<_> = vars.get_next_values().into();
-<<<<<<< HEAD
-        // TODO: only one alpha at a time!
         let public_inputs: &PublicInputs<_> = vars.get_public_inputs().into();
         let _challenge = self.conjunctive_challenge;
-=======
-        let public_inputs: &PublicInputs<_> = vars.get_public_inputs()[1..].into();
-        let _alphas = &vars.get_public_inputs()[..1];
->>>>>>> 13b196b0
 
         yield_constr.constraint_first_row(lv.inst.pc - public_inputs.entry_point);
         clock_ticks(lv, nv, yield_constr);
