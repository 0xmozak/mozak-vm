use std::marker::PhantomData;

use itertools::izip;
use mozak_circuits_derive::StarkNameDisplay;
use plonky2::field::extension::{Extendable, FieldExtension};
use plonky2::field::packed::PackedField;
use plonky2::field::types::Field;
use plonky2::hash::hash_types::RichField;
use plonky2::iop::ext_target::ExtensionTarget;
use plonky2::plonk::circuit_builder::CircuitBuilder;
use starky::constraint_consumer::{ConstraintConsumer, RecursiveConstraintConsumer};
use starky::evaluation_frame::{StarkEvaluationFrame, StarkFrame};
use starky::stark::Stark;

use super::columns::{
<<<<<<< HEAD
    is_mem_op_extention_target, CpuColumnsExtended, CpuState, Instruction, OpSelectors,
=======
    is_mem_op_extention_target, rs2_value_extension_target, CpuState, Instruction, OpSelectors,
>>>>>>> e8cc7c43
};
use super::{add, bitwise, branches, div, ecall, jalr, memory, mul, signed_comparison, sub};
use crate::columns_view::{HasNamedColumns, NumberOfColumns};
use crate::cpu::shift;
use crate::program::columns::ProgramRom;
use crate::stark::mozak_stark::PublicInputs;
use crate::stark::utils::{is_binary, is_binary_ext_circuit};

/// A Gadget for CPU Instructions
///
/// Instructions are either handled directly or through cross table lookup
#[derive(Copy, Clone, Default, StarkNameDisplay)]
#[allow(clippy::module_name_repetitions)]
pub struct CpuStark<F, const D: usize> {
    pub _f: PhantomData<F>,
}

impl<F, const D: usize> HasNamedColumns for CpuStark<F, D> {
    type Columns = CpuState<F>;
}

impl<P: PackedField> OpSelectors<P> {
    // List of opcodes that manipulated the program counter, instead of
    // straight line incrementing it.
    // Note: ecall is only 'jumping' in the sense that a 'halt'
    // does not bump the PC. It sort-of jumps back to itself.
    pub fn is_jumping(&self) -> P {
        self.beq + self.bge + self.blt + self.bne + self.ecall + self.jalr
    }

    /// List of opcodes that only bump the program counter.
    pub fn is_straightline(&self) -> P { P::ONES - self.is_jumping() }

    /// List of opcodes that work with memory.
    pub fn is_mem_op(&self) -> P { self.sb + self.lb + self.sh + self.lh + self.sw + self.lw }
}

pub fn add_extension_vec<F: RichField + Extendable<D>, const D: usize>(
    builder: &mut CircuitBuilder<F, D>,
    targets: Vec<ExtensionTarget<D>>,
) -> ExtensionTarget<D> {
    let mut result = builder.zero_extension();
    for target in targets {
        result = builder.add_extension(result, target);
    }
    result
}

/// Ensure that if opcode is straight line, then program counter is incremented
/// by 4.
fn pc_ticks_up<P: PackedField>(
    lv: &CpuState<P>,
    nv: &CpuState<P>,
    yield_constr: &mut ConstraintConsumer<P>,
) {
    yield_constr.constraint_transition(
        lv.inst.ops.is_straightline()
            * (nv.inst.pc - (lv.inst.pc + P::Scalar::from_noncanonical_u64(4))),
    );
}

fn pc_ticks_up_circuit<F: RichField + Extendable<D>, const D: usize>(
    builder: &mut CircuitBuilder<F, D>,
    lv: &CpuState<ExtensionTarget<D>>,
    nv: &CpuState<ExtensionTarget<D>>,
    yield_constr: &mut RecursiveConstraintConsumer<F, D>,
) {
    let four = builder.constant_extension(F::Extension::from_noncanonical_u64(4));
    let lv_inst_pc_add_four = builder.add_extension(lv.inst.pc, four);
    let nv_inst_pc_sub_lv_inst_pc_add_four = builder.sub_extension(nv.inst.pc, lv_inst_pc_add_four);
    let is_jumping = add_extension_vec(builder, vec![
        lv.inst.ops.beq,
        lv.inst.ops.bge,
        lv.inst.ops.blt,
        lv.inst.ops.bne,
        lv.inst.ops.ecall,
        lv.inst.ops.jalr,
    ]);
    let one = builder.one_extension();
    let is_straightline = builder.sub_extension(one, is_jumping);
    let constr = builder.mul_extension(is_straightline, nv_inst_pc_sub_lv_inst_pc_add_four);
    yield_constr.constraint_transition(builder, constr);
}

/// Enforce that selectors of opcode as well as registers are one-hot encoded.
/// Ie exactly one of them should be 1, and all others 0 in each row.
/// See <https://en.wikipedia.org/wiki/One-hot>
fn one_hots<P: PackedField>(inst: &Instruction<P>, yield_constr: &mut ConstraintConsumer<P>) {
    one_hot(inst.ops, yield_constr);
}

fn one_hot<P: PackedField, Selectors: Copy + IntoIterator<Item = P>>(
    selectors: Selectors,
    yield_constr: &mut ConstraintConsumer<P>,
) {
    // selectors have value 0 or 1.
    selectors
        .into_iter()
        .for_each(|s| is_binary(yield_constr, s));

    // Only one selector enabled.
    let sum_s_op: P = selectors.into_iter().sum();
    yield_constr.constraint(P::ONES - sum_s_op);
}

fn one_hots_circuit<F: RichField + Extendable<D>, const D: usize>(
    builder: &mut CircuitBuilder<F, D>,
    inst: &Instruction<ExtensionTarget<D>>,
    yield_constr: &mut RecursiveConstraintConsumer<F, D>,
) {
    one_hot_circuit(builder, &inst.ops.iter().as_slice().to_vec(), yield_constr);
}

fn one_hot_circuit<F: RichField + Extendable<D>, const D: usize>(
    builder: &mut CircuitBuilder<F, D>,
    selectors: &Vec<ExtensionTarget<D>>,
    yield_constr: &mut RecursiveConstraintConsumer<F, D>,
) {
    for selector in selectors {
        is_binary_ext_circuit(builder, *selector, yield_constr);
    }
    let one = builder.one_extension();
    let sum_s_op = selectors.iter().fold(builder.zero_extension(), |acc, s| {
        builder.add_extension(acc, *s)
    });
    let one_sub_sum_s_op = builder.sub_extension(one, sum_s_op);
    yield_constr.constraint(builder, one_sub_sum_s_op);
}

/// Ensure an expression only takes on values 0 or 1 for transition rows.
///
/// That's useful for differences between `local_values` and `next_values`, like
/// a clock tick.
fn is_binary_transition<P: PackedField>(yield_constr: &mut ConstraintConsumer<P>, x: P) {
    yield_constr.constraint_transition(x * (P::ONES - x));
}

/// Ensure clock is ticking up, iff CPU is still running.
fn clock_ticks<P: PackedField>(
    lv: &CpuState<P>,
    nv: &CpuState<P>,
    yield_constr: &mut ConstraintConsumer<P>,
) {
    let clock_diff = nv.clk - lv.clk;
    is_binary_transition(yield_constr, clock_diff);
    yield_constr.constraint_transition(clock_diff - lv.is_running);
}

fn clock_ticks_circuit<F: RichField + Extendable<D>, const D: usize>(
    builder: &mut CircuitBuilder<F, D>,
    lv: &CpuState<ExtensionTarget<D>>,
    nv: &CpuState<ExtensionTarget<D>>,
    yield_constr: &mut RecursiveConstraintConsumer<F, D>,
) {
    let clock_diff = builder.sub_extension(nv.clk, lv.clk);
    let one = builder.one_extension();
    let one_sub_clock_diff = builder.sub_extension(one, clock_diff);
    let clock_diff_mul_one_sub_clock_diff = builder.mul_extension(clock_diff, one_sub_clock_diff);
    yield_constr.constraint_transition(builder, clock_diff_mul_one_sub_clock_diff);
    let clock_diff_sub_lv_is_running = builder.sub_extension(clock_diff, lv.is_running);
    yield_constr.constraint_transition(builder, clock_diff_sub_lv_is_running);
}

<<<<<<< HEAD
/// This function ensures that for each unique value present in
/// the instruction column the [`filter`] flag is `1`. This is done by comparing
/// the local row and the next row values.
/// As the result, `filter` marks all duplicated instructions with `0`.
fn check_permuted_inst_cols<P: PackedField>(
    lv: &ProgramRom<P>,
    nv: &ProgramRom<P>,
    yield_constr: &mut ConstraintConsumer<P>,
) {
    yield_constr.constraint(lv.filter * (lv.filter - P::ONES));
    yield_constr.constraint_first_row(lv.filter - P::ONES);

    for (lv_col, nv_col) in izip![lv.inst, nv.inst] {
        yield_constr.constraint((nv.filter - P::ONES) * (lv_col - nv_col));
    }
=======
/// Register 0 is always 0
fn r0_always_0<P: PackedField>(lv: &CpuState<P>, yield_constr: &mut ConstraintConsumer<P>) {
    yield_constr.constraint(lv.regs[0]);
}

fn r0_always_0_circuit<F: RichField + Extendable<D>, const D: usize>(
    builder: &mut CircuitBuilder<F, D>,
    lv: &CpuState<ExtensionTarget<D>>,
    yield_constr: &mut RecursiveConstraintConsumer<F, D>,
) {
    yield_constr.constraint(builder, lv.regs[0]);
>>>>>>> e8cc7c43
}

pub fn check_permuted_inst_cols_circuit<F: RichField + Extendable<D>, const D: usize>(
    builder: &mut CircuitBuilder<F, D>,
    lv: &ProgramRom<ExtensionTarget<D>>,
    nv: &ProgramRom<ExtensionTarget<D>>,
    yield_constr: &mut RecursiveConstraintConsumer<F, D>,
) {
    let one = builder.one_extension();
    let lv_filter_sub_one = builder.sub_extension(lv.filter, one);
    let lv_filter_mul_lv_filter_sub_one = builder.mul_extension(lv.filter, lv_filter_sub_one);
    yield_constr.constraint(builder, lv_filter_mul_lv_filter_sub_one);
    yield_constr.constraint_first_row(builder, lv_filter_sub_one);

    for (lv_col, nv_col) in izip![lv.inst, nv.inst] {
        let nv_filter_sub_one = builder.sub_extension(nv.filter, one);
        let lv_col_sub_nv_col = builder.sub_extension(lv_col, nv_col);
        let nv_filter_sub_one_mul_lv_col_sub_nv_col =
            builder.mul_extension(nv_filter_sub_one, lv_col_sub_nv_col);
        yield_constr.constraint(builder, nv_filter_sub_one_mul_lv_col_sub_nv_col);
    }
}

/// Constraints for values in op2, which is the sum of the value of the second
/// operand register and the immediate value (except for branch instructions).
/// This may overflow.
fn populate_op2_value<P: PackedField>(lv: &CpuState<P>, yield_constr: &mut ConstraintConsumer<P>) {
    let wrap_at = CpuState::<P>::shifted(32);
    let ops = &lv.inst.ops;
    let is_branch_operation = ops.beq + ops.bne + ops.blt + ops.bge;
    let is_shift_operation = ops.sll + ops.srl + ops.sra;

    yield_constr.constraint(is_branch_operation * (lv.op2_value - lv.op2_value_raw));
    yield_constr.constraint(is_shift_operation * (lv.op2_value - lv.bitshift.multiplier));
    yield_constr.constraint(
        (P::ONES - is_branch_operation - is_shift_operation)
            * (lv.op2_value_overflowing - lv.inst.imm_value - lv.op2_value_raw),
    );
    yield_constr.constraint(
        (P::ONES - is_branch_operation - is_shift_operation)
            * (lv.op2_value_overflowing - lv.op2_value)
            // TODO(Matthias): figure out why this used to be multiplied by `ops.is_mem_op()`:
            // * (lv.op2_value_overflowing - lv.op2_value - wrap_at * ops.is_mem_op()),
            * (lv.op2_value_overflowing - lv.op2_value - wrap_at),
    );
}

fn populate_op2_value_circuit<F: RichField + Extendable<D>, const D: usize>(
    builder: &mut CircuitBuilder<F, D>,
    lv: &CpuState<ExtensionTarget<D>>,
    yield_constr: &mut RecursiveConstraintConsumer<F, D>,
) {
    let wrap_at = builder.constant_extension(F::Extension::from_canonical_u64(1 << 32));
    let ops = &lv.inst.ops;
    let is_branch_operation = add_extension_vec(builder, vec![ops.beq, ops.bne, ops.blt, ops.bge]);
    let is_shift_operation = add_extension_vec(builder, vec![ops.sll, ops.srl, ops.sra]);

    let lv_op2_value_sub_rs2_value = builder.sub_extension(lv.op2_value, lv.op2_value_raw);
    let is_branch_op_mul_lv_op2_value_sub_rs2_value =
        builder.mul_extension(is_branch_operation, lv_op2_value_sub_rs2_value);
    yield_constr.constraint(builder, is_branch_op_mul_lv_op2_value_sub_rs2_value);

    let op2_sub_bitshift_multiplier = builder.sub_extension(lv.op2_value, lv.bitshift.multiplier);
    let is_shift_op_mul_op2_sub_bitshift_multiplier =
        builder.mul_extension(is_shift_operation, op2_sub_bitshift_multiplier);
    yield_constr.constraint(builder, is_shift_op_mul_op2_sub_bitshift_multiplier);

    let one = builder.one_extension();
    let one_sub_is_branch_operation = builder.sub_extension(one, is_branch_operation);
    let one_sub_is_branch_operation_sub_is_shift_operation =
        builder.sub_extension(one_sub_is_branch_operation, is_shift_operation);
    let op2_value_overflowing_sub_inst_imm_value =
        builder.sub_extension(lv.op2_value_overflowing, lv.inst.imm_value);
    let op2_value_overflowing_sub_inst_imm_value_sub_rs2_value =
        builder.sub_extension(op2_value_overflowing_sub_inst_imm_value, lv.op2_value_raw);
    let constr = builder.mul_extension(
        one_sub_is_branch_operation_sub_is_shift_operation,
        op2_value_overflowing_sub_inst_imm_value_sub_rs2_value,
    );
    yield_constr.constraint(builder, constr);

    let op2_value_overflowing_sub_op2_value =
        builder.sub_extension(lv.op2_value_overflowing, lv.op2_value);
    let is_mem_op = is_mem_op_extention_target(builder, ops);
    let wrap_at_mul_is_mem_op = builder.mul_extension(wrap_at, is_mem_op);
    let lv_op2_value_overflowing_sub_op2_value_mul_wrap_at_mul_is_mem_op =
        builder.sub_extension(op2_value_overflowing_sub_op2_value, wrap_at_mul_is_mem_op);
    let constr = builder.mul_extension(
        op2_value_overflowing_sub_op2_value,
        lv_op2_value_overflowing_sub_op2_value_mul_wrap_at_mul_is_mem_op,
    );
    let constr = builder.mul_extension(one_sub_is_branch_operation_sub_is_shift_operation, constr);
    yield_constr.constraint(builder, constr);
}

const COLUMNS: usize = CpuState::<()>::NUMBER_OF_COLUMNS;
// Public inputs: [PC of the first row]
const PUBLIC_INPUTS: usize = PublicInputs::<()>::NUMBER_OF_COLUMNS;

impl<F: RichField + Extendable<D>, const D: usize> Stark<F, D> for CpuStark<F, D> {
    type EvaluationFrame<FE, P, const D2: usize> = StarkFrame<P, P::Scalar, COLUMNS, PUBLIC_INPUTS>

    where
        FE: FieldExtension<D2, BaseField = F>,
        P: PackedField<Scalar = FE>;
    type EvaluationFrameTarget =
        StarkFrame<ExtensionTarget<D>, ExtensionTarget<D>, COLUMNS, PUBLIC_INPUTS>;

    fn eval_packed_generic<FE, P, const D2: usize>(
        &self,
        vars: &Self::EvaluationFrame<FE, P, D2>,
        yield_constr: &mut ConstraintConsumer<P>,
    ) where
        FE: FieldExtension<D2, BaseField = F>,
        P: PackedField<Scalar = FE>, {
        let lv: &CpuState<_> = vars.get_local_values().into();
        let nv: &CpuState<_> = vars.get_next_values().into();
        let public_inputs: &PublicInputs<_> = vars.get_public_inputs().into();

        yield_constr.constraint_first_row(lv.inst.pc - public_inputs.entry_point);
        clock_ticks(lv, nv, yield_constr);
        pc_ticks_up(lv, nv, yield_constr);

        one_hots(&lv.inst, yield_constr);

        // Registers
        populate_op2_value(lv, yield_constr);

        add::constraints(lv, yield_constr);
        sub::constraints(lv, yield_constr);
        bitwise::constraints(lv, yield_constr);
        branches::comparison_constraints(lv, yield_constr);
        branches::constraints(lv, nv, yield_constr);
        memory::constraints(lv, yield_constr);
        signed_comparison::signed_constraints(lv, yield_constr);
        signed_comparison::slt_constraints(lv, yield_constr);
        shift::constraints(lv, yield_constr);
        div::constraints(lv, yield_constr);
        mul::constraints(lv, yield_constr);
        jalr::constraints(lv, nv, yield_constr);
        ecall::constraints(lv, nv, yield_constr);

        // Clock starts at 2. This is to differentiate
        // execution clocks (2 and above) from
        // clk values `0` and `1` which are reserved for
        // elf initialisation and zero initialisation respectively.
        yield_constr.constraint_first_row(P::ONES + P::ONES - lv.clk);
    }

    fn constraint_degree(&self) -> usize { 3 }

    fn eval_ext_circuit(
        &self,
        builder: &mut CircuitBuilder<F, D>,
        vars: &Self::EvaluationFrameTarget,
        yield_constr: &mut RecursiveConstraintConsumer<F, D>,
    ) {
        let lv: &CpuState<_> = vars.get_local_values().into();
        let nv: &CpuState<_> = vars.get_next_values().into();
        let public_inputs: &PublicInputs<_> = vars.get_public_inputs().into();

        let inst_pc_sub_public_inputs_entry_point =
            builder.sub_extension(lv.inst.pc, public_inputs.entry_point);
        yield_constr.constraint_first_row(builder, inst_pc_sub_public_inputs_entry_point);
        clock_ticks_circuit(builder, lv, nv, yield_constr);
        pc_ticks_up_circuit(builder, lv, nv, yield_constr);

        one_hots_circuit(builder, &lv.inst, yield_constr);

        populate_op2_value_circuit(builder, lv, yield_constr);

        add::constraints_circuit(builder, lv, yield_constr);
        sub::constraints_circuit(builder, lv, yield_constr);
        bitwise::constraints_circuit(builder, lv, yield_constr);
        branches::comparison_constraints_circuit(builder, lv, yield_constr);
        branches::constraints_circuit(builder, lv, nv, yield_constr);
        memory::constraints_circuit(builder, lv, yield_constr);
        signed_comparison::signed_constraints_circuit(builder, lv, yield_constr);
        signed_comparison::slt_constraints_circuit(builder, lv, yield_constr);
        shift::constraints_circuit(builder, lv, yield_constr);
        div::constraints_circuit(builder, lv, yield_constr);
        mul::constraints_circuit(builder, lv, yield_constr);
        jalr::constraints_circuit(builder, lv, nv, yield_constr);
        ecall::constraints_circuit(builder, lv, nv, yield_constr);

        let two = builder.two_extension();
        let two_sub_lv_clk = builder.sub_extension(two, lv.clk);
        yield_constr.constraint_first_row(builder, two_sub_lv_clk);
    }
}

#[cfg(test)]
mod tests {
    use anyhow::Result;
    use plonky2::plonk::config::{GenericConfig, Poseidon2GoldilocksConfig};
    use starky::stark_testing::{test_stark_circuit_constraints, test_stark_low_degree};

    use crate::cpu::stark::CpuStark;

    #[test]
    fn test_degree() -> Result<()> {
        const D: usize = 2;
        type C = Poseidon2GoldilocksConfig;
        type F = <C as GenericConfig<D>>::F;
        type S = CpuStark<F, D>;

        let stark = S::default();
        test_stark_low_degree(stark)
    }

    #[test]
    fn test_circuit() -> Result<()> {
        const D: usize = 2;
        type C = Poseidon2GoldilocksConfig;
        type F = <C as GenericConfig<D>>::F;
        type S = CpuStark<F, D>;

        let stark = S::default();
        test_stark_circuit_constraints::<F, C, S, D>(stark)?;

        Ok(())
    }
}<|MERGE_RESOLUTION|>--- conflicted
+++ resolved
@@ -1,6 +1,5 @@
 use std::marker::PhantomData;
 
-use itertools::izip;
 use mozak_circuits_derive::StarkNameDisplay;
 use plonky2::field::extension::{Extendable, FieldExtension};
 use plonky2::field::packed::PackedField;
@@ -12,17 +11,10 @@
 use starky::evaluation_frame::{StarkEvaluationFrame, StarkFrame};
 use starky::stark::Stark;
 
-use super::columns::{
-<<<<<<< HEAD
-    is_mem_op_extention_target, CpuColumnsExtended, CpuState, Instruction, OpSelectors,
-=======
-    is_mem_op_extention_target, rs2_value_extension_target, CpuState, Instruction, OpSelectors,
->>>>>>> e8cc7c43
-};
+use super::columns::{is_mem_op_extention_target, CpuState, Instruction, OpSelectors};
 use super::{add, bitwise, branches, div, ecall, jalr, memory, mul, signed_comparison, sub};
 use crate::columns_view::{HasNamedColumns, NumberOfColumns};
 use crate::cpu::shift;
-use crate::program::columns::ProgramRom;
 use crate::stark::mozak_stark::PublicInputs;
 use crate::stark::utils::{is_binary, is_binary_ext_circuit};
 
@@ -181,58 +173,6 @@
     yield_constr.constraint_transition(builder, clock_diff_sub_lv_is_running);
 }
 
-<<<<<<< HEAD
-/// This function ensures that for each unique value present in
-/// the instruction column the [`filter`] flag is `1`. This is done by comparing
-/// the local row and the next row values.
-/// As the result, `filter` marks all duplicated instructions with `0`.
-fn check_permuted_inst_cols<P: PackedField>(
-    lv: &ProgramRom<P>,
-    nv: &ProgramRom<P>,
-    yield_constr: &mut ConstraintConsumer<P>,
-) {
-    yield_constr.constraint(lv.filter * (lv.filter - P::ONES));
-    yield_constr.constraint_first_row(lv.filter - P::ONES);
-
-    for (lv_col, nv_col) in izip![lv.inst, nv.inst] {
-        yield_constr.constraint((nv.filter - P::ONES) * (lv_col - nv_col));
-    }
-=======
-/// Register 0 is always 0
-fn r0_always_0<P: PackedField>(lv: &CpuState<P>, yield_constr: &mut ConstraintConsumer<P>) {
-    yield_constr.constraint(lv.regs[0]);
-}
-
-fn r0_always_0_circuit<F: RichField + Extendable<D>, const D: usize>(
-    builder: &mut CircuitBuilder<F, D>,
-    lv: &CpuState<ExtensionTarget<D>>,
-    yield_constr: &mut RecursiveConstraintConsumer<F, D>,
-) {
-    yield_constr.constraint(builder, lv.regs[0]);
->>>>>>> e8cc7c43
-}
-
-pub fn check_permuted_inst_cols_circuit<F: RichField + Extendable<D>, const D: usize>(
-    builder: &mut CircuitBuilder<F, D>,
-    lv: &ProgramRom<ExtensionTarget<D>>,
-    nv: &ProgramRom<ExtensionTarget<D>>,
-    yield_constr: &mut RecursiveConstraintConsumer<F, D>,
-) {
-    let one = builder.one_extension();
-    let lv_filter_sub_one = builder.sub_extension(lv.filter, one);
-    let lv_filter_mul_lv_filter_sub_one = builder.mul_extension(lv.filter, lv_filter_sub_one);
-    yield_constr.constraint(builder, lv_filter_mul_lv_filter_sub_one);
-    yield_constr.constraint_first_row(builder, lv_filter_sub_one);
-
-    for (lv_col, nv_col) in izip![lv.inst, nv.inst] {
-        let nv_filter_sub_one = builder.sub_extension(nv.filter, one);
-        let lv_col_sub_nv_col = builder.sub_extension(lv_col, nv_col);
-        let nv_filter_sub_one_mul_lv_col_sub_nv_col =
-            builder.mul_extension(nv_filter_sub_one, lv_col_sub_nv_col);
-        yield_constr.constraint(builder, nv_filter_sub_one_mul_lv_col_sub_nv_col);
-    }
-}
-
 /// Constraints for values in op2, which is the sum of the value of the second
 /// operand register and the immediate value (except for branch instructions).
 /// This may overflow.
