--- conflicted
+++ resolved
@@ -11,11 +11,7 @@
 use starky::stark::Stark;
 use starky::vars::{StarkEvaluationTargets, StarkEvaluationVars};
 
-<<<<<<< HEAD
-use super::columns::{CpuColumnsExtended, CpuColumnsView, OpSelectorView};
-=======
-use super::columns::{CpuColumnsView, InstructionView, OpSelectorView};
->>>>>>> e71818d4
+use super::columns::{CpuColumnsExtended, CpuColumnsView, InstructionView, OpSelectorView};
 use super::{add, beq, bitwise, div, ecall, jalr, mul, slt, sub};
 use crate::columns_view::NumberOfColumns;
 use crate::program::columns::ProgramColumnsView;
@@ -53,19 +49,11 @@
 ///
 /// Ie exactly one of them should be by 1, all others by 0 in each row.
 /// See <https://en.wikipedia.org/wiki/One-hot>
-<<<<<<< HEAD
-fn one_hots<P: PackedField>(lv: &CpuColumnsView<P>, yield_constr: &mut ConstraintConsumer<P>) {
-    one_hot(lv.inst.ops, yield_constr);
-    one_hot(lv.inst.rs1_select, yield_constr);
-    one_hot(lv.inst.rs2_select, yield_constr);
-    one_hot(lv.inst.rd_select, yield_constr);
-=======
 fn one_hots<P: PackedField>(inst: &InstructionView<P>, yield_constr: &mut ConstraintConsumer<P>) {
     one_hot(inst.ops, yield_constr);
     one_hot(inst.rs1_select, yield_constr);
     one_hot(inst.rs2_select, yield_constr);
     one_hot(inst.rd_select, yield_constr);
->>>>>>> e71818d4
 }
 
 fn one_hot<P: PackedField, Selectors: Clone + IntoIterator<Item = P>>(
@@ -188,17 +176,14 @@
     ) where
         FE: FieldExtension<D2, BaseField = F>,
         P: PackedField<Scalar = FE>, {
-        let lve: &CpuColumnsExtended<_> = vars.local_values.borrow();
-        let nve: &CpuColumnsExtended<_> = vars.next_values.borrow();
-        let lv = &lve.cpu;
-        let nv = &nve.cpu;
-
-<<<<<<< HEAD
-        one_hots(lv, yield_constr);
-        check_permuted_inst_cols(&lve.permuted, &nve.permuted, yield_constr);
-
-=======
->>>>>>> e71818d4
+        let lv: &CpuColumnsExtended<_> = vars.local_values.borrow();
+        let nv: &CpuColumnsExtended<_> = vars.next_values.borrow();
+
+        check_permuted_inst_cols(&lv.permuted, &nv.permuted, yield_constr);
+
+        let lv = &lv.cpu;
+        let nv = &nv.cpu;
+
         clock_ticks(lv, nv, yield_constr);
         pc_ticks_up(lv, nv, yield_constr);
 
