use std::marker::PhantomData;

use plonky2::field::extension::{Extendable, FieldExtension};
use plonky2::field::packed::PackedField;
use plonky2::hash::hash_types::RichField;
use plonky2::plonk::circuit_builder::CircuitBuilder;
use starky::constraint_consumer::{ConstraintConsumer, RecursiveConstraintConsumer};
use starky::stark::Stark;
use starky::vars::{StarkEvaluationTargets, StarkEvaluationVars};

use super::columns::{
<<<<<<< HEAD
    COL_CLK, COL_RD, COL_REGS, COL_S_ADD, COL_S_BEQ, COL_S_ECALL, COL_S_HALT, COL_S_SLT,
    COL_S_SLTU, COL_S_SUB, NUM_CPU_COLS,
};
use super::{add, slt, sub};
use crate::utils::from_;
=======
    COL_CLK, COL_DST_VALUE, COL_OP1_VALUE, COL_OP2_VALUE, COL_PC, COL_RD_SELECT, COL_REGS,
    COL_RS1_SELECT, COL_RS2_SELECT, COL_S_ADD, COL_S_BEQ, COL_S_ECALL, COL_S_HALT, COL_S_SUB,
    NUM_CPU_COLS,
};
use super::{add, sub};
use crate::utils::column_of_xs;
>>>>>>> c0f14bc2

#[derive(Copy, Clone, Default)]
#[allow(clippy::module_name_repetitions)]
pub struct CpuStark<F, const D: usize> {
    pub _f: PhantomData<F>,
}

use array_concat::{concat_arrays, concat_arrays_size};

pub const STRAIGHTLINE_OPCODES: [usize; 2] = [COL_S_ADD, COL_S_SUB];
pub const JUMPING_OPCODES: [usize; 2] = [COL_S_BEQ, COL_S_ECALL];
pub const OPCODES: [usize; concat_arrays_size!(STRAIGHTLINE_OPCODES, JUMPING_OPCODES)] =
    concat_arrays!(STRAIGHTLINE_OPCODES, JUMPING_OPCODES);

fn pc_ticks_up<P: PackedField>(
    lv: &[P; NUM_CPU_COLS],
    nv: &[P; NUM_CPU_COLS],
    yield_constr: &mut ConstraintConsumer<P>,
) {
    let is_straightline_op: P = STRAIGHTLINE_OPCODES
        .into_iter()
        .map(|op_code| lv[op_code])
        .sum();
    yield_constr.constraint_transition(
        is_straightline_op * (nv[COL_PC] - (lv[COL_PC] + column_of_xs::<P>(4))),
    );
}

/// Selector of opcode, builtins and halt should be one-hot encoded.
///
/// Ie exactly one of them should be by 1, all others by 0 in each row.
/// See <https://en.wikipedia.org/wiki/One-hot>
fn opcode_one_hot<P: PackedField>(
    lv: &[P; NUM_CPU_COLS],
    yield_constr: &mut ConstraintConsumer<P>,
) {
<<<<<<< HEAD
    let op_selectors = [
        lv[COL_S_ADD],
        lv[COL_S_BEQ],
        lv[COL_S_ECALL],
        lv[COL_S_SLT],
        lv[COL_S_SLTU],
        lv[COL_S_SUB],
    ];
=======
    let op_selectors: Vec<_> = OPCODES.iter().map(|&op_code| lv[op_code]).collect();
>>>>>>> c0f14bc2

    // Op selectors have value 0 or 1.
    op_selectors
        .iter()
        .for_each(|&s| yield_constr.constraint(s * (P::ONES - s)));

    // Only one opcode selector enabled.
    let sum_s_op: P = op_selectors.into_iter().sum();
    yield_constr.constraint(P::ONES - sum_s_op);
}

/// Ensure clock is ticking up
fn clock_ticks<P: PackedField>(
    lv: &[P; NUM_CPU_COLS],
    nv: &[P; NUM_CPU_COLS],
    yield_constr: &mut ConstraintConsumer<P>,
) {
    yield_constr.constraint_transition(nv[COL_CLK] - (lv[COL_CLK] + P::ONES));
}

/// Register 0 is always 0
fn r0_always_0<P: PackedField>(lv: &[P; NUM_CPU_COLS], yield_constr: &mut ConstraintConsumer<P>) {
    yield_constr.constraint(lv[COL_REGS[0]]);
}

/// Register used as destination register can have different value, all
/// other regs have same value as of previous row.
fn only_rd_changes<P: PackedField>(
    lv: &[P; NUM_CPU_COLS],
    nv: &[P; NUM_CPU_COLS],
    yield_constr: &mut ConstraintConsumer<P>,
) {
    // Note: register 0 is already always 0.
    // But we keep the constraints simple here.
    (0..32).for_each(|reg| {
        yield_constr.constraint_transition(
            (P::ONES - lv[COL_RD_SELECT[reg]]) * (lv[COL_REGS[reg]] - nv[COL_REGS[reg]]),
        );
    });
}

fn rd_actually_changes<P: PackedField>(
    lv: &[P; NUM_CPU_COLS],
    nv: &[P; NUM_CPU_COLS],
    yield_constr: &mut ConstraintConsumer<P>,
) {
    // Note: we skip 0 here, because it's already forced to 0 permanently by
    // `r0_always_0`
    (1..32).for_each(|reg| {
        yield_constr.constraint_transition(
            (lv[COL_RD_SELECT[reg]]) * (lv[COL_DST_VALUE] - nv[COL_REGS[reg]]),
        );
    });
}

fn populate_op1_value<P: PackedField>(
    lv: &[P; NUM_CPU_COLS],
    yield_constr: &mut ConstraintConsumer<P>,
) {
    yield_constr.constraint(
        lv[COL_OP1_VALUE]
            // Note: we could skip 0, because r0 is always 0.
            // But we keep the constraints simple here.
            - (0..32)
                .map(|reg| lv[COL_RS1_SELECT[reg]] * lv[COL_REGS[reg]])
                .sum::<P>(),
    );
}

fn populate_op2_value<P: PackedField>(
    lv: &[P; NUM_CPU_COLS],
    yield_constr: &mut ConstraintConsumer<P>,
) {
    yield_constr.constraint(
        lv[COL_OP2_VALUE]
            // Note: we could skip 0, because r0 is always 0.
            // But we keep the constraints simple here.
            - (0..32)
                .map(|reg| lv[COL_RS2_SELECT[reg]] * lv[COL_REGS[reg]])
                .sum::<P>(),
    );
}

impl<F: RichField + Extendable<D>, const D: usize> Stark<F, D> for CpuStark<F, D> {
    const COLUMNS: usize = NUM_CPU_COLS;
    const PUBLIC_INPUTS: usize = 0;

    fn eval_packed_generic<FE, P, const D2: usize>(
        &self,
        vars: StarkEvaluationVars<FE, P, { Self::COLUMNS }, { Self::PUBLIC_INPUTS }>,
        yield_constr: &mut ConstraintConsumer<P>,
    ) where
        FE: FieldExtension<D2, BaseField = F>,
        P: PackedField<Scalar = FE>, {
        let lv = vars.local_values;
        let nv = vars.next_values;

        opcode_one_hot(lv, yield_constr);

        clock_ticks(lv, nv, yield_constr);
        pc_ticks_up(lv, nv, yield_constr);

        // Registers
        r0_always_0(lv, yield_constr);
        only_rd_changes(lv, nv, yield_constr);
        rd_actually_changes(lv, nv, yield_constr);
        populate_op1_value(lv, yield_constr);
        populate_op2_value(lv, yield_constr);

        // add constraint
<<<<<<< HEAD
        add::constraints(lv, nv, yield_constr);
        sub::constraints(lv, nv, yield_constr);
        slt::constraints(lv, nv, yield_constr);
=======
        add::constraints(lv, yield_constr);
        sub::constraints(lv, yield_constr);
>>>>>>> c0f14bc2

        // Last row must be HALT
        yield_constr.constraint_last_row(lv[COL_S_HALT] - P::ONES);
    }

    fn constraint_degree(&self) -> usize { 3 }

    #[no_coverage]
    fn eval_ext_circuit(
        &self,
        _builder: &mut CircuitBuilder<F, D>,
        _vars: StarkEvaluationTargets<D, { Self::COLUMNS }, { Self::PUBLIC_INPUTS }>,
        _yield_constr: &mut RecursiveConstraintConsumer<F, D>,
    ) {
        unimplemented!()
    }
}<|MERGE_RESOLUTION|>--- conflicted
+++ resolved
@@ -9,20 +9,12 @@
 use starky::vars::{StarkEvaluationTargets, StarkEvaluationVars};
 
 use super::columns::{
-<<<<<<< HEAD
-    COL_CLK, COL_RD, COL_REGS, COL_S_ADD, COL_S_BEQ, COL_S_ECALL, COL_S_HALT, COL_S_SLT,
+    COL_CLK, COL_DST_VALUE, COL_OP1_VALUE, COL_OP2_VALUE, COL_PC, COL_RD_SELECT, COL_REGS,
+    COL_RS1_SELECT, COL_RS2_SELECT, COL_S_ADD, COL_S_BEQ, COL_S_ECALL, COL_S_HALT, COL_S_SLT,
     COL_S_SLTU, COL_S_SUB, NUM_CPU_COLS,
 };
 use super::{add, slt, sub};
-use crate::utils::from_;
-=======
-    COL_CLK, COL_DST_VALUE, COL_OP1_VALUE, COL_OP2_VALUE, COL_PC, COL_RD_SELECT, COL_REGS,
-    COL_RS1_SELECT, COL_RS2_SELECT, COL_S_ADD, COL_S_BEQ, COL_S_ECALL, COL_S_HALT, COL_S_SUB,
-    NUM_CPU_COLS,
-};
-use super::{add, sub};
 use crate::utils::column_of_xs;
->>>>>>> c0f14bc2
 
 #[derive(Copy, Clone, Default)]
 #[allow(clippy::module_name_repetitions)]
@@ -32,7 +24,7 @@
 
 use array_concat::{concat_arrays, concat_arrays_size};
 
-pub const STRAIGHTLINE_OPCODES: [usize; 2] = [COL_S_ADD, COL_S_SUB];
+pub const STRAIGHTLINE_OPCODES: [usize; 4] = [COL_S_ADD, COL_S_SUB, COL_S_SLT, COL_S_SLTU];
 pub const JUMPING_OPCODES: [usize; 2] = [COL_S_BEQ, COL_S_ECALL];
 pub const OPCODES: [usize; concat_arrays_size!(STRAIGHTLINE_OPCODES, JUMPING_OPCODES)] =
     concat_arrays!(STRAIGHTLINE_OPCODES, JUMPING_OPCODES);
@@ -59,18 +51,7 @@
     lv: &[P; NUM_CPU_COLS],
     yield_constr: &mut ConstraintConsumer<P>,
 ) {
-<<<<<<< HEAD
-    let op_selectors = [
-        lv[COL_S_ADD],
-        lv[COL_S_BEQ],
-        lv[COL_S_ECALL],
-        lv[COL_S_SLT],
-        lv[COL_S_SLTU],
-        lv[COL_S_SUB],
-    ];
-=======
     let op_selectors: Vec<_> = OPCODES.iter().map(|&op_code| lv[op_code]).collect();
->>>>>>> c0f14bc2
 
     // Op selectors have value 0 or 1.
     op_selectors
@@ -181,14 +162,9 @@
         populate_op2_value(lv, yield_constr);
 
         // add constraint
-<<<<<<< HEAD
-        add::constraints(lv, nv, yield_constr);
-        sub::constraints(lv, nv, yield_constr);
-        slt::constraints(lv, nv, yield_constr);
-=======
         add::constraints(lv, yield_constr);
         sub::constraints(lv, yield_constr);
->>>>>>> c0f14bc2
+        slt::constraints(lv, yield_constr);
 
         // Last row must be HALT
         yield_constr.constraint_last_row(lv[COL_S_HALT] - P::ONES);
