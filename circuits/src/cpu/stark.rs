use std::marker::PhantomData;

use plonky2::field::extension::{Extendable, FieldExtension};
use plonky2::field::packed::PackedField;
use plonky2::hash::hash_types::RichField;
use plonky2::plonk::circuit_builder::CircuitBuilder;
use starky::constraint_consumer::{ConstraintConsumer, RecursiveConstraintConsumer};
use starky::stark::Stark;
use starky::vars::{StarkEvaluationTargets, StarkEvaluationVars};

use super::columns::{
<<<<<<< HEAD
    COL_CLK, COL_RD, COL_REGS, COL_S_ADD, COL_S_ECALL, COL_S_HALT, COL_S_SLT, COL_S_SLTU,
    COL_S_SUB, NUM_CPU_COLS,
=======
    COL_CLK, COL_RD, COL_REGS, COL_S_ADD, COL_S_BEQ, COL_S_ECALL, COL_S_HALT, COL_S_SUB,
    NUM_CPU_COLS,
>>>>>>> 31c915d8
};
use super::{add, slt, sub};
use crate::utils::from_;

#[derive(Copy, Clone, Default)]
#[allow(clippy::module_name_repetitions)]
pub struct CpuStark<F, const D: usize> {
    pub _f: PhantomData<F>,
}

/// Selector of opcode, builtins and halt should be one-hot encoded.
///
/// Ie exactly one of them should be by 1, all others by 0 in each row.
/// See <https://en.wikipedia.org/wiki/One-hot>
fn opcode_one_hot<P: PackedField>(
    lv: &[P; NUM_CPU_COLS],
    yield_constr: &mut ConstraintConsumer<P>,
) {
<<<<<<< HEAD
    let op_selectors = [
        lv[COL_S_ADD],
        lv[COL_S_ECALL],
        lv[COL_S_SUB],
        lv[COL_S_SLT],
        lv[COL_S_SLTU],
    ];
=======
    let op_selectors = [lv[COL_S_ADD], lv[COL_S_BEQ], lv[COL_S_ECALL], lv[COL_S_SUB]];
>>>>>>> 31c915d8

    // Op selectors have value 0 or 1.
    op_selectors
        .into_iter()
        .for_each(|s| yield_constr.constraint(s * (P::ONES - s)));

    // Only one opcode selector enabled.
    let sum_s_op: P = op_selectors.into_iter().sum();
    yield_constr.constraint(P::ONES - sum_s_op);
}

/// Ensure clock is ticking up
fn clock_ticks<P: PackedField>(
    lv: &[P; NUM_CPU_COLS],
    nv: &[P; NUM_CPU_COLS],
    yield_constr: &mut ConstraintConsumer<P>,
) {
    yield_constr.constraint_transition(nv[COL_CLK] - (lv[COL_CLK] + P::ONES));
}

/// Register used as destination register can have different value, all
/// other regs have same value as of previous row.
fn only_rd_changes<P: PackedField>(
    lv: &[P; NUM_CPU_COLS],
    nv: &[P; NUM_CPU_COLS],
    yield_constr: &mut ConstraintConsumer<P>,
) {
    // Note: register 0 is already always 0.
    // But we keep the constraints simple here.
    for reg in 0_u32..32 {
        let reg_index = COL_REGS.start + reg as usize;
        let x: P::Scalar = from_(reg);
        yield_constr.constraint_transition((lv[COL_RD] - x) * (lv[reg_index] - nv[reg_index]));
    }
}

/// Register 0 is always 0
fn r0_always_0<P: PackedField>(lv: &[P; NUM_CPU_COLS], yield_constr: &mut ConstraintConsumer<P>) {
    yield_constr.constraint(lv[COL_REGS.start]);
}

impl<F: RichField + Extendable<D>, const D: usize> Stark<F, D> for CpuStark<F, D> {
    const COLUMNS: usize = NUM_CPU_COLS;
    const PUBLIC_INPUTS: usize = 0;

    fn eval_packed_generic<FE, P, const D2: usize>(
        &self,
        vars: StarkEvaluationVars<FE, P, { Self::COLUMNS }, { Self::PUBLIC_INPUTS }>,
        yield_constr: &mut ConstraintConsumer<P>,
    ) where
        FE: FieldExtension<D2, BaseField = F>,
        P: PackedField<Scalar = FE>, {
        let lv = vars.local_values;
        let nv = vars.next_values;

        opcode_one_hot(lv, yield_constr);

        clock_ticks(lv, nv, yield_constr);

        // Registers
        only_rd_changes(lv, nv, yield_constr);
        r0_always_0(lv, yield_constr);

        // add constraint
        add::constraints(lv, nv, yield_constr);
        sub::constraints(lv, nv, yield_constr);
        slt::constraints(lv, nv, yield_constr);

        // Last row must be HALT
        yield_constr.constraint_last_row(lv[COL_S_HALT] - P::ONES);
    }

    fn constraint_degree(&self) -> usize { 3 }

    #[no_coverage]
    fn eval_ext_circuit(
        &self,
        _builder: &mut CircuitBuilder<F, D>,
        _vars: StarkEvaluationTargets<D, { Self::COLUMNS }, { Self::PUBLIC_INPUTS }>,
        _yield_constr: &mut RecursiveConstraintConsumer<F, D>,
    ) {
        unimplemented!()
    }
}<|MERGE_RESOLUTION|>--- conflicted
+++ resolved
@@ -9,13 +9,8 @@
 use starky::vars::{StarkEvaluationTargets, StarkEvaluationVars};
 
 use super::columns::{
-<<<<<<< HEAD
-    COL_CLK, COL_RD, COL_REGS, COL_S_ADD, COL_S_ECALL, COL_S_HALT, COL_S_SLT, COL_S_SLTU,
-    COL_S_SUB, NUM_CPU_COLS,
-=======
-    COL_CLK, COL_RD, COL_REGS, COL_S_ADD, COL_S_BEQ, COL_S_ECALL, COL_S_HALT, COL_S_SUB,
-    NUM_CPU_COLS,
->>>>>>> 31c915d8
+    COL_CLK, COL_RD, COL_REGS, COL_S_ADD, COL_S_BEQ, COL_S_ECALL, COL_S_HALT, COL_S_SLT,
+    COL_S_SLTU, COL_S_SUB, NUM_CPU_COLS,
 };
 use super::{add, slt, sub};
 use crate::utils::from_;
@@ -34,17 +29,14 @@
     lv: &[P; NUM_CPU_COLS],
     yield_constr: &mut ConstraintConsumer<P>,
 ) {
-<<<<<<< HEAD
     let op_selectors = [
         lv[COL_S_ADD],
+        lv[COL_S_BEQ],
         lv[COL_S_ECALL],
-        lv[COL_S_SUB],
         lv[COL_S_SLT],
         lv[COL_S_SLTU],
+        lv[COL_S_SUB],
     ];
-=======
-    let op_selectors = [lv[COL_S_ADD], lv[COL_S_BEQ], lv[COL_S_ECALL], lv[COL_S_SUB]];
->>>>>>> 31c915d8
 
     // Op selectors have value 0 or 1.
     op_selectors
