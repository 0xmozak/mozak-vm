//! This module implements constraints for the branch operations.

use expr::Expr;

use super::columns::CpuState;
use crate::expr::ConstraintBuilder;

/// Constraints for `less_than` and `normalised_diff`
/// For `less_than`:
///  `1` iff `r1 < r2`
///  `0` iff `r1 >= r2`
/// This holds when r1, r2 are signed or unsigned.
///
/// For `normalised_diff`:
///  `0` iff `r1 == r2`
///  `1` iff `r1 != r2`
pub(crate) fn comparison_constraints<'a, P: Copy>(
    lv: &CpuState<Expr<'a, P>>,
    cb: &mut ConstraintBuilder<Expr<'a, P>>,
) {
    let lt = lv.less_than;
    cb.always(lt.is_binary());

    // We add inequality constraints, so that if:
    // `|r1 - r2| != r1 - r2`, then lt == 0
    // `|r1 - r2| != r2 - r1`, then lt == 1
    // However, this is still insufficient, as if |r1 - r2| == 0,
    // `lt` is not constrained and can also be 1, though it should only be 0.
    cb.always((1 - lt) * (lv.abs_diff - lv.signed_diff()));
    cb.always(lt * (lv.abs_diff + lv.signed_diff()));

    // Thus, we need a constraint when |r1 - r2| == 0 -> lt == 0.

    // To do so, we constrain `normalised_diff` to be
    //  0 iff r1 == r2
    //  1 iff r1 != r2
    cb.always(lv.normalised_diff.is_binary());
    cb.always(lv.signed_diff() * (1 - lv.normalised_diff));
    cb.always(lv.signed_diff() * lv.cmp_diff_inv - lv.normalised_diff);

    // Finally, we constrain so that only one of both `lt` and `normalised_diff`
    // can equal 1 at once. There for, if `op1 == op2`, then `normalised_diff == 1`,
    // thus `lt` can only be 0. Which means we are no longer under constrained.
    cb.always(lt * (1 - lv.normalised_diff));
}

/// Constraints for conditional branch operations
<<<<<<< HEAD
pub(crate) fn constraints<P: PackedField>(
    lv: &CpuState<P>,
    yield_constr: &mut ConstraintConsumer<P>,
=======
pub(crate) fn constraints<'a, P: Copy>(
    lv: &CpuState<Expr<'a, P>>,
    cb: &mut ConstraintBuilder<Expr<'a, P>>,
>>>>>>> 97482ba6
) {
    let ops = &lv.inst.ops;
    let is_blt = ops.blt;
    let is_bge = ops.bge;

    let bumped_pc = lv.inst.pc + 4;
    let branched_pc = lv.inst.imm_value;
    let next_pc = lv.new_pc;

    let lt = lv.less_than;

    // Check: for BLT and BLTU branch if `lt == 1`, otherwise just increment the pc.
    // Note that BLT and BLTU behave equivalently, as `lt` handles signed
    // conversions.
    cb.always(is_blt * lt * (next_pc - branched_pc));
    cb.always(is_blt * (1 - lt) * (next_pc - bumped_pc));

    // Check: for BGE and BGEU we reverse the checks of BLT and BLTU.
    cb.always(is_bge * lt * (next_pc - bumped_pc));
    cb.always(is_bge * (1 - lt) * (next_pc - branched_pc));

    // Check: for BEQ, branch if `normalised_diff == 0`, otherwise increment the pc.
    cb.always(ops.beq * (1 - lv.normalised_diff) * (next_pc - branched_pc));
    cb.always(ops.beq * lv.normalised_diff * (next_pc - bumped_pc));

    // Check: for BNE, we reverse the checks of BNE.
    cb.always(ops.bne * lv.normalised_diff * (next_pc - branched_pc));
    cb.always(ops.bne * (1 - lv.normalised_diff) * (next_pc - bumped_pc));
}

#[cfg(test)]
#[allow(clippy::cast_possible_wrap)]
mod tests {
    use mozak_runner::code;
    use mozak_runner::instruction::{Args, Instruction, Op};
    use mozak_runner::test_utils::u32_extra;
    use proptest::prelude::ProptestConfig;
    use proptest::strategy::Just;
    use proptest::{prop_oneof, proptest};

    use crate::cpu::stark::CpuStark;
    use crate::stark::mozak_stark::MozakStark;
    use crate::test_utils::{ProveAndVerify, D, F};

    fn prove_cond_branch<Stark: ProveAndVerify>(a: u32, b: u32, op: Op) {
        let (program, record) = code::execute(
            [
                Instruction {
                    op,
                    args: Args {
                        rd: 0,
                        rs1: 6,
                        rs2: 7,
                        imm: 8, // branch target
                    },
                },
                // if above branch is not taken R1 has value 10.
                Instruction {
                    op: Op::ADD,
                    args: Args {
                        rd: 1,
                        imm: 10,
                        ..Args::default()
                    },
                },
            ],
            &[],
            &[(6, a), (7, b)],
        );
        let taken = match op {
            Op::BLT => (a as i32) < (b as i32),
            Op::BLTU => a < b,
            Op::BGE => (a as i32) >= (b as i32),
            Op::BGEU => a >= b,
            Op::BEQ => a == b,
            Op::BNE => a != b,
            _ => unreachable!(),
        };
        assert_eq!(
            record.state_before_final().get_register_value(1),
            if taken { 0 } else { 10 }
        );

        Stark::prove_and_verify(&program, &record).unwrap();
    }

    proptest! {
        #![proptest_config(ProptestConfig::with_cases(32))]
        #[test]
        fn prove_branch_cpu(a in u32_extra(), b in u32_extra(), op in prop_oneof![Just(Op::BLT), Just(Op::BLTU), Just(Op::BGE), Just(Op::BGEU), Just(Op::BEQ), Just(Op::BNE)]) {
            prove_cond_branch::<CpuStark<F, D>>(a, b, op);
        }
    }

    proptest! {
        #![proptest_config(ProptestConfig::with_cases(1))]
        #[test]
        fn prove_branch_mozak(a in u32_extra(), b in u32_extra(), op in prop_oneof![Just(Op::BLT), Just(Op::BLTU), Just(Op::BGE), Just(Op::BGEU), Just(Op::BEQ), Just(Op::BNE)]) {
            prove_cond_branch::<MozakStark<F, D>>(a, b, op);
        }
    }
}<|MERGE_RESOLUTION|>--- conflicted
+++ resolved
@@ -45,15 +45,9 @@
 }
 
 /// Constraints for conditional branch operations
-<<<<<<< HEAD
-pub(crate) fn constraints<P: PackedField>(
-    lv: &CpuState<P>,
-    yield_constr: &mut ConstraintConsumer<P>,
-=======
 pub(crate) fn constraints<'a, P: Copy>(
     lv: &CpuState<Expr<'a, P>>,
     cb: &mut ConstraintBuilder<Expr<'a, P>>,
->>>>>>> 97482ba6
 ) {
     let ops = &lv.inst.ops;
     let is_blt = ops.blt;
