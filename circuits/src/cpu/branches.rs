//! This module implements constraints for the branch operations.

use expr::Expr;

use super::columns::CpuState;
use crate::expr::ConstraintBuilder;

/// Constraints for `less_than` and `normalised_diff`
/// For `less_than`:
///  `1` iff `r1 < r2`
///  `0` iff `r1 >= r2`
/// This holds when r1, r2 are signed or unsigned.
///
/// For `normalised_diff`:
///  `0` iff `r1 == r2`
///  `1` iff `r1 != r2`
pub(crate) fn comparison_constraints<'a, P: Copy>(
    lv: &CpuState<Expr<'a, P>>,
    cb: &mut ConstraintBuilder<Expr<'a, P>>,
) {
    let lt = lv.less_than;
    cb.always(lt.is_binary());

    // We add inequality constraints, so that if:
    // `|r1 - r2| != r1 - r2`, then lt == 0
    // `|r1 - r2| != r2 - r1`, then lt == 1
    // However, this is still insufficient, as if |r1 - r2| == 0,
    // `lt` is not constrained and can also be 1, though it should only be 0.
    cb.always((1 - lt) * (lv.abs_diff - lv.signed_diff()));
    cb.always(lt * (lv.abs_diff + lv.signed_diff()));

    // Thus, we need a constraint when |r1 - r2| == 0 -> lt == 0.

    // To do so, we constrain `normalised_diff` to be
    //  0 iff r1 == r2
    //  1 iff r1 != r2
    cb.always(lv.normalised_diff.is_binary());
    cb.always(lv.signed_diff() * (1 - lv.normalised_diff));
    cb.always(lv.signed_diff() * lv.cmp_diff_inv - lv.normalised_diff);

    // Finally, we constrain so that only one of both `lt` and `normalised_diff`
    // can equal 1 at once. There for, if `op1 == op2`, then `normalised_diff == 1`,
    // thus `lt` can only be 0. Which means we are no longer under constrained.
    cb.always(lt * (1 - lv.normalised_diff));
}

/// Constraints for conditional branch operations
<<<<<<< HEAD
pub(crate) fn constraints<P: PackedField>(
    lv: &CpuState<P>,
    yield_constr: &mut ConstraintConsumer<P>,
=======
pub(crate) fn constraints<'a, P: Copy>(
    lv: &CpuState<Expr<'a, P>>,
    nv: &CpuState<Expr<'a, P>>,
    cb: &mut ConstraintBuilder<Expr<'a, P>>,
>>>>>>> b96c450b
) {
    let ops = &lv.inst.ops;
    let is_blt = ops.blt;
    let is_bge = ops.bge;

    let bumped_pc = lv.inst.pc + 4;
    let branched_pc = lv.inst.imm_value;
    let next_pc = lv.new_pc;

    let lt = lv.less_than;

    // Check: for BLT and BLTU branch if `lt == 1`, otherwise just increment the pc.
    // Note that BLT and BLTU behave equivalently, as `lt` handles signed
    // conversions.
    cb.always(is_blt * lt * (next_pc - branched_pc));
    cb.always(is_blt * (1 - lt) * (next_pc - bumped_pc));

    // Check: for BGE and BGEU we reverse the checks of BLT and BLTU.
    cb.always(is_bge * lt * (next_pc - bumped_pc));
    cb.always(is_bge * (1 - lt) * (next_pc - branched_pc));

    // Check: for BEQ, branch if `normalised_diff == 0`, otherwise increment the pc.
    cb.always(ops.beq * (1 - lv.normalised_diff) * (next_pc - branched_pc));
    cb.always(ops.beq * lv.normalised_diff * (next_pc - bumped_pc));

    // Check: for BNE, we reverse the checks of BNE.
    cb.always(ops.bne * lv.normalised_diff * (next_pc - branched_pc));
    cb.always(ops.bne * (1 - lv.normalised_diff) * (next_pc - bumped_pc));
}

#[cfg(test)]
#[allow(clippy::cast_possible_wrap)]
mod tests {
    use mozak_runner::code;
    use mozak_runner::instruction::{Args, Instruction, Op};
    use mozak_runner::test_utils::u32_extra;
    use proptest::prelude::ProptestConfig;
    use proptest::strategy::Just;
    use proptest::{prop_oneof, proptest};

    use crate::cpu::stark::CpuStark;
    use crate::stark::mozak_stark::MozakStark;
    use crate::test_utils::{ProveAndVerify, D, F};

    fn prove_cond_branch<Stark: ProveAndVerify>(a: u32, b: u32, op: Op) {
        let (program, record) = code::execute(
            [
                Instruction {
                    op,
                    args: Args {
                        rd: 0,
                        rs1: 6,
                        rs2: 7,
                        imm: 8, // branch target
                    },
                },
                // if above branch is not taken R1 has value 10.
                Instruction {
                    op: Op::ADD,
                    args: Args {
                        rd: 1,
                        imm: 10,
                        ..Args::default()
                    },
                },
            ],
            &[],
            &[(6, a), (7, b)],
        );
        let taken = match op {
            Op::BLT => (a as i32) < (b as i32),
            Op::BLTU => a < b,
            Op::BGE => (a as i32) >= (b as i32),
            Op::BGEU => a >= b,
            Op::BEQ => a == b,
            Op::BNE => a != b,
            _ => unreachable!(),
        };
        assert_eq!(
            record.state_before_final().get_register_value(1),
            if taken { 0 } else { 10 }
        );

        Stark::prove_and_verify(&program, &record).unwrap();
    }

    proptest! {
        #![proptest_config(ProptestConfig::with_cases(32))]
        #[test]
        fn prove_branch_cpu(a in u32_extra(), b in u32_extra(), op in prop_oneof![Just(Op::BLT), Just(Op::BLTU), Just(Op::BGE), Just(Op::BGEU), Just(Op::BEQ), Just(Op::BNE)]) {
            prove_cond_branch::<CpuStark<F, D>>(a, b, op);
        }
    }

    proptest! {
        #![proptest_config(ProptestConfig::with_cases(1))]
        #[test]
        fn prove_branch_mozak(a in u32_extra(), b in u32_extra(), op in prop_oneof![Just(Op::BLT), Just(Op::BLTU), Just(Op::BGE), Just(Op::BGEU), Just(Op::BEQ), Just(Op::BNE)]) {
            prove_cond_branch::<MozakStark<F, D>>(a, b, op);
        }
    }
}<|MERGE_RESOLUTION|>--- conflicted
+++ resolved
@@ -45,16 +45,9 @@
 }
 
 /// Constraints for conditional branch operations
-<<<<<<< HEAD
-pub(crate) fn constraints<P: PackedField>(
-    lv: &CpuState<P>,
-    yield_constr: &mut ConstraintConsumer<P>,
-=======
 pub(crate) fn constraints<'a, P: Copy>(
     lv: &CpuState<Expr<'a, P>>,
-    nv: &CpuState<Expr<'a, P>>,
     cb: &mut ConstraintBuilder<Expr<'a, P>>,
->>>>>>> b96c450b
 ) {
     let ops = &lv.inst.ops;
     let is_blt = ops.blt;
@@ -76,7 +69,8 @@
     cb.always(is_bge * lt * (next_pc - bumped_pc));
     cb.always(is_bge * (1 - lt) * (next_pc - branched_pc));
 
-    // Check: for BEQ, branch if `normalised_diff == 0`, otherwise increment the pc.
+    // Check: for BEQ, branch if `normalised_diff git 0`, otherwise increment the
+    // pc.
     cb.always(ops.beq * (1 - lv.normalised_diff) * (next_pc - branched_pc));
     cb.always(ops.beq * lv.normalised_diff * (next_pc - bumped_pc));
 
