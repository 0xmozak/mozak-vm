//! This module implements the BLT and BND operation constraints.

use plonky2::field::packed::PackedField;
use plonky2::field::types::Field;
use starky::constraint_consumer::ConstraintConsumer;

use super::columns::CpuState;
use super::stark::is_binary;

/// Constraints for `less_than` and `not_diff`
/// For `less_than`:
///  1 if r1 < r2
///  0 if r1 >= r2
/// This holds when r1, r2 are signed or unsigned.
///
/// For `not_diff`:
///  r1 != r2 if 0
///  1 otherwise
pub(crate) fn comparison_constraints<P: PackedField>(
    lv: &CpuState<P>,
    yield_constr: &mut ConstraintConsumer<P>,
) {
    let lt = lv.less_than;
    // Check: lt is either 0 or 1
    yield_constr.constraint(lt * (P::ONES - lt));

    // We add inequality constraints, so that if:
    // `|r1 - r2| != r1 - r2`, then lt == 0
    // `|r1 - r2| != r2 - r1`, then lt == 1
    // However, this is still insufficient, as if |r1 - r2| == 0
    // Then lt is not constrained and can be 1, though it should be 0.
    yield_constr.constraint((P::ONES - lt) * (lv.abs_diff - lv.signed_diff()));
    yield_constr.constraint(lt * (lv.abs_diff + lv.signed_diff()));

<<<<<<< HEAD
    // Thus, we need a constraint when |r1 - r2| == 0 -> lt == 0.

    // To do so, we constraint `not_diff` to be 0 only if r1 != r2
    yield_constr.constraint(lv.not_diff * (lv.not_diff - P::ONES));
    yield_constr.constraint(lv.op_diff() * lv.cmp_diff_inv + lv.not_diff - P::ONES);

    // Finally, we make so that only one of `lt` and `not_diff`
    // can equal 1 at once. Now, if `op1 == op2`, then `not_diff == 1`,
    // thus `lt` can only be 0
    yield_constr.constraint(lt * lv.not_diff);
=======
    // Enforce:
    // normalised_diff == 0 iff op1 == op2
    // normalised_diff == 1 iff op1 != op2
    is_binary(yield_constr, lv.normalised_diff);
    yield_constr.constraint(lv.op_diff() * (P::ONES - lv.normalised_diff));
    yield_constr.constraint(lv.op_diff() * lv.cmp_diff_inv - lv.normalised_diff);

    yield_constr.constraint(lt * (P::ONES - lv.normalised_diff));
>>>>>>> 5e717461
}

/// Constraints for conditional branch operations
pub(crate) fn constraints<P: PackedField>(
    lv: &CpuState<P>,
    nv: &CpuState<P>,
    yield_constr: &mut ConstraintConsumer<P>,
) {
    let ops = &lv.inst.ops;
    let is_blt = ops.blt;
    let is_bltu = ops.bltu;
    let is_bge = ops.bge;
    let is_bgeu = ops.bgeu;

    let bumped_pc = lv.inst.pc + P::Scalar::from_noncanonical_u64(4);
    let branched_pc = lv.inst.branch_target;
    let next_pc = nv.inst.pc;

    let lt = lv.less_than;

    // Check: For BLT and BLTU branch if `lt == 1`, otherwise just increment the pc.
    // Note that BLT and BLTU behave equivalently, as `lt` handles signed
    // conversions.
    yield_constr.constraint((is_blt + is_bltu) * lt * (next_pc - branched_pc));
    yield_constr.constraint((is_blt + is_bltu) * (P::ONES - lt) * (next_pc - bumped_pc));

    // Check: For BGE and BGEU we reverse the checks of BLT and BLTU.
    yield_constr.constraint((is_bge + is_bgeu) * lt * (next_pc - bumped_pc));
    yield_constr.constraint((is_bge + is_bgeu) * (P::ONES - lt) * (next_pc - branched_pc));

<<<<<<< HEAD
    // Check: For BEQ, branch if `not_diff == 0`, otherwise just increment the pc.
    yield_constr.constraint(ops.beq * lv.not_diff * (next_pc - branched_pc));
    yield_constr.constraint(ops.beq * (P::ONES - lv.not_diff) * (next_pc - bumped_pc));

    // Check: For BNE, we reverse the checks of BNE.
    yield_constr.constraint(ops.bne * (P::ONES - lv.not_diff) * (next_pc - branched_pc));
    yield_constr.constraint(ops.bne * lv.not_diff * (next_pc - bumped_pc));
=======
    yield_constr.constraint(ops.beq * (P::ONES - lv.normalised_diff) * (next_pc - branched_pc));
    yield_constr.constraint(ops.beq * lv.normalised_diff * (next_pc - bumped_pc));

    yield_constr.constraint(ops.bne * lv.normalised_diff * (next_pc - branched_pc));
    yield_constr.constraint(ops.bne * (P::ONES - lv.normalised_diff) * (next_pc - bumped_pc));
>>>>>>> 5e717461
}

#[cfg(test)]
#[allow(clippy::cast_possible_wrap)]
mod tests {
    use mozak_vm::instruction::{Args, Instruction, Op};
    use mozak_vm::test_utils::{simple_test_code, state_before_final, u32_extra};
    use proptest::prelude::ProptestConfig;
    use proptest::strategy::Just;
    use proptest::{prop_oneof, proptest};

    use crate::cpu::stark::CpuStark;
    use crate::test_utils::ProveAndVerify;
    fn test_cond_branch(a: u32, b: u32, op: Op) {
        let (program, record) = simple_test_code(
            &[
                Instruction {
                    op,
                    args: Args {
                        rd: 0,
                        rs1: 6,
                        rs2: 7,
                        branch_target: 8,
                        ..Args::default()
                    },
                },
                // if above branch is not taken R1 has value 10.
                Instruction {
                    op: Op::ADD,
                    args: Args {
                        rd: 1,
                        imm: 10,
                        ..Args::default()
                    },
                },
            ],
            &[],
            &[(6, a), (7, b)],
        );
        let taken = match op {
            Op::BLT => (a as i32) < (b as i32),
            Op::BLTU => a < b,
            Op::BGE => (a as i32) >= (b as i32),
            Op::BGEU => a >= b,
            Op::BEQ => a == b,
            Op::BNE => a != b,
            _ => unreachable!(),
        };
        assert_eq!(
            state_before_final(&record).get_register_value(1),
            if taken { 0 } else { 10 }
        );

        CpuStark::prove_and_verify(&program, &record).unwrap();
    }
    proptest! {
        #![proptest_config(ProptestConfig::with_cases(32))]
        #[test]
        fn prove_branch_proptest(a in u32_extra(), b in u32_extra(), op in prop_oneof![Just(Op::BLT), Just(Op::BLTU), Just(Op::BGE), Just(Op::BGEU), Just(Op::BEQ), Just(Op::BNE)]) {
            test_cond_branch(a, b, op);
        }
    }
}<|MERGE_RESOLUTION|>--- conflicted
+++ resolved
@@ -32,27 +32,19 @@
     yield_constr.constraint((P::ONES - lt) * (lv.abs_diff - lv.signed_diff()));
     yield_constr.constraint(lt * (lv.abs_diff + lv.signed_diff()));
 
-<<<<<<< HEAD
     // Thus, we need a constraint when |r1 - r2| == 0 -> lt == 0.
 
-    // To do so, we constraint `not_diff` to be 0 only if r1 != r2
-    yield_constr.constraint(lv.not_diff * (lv.not_diff - P::ONES));
-    yield_constr.constraint(lv.op_diff() * lv.cmp_diff_inv + lv.not_diff - P::ONES);
-
-    // Finally, we make so that only one of `lt` and `not_diff`
-    // can equal 1 at once. Now, if `op1 == op2`, then `not_diff == 1`,
-    // thus `lt` can only be 0
-    yield_constr.constraint(lt * lv.not_diff);
-=======
-    // Enforce:
-    // normalised_diff == 0 iff op1 == op2
-    // normalised_diff == 1 iff op1 != op2
+    // To do so, we constraint `normalised_diff` to be
+    //  0 iff r1 == r2
+    //  1 iff r1 != r2
     is_binary(yield_constr, lv.normalised_diff);
     yield_constr.constraint(lv.op_diff() * (P::ONES - lv.normalised_diff));
     yield_constr.constraint(lv.op_diff() * lv.cmp_diff_inv - lv.normalised_diff);
 
+    // Finally, we constraint so that only one of both `lt` and `not_diff`
+    // can equal 1 at once. There for, if `op1 == op2`, then `not_diff == 1`,
+    // thus `lt` can only be 0. Which means we are no longer underconstrained. 
     yield_constr.constraint(lt * (P::ONES - lv.normalised_diff));
->>>>>>> 5e717461
 }
 
 /// Constraints for conditional branch operations
@@ -83,21 +75,13 @@
     yield_constr.constraint((is_bge + is_bgeu) * lt * (next_pc - bumped_pc));
     yield_constr.constraint((is_bge + is_bgeu) * (P::ONES - lt) * (next_pc - branched_pc));
 
-<<<<<<< HEAD
-    // Check: For BEQ, branch if `not_diff == 0`, otherwise just increment the pc.
-    yield_constr.constraint(ops.beq * lv.not_diff * (next_pc - branched_pc));
-    yield_constr.constraint(ops.beq * (P::ONES - lv.not_diff) * (next_pc - bumped_pc));
-
-    // Check: For BNE, we reverse the checks of BNE.
-    yield_constr.constraint(ops.bne * (P::ONES - lv.not_diff) * (next_pc - branched_pc));
-    yield_constr.constraint(ops.bne * lv.not_diff * (next_pc - bumped_pc));
-=======
+    // Check: For BEQ, branch if `normalised_diff == 0`, otherwise just increment the pc.
     yield_constr.constraint(ops.beq * (P::ONES - lv.normalised_diff) * (next_pc - branched_pc));
     yield_constr.constraint(ops.beq * lv.normalised_diff * (next_pc - bumped_pc));
 
+    // Check: For BNE, we reverse the checks of BNE.
     yield_constr.constraint(ops.bne * lv.normalised_diff * (next_pc - branched_pc));
     yield_constr.constraint(ops.bne * (P::ONES - lv.normalised_diff) * (next_pc - bumped_pc));
->>>>>>> 5e717461
 }
 
 #[cfg(test)]
