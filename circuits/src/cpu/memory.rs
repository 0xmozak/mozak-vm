--- conflicted
+++ resolved
@@ -194,33 +194,7 @@
         Stark::prove_and_verify(&program, &record).unwrap();
     }
 
-<<<<<<< HEAD
-=======
-    #[test]
-    #[should_panic]
-    #[allow(clippy::should_panic_without_expect)]
-    fn prove_sh_lh_cpu() {
-        // TODO: After fixing test failure, please convert this to proptest.
-        prove_sh_lh::<CpuStark<F, D>>(0, 0, 65535);
-    }
-
-    #[test]
-    #[should_panic]
-    #[allow(clippy::should_panic_without_expect)]
-    fn prove_sb_lb_mozak() {
-        // TODO: After fixing test failure, please convert this to proptest.
-        prove_sb_lb::<MozakStark<F, D>>(0, 0, 255);
-    }
-
-    #[test]
-    #[should_panic]
-    #[allow(clippy::should_panic_without_expect)]
-    fn prove_sh_lh_mozak() {
-        // TODO: After fixing test failure, please convert this to proptest.
-        prove_sh_lh::<MozakStark<F, D>>(0, 0, 65535);
-    }
-
->>>>>>> 52bff8b7
+
     proptest! {
         #![proptest_config(ProptestConfig::with_cases(4))]
         #[test]
@@ -246,14 +220,11 @@
         #[test]
         fn prove_sb_lb_cpu(offset in u32_extra(), imm in u32_extra(), content in u8_extra()) {
             prove_sb_lb::<CpuStark<F, D>>(offset, imm, content);
-<<<<<<< HEAD
         }
 
         #[test]
         fn prove_sh_lh_cpu(offset in u32_extra(), imm in u32_extra(), content in u16_extra()) {
             prove_sh_lh::<CpuStark<F, D>>(offset, imm, content);
-=======
->>>>>>> 52bff8b7
         }
     }
 
@@ -267,7 +238,6 @@
         #[test]
         fn prove_sb_lbu_mozak(offset in u32_extra(), imm in u32_extra(), content in u8_extra()) {
             prove_sb_lbu::<MozakStark<F, D>>(offset, imm, content);
-<<<<<<< HEAD
         }
 
         #[test]
@@ -278,8 +248,6 @@
         #[test]
         fn prove_sh_lh_mozak(offset in u32_extra(), imm in u32_extra(), content in u16_extra()) {
             prove_sh_lh::<MozakStark<F, D>>(offset, imm, content);
-=======
->>>>>>> 52bff8b7
         }
     }
 }