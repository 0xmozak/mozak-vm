//! This module implements constraints for multiplication operations, including
//! MUL, MULH, MULHU, MULHSU and SLL instructions.
//!
//! Here, SLL stands for 'shift left logical'.  We can treat it as a variant of
//! unsigned multiplication.

use expr::Expr;

use super::columns::CpuState;
use crate::expr::ConstraintBuilder;

/// Converts from a sign-bit to a multiplicative sign.
///
/// Specifically, if `sign_bit` is 0, returns 1.
/// And if `sign_bit` is 1, returns -1.
/// Undefined for any other input.
#[must_use]
pub fn bit_to_sign<P: Copy>(sign_bit: Expr<'_, P>) -> Expr<'_, P> { 1 - 2 * sign_bit }

pub(crate) fn constraints<'a, P: Copy>(
    lv: &CpuState<Expr<'a, P>>,
    cb: &mut ConstraintBuilder<Expr<'a, P>>,
) {
    let op1_abs = lv.op1_abs;
    let op2_abs = lv.op2_abs;
    let low_limb = lv.product_low_limb;
    let high_limb = lv.product_high_limb;
    let product_sign = lv.product_sign;

    // Make sure product_sign is either 0 or 1.
    cb.always(product_sign.is_binary());

    // Ensure correct computation of op1_abs * op2_abs using low_limb and high_limb.
    // If product_sign is 1, verify using the 2's complement: 2^64 - (high_limb *
    // 2^32 + low_limb).
    cb.always((1 - product_sign) * (high_limb * (1 << 32) + low_limb - op1_abs * op2_abs));
    cb.always(product_sign * ((1 << 32) * ((1 << 32) - high_limb) - low_limb - op1_abs * op2_abs));

    // The constraints above would be enough, if our field was large enough.
    // However Goldilocks field is just a bit too small at order 2^64 - 2^32 + 1,
    // which allows for the following exploit to happen e.g. when high_limb ==
    // u32::MAX
    //
    // Specifically, (1<<32) * (u32::MAX) === -1 (mod 2^64 - 2^32 + 1).
    // Thus, when product high_limb == u32::MAX:
    //       product = low_limb + (1 << 32) * high_limb =
    //       = low_limb + (1<<32) * (u32::MAX) = low_limb - 1
    //
    // Which means a malicious prover could evaluate some product in two different
    // ways, which is unacceptable.
    //
    // However, the largest combined result that an honest prover can produce is
    // u32::MAX * u32::MAX = 0xFFFF_FFFE_0000_0001.  So we can add a always
    // that high_limb is != 0xFFFF_FFFF == u32::MAX range to prevent such exploit.

    // Make sure high_limb is not 0xFFFF_FFFF when product_sign is 0 to avoid
    // overflow.
    cb.always(
        (1 - product_sign) * (1 - (0xffff_ffff - high_limb) * lv.product_high_limb_inv_helper),
    );
    // Make sure ((1 << 32) - high_limb) is not 0xFFFF_FFFF when product_sign is 1
    // to avoid overflow of (1 << 32) * ((1 << 32) - high_limb) in the above
    // constraints.
    cb.always(product_sign * (1 - high_limb * lv.product_high_limb_inv_helper));

    // Make sure op1_abs is computed correctly from op1_value.
    cb.always(op1_abs - lv.op1_full_range() * bit_to_sign(lv.op1_sign_bit));

    // Make sure op2_abs is computed correctly from op2_value for MUL operations.
    cb.always(op2_abs - lv.op2_full_range() * bit_to_sign(lv.op2_sign_bit));

    // If both factors are unsigned, the output will always be
    // non-negative/unsigned. As an optimization, we take advantage of the fact
    // that is_op1_signed == 0 implies is_op2_signed == 0 for all our operations.
    // (In fact, the two values only differ for MULHSU.)
    cb.always((1 - lv.inst.is_op1_signed) * product_sign);

    // Ensure skip_check_product_sign can be set to 1 only when either ob1_abs or
    // op2_abs is 0. This check is essential for the subsequent constraints.
    // We are not concerned with other values of skip_check_product_sign.
    cb.always(lv.skip_check_product_sign * lv.op1_abs * lv.op2_abs);

    // Make sure product_sign is computed correctly.
    cb.always(
        (1 - lv.skip_check_product_sign)
            * (bit_to_sign(product_sign)
                - bit_to_sign(lv.op1_sign_bit) * bit_to_sign(lv.op2_sign_bit)),
    );

    // Now, check, that we select the correct output based on the opcode.
    let destination = lv.dst_value;
    cb.always((lv.inst.ops.mul + lv.inst.ops.sll) * (destination - low_limb));
    cb.always((lv.inst.ops.mulh) * (destination - high_limb));
}

#[cfg(test)]
mod tests {
    use anyhow::Result;
    use mozak_runner::code;
    use mozak_runner::instruction::{Args, Instruction, Op};
    use mozak_runner::test_utils::{i32_extra, u32_extra};
    use plonky2::timed;
    use plonky2::util::timing::TimingTree;
    use proptest::prelude::ProptestConfig;
    use proptest::test_runner::TestCaseError;
    use proptest::{prop_assert_eq, proptest};
    use starky::prover::prove as prove_table;
    use starky::verifier::verify_stark_proof;

    use crate::cpu::generation::generate_cpu_trace;
    use crate::cpu::stark::CpuStark;
<<<<<<< HEAD
    use crate::generation::cpu::generate_cpu_trace;
    use crate::stark::mozak_stark::MozakStark;
=======
    use crate::stark::mozak_stark::{MozakStark, PublicInputs};
>>>>>>> 31887be9
    use crate::stark::utils::trace_rows_to_poly_values;
    use crate::test_utils::{fast_test_config, ProveAndVerify, C, D, F};
    #[allow(clippy::cast_sign_loss)]
    #[test]
    fn prove_mulhsu_example() {
        type S = CpuStark<F, D>;
        let config = fast_test_config();
        let a = -2_147_451_028_i32;
        let b = 2_147_483_648_u32;
        let (_program, record) = code::execute(
            [Instruction {
                op: Op::MULHSU,
                args: Args {
                    rd: 8,
                    rs1: 6,
                    rs2: 7,
                    ..Args::default()
                },
            }],
            &[],
            &[(6, a as u32), (7, b)],
        );
        let res = i64::from(a).wrapping_mul(i64::from(b));
        assert_eq!(record.executed[0].aux.dst_val, (res >> 32) as u32);
        let mut timing = TimingTree::new("mulhsu", log::Level::Debug);
        let cpu_trace = timed!(timing, "generate_cpu_trace", generate_cpu_trace(&record));
        let trace_poly_values = timed!(
            timing,
            "trace to poly",
            trace_rows_to_poly_values(cpu_trace)
        );
        let stark = S::default();

        let proof = timed!(
            timing,
            "cpu proof",
            prove_table::<F, C, S, D>(stark, &config, trace_poly_values, &[], &mut timing,)
        );
        let proof = proof.unwrap();
        let verification_res = timed!(
            timing,
            "cpu verification",
            verify_stark_proof(stark, proof, &config)
        );
        verification_res.unwrap();
        timing.print();
    }

    fn prove_mul<Stark: ProveAndVerify>(a: u32, b: u32) -> Result<(), TestCaseError> {
        let (program, record) = code::execute(
            [Instruction {
                op: Op::MUL,
                args: Args {
                    rd: 8,
                    rs1: 6,
                    rs2: 7,
                    ..Args::default()
                },
            }],
            &[],
            &[(6, a), (7, b)],
        );
        let low = a.wrapping_mul(b);
        prop_assert_eq!(record.executed[0].aux.dst_val, low);
        Stark::prove_and_verify(&program, &record).unwrap();
        Ok(())
    }

    fn prove_mulhu<Stark: ProveAndVerify>(a: u32, b: u32) -> Result<(), TestCaseError> {
        let (program, record) = code::execute(
            [Instruction {
                op: Op::MULHU,
                args: Args {
                    rd: 9,
                    rs1: 6,
                    rs2: 7,
                    ..Args::default()
                },
            }],
            &[],
            &[(6, a), (7, b)],
        );
        let (res, _) = u64::from(a).overflowing_mul(u64::from(b));
        prop_assert_eq!(record.executed[0].aux.dst_val, (res >> 32) as u32);
        Stark::prove_and_verify(&program, &record).unwrap();
        Ok(())
    }

    #[allow(clippy::cast_sign_loss)]
    fn prove_mulh<Stark: ProveAndVerify>(a: i32, b: i32) -> Result<(), TestCaseError> {
        let (program, record) = code::execute(
            [Instruction {
                op: Op::MULH,
                args: Args {
                    rd: 8,
                    rs1: 6,
                    rs2: 7,
                    ..Args::default()
                },
            }],
            &[],
            &[(6, a as u32), (7, b as u32)],
        );
        let (res, overflow) = i64::from(a).overflowing_mul(i64::from(b));
        assert!(!overflow);
        prop_assert_eq!(record.executed[0].aux.dst_val, (res >> 32) as u32);
        Stark::prove_and_verify(&program, &record).unwrap();
        Ok(())
    }

    #[allow(clippy::cast_sign_loss)]
    fn prove_mulhsu<Stark: ProveAndVerify>(a: i32, b: u32) -> Result<(), TestCaseError> {
        let (program, record) = code::execute(
            [Instruction {
                op: Op::MULHSU,
                args: Args {
                    rd: 8,
                    rs1: 6,
                    rs2: 7,
                    ..Args::default()
                },
            }],
            &[],
            &[(6, a as u32), (7, b)],
        );
        let (res, _overflow) = i64::from(a).overflowing_mul(i64::from(b));
        prop_assert_eq!(record.executed[0].aux.dst_val, (res >> 32) as u32);
        Stark::prove_and_verify(&program, &record).unwrap();
        Ok(())
    }

    proptest! {
        #![proptest_config(ProptestConfig::with_cases(100))]
        #[test]
        fn prove_mul_cpu(a in u32_extra(), b in u32_extra()) {
            prove_mul::<CpuStark<F, D>>(a, b)?;
        }
        #[test]
        fn prove_mulhu_cpu(a in u32_extra(), b in u32_extra()) {
            prove_mulhu::<CpuStark<F, D>>(a, b)?;
        }
        #[test]
        fn prove_mulh_cpu(a in i32_extra(), b in i32_extra()) {
            prove_mulh::<CpuStark<F, D>>(a, b)?;
        }
        #[test]
        fn prove_mulhsu_cpu(a in i32_extra(), b in u32_extra()) {
            prove_mulhsu::<CpuStark<F, D>>(a, b)?;
        }

    }

    proptest! {
        #![proptest_config(ProptestConfig::with_cases(1))]
        #[test]
        fn prove_mul_mozak(a in u32_extra(), b in u32_extra()) {
            prove_mul::<MozakStark<F, D>>(a, b)?;
        }
        #[test]
        fn prove_mulhu_mozak(a in u32_extra(), b in u32_extra()) {
            prove_mulhu::<MozakStark<F, D>>(a, b)?;
        }
        #[test]
        fn prove_mulh_mozak(a in i32_extra(), b in i32_extra()) {
            prove_mulh::<MozakStark<F, D>>(a, b)?;
        }
        #[test]
        fn prove_mulhsu_mozak(a in i32_extra(), b in u32_extra()) {
            prove_mulhsu::<MozakStark<F, D>>(a, b)?;
        }

    }
}<|MERGE_RESOLUTION|>--- conflicted
+++ resolved
@@ -109,12 +109,8 @@
 
     use crate::cpu::generation::generate_cpu_trace;
     use crate::cpu::stark::CpuStark;
-<<<<<<< HEAD
-    use crate::generation::cpu::generate_cpu_trace;
+    // use crate::generation::cpu::generate_cpu_trace;
     use crate::stark::mozak_stark::MozakStark;
-=======
-    use crate::stark::mozak_stark::{MozakStark, PublicInputs};
->>>>>>> 31887be9
     use crate::stark::utils::trace_rows_to_poly_values;
     use crate::test_utils::{fast_test_config, ProveAndVerify, C, D, F};
     #[allow(clippy::cast_sign_loss)]
