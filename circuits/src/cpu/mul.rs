use plonky2::field::packed::PackedField;
use starky::constraint_consumer::ConstraintConsumer;

use super::bitwise::and_gadget;
use super::columns::{
    COL_DST_VALUE, COL_IMM_VALUE, COL_OP1_VALUE, COL_OP2_VALUE, COL_S_MUL, COL_S_MULHU, COL_S_SLL,
    MULTIPLIER, NUM_CPU_COLS, POWERS_OF_2_IN, POWERS_OF_2_OUT, PRODUCT_HIGH_BITS,
    PRODUCT_HIGH_DIFF_INV, PRODUCT_LOW_BITS,
};
<<<<<<< HEAD
use crate::utils::{column_of_xs, from_};
=======
use crate::utils::from_;
>>>>>>> 0f61c078

pub(crate) fn constraints<P: PackedField>(
    lv: &[P; NUM_CPU_COLS],
    yield_constr: &mut ConstraintConsumer<P>,
) {
    // TODO: PRODUCT_LOW_BITS and PRODUCT_HIGH_BITS need range checking.

    let is_mul = lv[COL_S_MUL];
    let is_mulhu = lv[COL_S_MULHU];
    let is_sll = lv[COL_S_SLL];
    // The Goldilocks field is carefully chosen to allow multiplication of u32
    // values without overflow.
    let base = from_::<u64, P::Scalar>(1 << 32);

    let multiplicand = lv[COL_OP1_VALUE];
    let multiplier = lv[MULTIPLIER];
    let low_limb = lv[PRODUCT_LOW_BITS];
    let high_limb = lv[PRODUCT_HIGH_BITS];
    let product = low_limb + base * high_limb;

    yield_constr.constraint((is_mul + is_mulhu + is_sll) * (product - multiplicand * multiplier));
    yield_constr.constraint((is_mul + is_mulhu) * (multiplier - lv[COL_OP2_VALUE]));
    // The following constraints are for SLL.
    {
        let and_gadget = and_gadget(lv);
        yield_constr.constraint(is_sll * (and_gadget.input_a - from_::<u8, P::Scalar>(0x1F)));
        let op2 = lv[COL_OP2_VALUE] + lv[COL_IMM_VALUE];
        yield_constr.constraint(is_sll * (and_gadget.input_b - op2));

        yield_constr.constraint(is_sll * (and_gadget.output - lv[POWERS_OF_2_IN]));
        yield_constr.constraint(is_sll * (multiplier - lv[POWERS_OF_2_OUT]));
    }

    // Now, let's copy our results to the destination register:

    let destination = lv[COL_DST_VALUE];
    yield_constr.constraint((is_mul + is_sll) * (destination - low_limb));
    yield_constr.constraint(is_mulhu * (destination - high_limb));

    // The constraints above would be enough, if our field was large enough.
    // However Goldilocks field is just a bit too small at order 2^64 - 2^32 + 1.
    //
    // Specifically, (1<<32) * (u32::MAX) === -1 (mod 2^64 - 2^32 + 1).
    // That means a high_limb of u32::MAX would behave like -1.  And hijinx ensues:
    //      let product = low_limb + base * high_limb;
    // would be equivalent to
    //      let product = low_limb - P::ONES;
    //
    // However, the largest combined result that an honest prover can produce is
    // u32::MAX * u32::MAX = 0xFFFF_FFFE_0000_0001.  So we can add a constraint
    // that high_limb is != 0xFFFF_FFFF == u32::MAX range.
    //
    // That curtails the exploit without invalidating any honest proofs.

<<<<<<< HEAD
    let diff = column_of_xs::<P>(u64::from(u32::MAX)) - lv[PRODUCT_HIGH_BITS];
    yield_constr
        .constraint((is_mul + is_mulhu + is_sll) * (diff * lv[PRODUCT_HIGH_DIFF_INV] - P::ONES));
=======
    let diff = from_::<u64, P::Scalar>(u32::MAX.into()) - lv[MUL_HIGH_BITS];
    yield_constr.constraint(diff * lv[MUL_HIGH_DIFF_INV] - P::ONES);
>>>>>>> 0f61c078
}

#[cfg(test)]
#[allow(clippy::cast_possible_wrap)]
mod tests {
    use mozak_vm::instruction::{Args, Instruction, Op};
    use mozak_vm::test_utils::{simple_test_code, u32_extra};
    use proptest::prelude::ProptestConfig;
    use proptest::{prop_assert_eq, proptest};

    use crate::test_utils::simple_proof_test;
    proptest! {
        #![proptest_config(ProptestConfig::with_cases(4))]
        #[test]
        fn prove_mul_proptest(a in u32_extra(), b in u32_extra()) {
            let record = simple_test_code(
                &[
                    Instruction {
                        op: Op::MUL,
                        args: Args {
                            rd: 8,
                            rs1: 6,
                            rs2: 7,
                            ..Args::default()
                        },
                    },
                    Instruction {
                        op: Op::MULHU,
                        args: Args {
                            rd: 9,
                            rs1: 6,
                            rs2: 7,
                            ..Args::default()
                        },
                    },
                ],
                &[],
                &[(6, a), (7, b)],
            );
            let (low, high) = a.widening_mul(b);
            prop_assert_eq!(record.executed[0].aux.dst_val, low);
            prop_assert_eq!(record.executed[1].aux.dst_val, high);
            simple_proof_test(&record.executed).unwrap();
        }

        #[test]
        fn prove_sll_proptest(p in u32_extra(), q in u32_extra(), rd in 3_u8..32) {
            let record = simple_test_code(
                &[Instruction {
                    op: Op::SLL,
                    args: Args {
                        rd,
                        rs1: 1,
                        rs2: 2,
                        ..Args::default()
                    },
                },
                Instruction {
                    op: Op::SLL,
                    args: Args {
                        rd,
                        rs1: 1,
                        rs2: 0,
                        imm: q,
                    },
                }
                ],
                &[],
                &[(1, p), (2, q)],
            );
            prop_assert_eq!(record.executed[0].aux.dst_val, p << q);
            prop_assert_eq!(record.executed[1].aux.dst_val, p << q);
            simple_proof_test(&record.executed).unwrap();
        }
    }
}<|MERGE_RESOLUTION|>--- conflicted
+++ resolved
@@ -7,11 +7,7 @@
     MULTIPLIER, NUM_CPU_COLS, POWERS_OF_2_IN, POWERS_OF_2_OUT, PRODUCT_HIGH_BITS,
     PRODUCT_HIGH_DIFF_INV, PRODUCT_LOW_BITS,
 };
-<<<<<<< HEAD
-use crate::utils::{column_of_xs, from_};
-=======
 use crate::utils::from_;
->>>>>>> 0f61c078
 
 pub(crate) fn constraints<P: PackedField>(
     lv: &[P; NUM_CPU_COLS],
@@ -66,14 +62,9 @@
     //
     // That curtails the exploit without invalidating any honest proofs.
 
-<<<<<<< HEAD
-    let diff = column_of_xs::<P>(u64::from(u32::MAX)) - lv[PRODUCT_HIGH_BITS];
+    let diff = from_::<u64, P::Scalar>(u32::MAX.into()) - lv[PRODUCT_HIGH_BITS];
     yield_constr
         .constraint((is_mul + is_mulhu + is_sll) * (diff * lv[PRODUCT_HIGH_DIFF_INV] - P::ONES));
-=======
-    let diff = from_::<u64, P::Scalar>(u32::MAX.into()) - lv[MUL_HIGH_BITS];
-    yield_constr.constraint(diff * lv[MUL_HIGH_DIFF_INV] - P::ONES);
->>>>>>> 0f61c078
 }
 
 #[cfg(test)]
