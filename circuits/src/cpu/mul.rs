//! This module implements constraints for multiplication operations, including
//! MUL, MULH, MULHU, MULHSU and SLL instructions.
//!
//! Here, SLL stands for 'shift left logical'.  We can treat it as a variant of
//! unsigned multiplication.

use plonky2::field::extension::Extendable;
use plonky2::field::packed::PackedField;
use plonky2::field::types::Field;
use plonky2::hash::hash_types::RichField;
use plonky2::iop::ext_target::ExtensionTarget;
use plonky2::plonk::circuit_builder::CircuitBuilder;
use starky::constraint_consumer::{ConstraintConsumer, RecursiveConstraintConsumer};

use super::columns::{op1_full_range_extension_target, op2_full_range_extension_target, CpuState};
use crate::stark::utils::{is_binary, is_binary_ext_circuit};

/// Converts from a sign-bit to a multiplicative sign.
///
/// Specifically, if `sign_bit` is 0, returns 1.
/// And if `sign_bit` is 1, returns -1.
/// Undefined for any other input.
pub fn bit_to_sign<P: PackedField>(sign_bit: P) -> P { P::ONES - sign_bit.doubles() }

pub(crate) fn bit_to_sign_extension<F: RichField + Extendable<D>, const D: usize>(
    builder: &mut CircuitBuilder<F, D>,
    sign_bit: ExtensionTarget<D>,
) -> ExtensionTarget<D> {
    let ones = builder.one_extension();
    let sign_bit_doubled = builder.add_extension(sign_bit, sign_bit);
    builder.sub_extension(ones, sign_bit_doubled)
}

pub(crate) fn constraints<P: PackedField>(
    lv: &CpuState<P>,
    yield_constr: &mut ConstraintConsumer<P>,
) {
    let two_to_32 = CpuState::<P>::shifted(32);
    let op1_abs = lv.op1_abs;
    let op2_abs = lv.op2_abs;
    let low_limb = lv.product_low_limb;
    let high_limb = lv.product_high_limb;
    let product_sign = lv.product_sign;

    // Make sure product_sign is either 0 or 1.
    is_binary(yield_constr, product_sign);

    // Ensure correct computation of op1_abs * op2_abs using low_limb and high_limb.
    // If product_sign is 1, verify using the 2's complement: 2^64 - (high_limb *
    // 2^32 + low_limb).
    yield_constr.constraint(
        (P::ONES - product_sign) * (high_limb * two_to_32 + low_limb - op1_abs * op2_abs),
    );
    yield_constr.constraint(
        product_sign * (two_to_32 * (two_to_32 - high_limb) - low_limb - op1_abs * op2_abs),
    );

    // The constraints above would be enough, if our field was large enough.
    // However Goldilocks field is just a bit too small at order 2^64 - 2^32 + 1,
    // which allows for the following exploit to happen e.g. when high_limb ==
    // u32::MAX
    //
    // Specifically, (1<<32) * (u32::MAX) === -1 (mod 2^64 - 2^32 + 1).
    // Thus, when product high_limb == u32::MAX:
    //       product = low_limb + two_to_32 * high_limb =
    //       = low_limb + (1<<32) * (u32::MAX) = low_limb - P::ONES
    //
    // Which means a malicious prover could evaluate some product in two different
    // ways, which is unacceptable.
    //
    // However, the largest combined result that an honest prover can produce is
    // u32::MAX * u32::MAX = 0xFFFF_FFFE_0000_0001.  So we can add a constraint
    // that high_limb is != 0xFFFF_FFFF == u32::MAX range to prevent such exploit.

    // Make sure high_limb is not 0xFFFF_FFFF when product_sign is 0 to avoid
    // overflow.
    yield_constr.constraint(
        (P::ONES - product_sign)
            * (P::ONES
                - (P::Scalar::from_canonical_u32(0xffff_ffff) - high_limb)
                    * lv.product_high_limb_inv_helper),
    );
    // Make sure (two_to_32 - high_limb) is not 0xFFFF_FFFF when product_sign is 1
    // to avoid overflow of two_to_32 * (two_to_32 - high_limb) in the above
    // constraints.
    yield_constr.constraint(product_sign * (P::ONES - high_limb * lv.product_high_limb_inv_helper));

    // Make sure op1_abs is computed correctly from op1_value.
    yield_constr.constraint(op1_abs - lv.op1_full_range() * bit_to_sign(lv.op1_sign_bit));

    // Make sure op2_abs is computed correctly from op2_value for MUL operations.
    yield_constr.constraint(op2_abs - lv.op2_full_range() * bit_to_sign(lv.op2_sign_bit));

    // If both factors are unsigned, the output will always be
    // non-negative/unsigned. As an optimization, we take advantage of the fact
    // that is_op1_signed == 0 implies is_op2_signed == 0 for all our operations.
    // (In fact, the two values only differ for MULHSU.)
    yield_constr.constraint((P::ONES - lv.inst.is_op1_signed) * product_sign);

    // Ensure skip_check_product_sign can be set to 1 only when either ob1_abs or
    // op2_abs is 0. This check is essential for the subsequent constraints.
    // We are not concerned with other values of skip_check_product_sign.
    yield_constr.constraint(lv.skip_check_product_sign * lv.op1_abs * lv.op2_abs);

    // Make sure product_sign is computed correctly.
    yield_constr.constraint(
        (P::ONES - lv.skip_check_product_sign)
            * (bit_to_sign(product_sign)
                - bit_to_sign(lv.op1_sign_bit) * bit_to_sign(lv.op2_sign_bit)),
    );

    // Now, check, that we select the correct output based on the opcode.
    let destination = lv.dst_value;
    yield_constr.constraint((lv.inst.ops.mul + lv.inst.ops.sll) * (destination - low_limb));
    yield_constr.constraint((lv.inst.ops.mulh) * (destination - high_limb));
}

pub(crate) fn constraints_circuit<F: RichField + Extendable<D>, const D: usize>(
    builder: &mut CircuitBuilder<F, D>,
    lv: &CpuState<ExtensionTarget<D>>,
    yield_constr: &mut RecursiveConstraintConsumer<F, D>,
) {
    let two_to_32 = builder.constant_extension(F::Extension::from_canonical_u64(1 << 32));
    let op1_abs = lv.op1_abs;
    let op2_abs = lv.op2_abs;
    let low_limb = lv.product_low_limb;
    let high_limb = lv.product_high_limb;
    let product_sign = lv.product_sign;

    is_binary_ext_circuit(builder, product_sign, yield_constr);

    let one = builder.one_extension();
    let high_limb_mul_two_to_32 = builder.mul_extension(high_limb, two_to_32);
    let high_limb_mul_two_to_32_add_low_limb =
        builder.add_extension(high_limb_mul_two_to_32, low_limb);
    let op1_abs_mul_op2_abs = builder.mul_extension(op1_abs, op2_abs);
    let one_sub_product_sign = builder.sub_extension(one, product_sign);
    let temp1 = builder.sub_extension(high_limb_mul_two_to_32_add_low_limb, op1_abs_mul_op2_abs);
    let first_constraint = builder.mul_extension(one_sub_product_sign, temp1);
    yield_constr.constraint(builder, first_constraint);

    let two_to_32_sub_high_limb = builder.sub_extension(two_to_32, high_limb);
    let two_to_32_mul_two_to_32_sub_high_limb =
        builder.mul_extension(two_to_32, two_to_32_sub_high_limb);
    let temp2 = builder.sub_extension(two_to_32_mul_two_to_32_sub_high_limb, low_limb);
    let temp3 = builder.sub_extension(temp2, op1_abs_mul_op2_abs);
    let second_constraint = builder.mul_extension(product_sign, temp3);
    yield_constr.constraint(builder, second_constraint);

    let one_sub_product_sign = builder.sub_extension(one, product_sign);
    let max_u32 = builder.constant_extension(F::Extension::from_canonical_u32(u32::MAX));
    let max_u32_sub_high_limb = builder.sub_extension(max_u32, high_limb);
    let max_u32_sub_high_limb_mul_product_high_limb_inv_helper =
        builder.mul_extension(max_u32_sub_high_limb, lv.product_high_limb_inv_helper);
    let one_sub_max_u32_sub_high_limb_mul_product_high_limb_inv_helper =
        builder.sub_extension(one, max_u32_sub_high_limb_mul_product_high_limb_inv_helper);
    let third_constraint = builder.mul_extension(
        one_sub_product_sign,
        one_sub_max_u32_sub_high_limb_mul_product_high_limb_inv_helper,
    );
    yield_constr.constraint(builder, third_constraint);

    let high_limb_mul_product_high_limb_inv_helper =
        builder.mul_extension(high_limb, lv.product_high_limb_inv_helper);
    let one_sub_high_limb_mul_product_high_limb_inv_helper =
        builder.sub_extension(one, high_limb_mul_product_high_limb_inv_helper);
    let fourth_constraint = builder.mul_extension(
        product_sign,
        one_sub_high_limb_mul_product_high_limb_inv_helper,
    );
    yield_constr.constraint(builder, fourth_constraint);

    let op1_full_range = op1_full_range_extension_target(builder, lv);
    let bit_to_sign_op1_sign_bit = bit_to_sign_extension(builder, lv.op1_sign_bit);
    let op1_full_range_mul_bit_to_sign_op1_sign_bit =
        builder.mul_extension(op1_full_range, bit_to_sign_op1_sign_bit);
    let fifth_constraint =
        builder.sub_extension(op1_abs, op1_full_range_mul_bit_to_sign_op1_sign_bit);
    yield_constr.constraint(builder, fifth_constraint);

    let op2_full_range = op2_full_range_extension_target(builder, lv);
    let bit_to_sign_op2_sign_bit = bit_to_sign_extension(builder, lv.op2_sign_bit);
    let op2_full_range_mul_bit_to_sign_op2_sign_bit =
        builder.mul_extension(op2_full_range, bit_to_sign_op2_sign_bit);
    let sixth_constraint =
        builder.sub_extension(op2_abs, op2_full_range_mul_bit_to_sign_op2_sign_bit);
    yield_constr.constraint(builder, sixth_constraint);

    let one_sub_is_op1_signed = builder.sub_extension(one, lv.inst.is_op1_signed);
    let seventh_constraint = builder.mul_extension(one_sub_is_op1_signed, product_sign);
    yield_constr.constraint(builder, seventh_constraint);

    let skip_check_product_sign_mul_op1_abs =
        builder.mul_extension(lv.skip_check_product_sign, op1_abs);
    let eighth_constraint = builder.mul_extension(skip_check_product_sign_mul_op1_abs, op2_abs);
    yield_constr.constraint(builder, eighth_constraint);

    let one_sub_skip_check_product_sign = builder.sub_extension(one, lv.skip_check_product_sign);
    let bit_to_sign_product_sign = bit_to_sign_extension(builder, product_sign);
    let bit_to_sign_op1_sign_bit_mul_bit_to_sign_op2_sign_bit =
        builder.mul_extension(bit_to_sign_op1_sign_bit, bit_to_sign_op2_sign_bit);
    let ninth_constraint = builder.sub_extension(
        bit_to_sign_product_sign,
        bit_to_sign_op1_sign_bit_mul_bit_to_sign_op2_sign_bit,
    );
    let ninth_constraint = builder.mul_extension(one_sub_skip_check_product_sign, ninth_constraint);
    yield_constr.constraint(builder, ninth_constraint);

    let destination = lv.dst_value;
    let mul_add_sll = builder.add_extension(lv.inst.ops.mul, lv.inst.ops.sll);
    let destination_sub_low_limb = builder.sub_extension(destination, low_limb);
    let tenth_constraint = builder.mul_extension(mul_add_sll, destination_sub_low_limb);
    yield_constr.constraint(builder, tenth_constraint);
    let destination_sub_high_limb = builder.sub_extension(destination, high_limb);
    let eleventh_constraint = builder.mul_extension(lv.inst.ops.mulh, destination_sub_high_limb);
    yield_constr.constraint(builder, eleventh_constraint);
}

#[cfg(test)]
mod tests {
    use anyhow::Result;
    use mozak_runner::code;
    use mozak_runner::instruction::{Args, Instruction, Op};
    use mozak_runner::test_utils::{i32_extra, u32_extra};
    use plonky2::timed;
    use plonky2::util::timing::TimingTree;
    use proptest::prelude::ProptestConfig;
    use proptest::test_runner::TestCaseError;
    use proptest::{prop_assert_eq, proptest};
    use starky::prover::prove as prove_table;
    use starky::verifier::verify_stark_proof;

    use crate::cpu::stark::CpuStark;
    use crate::generation::cpu::generate_cpu_trace;
    use crate::stark::mozak_stark::MozakStark;
    use crate::stark::utils::trace_rows_to_poly_values;
    use crate::test_utils::{fast_test_config, ProveAndVerify, C, D, F};
    #[allow(clippy::cast_sign_loss)]
    #[test]
    fn prove_mulhsu_example() {
        type S = CpuStark<F, D>;
        let config = fast_test_config();
        let a = -2_147_451_028_i32;
        let b = 2_147_483_648_u32;
<<<<<<< HEAD
        let (_program, record) = execute_code(
=======
        let (program, record) = code::execute(
>>>>>>> 91acc4d7
            [Instruction {
                op: Op::MULHSU,
                args: Args {
                    rd: 8,
                    rs1: 6,
                    rs2: 7,
                    ..Args::default()
                },
            }],
            &[],
            &[(6, a as u32), (7, b)],
        );
        let res = i64::from(a).wrapping_mul(i64::from(b));
        assert_eq!(record.executed[0].aux.dst_val, (res >> 32) as u32);
        let mut timing = TimingTree::new("mulhsu", log::Level::Debug);
        let cpu_trace = timed!(timing, "generate_cpu_trace", generate_cpu_trace(&record));
        let trace_poly_values = timed!(
            timing,
            "trace to poly",
            trace_rows_to_poly_values(cpu_trace)
        );
        let stark = S::default();

        let proof = timed!(
            timing,
            "cpu proof",
            prove_table::<F, C, S, D>(stark, &config, trace_poly_values, &[], &mut timing,)
        );
        let proof = proof.unwrap();
        let verification_res = timed!(
            timing,
            "cpu verification",
            verify_stark_proof(stark, proof, &config)
        );
        verification_res.unwrap();
        timing.print();
    }

    fn prove_mul<Stark: ProveAndVerify>(a: u32, b: u32) -> Result<(), TestCaseError> {
        let (program, record) = code::execute(
            [Instruction {
                op: Op::MUL,
                args: Args {
                    rd: 8,
                    rs1: 6,
                    rs2: 7,
                    ..Args::default()
                },
            }],
            &[],
            &[(6, a), (7, b)],
        );
        let low = a.wrapping_mul(b);
        prop_assert_eq!(record.executed[0].aux.dst_val, low);
        Stark::prove_and_verify(&program, &record).unwrap();
        Ok(())
    }

    fn prove_mulhu<Stark: ProveAndVerify>(a: u32, b: u32) -> Result<(), TestCaseError> {
        let (program, record) = code::execute(
            [Instruction {
                op: Op::MULHU,
                args: Args {
                    rd: 9,
                    rs1: 6,
                    rs2: 7,
                    ..Args::default()
                },
            }],
            &[],
            &[(6, a), (7, b)],
        );
        let (res, _) = u64::from(a).overflowing_mul(u64::from(b));
        prop_assert_eq!(record.executed[0].aux.dst_val, (res >> 32) as u32);
        Stark::prove_and_verify(&program, &record).unwrap();
        Ok(())
    }

    #[allow(clippy::cast_sign_loss)]
    fn prove_mulh<Stark: ProveAndVerify>(a: i32, b: i32) -> Result<(), TestCaseError> {
        let (program, record) = code::execute(
            [Instruction {
                op: Op::MULH,
                args: Args {
                    rd: 8,
                    rs1: 6,
                    rs2: 7,
                    ..Args::default()
                },
            }],
            &[],
            &[(6, a as u32), (7, b as u32)],
        );
        let (res, overflow) = i64::from(a).overflowing_mul(i64::from(b));
        assert!(!overflow);
        prop_assert_eq!(record.executed[0].aux.dst_val, (res >> 32) as u32);
        Stark::prove_and_verify(&program, &record).unwrap();
        Ok(())
    }

    #[allow(clippy::cast_sign_loss)]
    fn prove_mulhsu<Stark: ProveAndVerify>(a: i32, b: u32) -> Result<(), TestCaseError> {
        let (program, record) = code::execute(
            [Instruction {
                op: Op::MULHSU,
                args: Args {
                    rd: 8,
                    rs1: 6,
                    rs2: 7,
                    ..Args::default()
                },
            }],
            &[],
            &[(6, a as u32), (7, b)],
        );
        let (res, _overflow) = i64::from(a).overflowing_mul(i64::from(b));
        prop_assert_eq!(record.executed[0].aux.dst_val, (res >> 32) as u32);
        Stark::prove_and_verify(&program, &record).unwrap();
        Ok(())
    }

    proptest! {
        #![proptest_config(ProptestConfig::with_cases(100))]
        #[test]
        fn prove_mul_cpu(a in u32_extra(), b in u32_extra()) {
            prove_mul::<CpuStark<F, D>>(a, b)?;
        }
        #[test]
        fn prove_mulhu_cpu(a in u32_extra(), b in u32_extra()) {
            prove_mulhu::<CpuStark<F, D>>(a, b)?;
        }
        #[test]
        fn prove_mulh_cpu(a in i32_extra(), b in i32_extra()) {
            prove_mulh::<CpuStark<F, D>>(a, b)?;
        }
        #[test]
        fn prove_mulhsu_cpu(a in i32_extra(), b in u32_extra()) {
            prove_mulhsu::<CpuStark<F, D>>(a, b)?;
        }

    }

    proptest! {
        #![proptest_config(ProptestConfig::with_cases(1))]
        #[test]
        fn prove_mul_mozak(a in u32_extra(), b in u32_extra()) {
            prove_mul::<MozakStark<F, D>>(a, b)?;
        }
        #[test]
        fn prove_mulhu_mozak(a in u32_extra(), b in u32_extra()) {
            prove_mulhu::<MozakStark<F, D>>(a, b)?;
        }
        #[test]
        fn prove_mulh_mozak(a in i32_extra(), b in i32_extra()) {
            prove_mulh::<MozakStark<F, D>>(a, b)?;
        }
        #[test]
        fn prove_mulhsu_mozak(a in i32_extra(), b in u32_extra()) {
            prove_mulhsu::<MozakStark<F, D>>(a, b)?;
        }

    }
}<|MERGE_RESOLUTION|>--- conflicted
+++ resolved
@@ -242,11 +242,7 @@
         let config = fast_test_config();
         let a = -2_147_451_028_i32;
         let b = 2_147_483_648_u32;
-<<<<<<< HEAD
-        let (_program, record) = execute_code(
-=======
-        let (program, record) = code::execute(
->>>>>>> 91acc4d7
+        let (_program, record) = code::execute(
             [Instruction {
                 op: Op::MULHSU,
                 args: Args {
