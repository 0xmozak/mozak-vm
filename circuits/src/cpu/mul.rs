--- conflicted
+++ resolved
@@ -35,11 +35,7 @@
     // Check: for SRL the multiplier is assigned as `2^(op2 & 0b1_111)`.
     // We only take lowest 5 bits of the op2 for the shift amount.
     // This is following the RISC-V specification.
-<<<<<<< HEAD
-    // Bellow we use the And gadget to calculate the shift amount, and then use
-=======
     // Below we use the And gadget to calculate the shift amount, and then use
->>>>>>> 36c3afb5
     // Bitshift table to retrieve the corresponding power of 2, that we will assign
     // to the multiplier.
     {
@@ -54,11 +50,7 @@
         yield_constr.constraint(lv.inst.ops.sll * (multiplier - lv.bitshift.multiplier));
     }
 
-<<<<<<< HEAD
     // Now, check, that we select the correct output based on the opcode.
-=======
-    // Check, that we select the correct output.
->>>>>>> 36c3afb5
 
     let destination = lv.dst_value;
     // Check: For MUL and SLL, we assign the value of low limb as a result
@@ -76,14 +68,9 @@
     //       product = low_limb + base * high_limb =
     //       = low_limb + (1<<32) * (u32::MAX) = low_limb - P::ONES
     //
-<<<<<<< HEAD
     // This means the current constraint system allows a malicious prover to
     // evaluate some product in two different ways, which implies one of the
     // evaluations is wrong and is unacceptable.
-=======
-    // Which means a malicious prover could evaluate some product in two different
-    // ways, which is unacceptable.
->>>>>>> 36c3afb5
     //
     // However, the largest combined result that an honest prover can produce is
     // u32::MAX * u32::MAX = 0xFFFF_FFFE_0000_0001.  So we can add a constraint
