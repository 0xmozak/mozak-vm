--- conflicted
+++ resolved
@@ -26,18 +26,11 @@
     let high_limb = lv.product_high_bits;
     let product = low_limb + base * high_limb;
 
-<<<<<<< HEAD
     // Check: multiplication equation, `product == multiplicand * multiplier`.
     // (Not accounting for overflows for now).
-    yield_constr.constraint(
-        (lv.inst.ops.mul + lv.inst.ops.mulhu + lv.inst.ops.sll)
-            * (product - multiplicand * multiplier),
-    );
+    yield_constr.constraint(product - multiplicand * multiplier);
 
     // Check: for MUL and MULHU the multiplier is assigned the op2 value.
-=======
-    yield_constr.constraint(product - multiplicand * multiplier);
->>>>>>> 76d01e0b
     yield_constr.constraint((lv.inst.ops.mul + lv.inst.ops.mulhu) * (multiplier - lv.op2_value));
 
     // Check: for SRL the multiplier is assigned as `2^(op2 & 0b1_111)`.
