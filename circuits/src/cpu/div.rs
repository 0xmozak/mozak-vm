--- conflicted
+++ resolved
@@ -15,13 +15,9 @@
     lv: &CpuState<P>,
     yield_constr: &mut ConstraintConsumer<P>,
 ) {
-<<<<<<< HEAD
     let dst = lv.dst_value;
-    let shifted = CpuColumnsView::<P>::shifted;
-=======
     let shifted = CpuState::<P>::shifted;
     let is_signed = lv.is_signed();
->>>>>>> 9891c192
     let is_divu = lv.inst.ops.divu;
     let is_remu = lv.inst.ops.remu;
     let is_div = lv.inst.ops.div;
