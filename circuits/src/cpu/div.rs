use plonky2::field::packed::PackedField;
use plonky2::field::types::Field;
use starky::constraint_consumer::ConstraintConsumer;

use super::bitwise::and_gadget;
use super::columns::CpuColumnsView;

/// Constraints for DIVU / REMU / SRL instructions
///
/// SRL stands for 'shift right logical'.  We can treat it as a variant of
/// unsigned division.
///
/// TODO: m, r, slack need range-checks.
pub(crate) fn constraints<P: PackedField>(
    lv: &CpuColumnsView<P>,
    yield_constr: &mut ConstraintConsumer<P>,
) {
    let dst = lv.dst_value;

    // https://five-embeddev.com/riscv-isa-manual/latest/m.html says
    // > For both signed and unsigned division, it holds that dividend = divisor ×
    // > quotient + remainder.
    // In the following code, we are looking at p/q.
    let p = lv.op1_value;
    let q = lv.divisor;
    yield_constr.constraint((lv.inst.ops.divu + lv.inst.ops.remu) * (q - lv.op2_value));

    // The following constraints are for SRL.
    {
        let and_gadget = and_gadget(&lv.xor);
        yield_constr.constraint(
            lv.inst.ops.srl * (and_gadget.input_a - P::Scalar::from_noncanonical_u64(0x1F)),
        );
        let op2 = lv.op2_value;
        yield_constr.constraint(lv.inst.ops.srl * (and_gadget.input_b - op2));

        yield_constr.constraint(lv.inst.ops.srl * (and_gadget.output - lv.bitshift.amount));
        yield_constr.constraint(lv.inst.ops.srl * (q - lv.bitshift.multiplier));
    }

    // The equation from the spec becomes:
    //  p = q * m + r
    // (Interestingly, this holds even when q == 0.)
    let m = lv.quotient;
    let r = lv.remainder;
    yield_constr.constraint(m * q + r - p);

    // However, that constraint is not enough.
    // For example, a malicious prover could trivially fulfill it via
    //  m := 0, r := p

    // The solution is to constrain r further:
    //  0 <= r < q
    // (This only works when q != 0.)

    // Logically, these are two independent constraints:
    //      (A) 0 <= r
    //      (B) r < q
    // Part A is easy: we range-check r.
    // Part B is only slightly harder: borrowing the concept of 'slack variables' from linear programming (https://en.wikipedia.org/wiki/Slack_variable) we get:
    // (B') r + slack + 1 = q
    //      with range_check(slack)

    let slack = lv.remainder_slack;
    yield_constr.constraint(q * (r + slack + P::ONES - q));

    // Now we need to deal with division by zero.  The Risc-V spec says:
    //      p / 0 == 0xFFFF_FFFF
    //      p % 0 == p

    let q_inv = lv.divisor_inv;
    yield_constr.constraint(
        (P::ONES - q * q_inv) * (m - P::Scalar::from_noncanonical_u64(u32::MAX.into())),
    );
    yield_constr.constraint((P::ONES - q * q_inv) * (r - p));

    // Last, we 'copy' our results:
    yield_constr.constraint((lv.inst.ops.divu + lv.inst.ops.srl) * (dst - m));
    yield_constr.constraint(lv.inst.ops.remu * (dst - r));
}

#[cfg(test)]
mod tests {
    use mozak_vm::instruction::{Args, Instruction, Op};
    use mozak_vm::test_utils::{simple_test_code, u32_extra};
    use proptest::prelude::{prop_assert_eq, ProptestConfig};
    use proptest::{prop_assert, proptest};

    use crate::cpu::stark::CpuStark;
    use crate::test_utils::{inv, ProveAndVerify};
    proptest! {
        #![proptest_config(ProptestConfig::with_cases(4))]
        #[test]
        fn inv_is_big(x in u32_extra()) {
            type F = plonky2::field::goldilocks_field::GoldilocksField;
            let y = inv::<F>(u64::from(x));
            if x > 1 {
                prop_assert!(u64::from(u32::MAX) < y);
            }
        }
        #[test]
        fn prove_divu_proptest(p in u32_extra(), q in u32_extra(), rd in 3_u8..32) {
            let (program, record) = simple_test_code(
                &[Instruction {
                    op: Op::DIVU,
                    args: Args {
                        rd,
                        rs1: 1,
                        rs2: 2,
                        ..Args::default()
                    },
                },
                Instruction {
                    op: Op::REMU,
                    args: Args {
                        rd,
                        rs1: 1,
                        rs2: 2,
                        ..Args::default()
                    },
                }
                ],
                &[],
                &[(1, p), (2, q)],
            );
            prop_assert_eq!(record.executed[0].aux.dst_val,
                if let 0 = q {
                    0xffff_ffff
                } else {
                    p / q
                });
            prop_assert_eq!(record.executed[1].aux.dst_val,
                if let 0 = q {
                    p
                } else {
                    p % q
                });
<<<<<<< HEAD
            CpuStark::prove_and_verify(&record.last_state.code, &record.executed).unwrap();
=======
            CpuStark::prove_and_verify(&program, &record.executed).unwrap();
>>>>>>> 0d7b483c
        }
        #[test]
        fn prove_srl_proptest(p in u32_extra(), q in 0_u32..32, rd in 3_u8..32) {
            let (program, record) = simple_test_code(
                &[Instruction {
                    op: Op::SRL,
                    args: Args {
                        rd,
                        rs1: 1,
                        rs2: 2,
                        ..Args::default()
                    },
                },
                Instruction {
                    op: Op::SRL,
                    args: Args {
                        rd,
                        rs1: 1,
                        imm: q,
                        ..Args::default()
                    },
                }
                ],
                &[],
                &[(1, p), (2, q)],
            );
            prop_assert_eq!(record.executed[0].aux.dst_val, p >> q);
            prop_assert_eq!(record.executed[1].aux.dst_val, p >> q);
<<<<<<< HEAD
            CpuStark::prove_and_verify(&record.last_state.code, &record.executed).unwrap();
=======
            CpuStark::prove_and_verify(&program, &record.executed).unwrap();
>>>>>>> 0d7b483c
        }
    }
}<|MERGE_RESOLUTION|>--- conflicted
+++ resolved
@@ -135,11 +135,7 @@
                 } else {
                     p % q
                 });
-<<<<<<< HEAD
-            CpuStark::prove_and_verify(&record.last_state.code, &record.executed).unwrap();
-=======
             CpuStark::prove_and_verify(&program, &record.executed).unwrap();
->>>>>>> 0d7b483c
         }
         #[test]
         fn prove_srl_proptest(p in u32_extra(), q in 0_u32..32, rd in 3_u8..32) {
@@ -168,11 +164,7 @@
             );
             prop_assert_eq!(record.executed[0].aux.dst_val, p >> q);
             prop_assert_eq!(record.executed[1].aux.dst_val, p >> q);
-<<<<<<< HEAD
-            CpuStark::prove_and_verify(&record.last_state.code, &record.executed).unwrap();
-=======
             CpuStark::prove_and_verify(&program, &record.executed).unwrap();
->>>>>>> 0d7b483c
         }
     }
 }