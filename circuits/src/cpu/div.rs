--- conflicted
+++ resolved
@@ -169,7 +169,6 @@
         ]
     }
 
-<<<<<<< HEAD
     fn div_rem_instructions(rd: u8) -> [Instruction; 2] {
         [
             Instruction {
@@ -193,26 +192,6 @@
         ]
     }
 
-    #[test]
-    fn prove_divu_remu_example() {
-        let (program, record) =
-            simple_test_code(&divu_remu_instructions(3), &[], &[(1, 1), (2, 0)]);
-        MozakStark::prove_and_verify(&program, &record).unwrap();
-    }
-
-    #[test]
-    fn prove_div_rem_example() {
-        let (program, record) =
-            simple_test_code(&div_rem_instructions(3), &[], &[(1, 2147483648), (2, 1)]);
-        MozakStark::prove_and_verify(&program, &record).unwrap();
-    }
-
-    #[test]
-    fn prove_srl_example() {
-        let (program, record) =
-            simple_test_code(&srl_instructions(3, 200), &[], &[(1, 200), (2, 100)]);
-        MozakStark::prove_and_verify(&program, &record).unwrap();
-=======
     fn prove_divu<Stark: ProveAndVerify>(p: u32, q: u32, rd: u8) -> Result<(), TestCaseError> {
         let (program, record) =
             simple_test_code(&divu_remu_instructions(rd), &[], &[(1, p), (2, q)]);
@@ -234,7 +213,12 @@
         prop_assert_eq!(record.executed[1].aux.dst_val, p >> q);
         Stark::prove_and_verify(&program, &record).unwrap();
         Ok(())
->>>>>>> b1b0d746
+    }
+
+    fn prove_div<Stark: ProveAndVerify>(p: u32, q: u32, rd: u8) -> Result<(), TestCaseError> {
+        let (program, record) = simple_test_code(&div_rem_instructions(rd), &[], &[(1, p), (2, q)]);
+        Stark::prove_and_verify(&program, &record).unwrap();
+        Ok(())
     }
 
     proptest! {
@@ -249,76 +233,11 @@
         }
 
         #[test]
-<<<<<<< HEAD
-        fn prove_divu_proptest(p in u32_extra(), q in u32_extra(), rd in 3_u8..32) {
-            let (program, record) = simple_test_code(
-                &divu_remu_instructions(rd),
-                &[],
-                &[(1, p), (2, q)],
-            );
-            prop_assert_eq!(record.executed[1].aux.dst_val,
-                if let 0 = q {
-                    p
-                } else {
-                    p % q
-                });
-            CpuStark::prove_and_verify(&program, &record).unwrap();
-        }
-
-        #[test]
-        #[allow(clippy::cast_sign_loss)]
-        #[allow(clippy::cast_possible_wrap)]
-        fn prove_div_proptest(p in u32_extra(), q in u32_extra(), rd in 3_u8..32) {
-            let (program, record) = simple_test_code(
-                &[Instruction {
-                    op: Op::DIV,
-                    args: Args {
-                        rd,
-                        rs1: 1,
-                        rs2: 2,
-                        ..Args::default()
-                    },
-                },
-                ],
-                &[],
-                &[(1, p), (2, q)],
-            );
-            prop_assert_eq!(record.executed[0].aux.dst_val,
-                if let 0 = q {
-                    0xffff_ffff
-                } else {
-                    (p as i32).wrapping_div(q as i32) as u32
-                });
-            CpuStark::prove_and_verify(&program, &record).unwrap();
-        }
-
-        #[allow(clippy::cast_sign_loss)]
-        #[allow(clippy::cast_possible_wrap)]
-        #[test]
-        fn prove_rem_proptest(p in u32_extra(), q in u32_extra(), rd in 3_u8..32) {
-            let (program, record) = simple_test_code(
-                &[
-                Instruction {
-                    op: Op::REM,
-                    args: Args {
-                        rd,
-                        rs1: 1,
-                        rs2: 2,
-                        ..Args::default()
-                    },
-                }
-                ],
-                &[],
-                &[(1, p), (2, q)],
-            );
-            prop_assert_eq!(record.executed[0].aux.dst_val,
-                if let 0 = q {
-                    p
-                } else {
-                    (p as i32).wrapping_rem(q as i32) as u32
-                });
-            CpuStark::prove_and_verify(&program, &record).unwrap();
-=======
+        fn prove_div_cpu(p in u32_extra(), q in u32_extra(), rd in 3_u8..32) {
+            prove_div::<CpuStark<F, D>>(p, q, rd)?;
+        }
+
+        #[test]
         fn prove_divu_cpu(p in u32_extra(), q in u32_extra(), rd in 3_u8..32) {
             prove_divu::<CpuStark<F, D>>(p, q, rd)?;
         }
@@ -333,9 +252,13 @@
         #![proptest_config(ProptestConfig::with_cases(1))]
 
         #[test]
+        fn prove_div_mozak(p in u32_extra(), q in u32_extra(), rd in 3_u8..32) {
+            prove_div::<MozakStark<F, D>>(p, q, rd)?;
+        }
+
+        #[test]
         fn prove_divu_mozak(p in u32_extra(), q in u32_extra(), rd in 3_u8..32) {
             prove_divu::<MozakStark<F, D>>(p, q, rd)?;
->>>>>>> b1b0d746
         }
 
         #[test]
