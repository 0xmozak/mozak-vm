use anyhow::{ensure, Result};
use itertools::{chain, iproduct, izip, zip_eq, Itertools};
use plonky2::field::extension::{Extendable, FieldExtension};
use plonky2::field::packed::PackedField;
use plonky2::field::polynomial::PolynomialValues;
use plonky2::field::types::Field;
use plonky2::hash::hash_types::RichField;
use plonky2::iop::ext_target::ExtensionTarget;
use plonky2::iop::target::Target;
use plonky2::plonk::circuit_builder::CircuitBuilder;
use plonky2::plonk::config::GenericConfig;
use starky::config::StarkConfig;
use starky::constraint_consumer::{ConstraintConsumer, RecursiveConstraintConsumer};
use starky::evaluation_frame::StarkEvaluationFrame;
use starky::stark::Stark;
use thiserror::Error;

pub use crate::linear_combination::Column;
use crate::open_public::MakeRowsPublic;
use crate::stark::mozak_stark::{all_kind, Table, TableKind, TableKindArray};
use crate::stark::permutation::challenge::{GrandProductChallenge, GrandProductChallengeSet};
use crate::stark::proof::{StarkProof, StarkProofTarget};

#[derive(Error, Debug)]
pub enum LookupError {
    #[error("Inconsistency found between looking and looked tables")]
    InconsistentTableRows,
}

#[derive(Clone, Default)]
pub struct CtlData<F: Field> {
    pub(crate) zs_columns: Vec<CtlZData<F>>,
}

impl<F: Field> CtlData<F> {
    #[must_use]
    pub fn len(&self) -> usize { self.zs_columns.len() }

    #[must_use]
    pub fn is_empty(&self) -> bool { self.zs_columns.len() == 0 }

    #[must_use]
    pub fn z_polys(&self) -> Vec<PolynomialValues<F>> {
        self.zs_columns
            .iter()
            .map(|zs_columns| zs_columns.z.clone())
            .collect()
    }
}

/// Cross-table lookup data associated with one Z(x) polynomial.
#[derive(Clone)]
pub(crate) struct CtlZData<F: Field> {
    pub(crate) z: PolynomialValues<F>,
    pub(crate) challenge: GrandProductChallenge<F>,
    pub(crate) columns: Vec<Column>,
    pub(crate) filter_column: Column,
}

pub(crate) fn verify_cross_table_lookups<F: RichField + Extendable<D>, const D: usize>(
    cross_table_lookups: &[CrossTableLookup],
    reduced_public_inputs: &TableKindArray<Vec<F>>,
    ctl_zs_lasts: &TableKindArray<Vec<F>>,
    config: &StarkConfig,
) -> Result<()> {
<<<<<<< HEAD
    let mut ctl_zs_openings = ctl_zs_lasts.each_ref().map(|v| v.iter());
    let mut reduced_public_input_openings = reduced_public_inputs
        .each_ref()
        .map(|v| v.iter().flat_map(IntoIterator::into_iter));
=======
    let mut ctl_zs_openings = ctl_zs_lasts.each_ref().map(|v| v.iter().copied());
>>>>>>> b1cb85d5
    for _ in 0..config.num_challenges {
        for CrossTableLookup {
            looking_tables,
            looked_table,
        } in cross_table_lookups
        {
            let looking_zs_sum = looking_tables
                .iter()
                .map(|table| ctl_zs_openings[table.kind].next().unwrap())
                .sum::<F>();
            let looked_z = ctl_zs_openings[looked_table.kind].next().unwrap();

            ensure!(
                looking_zs_sum == looked_z,
                "Cross-table lookup verification failed for {:?}->{:?} ({} != {})",
                looking_tables[0].kind,
                looked_table.kind,
                looking_zs_sum,
                looked_z
            );
        }
    }
<<<<<<< HEAD
    for _ in 0..config.num_challenges {
        for MakeRowsPublic { table } in make_rows_pubilc {
            ensure!(
                reduced_public_input_openings[table.kind].next()
                    == ctl_zs_openings[table.kind].next(),
                "Open public verification failed for {:?} ",
                table.kind,
            );
        }
    }
    debug_assert!(ctl_zs_openings.iter_mut().all(|iter| iter.next().is_none()));
=======
    let ctl_zs_openings = ctl_zs_openings.map(Iterator::collect::<Vec<_>>);
    ensure!(reduced_public_inputs == &ctl_zs_openings);
>>>>>>> b1cb85d5

    Ok(())
}

pub(crate) fn cross_table_lookup_data<F: RichField, const D: usize>(
    trace_poly_values: &TableKindArray<Vec<PolynomialValues<F>>>,
    cross_table_lookups: &[CrossTableLookup],
    ctl_challenges: &GrandProductChallengeSet<F>,
) -> TableKindArray<CtlData<F>> {
    let mut ctl_data_per_table = all_kind!(|_kind| CtlData::default());
    for &challenge in &ctl_challenges.challenges {
        for CrossTableLookup {
            looking_tables,
            looked_table,
        } in cross_table_lookups
        {
            log::debug!("Processing CTL for {:?}", looked_table.kind);

            let make_z = |table: &Table| {
                partial_sums(
                    &trace_poly_values[table.kind],
                    &table.columns,
                    &table.filter_column,
                    challenge,
                )
            };
            let zs_looking = looking_tables.iter().map(make_z);
            let z_looked = make_z(looked_table);

            debug_assert_eq!(
                zs_looking
                    .clone()
                    .map(|z| *z.values.last().unwrap())
                    .sum::<F>(),
                *z_looked.values.last().unwrap()
            );

            for (table, z) in chain!(izip!(looking_tables, zs_looking), [(
                looked_table,
                z_looked
            )]) {
                ctl_data_per_table[table.kind].zs_columns.push(CtlZData {
                    z,
                    challenge,
                    columns: table.columns.clone(),
                    filter_column: table.filter_column.clone(),
                });
            }
        }
    }
    ctl_data_per_table
}

pub fn partial_sums<F: Field>(
    trace: &[PolynomialValues<F>],
    columns: &[Column],
    filter_column: &Column,
    challenge: GrandProductChallenge<F>,
) -> PolynomialValues<F> {
    // design of table looks like  this
    //       |  filter  |   value   |  partial_sum                       |
    //       |    1     |    x_1    |  1/combine(x_3)                    |
    //       |    0     |    x_2    |  1/combine(x_3)  + 1/combine(x_1)  |
    //       |    1     |    x_3    |  1/combine(x_1)  + 1/combine(x_1)  |
    // (where combine(vals) = gamma + reduced_sum(vals))
    // this is done so that now transition constraint looks like
    //       z_next = z_local + filter_local/combine_local
    // That is, there is no need for reconstruction of value_next.
    // In current design which uses lv and nv values from columns to construct the
    // final value_local, its impossible to construct value_next from lv and nv
    // values of current row

    // TODO(Kapil): inverse for all rows is expensive. Use batched division idea.

    let combine_and_inv_if_filter_at_i = |i| -> F {
        let multiplicity = filter_column.eval_table(trace, i);
        let evals = columns
            .iter()
            .map(|c| c.eval_table(trace, i))
            .collect::<Vec<_>>();
        multiplicity * challenge.combine(evals.iter()).inverse()
    };

    let degree = trace[0].len();
    let mut degrees = (0..degree).collect::<Vec<_>>();
    degrees.rotate_right(1);
    degrees
        .into_iter()
        .map(combine_and_inv_if_filter_at_i)
        .scan(F::ZERO, |partial_sum: &mut F, combined| {
            *partial_sum += combined;
            Some(*partial_sum)
        })
        .collect_vec()
        .into()
}

#[allow(unused)]
#[derive(Clone, Debug)]
pub struct CrossTableLookup {
    pub looking_tables: Vec<Table>,
    pub looked_table: Table,
}

impl CrossTableLookup {
    /// Instantiates a new cross table lookup between 2 tables.
    ///
    /// # Panics
    /// Panics if the two tables do not have equal number of columns.
    #[must_use]
    pub fn new(looking_tables: Vec<Table>, looked_table: Table) -> Self {
        Self {
            looking_tables,
            looked_table,
        }
    }

    #[must_use]
    pub fn num_ctl_zs(ctls: &[Self], table: TableKind, num_challenges: usize) -> usize {
        ctls.iter()
            .flat_map(|ctl| chain!([&ctl.looked_table], &ctl.looking_tables))
            .filter(|twc| twc.kind == table)
            .count()
            * num_challenges
    }
}

#[derive(Clone)]
pub struct CtlCheckVars<'a, F, FE, P, const D2: usize>
where
    F: Field,
    FE: FieldExtension<D2, BaseField = F>,
    P: PackedField<Scalar = FE>, {
    pub(crate) local_z: P,
    pub(crate) next_z: P,
    pub(crate) challenges: GrandProductChallenge<F>,
    pub(crate) columns: &'a [Column],
    pub(crate) filter_column: &'a Column,
}

impl<'a, F: RichField + Extendable<D>, const D: usize>
    CtlCheckVars<'a, F, F::Extension, F::Extension, D>
{
    pub(crate) fn from_proofs<C: GenericConfig<D, F = F>>(
        proofs: &TableKindArray<StarkProof<F, C, D>>,
        cross_table_lookups: &'a [CrossTableLookup],
        make_rows_public: &'a [MakeRowsPublic],
        ctl_challenges: &'a GrandProductChallengeSet<F>,
    ) -> TableKindArray<Vec<Self>> {
        let mut ctl_zs = proofs
            .each_ref()
            .map(|p| izip!(&p.openings.ctl_zs, &p.openings.ctl_zs_next));

        let mut ctl_vars_per_table = all_kind!(|_kind| vec![]);
        let ctl_chain = cross_table_lookups.iter().flat_map(
            |CrossTableLookup {
                 looking_tables,
                 looked_table,
             }| chain!(looking_tables, [looked_table]),
        );
<<<<<<< HEAD
        let make_rows_public_chain = make_rows_public
            .iter()
            .map(|MakeRowsPublic { table }| table);
        for (&challenges, table) in iproduct!(&ctl_challenges.challenges, chain!(ctl_chain)) {
=======
        for (&challenges, table) in iproduct!(&ctl_challenges.challenges, ctl_chain) {
>>>>>>> b1cb85d5
            let (&local_z, &next_z) = ctl_zs[table.kind].next().unwrap();
            ctl_vars_per_table[table.kind].push(Self {
                local_z,
                next_z,
                challenges,
                columns: &table.columns,
                filter_column: &table.filter_column,
            });
        }
        for (&challenges, MakeRowsPublic(table)) in
            iproduct!(&ctl_challenges.challenges, make_rows_public)
        {
            let (&local_z, &next_z) = ctl_zs[table.kind].next().unwrap();
            ctl_vars_per_table[table.kind].push(Self {
                local_z,
                next_z,
                challenges,
                columns: &table.columns,
                filter_column: &table.filter_column,
            });
        }
        ctl_vars_per_table
    }
}

pub(crate) fn eval_cross_table_lookup_checks<F, FE, P, S, const D: usize, const D2: usize>(
    vars: &S::EvaluationFrame<FE, P, D2>,
    ctl_vars: &[CtlCheckVars<F, FE, P, D2>],
    consumer: &mut ConstraintConsumer<P>,
) where
    F: RichField + Extendable<D>,
    FE: FieldExtension<D2, BaseField = F>,
    P: PackedField<Scalar = FE>,
    S: Stark<F, D>, {
    for lookup_vars in ctl_vars {
        let CtlCheckVars {
            local_z,
            next_z,
            challenges,
            columns,
            filter_column,
        } = lookup_vars;
        let local_values = vars.get_local_values();
        let next_values = vars.get_next_values();

        let combine = |lv: &[P], nv: &[P]| -> P {
            let evals = columns.iter().map(|c| c.eval(lv, nv)).collect::<Vec<_>>();
            challenges.combine(evals.iter())
        };
        let combination = combine(local_values, next_values);
        let multiplicity = |lv: &[P], nv: &[P]| -> P { filter_column.eval(lv, nv) };
        let multiplicity = multiplicity(local_values, next_values);

        // Check value of `Z(1) = filter(w^(n-1))/combined(w^(n-1))`
        consumer.constraint_last_row(*next_z * combination - multiplicity);

        // Check `Z(gw) - Z(w) = filter(w)/combined(w)`
        consumer.constraint_transition((*next_z - *local_z) * combination - multiplicity);
    }
}

#[derive(Clone)]
pub struct CtlCheckVarsTarget<'a, const D: usize> {
    pub local_z: ExtensionTarget<D>,
    pub next_z: ExtensionTarget<D>,
    pub challenges: GrandProductChallenge<Target>,
    pub columns: &'a [Column],
    pub filter_column: &'a Column,
}

impl<'a, const D: usize> CtlCheckVarsTarget<'a, D> {
    #[must_use]
    pub fn from_proof(
        table: TableKind,
        proof: &StarkProofTarget<D>,
        cross_table_lookups: &'a [CrossTableLookup],
        ctl_challenges: &'a GrandProductChallengeSet<Target>,
    ) -> Vec<Self> {
        let ctl_zs = izip!(&proof.openings.ctl_zs, &proof.openings.ctl_zs_next);

        let ctl_chain = cross_table_lookups.iter().flat_map(
            |CrossTableLookup {
                 looking_tables,
                 looked_table,
             }| chain!(looking_tables, [looked_table]).filter(|twc| twc.kind == table),
        );
        zip_eq(ctl_zs, iproduct!(&ctl_challenges.challenges, ctl_chain))
            .map(|((&local_z, &next_z), (&challenges, table))| Self {
                local_z,
                next_z,
                challenges,
                columns: &table.columns,
                filter_column: &table.filter_column,
            })
            .collect()
    }
}

pub fn eval_cross_table_lookup_checks_circuit<
    S: Stark<F, D>,
    F: RichField + Extendable<D>,
    const D: usize,
>(
    builder: &mut CircuitBuilder<F, D>,
    vars: &S::EvaluationFrameTarget,
    ctl_vars: &[CtlCheckVarsTarget<D>],
    consumer: &mut RecursiveConstraintConsumer<F, D>,
) {
    for lookup_vars in ctl_vars {
        let CtlCheckVarsTarget {
            local_z,
            next_z,
            challenges,
            columns,
            filter_column,
        }: &CtlCheckVarsTarget<D> = lookup_vars;

        let local_values = vars.get_local_values();
        let next_values = vars.get_next_values();

        let evals: Vec<_> = columns
            .iter()
            .map(|c| c.eval_circuit(builder, local_values, next_values))
            .collect();
        let combined = challenges.combine_circuit(builder, &evals);

        let multiplicity = filter_column.eval_circuit(builder, local_values, next_values);

        // Check value of `Z(1) = filter(w^(n-1))/combined(w^(n-1))`
        let last_row = builder.mul_sub_extension(*next_z, combined, multiplicity);
        consumer.constraint_last_row(builder, last_row);

        // Check `Z(gw) - Z(w) = filter(w)/combined(w)`
        let diff = builder.sub_extension(*next_z, *local_z);
        let transition = builder.mul_sub_extension(diff, combined, multiplicity);
        consumer.constraint_transition(builder, transition);
    }
}

pub mod ctl_utils {
    use std::collections::HashMap;
    use std::ops::{Deref, DerefMut};

    use anyhow::Result;
    use plonky2::field::extension::Extendable;
    use plonky2::field::polynomial::PolynomialValues;
    use plonky2::field::types::Field;
    use plonky2::hash::hash_types::RichField;

    use crate::cross_table_lookup::{CrossTableLookup, LookupError};
    use crate::stark::mozak_stark::{MozakStark, Table, TableKind, TableKindArray};

    #[derive(Debug)]
    struct MultiSet<F>(HashMap<Vec<F>, Vec<(TableKind, F)>>);

    impl<F: Field> Deref for MultiSet<F> {
        type Target = HashMap<Vec<F>, Vec<(TableKind, F)>>;

        fn deref(&self) -> &Self::Target { &self.0 }
    }
    impl<F: Field> DerefMut for MultiSet<F> {
        fn deref_mut(&mut self) -> &mut Self::Target { &mut self.0 }
    }
    impl<F: Field> MultiSet<F> {
        pub fn new() -> Self { MultiSet(HashMap::new()) }

        fn process_row(
            &mut self,
            trace_poly_values: &TableKindArray<Vec<PolynomialValues<F>>>,
            table: &Table,
        ) {
            let trace = &trace_poly_values[table.kind];
            for i in 0..trace[0].len() {
                let filter = table.filter_column.eval_table(trace, i);
                if filter.is_nonzero() {
                    let row = table
                        .columns
                        .iter()
                        .map(|c| c.eval_table(trace, i))
                        .collect::<Vec<_>>();
                    self.entry(row).or_default().push((table.kind, filter));
                };
            }
        }
    }

    pub fn check_single_ctl<F: Field>(
        trace_poly_values: &TableKindArray<Vec<PolynomialValues<F>>>,
        ctl: &CrossTableLookup,
    ) -> Result<(), LookupError> {
        /// Sums and compares the multiplicities of the given looking and looked
        /// locations previously processed.
        ///
        /// The CTL check holds iff `looking_multiplicity ==
        /// looked_multiplicity`.
        fn check_multiplicities<F: Field>(
            row: &[F],
            looking_locations: &[(TableKind, F)],
            looked_locations: &[(TableKind, F)],
        ) -> Result<(), LookupError> {
            let looking_multiplicity = looking_locations.iter().map(|l| l.1).sum::<F>();
            let looked_multiplicity = looked_locations.iter().map(|l| l.1).sum::<F>();
            if looking_multiplicity != looked_multiplicity {
                println!(
                    "Row {row:?} has multiplicity {looking_multiplicity} in the looking tables, but
                    {looked_multiplicity} in the looked table.\n\
                    Looking locations: {looking_locations:?}.\n\
                    Looked locations: {looked_locations:?}.",
                );
                return Err(LookupError::InconsistentTableRows);
            }

            Ok(())
        }

        // Maps `m` with `(table.kind, multiplicity) in m[row]`
        let mut looking_multiset = MultiSet::<F>::new();
        let mut looked_multiset = MultiSet::<F>::new();

        for looking_table in &ctl.looking_tables {
            looking_multiset.process_row(trace_poly_values, looking_table);
        }

        looked_multiset.process_row(trace_poly_values, &ctl.looked_table);

        let empty = &vec![];
        // Check that every row in the looking tables appears in the looked table the
        // same number of times.
        for (row, looking_locations) in &looking_multiset.0 {
            let looked_locations = looked_multiset.get(row).unwrap_or(empty);
            check_multiplicities(row, looking_locations, looked_locations)?;
        }

        // Check that every row in the looked tables appears in the looking table the
        // same number of times.
        for (row, looked_locations) in &looked_multiset.0 {
            let looking_locations = looking_multiset.get(row).unwrap_or(empty);
            check_multiplicities(row, looking_locations, looked_locations)?;
        }

        Ok(())
    }
    pub fn debug_ctl<F: RichField + Extendable<D>, const D: usize>(
        traces_poly_values: &TableKindArray<Vec<PolynomialValues<F>>>,
        mozak_stark: &MozakStark<F, D>,
    ) {
        mozak_stark
            .cross_table_lookups
            .iter()
            .for_each(|ctl| check_single_ctl(traces_poly_values, ctl).unwrap());
    }
}

#[cfg(test)]
mod tests {
    use plonky2::field::goldilocks_field::GoldilocksField;

    use super::ctl_utils::check_single_ctl;
    use super::*;
    use crate::stark::mozak_stark::{CpuTable, Lookups, RangeCheckTable, TableKindSetBuilder};

    #[allow(clippy::similar_names)]
    /// Specify which column(s) to find data related to lookups.
    /// If the lengths of `lv_col_indices` and `nv_col_indices` are not same,
    /// then we resize smaller one with empty column and then add componentwise
    fn lookup_data(lv_col_indices: &[usize], nv_col_indices: &[usize]) -> Vec<Column> {
        // use usual lv values of the rows
        let lv_columns = Column::singles(lv_col_indices);
        // use nv values of the rows
        let nv_columns = Column::singles_next(nv_col_indices);

        lv_columns
            .into_iter()
            .zip_longest(nv_columns)
            .map(|item| item.reduce(std::ops::Add::add))
            .collect()
    }

    /// Specify the column index of the filter column used in lookups.
    fn lookup_filter(col_idx: usize) -> Column { Column::single(col_idx) }

    /// A generic cross lookup table.
    struct FooBarTable;

    impl Lookups for FooBarTable {
        /// We use the [`CpuTable`] and the [`RangeCheckTable`] to build a
        /// [`CrossTableLookup`] here, but in principle this is meant to
        /// be used generically for tests.
        fn lookups() -> CrossTableLookup {
            CrossTableLookup {
                looking_tables: vec![CpuTable::new(lookup_data(&[1], &[2]), lookup_filter(0))],
                looked_table: RangeCheckTable::new(lookup_data(&[1], &[]), lookup_filter(0)),
            }
        }
    }

    #[derive(Debug, PartialEq)]
    pub struct Trace<F: Field> {
        trace: Vec<PolynomialValues<F>>,
    }

    #[derive(Default)]
    pub struct TraceBuilder<F: Field> {
        trace: Vec<PolynomialValues<F>>,
    }

    impl<F: Field> TraceBuilder<F> {
        /// Creates a new trace with the given `num_cols` and `num_rows`.
        pub fn new(num_cols: usize, num_rows: usize) -> TraceBuilder<F> {
            let mut trace = vec![];
            for _ in 0..num_cols {
                let mut values = Vec::with_capacity(num_rows);
                for _ in 0..num_rows {
                    values.push(F::rand());
                }
                trace.push(PolynomialValues::from(values));
            }

            TraceBuilder { trace }
        }

        /// Set all polynomial values at a given column index `col_idx` to
        /// zeroes.
        #[allow(unused)]
        pub fn zero(mut self, idx: usize) -> TraceBuilder<F> {
            self.trace[idx] = PolynomialValues::zero(self.trace[idx].len());

            self
        }

        /// Set all polynomial values at a given column index `col_idx` to
        /// `F::ONE`.
        pub fn one(mut self, col_idx: usize) -> TraceBuilder<F> {
            let len = self.trace[col_idx].len();
            let ones = PolynomialValues::constant(F::ONE, len);
            self.trace[col_idx] = ones;

            self
        }

        /// Set all polynomial values at a given column index `col_idx` to
        /// `value`. This is convenient for testing cross table lookups.
        pub fn set_values(mut self, col_idx: usize, value: usize) -> TraceBuilder<F> {
            let len = self.trace[col_idx].len();
            let new_v: Vec<F> = (0..len).map(|_| F::from_canonical_usize(value)).collect();
            let values = PolynomialValues::from(new_v);
            self.trace[col_idx] = values;

            self
        }

        /// Set all polynomial values at a given column index `col_idx` to
        /// alternate between `value_1` and `value_2`. Useful for testing
        /// combination of lv and nv values
        pub fn set_values_alternate(
            mut self,
            col_idx: usize,
            value_1: usize,
            value_2: usize,
        ) -> TraceBuilder<F> {
            let len = self.trace[col_idx].len();
            self.trace[col_idx] = PolynomialValues::from(
                [value_1, value_2]
                    .into_iter()
                    .cycle()
                    .take(len)
                    .map(F::from_canonical_usize)
                    .collect_vec(),
            );

            self
        }

        pub fn build(self) -> Vec<PolynomialValues<F>> { self.trace }
    }

    /// Create a trace with inconsistent values, which should
    /// cause our manual checks to fail.
    /// Here, `foo_trace` has all values in column 1 and 2 set to alternate
    /// between 2 and 3 while `bar_trace` has all values in column 1 set to
    /// 6. Since lookup data is sum of lv values of column 1 and nv values
    /// of column 2 from `foo_trace`, our manual checks will fail this test.
    #[test]
    fn test_ctl_inconsistent_tables() {
        type F = GoldilocksField;
        let dummy_cross_table_lookup: CrossTableLookup = FooBarTable::lookups();

        let foo_trace: Vec<PolynomialValues<F>> = TraceBuilder::new(3, 4)
            .one(0) // filter column
            .set_values_alternate(1, 2, 3)
            .set_values_alternate(2, 2, 3)
            .build();
        let bar_trace: Vec<PolynomialValues<F>> = TraceBuilder::new(3, 4)
            .one(0) // filter column
            .set_values(1, 6)
            .build();
        let traces = TableKindSetBuilder {
            cpu_stark: foo_trace,
            rangecheck_stark: bar_trace,
            ..Default::default()
        }
        .build();
        assert!(matches!(
            check_single_ctl(&traces, &dummy_cross_table_lookup).unwrap_err(),
            LookupError::InconsistentTableRows
        ));
    }

    /// Happy path test where all checks go as plan.
    /// Here, `foo_trace` has all values in column 1 set to alternate between 2
    /// and 3, and values in column 2 set to alternate between 3 and 2 while
    /// `bar_trace` has all values in column 1 set to 5. Since lookup data
    /// is sum of lv values of column 1 and nv values of column 2 from
    /// `foo_trace`, our manual checks will pass the test
    #[test]
    fn test_ctl() -> Result<()> {
        type F = GoldilocksField;
        let dummy_cross_table_lookup: CrossTableLookup = FooBarTable::lookups();

        let foo_trace: Vec<PolynomialValues<F>> = TraceBuilder::new(3, 4)
            .one(0) // filter column
            .set_values_alternate(1, 2, 3)
            .set_values_alternate(2, 2, 3)
            .build();
        let bar_trace: Vec<PolynomialValues<F>> = TraceBuilder::new(3, 4)
            .one(0) // filter column
            .set_values(1, 5)
            .build();
        let traces = TableKindSetBuilder {
            cpu_stark: foo_trace,
            rangecheck_stark: bar_trace,
            ..Default::default()
        }
        .build();
        check_single_ctl(&traces, &dummy_cross_table_lookup)?;
        Ok(())
    }
}<|MERGE_RESOLUTION|>--- conflicted
+++ resolved
@@ -63,14 +63,7 @@
     ctl_zs_lasts: &TableKindArray<Vec<F>>,
     config: &StarkConfig,
 ) -> Result<()> {
-<<<<<<< HEAD
-    let mut ctl_zs_openings = ctl_zs_lasts.each_ref().map(|v| v.iter());
-    let mut reduced_public_input_openings = reduced_public_inputs
-        .each_ref()
-        .map(|v| v.iter().flat_map(IntoIterator::into_iter));
-=======
     let mut ctl_zs_openings = ctl_zs_lasts.each_ref().map(|v| v.iter().copied());
->>>>>>> b1cb85d5
     for _ in 0..config.num_challenges {
         for CrossTableLookup {
             looking_tables,
@@ -93,22 +86,8 @@
             );
         }
     }
-<<<<<<< HEAD
-    for _ in 0..config.num_challenges {
-        for MakeRowsPublic { table } in make_rows_pubilc {
-            ensure!(
-                reduced_public_input_openings[table.kind].next()
-                    == ctl_zs_openings[table.kind].next(),
-                "Open public verification failed for {:?} ",
-                table.kind,
-            );
-        }
-    }
-    debug_assert!(ctl_zs_openings.iter_mut().all(|iter| iter.next().is_none()));
-=======
     let ctl_zs_openings = ctl_zs_openings.map(Iterator::collect::<Vec<_>>);
     ensure!(reduced_public_inputs == &ctl_zs_openings);
->>>>>>> b1cb85d5
 
     Ok(())
 }
@@ -269,14 +248,7 @@
                  looked_table,
              }| chain!(looking_tables, [looked_table]),
         );
-<<<<<<< HEAD
-        let make_rows_public_chain = make_rows_public
-            .iter()
-            .map(|MakeRowsPublic { table }| table);
-        for (&challenges, table) in iproduct!(&ctl_challenges.challenges, chain!(ctl_chain)) {
-=======
         for (&challenges, table) in iproduct!(&ctl_challenges.challenges, ctl_chain) {
->>>>>>> b1cb85d5
             let (&local_z, &next_z) = ctl_zs[table.kind].next().unwrap();
             ctl_vars_per_table[table.kind].push(Self {
                 local_z,
