use anyhow::{ensure, Result};
use itertools::Itertools;
#[cfg(test)]
<<<<<<< HEAD
use itertools::{chain, iproduct};
#[cfg(test)]
use itertools::{izip, zip_eq};
=======
use itertools::{chain, iproduct, izip, zip_eq};
>>>>>>> 65ae9868
use plonky2::field::extension::{Extendable, FieldExtension};
use plonky2::field::packed::PackedField;
use plonky2::field::polynomial::PolynomialValues;
use plonky2::field::types::Field;
use plonky2::hash::hash_types::RichField;
#[cfg(test)]
use plonky2::iop::ext_target::ExtensionTarget;
#[cfg(test)]
use plonky2::iop::target::Target;
#[cfg(test)]
use plonky2::plonk::circuit_builder::CircuitBuilder;
use plonky2::plonk::config::GenericConfig;
use starky::config::StarkConfig;
use starky::constraint_consumer::ConstraintConsumer;
#[cfg(test)]
use starky::constraint_consumer::RecursiveConstraintConsumer;
use starky::evaluation_frame::StarkEvaluationFrame;
use starky::stark::Stark;
use thiserror::Error;

pub use crate::linear_combination::Column;
#[cfg(test)]
use crate::stark::mozak_stark::TableKind;
use crate::stark::mozak_stark::{Table, NUM_TABLES};
use crate::stark::permutation::challenge::{GrandProductChallenge, GrandProductChallengeSet};
#[cfg(test)]
use crate::stark::proof::StarkProofTarget;
use crate::stark::proof::StarkProofWithMetadata;

#[derive(Error, Debug)]
pub enum LookupError {
    #[error("Non-binary filter at row {0}")]
    NonBinaryFilter(usize),
    #[error("Inconsistency found between looking and looked tables")]
    InconsistentTableRows,
}

#[derive(Clone, Default)]
pub struct CtlData<F: Field> {
    pub(crate) zs_columns: Vec<CtlZData<F>>,
}

impl<F: Field> CtlData<F> {
    #[must_use]
    pub fn len(&self) -> usize { self.zs_columns.len() }

    #[must_use]
    pub fn is_empty(&self) -> bool { self.zs_columns.len() == 0 }

    #[must_use]
    pub fn z_polys(&self) -> Vec<PolynomialValues<F>> {
        self.zs_columns
            .iter()
            .map(|zs_columns| zs_columns.z.clone())
            .collect()
    }
}

/// Cross-table lookup data associated with one Z(x) polynomial.
#[derive(Clone)]
pub(crate) struct CtlZData<F: Field> {
    pub(crate) z: PolynomialValues<F>,
    pub(crate) challenge: GrandProductChallenge<F>,
    pub(crate) columns: Vec<Column<F>>,
    pub(crate) filter_column: Column<F>,
}

pub(crate) fn verify_cross_table_lookups<F: RichField + Extendable<D>, const D: usize>(
    cross_table_lookups: &[CrossTableLookup<F>],
    ctl_zs_lasts: &[Vec<F>; NUM_TABLES],
    config: &StarkConfig,
) -> Result<()> {
    let mut ctl_zs_openings = ctl_zs_lasts.iter().map(|v| v.iter()).collect::<Vec<_>>();
    for CrossTableLookup {
        looking_tables,
        looked_table,
    } in cross_table_lookups
    {
        for _ in 0..config.num_challenges {
            let looking_zs_prod = looking_tables
                .iter()
                .map(|table| *ctl_zs_openings[table.kind as usize].next().unwrap())
                .product::<F>();
            let looked_z = *ctl_zs_openings[looked_table.kind as usize].next().unwrap();

            ensure!(
                looking_zs_prod == looked_z,
                "Cross-table lookup verification failed for {:?}->{:?} ({} != {})",
                looking_tables[0].kind,
                looked_table.kind,
                looking_zs_prod,
                looked_z
            );
        }
    }
    debug_assert!(ctl_zs_openings.iter_mut().all(|iter| iter.next().is_none()));

    Ok(())
}

pub(crate) fn cross_table_lookup_data<F: RichField, const D: usize>(
    trace_poly_values: &[Vec<PolynomialValues<F>>; NUM_TABLES],
    cross_table_lookups: &[CrossTableLookup<F>],
    ctl_challenges: &GrandProductChallengeSet<F>,
) -> [CtlData<F>; NUM_TABLES] {
    let mut ctl_data_per_table = [0; NUM_TABLES].map(|_| CtlData::default());
    for CrossTableLookup {
        looking_tables,
        looked_table,
    } in cross_table_lookups
    {
        log::debug!("Processing CTL for {:?}", looked_table.kind);
        for &challenge in &ctl_challenges.challenges {
            let zs_looking = looking_tables.iter().map(|looking_table| {
                partial_products(
                    &trace_poly_values[looking_table.kind as usize],
                    &looking_table.columns,
                    &looking_table.filter_column,
                    challenge,
                )
            });
            let z_looked = partial_products(
                &trace_poly_values[looked_table.kind as usize],
                &looked_table.columns,
                &looked_table.filter_column,
                challenge,
            );

            debug_assert_eq!(
                zs_looking
                    .clone()
                    .map(|z| *z.values.last().unwrap())
                    .product::<F>(),
                *z_looked.values.last().unwrap()
            );

            for (looking_table, z) in looking_tables.iter().zip(zs_looking) {
                ctl_data_per_table[looking_table.kind as usize]
                    .zs_columns
                    .push(CtlZData {
                        z,
                        challenge,
                        columns: looking_table.columns.clone(),
                        filter_column: looking_table.filter_column.clone(),
                    });
            }
            ctl_data_per_table[looked_table.kind as usize]
                .zs_columns
                .push(CtlZData {
                    z: z_looked,
                    challenge,
                    columns: looked_table.columns.clone(),
                    filter_column: looked_table.filter_column.clone(),
                });
        }
    }
    ctl_data_per_table
}

fn partial_products<F: Field>(
    trace: &[PolynomialValues<F>],
    columns: &[Column<F>],
    filter_column: &Column<F>,
    challenge: GrandProductChallenge<F>,
) -> PolynomialValues<F> {
    // design of table looks like this
    //       |  filter  |   value   |  partial_prod |
    //       |    1     |    x_1    |  x_3          |
    //       |    0     |    x_2    |  x_3 * x_1    |
    //       |    1     |    x_3    |  x_3 * x_1    |
    // this is done so that now transition constraint looks like
    //       z_next = z_local * select(value_local, filter_local)
    // That is, there is no need for reconstruction of value_next.
    // In current design which uses lv and nv values from columns to construct the
    // final value_local, its impossible to construct value_next from lv and nv
    // values of current row

    let combine_if_filter_at_i = |i| -> F {
        let filter = filter_column.eval_table(trace, i);
        if filter.is_one() {
            let evals = columns
                .iter()
                .map(|c| c.eval_table(trace, i))
                .collect::<Vec<_>>();
            challenge.combine(evals.iter())
        } else {
            assert_eq!(filter, F::ZERO, "Non-binary filter?");
            F::ONE
        }
    };

    let degree = trace[0].len();
    let mut degrees = (0..degree).collect::<Vec<_>>();
    degrees.rotate_right(1);
    degrees
        .into_iter()
        .map(combine_if_filter_at_i)
        .scan(F::ONE, |partial_prod: &mut F, combined| {
            *partial_prod *= combined;
            Some(*partial_prod)
        })
        .collect_vec()
        .into()
}

#[allow(unused)]
#[derive(Clone, Debug)]
pub struct CrossTableLookup<F: Field> {
    pub looking_tables: Vec<Table<F>>,
    pub looked_table: Table<F>,
}

impl<F: Field> CrossTableLookup<F> {
    /// Instantiates a new cross table lookup between 2 tables.
    ///
    /// # Panics
    /// Panics if the two tables do not have equal number of columns.
    pub fn new(looking_tables: Vec<Table<F>>, looked_table: Table<F>) -> Self {
        assert!(looking_tables
            .iter()
            .all(|twc| twc.columns.len() == looked_table.columns.len()));
        Self {
            looking_tables,
            looked_table,
        }
    }

    #[cfg(test)]
    pub(crate) fn num_ctl_zs(ctls: &[Self], table: TableKind, num_challenges: usize) -> usize {
        ctls.iter()
            .map(|ctl| {
                chain!([&ctl.looked_table], &ctl.looking_tables)
                    .filter(|twc| twc.kind == table)
                    .count()
            })
            .sum::<usize>()
            * num_challenges
    }
}

#[derive(Clone)]
pub struct CtlCheckVars<'a, F, FE, P, const D2: usize>
where
    F: Field,
    FE: FieldExtension<D2, BaseField = F>,
    P: PackedField<Scalar = FE>, {
    pub(crate) local_z: P,
    pub(crate) next_z: P,
    pub(crate) challenges: GrandProductChallenge<F>,
    pub(crate) columns: &'a [Column<F>],
    pub(crate) filter_column: &'a Column<F>,
}

impl<'a, F: RichField + Extendable<D>, const D: usize>
    CtlCheckVars<'a, F, F::Extension, F::Extension, D>
{
    pub(crate) fn from_proofs<C: GenericConfig<D, F = F>>(
        proofs: &[StarkProofWithMetadata<F, C, D>; NUM_TABLES],
        cross_table_lookups: &'a [CrossTableLookup<F>],
        ctl_challenges: &'a GrandProductChallengeSet<F>,
        num_permutation_zs: &[usize; NUM_TABLES],
    ) -> [Vec<Self>; NUM_TABLES] {
        let mut ctl_zs = proofs
            .iter()
            .zip(num_permutation_zs)
            .map(|(p, &num_perms)| {
                let openings = &p.proof.openings;
                let ctl_zs = openings.permutation_ctl_zs.iter().skip(num_perms);
                let ctl_zs_next = openings.permutation_ctl_zs_next.iter().skip(num_perms);
                ctl_zs.zip(ctl_zs_next)
            })
            .collect::<Vec<_>>();

        let mut ctl_vars_per_table = [0; NUM_TABLES].map(|_| vec![]);
        for CrossTableLookup {
            looking_tables,
            looked_table,
        } in cross_table_lookups
        {
            for &challenges in &ctl_challenges.challenges {
                for table in looking_tables {
                    let (looking_z, looking_z_next) = ctl_zs[table.kind as usize].next().unwrap();
                    ctl_vars_per_table[table.kind as usize].push(Self {
                        local_z: *looking_z,
                        next_z: *looking_z_next,
                        challenges,
                        columns: &table.columns,
                        filter_column: &table.filter_column,
                    });
                }

                let (looked_z, looked_z_next) = ctl_zs[looked_table.kind as usize].next().unwrap();
                ctl_vars_per_table[looked_table.kind as usize].push(Self {
                    local_z: *looked_z,
                    next_z: *looked_z_next,
                    challenges,
                    columns: &looked_table.columns,
                    filter_column: &looked_table.filter_column,
                });
            }
        }
        ctl_vars_per_table
    }
}

pub(crate) fn eval_cross_table_lookup_checks<F, FE, P, S, const D: usize, const D2: usize>(
    vars: &S::EvaluationFrame<FE, P, D2>,
    ctl_vars: &[CtlCheckVars<F, FE, P, D2>],
    consumer: &mut ConstraintConsumer<P>,
) where
    F: RichField + Extendable<D>,
    FE: FieldExtension<D2, BaseField = F>,
    P: PackedField<Scalar = FE>,
    S: Stark<F, D>, {
    for lookup_vars in ctl_vars {
        let CtlCheckVars {
            local_z,
            next_z,
            challenges,
            columns,
            filter_column,
        } = lookup_vars;
        let local_values = vars.get_local_values();
        let next_values = vars.get_next_values();

        let combine = |lv: &[P], nv: &[P]| -> P {
            let evals = columns.iter().map(|c| c.eval(lv, nv)).collect::<Vec<_>>();
            challenges.combine(evals.iter())
        };
        let combination = combine(local_values, next_values);
        let filter = |lv: &[P], nv: &[P]| -> P { filter_column.eval(lv, nv) };
        let filter = filter(local_values, next_values);
        let select = |filter, x| filter * x + P::ONES - filter;

        // Check value of `Z(1)`
        consumer.constraint_last_row(*next_z - select(filter, combination));
        // Check `Z(gw) = combination * Z(w)`
        consumer.constraint_transition(*local_z * select(filter, combination) - *next_z);
    }
}

#[cfg(test)]
#[derive(Clone)]
pub struct CtlCheckVarsTarget<'a, F: Field, const D: usize> {
    pub(crate) local_z: ExtensionTarget<D>,
    pub(crate) next_z: ExtensionTarget<D>,
    pub(crate) challenges: GrandProductChallenge<Target>,
    pub(crate) columns: &'a [Column<F>],
    pub(crate) filter_column: &'a Column<F>,
}

#[cfg(test)]
impl<'a, F: Field, const D: usize> CtlCheckVarsTarget<'a, F, D> {
    pub(crate) fn from_proof(
        table: TableKind,
        proof: &StarkProofTarget<D>,
        cross_table_lookups: &'a [CrossTableLookup<F>],
        ctl_challenges: &'a GrandProductChallengeSet<Target>,
        num_permutation_zs: usize,
    ) -> Vec<Self> {
        let ctl_zs = {
            izip!(
                &proof.openings.permutation_ctl_zs,
                &proof.openings.permutation_ctl_zs_next
            )
            .skip(num_permutation_zs)
        };

        let ctl_chain = cross_table_lookups.iter().flat_map(
            |CrossTableLookup {
                 looking_tables,
                 looked_table,
             }| chain!(looking_tables, [looked_table]).filter(|twc| twc.kind == table),
        );
        zip_eq(ctl_zs, iproduct!(ctl_chain, &ctl_challenges.challenges))
            .map(|((&local_z, &next_z), (table, &challenges))| Self {
                local_z,
                next_z,
                challenges,
                columns: &table.columns,
                filter_column: &table.filter_column,
            })
            .collect()
    }
}

#[cfg(test)]
pub(crate) fn eval_cross_table_lookup_checks_circuit<
    S: Stark<F, D>,
    F: RichField + Extendable<D>,
    const D: usize,
>(
    builder: &mut CircuitBuilder<F, D>,
    vars: &S::EvaluationFrameTarget,
    ctl_vars: &[CtlCheckVarsTarget<F, D>],
    consumer: &mut RecursiveConstraintConsumer<F, D>,
) {
    for lookup_vars in ctl_vars {
<<<<<<< HEAD
        fn select<F: RichField + Extendable<D>, const D: usize>(
            builder: &mut CircuitBuilder<F, D>,
            filter: ExtensionTarget<D>,
            x: ExtensionTarget<D>,
        ) -> ExtensionTarget<D> {
            let one = builder.one_extension();
            let tmp = builder.sub_extension(one, filter);
            // filter * x + 1 - filter
            builder.mul_add_extension(filter, x, tmp)
        }

=======
>>>>>>> 65ae9868
        let CtlCheckVarsTarget {
            local_z,
            next_z,
            challenges,
            columns,
            filter_column,
        }: &CtlCheckVarsTarget<F, D> = lookup_vars;

        let local_values = vars.get_local_values();
        let next_values = vars.get_next_values();

        let evals: Vec<_> = columns
            .iter()
            .map(|c| c.eval_circuit(builder, local_values, next_values))
            .collect();
        let combined = challenges.combine_circuit(builder, &evals);

        let filter = filter_column.eval_circuit(builder, local_values, next_values);

        // select = filter * combined + 1 - filter
        let one = builder.one_extension();
        let tmp = builder.sub_extension(one, filter);
        let select = builder.mul_add_extension(filter, combined, tmp);

        // Check value of `Z(1)`
        let last_row = builder.sub_extension(*next_z, select);
        consumer.constraint_last_row(builder, last_row);

        // Check `Z(gw) = combination * Z(w)`
        let transition = builder.mul_sub_extension(*local_z, select, *next_z);
        consumer.constraint_transition(builder, transition);
    }
}

pub mod ctl_utils {
    use std::collections::HashMap;
    use std::ops::{Deref, DerefMut};

    use plonky2::field::extension::Extendable;
    use plonky2::field::polynomial::PolynomialValues;
    use plonky2::field::types::Field;
    use plonky2::hash::hash_types::RichField;

    use crate::cross_table_lookup::{CrossTableLookup, LookupError};
    use crate::stark::mozak_stark::{MozakStark, Table, TableKind, NUM_TABLES};

    struct MultiSet<F>(HashMap<Vec<F>, Vec<(TableKind, usize)>>);

    impl<F: Field> Deref for MultiSet<F> {
        type Target = HashMap<Vec<F>, Vec<(TableKind, usize)>>;

        fn deref(&self) -> &Self::Target { &self.0 }
    }
    impl<F: Field> DerefMut for MultiSet<F> {
        fn deref_mut(&mut self) -> &mut Self::Target { &mut self.0 }
    }
    impl<F: Field> MultiSet<F> {
        pub fn new() -> Self { MultiSet(HashMap::new()) }

        fn process_row(
            &mut self,
            trace_poly_values: &[Vec<PolynomialValues<F>>],
            table: &Table<F>,
        ) -> Result<(), LookupError> {
            let trace = &trace_poly_values[table.kind as usize];
            for i in 0..trace[0].len() {
                let filter = table.filter_column.eval_table(trace, i);
                if filter.is_one() {
                    let row = table
                        .columns
                        .iter()
                        .map(|c| c.eval_table(trace, i))
                        .collect::<Vec<_>>();
                    self.entry(row).or_default().push((table.kind, i));
                } else if !filter.is_zero() {
                    return Err(LookupError::NonBinaryFilter(i));
                }
            }

            Ok(())
        }
    }

    pub fn check_single_ctl<F: Field>(
        trace_poly_values: &[Vec<PolynomialValues<F>>],
        ctl: &CrossTableLookup<F>,
    ) -> Result<(), LookupError> {
        // Maps `m` with `(table.kind, i) in m[row]` iff the `i`-th row of the table
        // is equal to `row` and the filter is 1.
        //
        // the CTL check holds iff `looking_multiset == looked_multiset`.
        let mut looking_multiset = MultiSet::<F>::new();
        let mut looked_multiset = MultiSet::<F>::new();

        for looking_table in &ctl.looking_tables {
            looking_multiset.process_row(trace_poly_values, looking_table)?;
        }

        looked_multiset.process_row(trace_poly_values, &ctl.looked_table)?;
        let empty = &vec![];

        // Check that every row in the looking tables appears in the looked table the
        // same number of times.
        for (row, looking_locations) in &looking_multiset.0 {
            let looked_locations = looked_multiset.get(row).unwrap_or(empty);
            if looking_locations.len() != looked_locations.len() {
                println!(
                    "Row {row:?} is present {l0} times in the looking tables, but
                    {l1} times in the looked table.\n\
                    Looking locations: {looking_locations:?}.\n\
                    Looked locations: {looked_locations:?}.",
                    l0 = looking_locations.len(),
                    l1 = looked_locations.len()
                );
                return Err(LookupError::InconsistentTableRows);
            }
        }

        // Check that every row in the looked tables appears in the looking table the
        // same number of times.
        for (row, looked_locations) in &looked_multiset.0 {
            let looking_locations = looking_multiset.get(row).unwrap_or(empty);
            if looking_locations.len() != looked_locations.len() {
                println!(
                    "Row {row:?} is present {l0} times in the looking tables, but
                    {l1} times in the looked table.\n\
                    Looking locations: {looking_locations:?}.\n\
                    Looked locations: {looked_locations:?}.",
                    l0 = looking_locations.len(),
                    l1 = looked_locations.len()
                );
                return Err(LookupError::InconsistentTableRows);
            }
        }

        Ok(())
    }
    pub fn debug_ctl<F: RichField + Extendable<D>, const D: usize>(
        traces_poly_values: &[Vec<PolynomialValues<F>>; NUM_TABLES],
        mozak_stark: &MozakStark<F, D>,
    ) {
        mozak_stark
            .cross_table_lookups
            .iter()
            .for_each(|ctl| check_single_ctl(traces_poly_values, ctl).unwrap());
    }
}

#[cfg(test)]
mod tests {
    use anyhow::Result;
    use itertools::Itertools;
    use plonky2::field::goldilocks_field::GoldilocksField;
    use plonky2::field::polynomial::PolynomialValues;

    use super::ctl_utils::check_single_ctl;
    use super::*;
    use crate::stark::mozak_stark::{CpuTable, Lookups, RangeCheckTable};

    #[allow(clippy::similar_names)]
    /// Specify which column(s) to find data related to lookups.
    /// If the lengths of `lv_col_indices` and `nv_col_indices` are not same,
    /// then we resize smaller one with empty column and then add componentwise
    fn lookup_data<F: Field>(lv_col_indices: &[usize], nv_col_indices: &[usize]) -> Vec<Column<F>> {
        // use usual lv values of the rows
        let lv_columns = Column::singles(lv_col_indices);
        // use nv values of the rows
        let nv_columns = Column::singles_next(nv_col_indices);

        lv_columns
            .into_iter()
            .zip_longest(nv_columns)
            .map(|item| item.reduce(std::ops::Add::add))
            .collect()
    }

    /// Specify the column index of the filter column used in lookups.
    fn lookup_filter<F: Field>(col_idx: usize) -> Column<F> { Column::single(col_idx) }

    /// A generic cross lookup table.
    struct FooBarTable<F: Field>(CrossTableLookup<F>);

    impl<F: Field> Lookups<F> for FooBarTable<F> {
        /// We use the [`CpuTable`] and the [`RangeCheckTable`] to build a
        /// [`CrossTableLookup`] here, but in principle this is meant to
        /// be used generically for tests.
        fn lookups() -> CrossTableLookup<F> {
            CrossTableLookup {
                looking_tables: vec![CpuTable::new(lookup_data(&[1], &[2]), lookup_filter(0))],
                looked_table: RangeCheckTable::new(lookup_data(&[1], &[]), lookup_filter(0)),
            }
        }
    }

    #[derive(Debug, PartialEq)]
    pub struct Trace<F: Field> {
        trace: Vec<PolynomialValues<F>>,
    }

    #[derive(Default)]
    pub struct TraceBuilder<F: Field> {
        trace: Vec<PolynomialValues<F>>,
    }

    impl<F: Field> TraceBuilder<F> {
        /// Creates a new trace with the given `num_cols` and `num_rows`.
        pub fn new(num_cols: usize, num_rows: usize) -> TraceBuilder<F> {
            let mut trace = vec![];
            for _ in 0..num_cols {
                let mut values = Vec::with_capacity(num_rows);
                for _ in 0..num_rows {
                    values.push(F::rand());
                }
                trace.push(PolynomialValues::from(values));
            }

            TraceBuilder { trace }
        }

        /// Set all polynomial values at a given column index `col_idx` to
        /// zeroes.
        #[allow(unused)]
        pub fn zero(mut self, idx: usize) -> TraceBuilder<F> {
            self.trace[idx] = PolynomialValues::zero(self.trace[idx].len());

            self
        }

        /// Set all polynomial values at a given column index `col_idx` to
        /// `F::ONE`.
        pub fn one(mut self, col_idx: usize) -> TraceBuilder<F> {
            let len = self.trace[col_idx].len();
            let ones = PolynomialValues::constant(F::ONE, len);
            self.trace[col_idx] = ones;

            self
        }

        /// Set all polynomial values at a given column index `col_idx` to
        /// `value`. This is convenient for testing cross table lookups.
        pub fn set_values(mut self, col_idx: usize, value: usize) -> TraceBuilder<F> {
            let len = self.trace[col_idx].len();
            let new_v: Vec<F> = (0..len).map(|_| F::from_canonical_usize(value)).collect();
            let values = PolynomialValues::from(new_v);
            self.trace[col_idx] = values;

            self
        }

        /// Set all polynomial values at a given column index `col_idx` to
        /// alternate between `value_1` and `value_2`. Useful for testing
        /// combination of lv and nv values
        pub fn set_values_alternate(
            mut self,
            col_idx: usize,
            value_1: usize,
            value_2: usize,
        ) -> TraceBuilder<F> {
            let len = self.trace[col_idx].len();
            self.trace[col_idx] = PolynomialValues::from(
                [value_1, value_2]
                    .into_iter()
                    .cycle()
                    .take(len)
                    .map(F::from_canonical_usize)
                    .collect_vec(),
            );

            self
        }

        pub fn build(self) -> Vec<PolynomialValues<F>> { self.trace }
    }
    /// A generic cross lookup table.
    struct NonBinaryFilterTable<F: Field>(CrossTableLookup<F>);

    impl<F: Field> Lookups<F> for NonBinaryFilterTable<F> {
        /// We use the [`CpuTable`] and the [`RangeCheckTable`] to build a
        /// [`CrossTableLookup`] here, but in principle this is meant to
        /// be used generically for tests.
        fn lookups() -> CrossTableLookup<F> {
            CrossTableLookup {
                looking_tables: vec![CpuTable::new(lookup_data(&[1], &[2]), lookup_filter(0))],
                looked_table: RangeCheckTable::new(lookup_data(&[1], &[]), lookup_filter(0)),
            }
        }
    }

    /// Create a table with a filter column that's non-binary, which should
    /// cause our manual checks to fail.
    #[test]
    fn test_ctl_non_binary_filters() {
        type F = GoldilocksField;

        let dummy_cross_table_lookup: CrossTableLookup<F> = NonBinaryFilterTable::lookups();

        let foo_trace: Vec<PolynomialValues<F>> =
            TraceBuilder::new(3, 4).one(1).set_values(1, 5).build(); // filter column is random
        let bar_trace: Vec<PolynomialValues<F>> =
            TraceBuilder::new(3, 4).one(0).set_values(1, 5).build();
        let traces = vec![foo_trace, bar_trace];
        assert!(matches!(
            check_single_ctl(&traces, &dummy_cross_table_lookup).unwrap_err(),
            LookupError::NonBinaryFilter(0)
        ));
    }

    /// Create a trace with inconsistent values, which should
    /// cause our manual checks to fail.
    /// Here, `foo_trace` has all values in column 1 and 2 set to alternate
    /// between 2 and 3 while `bar_trace` has all values in column 1 set to
    /// 6. Since lookup data is sum of lv values of column 1 and nv values
    /// of column 2 from `foo_trace`, our manual checks will fail this test.
    #[test]
    fn test_ctl_inconsistent_tables() {
        type F = GoldilocksField;
        let dummy_cross_table_lookup: CrossTableLookup<F> = FooBarTable::lookups();

        let foo_trace: Vec<PolynomialValues<F>> = TraceBuilder::new(3, 4)
            .one(0) // filter column
            .set_values_alternate(1, 2, 3)
            .set_values_alternate(2, 2, 3)
            .build();
        let bar_trace: Vec<PolynomialValues<F>> = TraceBuilder::new(3, 4)
            .one(0) // filter column
            .set_values(1, 6)
            .build();
        let traces = vec![foo_trace, bar_trace];
        assert!(matches!(
            check_single_ctl(&traces, &dummy_cross_table_lookup).unwrap_err(),
            LookupError::InconsistentTableRows
        ));
    }

    /// Happy path test where all checks go as plan.
    /// Here, `foo_trace` has all values in column 1 set to alternate between 2
    /// and 3, and values in column 2 set to alternate between 3 and 2 while
    /// `bar_trace` has all values in column 1 set to 5. Since lookup data
    /// is sum of lv values of column 1 and nv values of column 2 from
    /// `foo_trace`, our manual checks will pass the test
    #[test]
    fn test_ctl() -> Result<()> {
        type F = GoldilocksField;
        let dummy_cross_table_lookup: CrossTableLookup<F> = FooBarTable::lookups();

        let foo_trace: Vec<PolynomialValues<F>> = TraceBuilder::new(3, 4)
            .one(0) // filter column
            .set_values_alternate(1, 2, 3)
            .set_values_alternate(2, 2, 3)
            .build();
        let bar_trace: Vec<PolynomialValues<F>> = TraceBuilder::new(3, 4)
            .one(0) // filter column
            .set_values(1, 5)
            .build();
        let traces = vec![foo_trace, bar_trace];
        check_single_ctl(&traces, &dummy_cross_table_lookup)?;
        Ok(())
    }
}<|MERGE_RESOLUTION|>--- conflicted
+++ resolved
@@ -1,13 +1,7 @@
 use anyhow::{ensure, Result};
 use itertools::Itertools;
 #[cfg(test)]
-<<<<<<< HEAD
-use itertools::{chain, iproduct};
-#[cfg(test)]
-use itertools::{izip, zip_eq};
-=======
 use itertools::{chain, iproduct, izip, zip_eq};
->>>>>>> 65ae9868
 use plonky2::field::extension::{Extendable, FieldExtension};
 use plonky2::field::packed::PackedField;
 use plonky2::field::polynomial::PolynomialValues;
@@ -406,20 +400,6 @@
     consumer: &mut RecursiveConstraintConsumer<F, D>,
 ) {
     for lookup_vars in ctl_vars {
-<<<<<<< HEAD
-        fn select<F: RichField + Extendable<D>, const D: usize>(
-            builder: &mut CircuitBuilder<F, D>,
-            filter: ExtensionTarget<D>,
-            x: ExtensionTarget<D>,
-        ) -> ExtensionTarget<D> {
-            let one = builder.one_extension();
-            let tmp = builder.sub_extension(one, filter);
-            // filter * x + 1 - filter
-            builder.mul_add_extension(filter, x, tmp)
-        }
-
-=======
->>>>>>> 65ae9868
         let CtlCheckVarsTarget {
             local_z,
             next_z,
