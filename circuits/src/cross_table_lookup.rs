use anyhow::{ensure, Result};
use itertools::Itertools;
use plonky2::field::extension::{Extendable, FieldExtension};
use plonky2::field::packed::PackedField;
use plonky2::field::polynomial::PolynomialValues;
use plonky2::field::types::Field;
use plonky2::hash::hash_types::RichField;
use plonky2::iop::ext_target::ExtensionTarget;
use plonky2::iop::target::Target;
use plonky2::plonk::circuit_builder::CircuitBuilder;
use plonky2::plonk::config::GenericConfig;
use starky::config::StarkConfig;
<<<<<<< HEAD
use starky::constraint_consumer::{ConstraintConsumer, RecursiveConstraintConsumer};
use starky::stark::Stark;
use starky::vars::{StarkEvaluationTargets, StarkEvaluationVars};
=======
use starky::constraint_consumer::ConstraintConsumer;
use starky::evaluation_frame::StarkEvaluationFrame;
use starky::stark::Stark;
>>>>>>> c157942a
use thiserror::Error;

pub use crate::linear_combination::Column;
use crate::stark::mozak_stark::{Table, TableKind, NUM_TABLES};
use crate::stark::permutation::challenge::{GrandProductChallenge, GrandProductChallengeSet};
use crate::stark::proof::{StarkProofTarget, StarkProofWithMetadata};

#[derive(Error, Debug)]
pub enum LookupError {
    #[error("Non-binary filter at row {0}")]
    NonBinaryFilter(usize),
    #[error("Inconsistency found between looking and looked tables")]
    InconsistentTableRows,
}

#[derive(Clone, Default)]
pub struct CtlData<F: Field> {
    pub(crate) zs_columns: Vec<CtlZData<F>>,
}

impl<F: Field> CtlData<F> {
    #[must_use]
    pub fn len(&self) -> usize { self.zs_columns.len() }

    #[must_use]
    pub fn is_empty(&self) -> bool { self.zs_columns.len() == 0 }

    #[must_use]
    pub fn z_polys(&self) -> Vec<PolynomialValues<F>> {
        self.zs_columns
            .iter()
            .map(|zs_columns| zs_columns.z.clone())
            .collect()
    }
}

/// Cross-table lookup data associated with one Z(x) polynomial.
#[derive(Clone)]
pub(crate) struct CtlZData<F: Field> {
    pub(crate) z: PolynomialValues<F>,
    pub(crate) challenge: GrandProductChallenge<F>,
    pub(crate) columns: Vec<Column<F>>,
    pub(crate) filter_column: Column<F>,
}

pub(crate) fn verify_cross_table_lookups<F: RichField + Extendable<D>, const D: usize>(
    cross_table_lookups: &[CrossTableLookup<F>],
    ctl_zs_lasts: &[Vec<F>; NUM_TABLES],
    config: &StarkConfig,
) -> Result<()> {
    let mut ctl_zs_openings = ctl_zs_lasts.iter().map(|v| v.iter()).collect::<Vec<_>>();
    for CrossTableLookup {
        looking_tables,
        looked_table,
    } in cross_table_lookups
    {
        for _ in 0..config.num_challenges {
            let looking_zs_prod = looking_tables
                .iter()
                .map(|table| *ctl_zs_openings[table.kind as usize].next().unwrap())
                .product::<F>();
            let looked_z = *ctl_zs_openings[looked_table.kind as usize].next().unwrap();

            ensure!(
                looking_zs_prod == looked_z,
                "Cross-table lookup verification failed for {:?}->{:?} ({} != {})",
                looking_tables[0].kind,
                looked_table.kind,
                looking_zs_prod,
                looked_z
            );
        }
    }
    debug_assert!(ctl_zs_openings.iter_mut().all(|iter| iter.next().is_none()));

    Ok(())
}

pub(crate) fn cross_table_lookup_data<F: RichField, const D: usize>(
    trace_poly_values: &[Vec<PolynomialValues<F>>; NUM_TABLES],
    cross_table_lookups: &[CrossTableLookup<F>],
    ctl_challenges: &GrandProductChallengeSet<F>,
) -> [CtlData<F>; NUM_TABLES] {
    let mut ctl_data_per_table = [0; NUM_TABLES].map(|_| CtlData::default());
    for CrossTableLookup {
        looking_tables,
        looked_table,
    } in cross_table_lookups
    {
        log::debug!("Processing CTL for {:?}", looked_table.kind);
        for &challenge in &ctl_challenges.challenges {
            let zs_looking = looking_tables.iter().map(|looking_table| {
                partial_products(
                    &trace_poly_values[looking_table.kind as usize],
                    &looking_table.columns,
                    &looking_table.filter_column,
                    challenge,
                )
            });
            let z_looked = partial_products(
                &trace_poly_values[looked_table.kind as usize],
                &looked_table.columns,
                &looked_table.filter_column,
                challenge,
            );

            debug_assert_eq!(
                zs_looking
                    .clone()
                    .map(|z| *z.values.last().unwrap())
                    .product::<F>(),
                *z_looked.values.last().unwrap()
            );

            for (looking_table, z) in looking_tables.iter().zip(zs_looking) {
                ctl_data_per_table[looking_table.kind as usize]
                    .zs_columns
                    .push(CtlZData {
                        z,
                        challenge,
                        columns: looking_table.columns.clone(),
                        filter_column: looking_table.filter_column.clone(),
                    });
            }
            ctl_data_per_table[looked_table.kind as usize]
                .zs_columns
                .push(CtlZData {
                    z: z_looked,
                    challenge,
                    columns: looked_table.columns.clone(),
                    filter_column: looked_table.filter_column.clone(),
                });
        }
    }
    ctl_data_per_table
}

fn partial_products<F: Field>(
    trace: &[PolynomialValues<F>],
    columns: &[Column<F>],
    filter_column: &Column<F>,
    challenge: GrandProductChallenge<F>,
) -> PolynomialValues<F> {
    // design of table looks like this
    //       |  filter  |   value   |  partial_prod |
    //       |    1     |    x_1    |  x_3          |
    //       |    0     |    x_2    |  x_3 * x_1    |
    //       |    1     |    x_3    |  x_3 * x_1    |
    // this is done so that now transition constraint looks like
    //       z_next = z_local * select(value_local, filter_local)
    // That is, there is no need for reconstruction of value_next.
    // In current design which uses lv and nv values from columns to construct the
    // final value_local, its impossible to construct value_next from lv and nv
    // values of current row

    let combine_if_filter_at_i = |i| -> F {
        let filter = filter_column.eval_table(trace, i);
        if filter.is_one() {
            let evals = columns
                .iter()
                .map(|c| c.eval_table(trace, i))
                .collect::<Vec<_>>();
            challenge.combine(evals.iter())
        } else {
            assert_eq!(filter, F::ZERO, "Non-binary filter?");
            F::ONE
        }
    };

    let degree = trace[0].len();
    let mut degrees = (0..degree).collect::<Vec<_>>();
    degrees.rotate_right(1);
    degrees
        .into_iter()
        .map(combine_if_filter_at_i)
        .scan(F::ONE, |partial_prod: &mut F, combined| {
            *partial_prod *= combined;
            Some(*partial_prod)
        })
        .collect_vec()
        .into()
}

#[allow(unused)]
#[derive(Clone, Debug)]
pub struct CrossTableLookup<F: Field> {
    pub looking_tables: Vec<Table<F>>,
    pub looked_table: Table<F>,
}

impl<F: Field> CrossTableLookup<F> {
    /// Instantiates a new cross table lookup between 2 tables.
    ///
    /// # Panics
    /// Panics if the two tables do not have equal number of columns.
    pub fn new(looking_tables: Vec<Table<F>>, looked_table: Table<F>) -> Self {
        assert!(looking_tables
            .iter()
            .all(|twc| twc.columns.len() == looked_table.columns.len()));
        Self {
            looking_tables,
            looked_table,
        }
    }

    pub(crate) fn num_ctl_zs(ctls: &[Self], table: TableKind, num_challenges: usize) -> usize {
        let mut num_ctls = 0;
        for ctl in ctls {
            let all_tables = std::iter::once(&ctl.looked_table).chain(&ctl.looking_tables);
            num_ctls += all_tables.filter(|twc| twc.kind == table).count();
        }
        num_ctls * num_challenges
    }
}

#[derive(Clone)]
pub struct CtlCheckVars<'a, F, FE, P, const D2: usize>
where
    F: Field,
    FE: FieldExtension<D2, BaseField = F>,
    P: PackedField<Scalar = FE>, {
    pub(crate) local_z: P,
    pub(crate) next_z: P,
    pub(crate) challenges: GrandProductChallenge<F>,
    pub(crate) columns: &'a [Column<F>],
    pub(crate) filter_column: &'a Column<F>,
}

impl<'a, F: RichField + Extendable<D>, const D: usize>
    CtlCheckVars<'a, F, F::Extension, F::Extension, D>
{
    pub(crate) fn from_proofs<C: GenericConfig<D, F = F>>(
        proofs: &[StarkProofWithMetadata<F, C, D>; NUM_TABLES],
        cross_table_lookups: &'a [CrossTableLookup<F>],
        ctl_challenges: &'a GrandProductChallengeSet<F>,
        num_permutation_zs: &[usize; NUM_TABLES],
    ) -> [Vec<Self>; NUM_TABLES] {
        let mut ctl_zs = proofs
            .iter()
            .zip(num_permutation_zs)
            .map(|(p, &num_perms)| {
                let openings = &p.proof.openings;
                let ctl_zs = openings.permutation_ctl_zs.iter().skip(num_perms);
                let ctl_zs_next = openings.permutation_ctl_zs_next.iter().skip(num_perms);
                ctl_zs.zip(ctl_zs_next)
            })
            .collect::<Vec<_>>();

        let mut ctl_vars_per_table = [0; NUM_TABLES].map(|_| vec![]);
        for CrossTableLookup {
            looking_tables,
            looked_table,
        } in cross_table_lookups
        {
            for &challenges in &ctl_challenges.challenges {
                for table in looking_tables {
                    let (looking_z, looking_z_next) = ctl_zs[table.kind as usize].next().unwrap();
                    ctl_vars_per_table[table.kind as usize].push(Self {
                        local_z: *looking_z,
                        next_z: *looking_z_next,
                        challenges,
                        columns: &table.columns,
                        filter_column: &table.filter_column,
                    });
                }

                let (looked_z, looked_z_next) = ctl_zs[looked_table.kind as usize].next().unwrap();
                ctl_vars_per_table[looked_table.kind as usize].push(Self {
                    local_z: *looked_z,
                    next_z: *looked_z_next,
                    challenges,
                    columns: &looked_table.columns,
                    filter_column: &looked_table.filter_column,
                });
            }
        }
        ctl_vars_per_table
    }
}
pub(crate) fn eval_cross_table_lookup_checks<F, FE, P, S, const D: usize, const D2: usize>(
    vars: &S::EvaluationFrame<FE, P, D2>,
    ctl_vars: &[CtlCheckVars<F, FE, P, D2>],
    consumer: &mut ConstraintConsumer<P>,
) where
    F: RichField + Extendable<D>,
    FE: FieldExtension<D2, BaseField = F>,
    P: PackedField<Scalar = FE>,
    S: Stark<F, D>, {
    for lookup_vars in ctl_vars {
        let CtlCheckVars {
            local_z,
            next_z,
            challenges,
            columns,
            filter_column,
        } = lookup_vars;
        let local_values = vars.get_local_values();
        let next_values = vars.get_next_values();

        let combine = |lv: &[P], nv: &[P]| -> P {
            let evals = columns.iter().map(|c| c.eval(lv, nv)).collect::<Vec<_>>();
            challenges.combine(evals.iter())
        };
        let combination = combine(local_values, next_values);
        let filter = |lv: &[P], nv: &[P]| -> P { filter_column.eval(lv, nv) };
        let filter = filter(local_values, next_values);
        let select = |filter, x| filter * x + P::ONES - filter;

        // Check value of `Z(1)`
        consumer.constraint_last_row(*next_z - select(filter, combination));
        // Check `Z(gw) = combination * Z(w)`
        consumer.constraint_transition(*next_z - *local_z * select(filter, combination));
    }
}

#[derive(Clone)]
pub struct CtlCheckVarsTarget<'a, F: Field, const D: usize> {
    pub(crate) local_z: ExtensionTarget<D>,
    pub(crate) next_z: ExtensionTarget<D>,
    pub(crate) challenges: GrandProductChallenge<Target>,
    pub(crate) columns: &'a [Column<F>],
    pub(crate) filter_column: &'a Column<F>,
}

impl<'a, F: Field, const D: usize> CtlCheckVarsTarget<'a, F, D> {
    pub(crate) fn from_proof(
        table: TableKind,
        proof: &StarkProofTarget<D>,
        cross_table_lookups: &'a [CrossTableLookup<F>],
        ctl_challenges: &'a GrandProductChallengeSet<Target>,
        num_permutation_zs: usize,
    ) -> Vec<Self> {
        let mut ctl_zs = {
            let openings = &proof.openings;
            let ctl_zs = openings.permutation_ctl_zs.iter().skip(num_permutation_zs);
            let ctl_zs_next = openings
                .permutation_ctl_zs_next
                .iter()
                .skip(num_permutation_zs);
            ctl_zs.zip(ctl_zs_next)
        };

        let mut ctl_vars = vec![];
        for CrossTableLookup {
            looking_tables,
            looked_table,
        } in cross_table_lookups
        {
            for &challenges in &ctl_challenges.challenges {
                for looking_table in looking_tables {
                    if looking_table.kind == table {
                        let (looking_z, looking_z_next) = ctl_zs.next().unwrap();
                        ctl_vars.push(Self {
                            local_z: *looking_z,
                            next_z: *looking_z_next,
                            challenges,
                            columns: &looking_table.columns,
                            filter_column: &looking_table.filter_column,
                        });
                    }
                }

                if looked_table.kind == table {
                    let (looked_z, looked_z_next) = ctl_zs.next().unwrap();
                    ctl_vars.push(Self {
                        local_z: *looked_z,
                        next_z: *looked_z_next,
                        challenges,
                        columns: &looked_table.columns,
                        filter_column: &looked_table.filter_column,
                    });
                }
            }
        }
        assert!(ctl_zs.next().is_none());
        ctl_vars
    }
}

pub(crate) fn eval_cross_table_lookup_checks_circuit<
    S: Stark<F, D>,
    F: RichField + Extendable<D>,
    const D: usize,
>(
    builder: &mut CircuitBuilder<F, D>,
    vars: StarkEvaluationTargets<D, { S::COLUMNS }, { S::PUBLIC_INPUTS }>,
    ctl_vars: &[CtlCheckVarsTarget<F, D>],
    consumer: &mut RecursiveConstraintConsumer<F, D>,
) {
    for lookup_vars in ctl_vars {
        let CtlCheckVarsTarget {
            local_z,
            next_z,
            challenges,
            columns,
            filter_column,
        } = lookup_vars;

        let one = builder.one_extension();
        let local_filter = if let column = filter_column {
            column.eval_circuit(builder, vars.local_values)
        } else {
            one
        };
        let next_filter = if let column = filter_column {
            column.eval_circuit(builder, vars.next_values)
        } else {
            one
        };
        fn select<F: RichField + Extendable<D>, const D: usize>(
            builder: &mut CircuitBuilder<F, D>,
            filter: ExtensionTarget<D>,
            x: ExtensionTarget<D>,
        ) -> ExtensionTarget<D> {
            let one = builder.one_extension();
            let tmp = builder.sub_extension(one, filter);
            builder.mul_add_extension(filter, x, tmp) // filter * x + 1 - filter
        }

        // Check value of `Z(1)`
        let local_columns_eval = columns
            .iter()
            .map(|c| c.eval_circuit(builder, vars.local_values))
            .collect::<Vec<_>>();
        let combined_local = challenges.combine_circuit(builder, &local_columns_eval);
        let selected_local = select(builder, local_filter, combined_local);
        let first_row = builder.sub_extension(*local_z, selected_local);
        consumer.constraint_first_row(builder, first_row);
        // Check `Z(gw) = combination * Z(w)`
        let next_columns_eval = columns
            .iter()
            .map(|c| c.eval_circuit(builder, vars.next_values))
            .collect::<Vec<_>>();
        let combined_next = challenges.combine_circuit(builder, &next_columns_eval);
        let selected_next = select(builder, next_filter, combined_next);
        let mut transition = builder.mul_extension(*local_z, selected_next);
        transition = builder.sub_extension(*next_z, transition);
        consumer.constraint_transition(builder, transition);
    }
}

pub(crate) fn verify_cross_table_lookups_circuit<F: RichField + Extendable<D>, const D: usize>(
    builder: &mut CircuitBuilder<F, D>,
    cross_table_lookups: Vec<CrossTableLookup<F>>,
    ctl_zs_lasts: [Vec<Target>; NUM_TABLES],
    ctl_extra_looking_products: Vec<Vec<Target>>,
    inner_config: &StarkConfig,
) {
    let mut ctl_zs_openings = ctl_zs_lasts.iter().map(|v| v.iter()).collect::<Vec<_>>();
    for CrossTableLookup {
        looking_tables,
        looked_table,
    } in cross_table_lookups.into_iter()
    {
        let extra_product_vec = &ctl_extra_looking_products[looked_table.kind as usize];
        for c in 0..inner_config.num_challenges {
            let mut looking_zs_prod = builder.mul_many(
                looking_tables
                    .iter()
                    .map(|table| *ctl_zs_openings[table.kind as usize].next().unwrap()),
            );

            looking_zs_prod = builder.mul(looking_zs_prod, extra_product_vec[c]);

            let looked_z = *ctl_zs_openings[looked_table.kind as usize].next().unwrap();
            builder.connect(looked_z, looking_zs_prod);
        }
    }
    debug_assert!(ctl_zs_openings.iter_mut().all(|iter| iter.next().is_none()));
}

pub mod ctl_utils {
    use std::collections::HashMap;
    use std::ops::{Deref, DerefMut};

    use plonky2::field::extension::Extendable;
    use plonky2::field::polynomial::PolynomialValues;
    use plonky2::field::types::Field;
    use plonky2::hash::hash_types::RichField;

    use crate::cross_table_lookup::{CrossTableLookup, LookupError};
    use crate::stark::mozak_stark::{MozakStark, Table, TableKind, NUM_TABLES};

    struct MultiSet<F>(HashMap<Vec<F>, Vec<(TableKind, usize)>>);

    impl<F: Field> Deref for MultiSet<F> {
        type Target = HashMap<Vec<F>, Vec<(TableKind, usize)>>;

        fn deref(&self) -> &Self::Target { &self.0 }
    }
    impl<F: Field> DerefMut for MultiSet<F> {
        fn deref_mut(&mut self) -> &mut Self::Target { &mut self.0 }
    }
    impl<F: Field> MultiSet<F> {
        pub fn new() -> Self { MultiSet(HashMap::new()) }

        fn process_row(
            &mut self,
            trace_poly_values: &[Vec<PolynomialValues<F>>],
            table: &Table<F>,
        ) -> Result<(), LookupError> {
            let trace = &trace_poly_values[table.kind as usize];
            for i in 0..trace[0].len() {
                let filter = table.filter_column.eval_table(trace, i);
                if filter.is_one() {
                    let row = table
                        .columns
                        .iter()
                        .map(|c| c.eval_table(trace, i))
                        .collect::<Vec<_>>();
                    self.entry(row).or_default().push((table.kind, i));
                } else if !filter.is_zero() {
                    return Err(LookupError::NonBinaryFilter(i));
                }
            }

            Ok(())
        }
    }

    pub fn check_single_ctl<F: Field>(
        trace_poly_values: &[Vec<PolynomialValues<F>>],
        ctl: &CrossTableLookup<F>,
    ) -> Result<(), LookupError> {
        // Maps `m` with `(table.kind, i) in m[row]` iff the `i`-th row of the table
        // is equal to `row` and the filter is 1.
        //
        // the CTL check holds iff `looking_multiset == looked_multiset`.
        let mut looking_multiset = MultiSet::<F>::new();
        let mut looked_multiset = MultiSet::<F>::new();

        for looking_table in &ctl.looking_tables {
            looking_multiset.process_row(trace_poly_values, looking_table)?;
        }

        looked_multiset.process_row(trace_poly_values, &ctl.looked_table)?;
        let empty = &vec![];

        // Check that every row in the looking tables appears in the looked table the
        // same number of times.
        for (row, looking_locations) in &looking_multiset.0 {
            let looked_locations = looked_multiset.get(row).unwrap_or(empty);
            if looking_locations.len() != looked_locations.len() {
                println!(
                    "Row {row:?} is present {l0} times in the looking tables, but
                    {l1} times in the looked table.\n\
                    Looking locations: {looking_locations:?}.\n\
                    Looked locations: {looked_locations:?}.",
                    l0 = looking_locations.len(),
                    l1 = looked_locations.len()
                );
                return Err(LookupError::InconsistentTableRows);
            }
        }

        // Check that every row in the looked tables appears in the looking table the
        // same number of times.
        for (row, looked_locations) in &looked_multiset.0 {
            let looking_locations = looking_multiset.get(row).unwrap_or(empty);
            if looking_locations.len() != looked_locations.len() {
                println!(
                    "Row {row:?} is present {l0} times in the looking tables, but
                    {l1} times in the looked table.\n\
                    Looking locations: {looking_locations:?}.\n\
                    Looked locations: {looked_locations:?}.",
                    l0 = looking_locations.len(),
                    l1 = looked_locations.len()
                );
                return Err(LookupError::InconsistentTableRows);
            }
        }

        Ok(())
    }
    pub fn debug_ctl<F: RichField + Extendable<D>, const D: usize>(
        traces_poly_values: &[Vec<PolynomialValues<F>>; NUM_TABLES],
        mozak_stark: &MozakStark<F, D>,
    ) {
        mozak_stark
            .cross_table_lookups
            .iter()
            .for_each(|ctl| check_single_ctl(traces_poly_values, ctl).unwrap());
    }
}

#[cfg(test)]
mod tests {
    use anyhow::Result;
    use itertools::Itertools;
    use plonky2::field::goldilocks_field::GoldilocksField;
    use plonky2::field::polynomial::PolynomialValues;

    use super::ctl_utils::check_single_ctl;
    use super::*;
    use crate::stark::mozak_stark::{CpuTable, Lookups, RangeCheckTable};

    #[allow(clippy::similar_names)]
    /// Specify which column(s) to find data related to lookups.
    /// If the lengths of `lv_col_indices` and `nv_col_indices` are not same,
    /// then we resize smaller one with empty column and then add componentwise
    fn lookup_data<F: Field>(lv_col_indices: &[usize], nv_col_indices: &[usize]) -> Vec<Column<F>> {
        // use usual lv values of the rows
        let lv_columns = Column::singles(lv_col_indices);
        // use nv values of the rows
        let nv_columns = Column::singles_next(nv_col_indices);

        lv_columns
            .into_iter()
            .zip_longest(nv_columns)
            .map(|item| item.reduce(std::ops::Add::add))
            .collect()
    }

    /// Specify the column index of the filter column used in lookups.
    fn lookup_filter<F: Field>(col_idx: usize) -> Column<F> { Column::single(col_idx) }

    /// A generic cross lookup table.
    struct FooBarTable<F: Field>(CrossTableLookup<F>);

    impl<F: Field> Lookups<F> for FooBarTable<F> {
        /// We use the [`CpuTable`] and the [`RangeCheckTable`] to build a
        /// [`CrossTableLookup`] here, but in principle this is meant to
        /// be used generically for tests.
        fn lookups() -> CrossTableLookup<F> {
            CrossTableLookup {
                looking_tables: vec![CpuTable::new(lookup_data(&[1], &[2]), lookup_filter(0))],
                looked_table: RangeCheckTable::new(lookup_data(&[1], &[]), lookup_filter(0)),
            }
        }
    }

    #[derive(Debug, PartialEq)]
    pub struct Trace<F: Field> {
        trace: Vec<PolynomialValues<F>>,
    }

    #[derive(Default)]
    pub struct TraceBuilder<F: Field> {
        trace: Vec<PolynomialValues<F>>,
    }

    impl<F: Field> TraceBuilder<F> {
        /// Creates a new trace with the given `num_cols` and `num_rows`.
        pub fn new(num_cols: usize, num_rows: usize) -> TraceBuilder<F> {
            let mut trace = vec![];
            for _ in 0..num_cols {
                let mut values = Vec::with_capacity(num_rows);
                for _ in 0..num_rows {
                    values.push(F::rand());
                }
                trace.push(PolynomialValues::from(values));
            }

            TraceBuilder { trace }
        }

        /// Set all polynomial values at a given column index `col_idx` to
        /// zeroes.
        #[allow(unused)]
        pub fn zero(mut self, idx: usize) -> TraceBuilder<F> {
            self.trace[idx] = PolynomialValues::zero(self.trace[idx].len());

            self
        }

        /// Set all polynomial values at a given column index `col_idx` to
        /// `F::ONE`.
        pub fn one(mut self, col_idx: usize) -> TraceBuilder<F> {
            let len = self.trace[col_idx].len();
            let ones = PolynomialValues::constant(F::ONE, len);
            self.trace[col_idx] = ones;

            self
        }

        /// Set all polynomial values at a given column index `col_idx` to
        /// `value`. This is convenient for testing cross table lookups.
        pub fn set_values(mut self, col_idx: usize, value: usize) -> TraceBuilder<F> {
            let len = self.trace[col_idx].len();
            let new_v: Vec<F> = (0..len).map(|_| F::from_canonical_usize(value)).collect();
            let values = PolynomialValues::from(new_v);
            self.trace[col_idx] = values;

            self
        }

        /// Set all polynomial values at a given column index `col_idx` to
        /// alternate between `value_1` and `value_2`. Useful for testing
        /// combination of lv and nv values
        pub fn set_values_alternate(
            mut self,
            col_idx: usize,
            value_1: usize,
            value_2: usize,
        ) -> TraceBuilder<F> {
            let len = self.trace[col_idx].len();
            self.trace[col_idx] = PolynomialValues::from(
                [value_1, value_2]
                    .into_iter()
                    .cycle()
                    .take(len)
                    .map(F::from_canonical_usize)
                    .collect_vec(),
            );

            self
        }

        pub fn build(self) -> Vec<PolynomialValues<F>> { self.trace }
    }
    /// A generic cross lookup table.
    struct NonBinaryFilterTable<F: Field>(CrossTableLookup<F>);

    impl<F: Field> Lookups<F> for NonBinaryFilterTable<F> {
        /// We use the [`CpuTable`] and the [`RangeCheckTable`] to build a
        /// [`CrossTableLookup`] here, but in principle this is meant to
        /// be used generically for tests.
        fn lookups() -> CrossTableLookup<F> {
            CrossTableLookup {
                looking_tables: vec![CpuTable::new(lookup_data(&[1], &[2]), lookup_filter(0))],
                looked_table: RangeCheckTable::new(lookup_data(&[1], &[]), lookup_filter(0)),
            }
        }
    }

    /// Create a table with a filter column that's non-binary, which should
    /// cause our manual checks to fail.
    #[test]
    fn test_ctl_non_binary_filters() {
        type F = GoldilocksField;

        let dummy_cross_table_lookup: CrossTableLookup<F> = NonBinaryFilterTable::lookups();

        let foo_trace: Vec<PolynomialValues<F>> =
            TraceBuilder::new(3, 4).one(1).set_values(1, 5).build(); // filter column is random
        let bar_trace: Vec<PolynomialValues<F>> =
            TraceBuilder::new(3, 4).one(0).set_values(1, 5).build();
        let traces = vec![foo_trace, bar_trace];
        assert!(matches!(
            check_single_ctl(&traces, &dummy_cross_table_lookup).unwrap_err(),
            LookupError::NonBinaryFilter(0)
        ));
    }

    /// Create a trace with inconsistent values, which should
    /// cause our manual checks to fail.
    /// Here, `foo_trace` has all values in column 1 and 2 set to alternate
    /// between 2 and 3 while `bar_trace` has all values in column 1 set to
    /// 6. Since lookup data is sum of lv values of column 1 and nv values
    /// of column 2 from `foo_trace`, our manual checks will fail this test.
    #[test]
    fn test_ctl_inconsistent_tables() {
        type F = GoldilocksField;
        let dummy_cross_table_lookup: CrossTableLookup<F> = FooBarTable::lookups();

        let foo_trace: Vec<PolynomialValues<F>> = TraceBuilder::new(3, 4)
            .one(0) // filter column
            .set_values_alternate(1, 2, 3)
            .set_values_alternate(2, 2, 3)
            .build();
        let bar_trace: Vec<PolynomialValues<F>> = TraceBuilder::new(3, 4)
            .one(0) // filter column
            .set_values(1, 6)
            .build();
        let traces = vec![foo_trace, bar_trace];
        assert!(matches!(
            check_single_ctl(&traces, &dummy_cross_table_lookup).unwrap_err(),
            LookupError::InconsistentTableRows
        ));
    }

    /// Happy path test where all checks go as plan.
    /// Here, `foo_trace` has all values in column 1 set to alternate between 2
    /// and 3, and values in column 2 set to alternate between 3 and 2 while
    /// `bar_trace` has all values in column 1 set to 5. Since lookup data
    /// is sum of lv values of column 1 and nv values of column 2 from
    /// `foo_trace`, our manual checks will pass the test
    #[test]
    fn test_ctl() -> Result<()> {
        type F = GoldilocksField;
        let dummy_cross_table_lookup: CrossTableLookup<F> = FooBarTable::lookups();

        let foo_trace: Vec<PolynomialValues<F>> = TraceBuilder::new(3, 4)
            .one(0) // filter column
            .set_values_alternate(1, 2, 3)
            .set_values_alternate(2, 2, 3)
            .build();
        let bar_trace: Vec<PolynomialValues<F>> = TraceBuilder::new(3, 4)
            .one(0) // filter column
            .set_values(1, 5)
            .build();
        let traces = vec![foo_trace, bar_trace];
        check_single_ctl(&traces, &dummy_cross_table_lookup)?;
        Ok(())
    }
}<|MERGE_RESOLUTION|>--- conflicted
+++ resolved
@@ -10,15 +10,9 @@
 use plonky2::plonk::circuit_builder::CircuitBuilder;
 use plonky2::plonk::config::GenericConfig;
 use starky::config::StarkConfig;
-<<<<<<< HEAD
 use starky::constraint_consumer::{ConstraintConsumer, RecursiveConstraintConsumer};
-use starky::stark::Stark;
-use starky::vars::{StarkEvaluationTargets, StarkEvaluationVars};
-=======
-use starky::constraint_consumer::ConstraintConsumer;
 use starky::evaluation_frame::StarkEvaluationFrame;
 use starky::stark::Stark;
->>>>>>> c157942a
 use thiserror::Error;
 
 pub use crate::linear_combination::Column;
@@ -404,7 +398,7 @@
     const D: usize,
 >(
     builder: &mut CircuitBuilder<F, D>,
-    vars: StarkEvaluationTargets<D, { S::COLUMNS }, { S::PUBLIC_INPUTS }>,
+    vars: &S::EvaluationFrameTarget,
     ctl_vars: &[CtlCheckVarsTarget<F, D>],
     consumer: &mut RecursiveConstraintConsumer<F, D>,
 ) {
@@ -419,12 +413,12 @@
 
         let one = builder.one_extension();
         let local_filter = if let column = filter_column {
-            column.eval_circuit(builder, vars.local_values)
+            column.eval_circuit(builder, vars.get_local_values())
         } else {
             one
         };
         let next_filter = if let column = filter_column {
-            column.eval_circuit(builder, vars.next_values)
+            column.eval_circuit(builder, vars.get_next_values())
         } else {
             one
         };
@@ -441,7 +435,7 @@
         // Check value of `Z(1)`
         let local_columns_eval = columns
             .iter()
-            .map(|c| c.eval_circuit(builder, vars.local_values))
+            .map(|c| c.eval_circuit(builder, vars.get_local_values()))
             .collect::<Vec<_>>();
         let combined_local = challenges.combine_circuit(builder, &local_columns_eval);
         let selected_local = select(builder, local_filter, combined_local);
@@ -450,7 +444,7 @@
         // Check `Z(gw) = combination * Z(w)`
         let next_columns_eval = columns
             .iter()
-            .map(|c| c.eval_circuit(builder, vars.next_values))
+            .map(|c| c.eval_circuit(builder, vars.get_next_values()))
             .collect::<Vec<_>>();
         let combined_next = challenges.combine_circuit(builder, &next_columns_eval);
         let selected_next = select(builder, next_filter, combined_next);
