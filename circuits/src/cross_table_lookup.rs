use anyhow::{ensure, Result};
use plonky2::field::extension::{Extendable, FieldExtension};
use plonky2::field::packed::PackedField;
use plonky2::field::polynomial::PolynomialValues;
use plonky2::field::types::Field;
use plonky2::hash::hash_types::RichField;
use plonky2::plonk::config::GenericConfig;
use starky::config::StarkConfig;
use starky::constraint_consumer::ConstraintConsumer;
use starky::evaluation_frame::StarkEvaluationFrame;
use starky::stark::Stark;
use thiserror::Error;

pub use crate::linear_combination::Column;
use crate::stark::mozak_stark::{Table, NUM_TABLES};
use crate::stark::permutation::challenge::{GrandProductChallenge, GrandProductChallengeSet};
use crate::stark::proof::StarkProof;

#[derive(Error, Debug)]
pub enum LookupError {
    #[error("Non-binary filter at row {0}")]
    NonBinaryFilter(usize),
    #[error("Inconsistency found between looking and looked tables")]
    InconsistentTableRows,
}

#[derive(Clone, Default)]
pub struct CtlData<F: Field> {
    pub(crate) zs_columns: Vec<CtlZData<F>>,
}

impl<F: Field> CtlData<F> {
    #[must_use]
    pub fn len(&self) -> usize { self.zs_columns.len() }

    #[must_use]
    pub fn is_empty(&self) -> bool { self.zs_columns.len() == 0 }

    #[must_use]
    pub fn z_polys(&self) -> Vec<PolynomialValues<F>> {
        self.zs_columns
            .iter()
            .map(|zs_columns| zs_columns.z.clone())
            .collect()
    }
}

/// Cross-table lookup data associated with one Z(x) polynomial.
#[derive(Clone)]
pub(crate) struct CtlZData<F: Field> {
    pub(crate) z: PolynomialValues<F>,
    pub(crate) challenge: GrandProductChallenge<F>,
    pub(crate) columns: Vec<Column<F>>,
    pub(crate) filter_column: Column<F>,
}

pub(crate) fn verify_cross_table_lookups<F: RichField + Extendable<D>, const D: usize>(
    cross_table_lookups: &[CrossTableLookup<F>],
    ctl_zs_lasts: &[Vec<F>; NUM_TABLES],
    config: &StarkConfig,
) -> Result<()> {
    let mut ctl_zs_openings = ctl_zs_lasts.iter().map(|v| v.iter()).collect::<Vec<_>>();
    for CrossTableLookup {
        looking_tables,
        looked_table,
    } in cross_table_lookups
    {
        for _ in 0..config.num_challenges {
            let looking_zs_prod = looking_tables
                .iter()
                .map(|table| *ctl_zs_openings[table.kind as usize].next().unwrap())
                .product::<F>();
            let looked_z = *ctl_zs_openings[looked_table.kind as usize].next().unwrap();

            ensure!(
                looking_zs_prod == looked_z,
                "Cross-table lookup verification failed for {:?}->{:?} ({} != {})",
                looking_tables[0].kind,
                looked_table.kind,
                looking_zs_prod,
                looked_z
            );
        }
    }
    debug_assert!(ctl_zs_openings.iter_mut().all(|iter| iter.next().is_none()));

    Ok(())
}

pub(crate) fn cross_table_lookup_data<F: RichField, const D: usize>(
    trace_poly_values: &[Vec<PolynomialValues<F>>; NUM_TABLES],
    cross_table_lookups: &[CrossTableLookup<F>],
    ctl_challenges: &GrandProductChallengeSet<F>,
) -> [CtlData<F>; NUM_TABLES] {
    let mut ctl_data_per_table = [0; NUM_TABLES].map(|_| CtlData::default());
    for CrossTableLookup {
        looking_tables,
        looked_table,
    } in cross_table_lookups
    {
        log::debug!("Processing CTL for {:?}", looked_table.kind);
        for &challenge in &ctl_challenges.challenges {
            let zs_looking = looking_tables.iter().map(|looking_table| {
                partial_products(
                    &trace_poly_values[looking_table.kind as usize],
                    &looking_table.columns,
                    &looking_table.filter_column,
                    challenge,
                )
            });
            let z_looked = partial_products(
                &trace_poly_values[looked_table.kind as usize],
                &looked_table.columns,
                &looked_table.filter_column,
                challenge,
            );

            debug_assert_eq!(
                zs_looking
                    .clone()
                    .map(|z| *z.values.last().unwrap())
                    .product::<F>(),
                *z_looked.values.last().unwrap()
            );

            for (looking_table, z) in looking_tables.iter().zip(zs_looking) {
                ctl_data_per_table[looking_table.kind as usize]
                    .zs_columns
                    .push(CtlZData {
                        z,
                        challenge,
                        columns: looking_table.columns.clone(),
                        filter_column: looking_table.filter_column.clone(),
                    });
            }
            ctl_data_per_table[looked_table.kind as usize]
                .zs_columns
                .push(CtlZData {
                    z: z_looked,
                    challenge,
                    columns: looked_table.columns.clone(),
                    filter_column: looked_table.filter_column.clone(),
                });
        }
    }
    ctl_data_per_table
}

fn partial_products<F: Field>(
    trace: &[PolynomialValues<F>],
    columns: &[Column<F>],
    filter_column: &Column<F>,
    challenge: GrandProductChallenge<F>,
) -> PolynomialValues<F> {
    let mut partial_prod = F::ONE;
    let degree = trace[0].len();
    let mut res = Vec::with_capacity(degree);

    // design of table looks like this
    //       |  filter  |   value   |  partial_prod |
    //       |    1     |    x_1    |  x_3          |
    //       |    0     |    x_2    |  x_3 * x_1    |
    //       |    1     |    x_3    |  x_3 * x_1    |
    // this is done so that now transition constraint looks like
    //       z_next = z_local * select(value_local, filter_local)
    // That is, there is no need for reconstruction of value_next.
    // In current design which uses lv and nv values from columns to construct the
    // final value_local, its impossible to construct value_next from lv and nv
    // values of current row

    let combine_if_filter_at_i = |i| -> F {
        let filter = filter_column.eval_table(trace, i);
        if filter.is_one() {
            let evals = columns
                .iter()
                .map(|c| c.eval_table(trace, i))
                .collect::<Vec<_>>();
            challenge.combine(evals.iter())
        } else {
            assert_eq!(filter, F::ZERO, "Non-binary filter?");
            F::ONE
        }
    };

    partial_prod *= combine_if_filter_at_i(degree - 1);
    res.push(partial_prod);

    for i in 0..degree - 1 {
        partial_prod *= combine_if_filter_at_i(i);
        res.push(partial_prod);
    }
    res.into()
}

#[allow(unused)]
#[derive(Clone, Debug)]
pub struct CrossTableLookup<F: Field> {
    pub looking_tables: Vec<Table<F>>,
    pub looked_table: Table<F>,
}

impl<F: Field> CrossTableLookup<F> {
    /// Instantiates a new cross table lookup between 2 tables.
    ///
    /// # Panics
    /// Panics if the two tables do not have equal number of columns.
    pub fn new(looking_tables: Vec<Table<F>>, looked_table: Table<F>) -> Self {
        assert!(looking_tables
            .iter()
            .all(|twc| twc.columns.len() == looked_table.columns.len()));
        Self {
            looking_tables,
            looked_table,
        }
    }
}

#[derive(Clone)]
pub struct CtlCheckVars<'a, F, FE, P, const D2: usize>
where
    F: Field,
    FE: FieldExtension<D2, BaseField = F>,
    P: PackedField<Scalar = FE>, {
    pub(crate) local_z: P,
    pub(crate) next_z: P,
    pub(crate) challenges: GrandProductChallenge<F>,
    pub(crate) columns: &'a [Column<F>],
    pub(crate) filter_column: &'a Column<F>,
}

impl<'a, F: RichField + Extendable<D>, const D: usize>
    CtlCheckVars<'a, F, F::Extension, F::Extension, D>
{
    pub(crate) fn from_proofs<C: GenericConfig<D, F = F>>(
        proofs: &[StarkProof<F, C, D>; NUM_TABLES],
        cross_table_lookups: &'a [CrossTableLookup<F>],
        ctl_challenges: &'a GrandProductChallengeSet<F>,
        num_permutation_zs: &[usize; NUM_TABLES],
    ) -> [Vec<Self>; NUM_TABLES] {
        let mut ctl_zs = proofs
            .iter()
            .zip(num_permutation_zs)
            .map(|(p, &num_perms)| {
                let openings = &p.openings;
                let ctl_zs = openings.permutation_ctl_zs.iter().skip(num_perms);
                let ctl_zs_next = openings.permutation_ctl_zs_next.iter().skip(num_perms);
                ctl_zs.zip(ctl_zs_next)
            })
            .collect::<Vec<_>>();

        let mut ctl_vars_per_table = [0; NUM_TABLES].map(|_| vec![]);
        for CrossTableLookup {
            looking_tables,
            looked_table,
        } in cross_table_lookups
        {
            for &challenges in &ctl_challenges.challenges {
                for table in looking_tables {
                    let (looking_z, looking_z_next) = ctl_zs[table.kind as usize].next().unwrap();
                    ctl_vars_per_table[table.kind as usize].push(Self {
                        local_z: *looking_z,
                        next_z: *looking_z_next,
                        challenges,
                        columns: &table.columns,
                        filter_column: &table.filter_column,
                    });
                }

                let (looked_z, looked_z_next) = ctl_zs[looked_table.kind as usize].next().unwrap();
                ctl_vars_per_table[looked_table.kind as usize].push(Self {
                    local_z: *looked_z,
                    next_z: *looked_z_next,
                    challenges,
                    columns: &looked_table.columns,
                    filter_column: &looked_table.filter_column,
                });
            }
        }
        ctl_vars_per_table
    }
}
pub(crate) fn eval_cross_table_lookup_checks<F, FE, P, S, const D: usize, const D2: usize>(
    vars: &S::EvaluationFrame<FE, P, D2>,
    ctl_vars: &[CtlCheckVars<F, FE, P, D2>],
    consumer: &mut ConstraintConsumer<P>,
) where
    F: RichField + Extendable<D>,
    FE: FieldExtension<D2, BaseField = F>,
    P: PackedField<Scalar = FE>,
    S: Stark<F, D>, {
    for lookup_vars in ctl_vars {
        let CtlCheckVars {
            local_z,
            next_z,
            challenges,
            columns,
            filter_column,
        } = lookup_vars;
<<<<<<< HEAD
        let combine = |lv: &[P], nv: &[P]| -> P {
            let evals = columns.iter().map(|c| c.eval(lv, nv)).collect::<Vec<_>>();
            challenges.combine(evals.iter())
        };
        let combination = combine(vars.local_values, vars.next_values);
        let filter = |lv: &[P], nv: &[P]| -> P { filter_column.eval(lv, nv) };
        let filter = filter(vars.local_values, vars.next_values);
        let select = |filter, x| filter * x + P::ONES - filter;

        // Check value of `Z(1)`
        consumer.constraint_last_row(*next_z - select(filter, combination));
        // Check `Z(gw) = combination * Z(w)`
        consumer.constraint_transition(*next_z - *local_z * select(filter, combination));
=======

        let local_values = vars.get_local_values();
        let next_values = vars.get_next_values();

        let combine = |v: &[P]| -> P {
            let evals = columns.iter().map(|c| c.eval(v)).collect::<Vec<_>>();
            challenges.combine(evals.iter())
        };
        let filter = |v: &[P]| -> P { filter_column.eval(v) };
        let local_filter = filter(local_values);
        let next_filter = filter(next_values);
        let select = |filter, x| filter * x + P::ONES - filter;

        // Check value of `Z(1)`
        consumer.constraint_first_row(*local_z - select(local_filter, combine(local_values)));
        // Check `Z(gw) = combination * Z(w)`
        consumer
            .constraint_transition(*next_z - *local_z * select(next_filter, combine(next_values)));
>>>>>>> 6cb3efff
    }
}

pub mod ctl_utils {
    use std::collections::HashMap;
    use std::ops::{Deref, DerefMut};

    use plonky2::field::extension::Extendable;
    use plonky2::field::polynomial::PolynomialValues;
    use plonky2::field::types::Field;
    use plonky2::hash::hash_types::RichField;

    use crate::cross_table_lookup::{CrossTableLookup, LookupError};
    use crate::stark::mozak_stark::{MozakStark, Table, TableKind, NUM_TABLES};

    struct MultiSet<F>(HashMap<Vec<F>, Vec<(TableKind, usize)>>);

    impl<F: Field> Deref for MultiSet<F> {
        type Target = HashMap<Vec<F>, Vec<(TableKind, usize)>>;

        fn deref(&self) -> &Self::Target { &self.0 }
    }
    impl<F: Field> DerefMut for MultiSet<F> {
        fn deref_mut(&mut self) -> &mut Self::Target { &mut self.0 }
    }
    impl<F: Field> MultiSet<F> {
        pub fn new() -> Self { MultiSet(HashMap::new()) }

        fn process_row(
            &mut self,
            trace_poly_values: &[Vec<PolynomialValues<F>>],
            table: &Table<F>,
        ) -> Result<(), LookupError> {
            let trace = &trace_poly_values[table.kind as usize];
            for i in 0..trace[0].len() {
                let filter = table.filter_column.eval_table(trace, i);
                if filter.is_one() {
                    let row = table
                        .columns
                        .iter()
                        .map(|c| c.eval_table(trace, i))
                        .collect::<Vec<_>>();
                    self.entry(row).or_default().push((table.kind, i));
                } else if !filter.is_zero() {
                    return Err(LookupError::NonBinaryFilter(i));
                }
            }

            Ok(())
        }
    }

    pub fn check_single_ctl<F: Field>(
        trace_poly_values: &[Vec<PolynomialValues<F>>],
        ctl: &CrossTableLookup<F>,
    ) -> Result<(), LookupError> {
        // Maps `m` with `(table.kind, i) in m[row]` iff the `i`-th row of the table
        // is equal to `row` and the filter is 1.
        //
        // the CTL check holds iff `looking_multiset == looked_multiset`.
        let mut looking_multiset = MultiSet::<F>::new();
        let mut looked_multiset = MultiSet::<F>::new();

        for looking_table in &ctl.looking_tables {
            looking_multiset.process_row(trace_poly_values, looking_table)?;
        }

        looked_multiset.process_row(trace_poly_values, &ctl.looked_table)?;
        let empty = &vec![];

        // Check that every row in the looking tables appears in the looked table the
        // same number of times.
        for (row, looking_locations) in &looking_multiset.0 {
            let looked_locations = looked_multiset.get(row).unwrap_or(empty);
            if looking_locations.len() != looked_locations.len() {
                println!(
                    "Row {row:?} is present {l0} times in the looking tables, but
                    {l1} times in the looked table.\n\
                    Looking locations: {looking_locations:?}.\n\
                    Looked locations: {looked_locations:?}.",
                    l0 = looking_locations.len(),
                    l1 = looked_locations.len()
                );
                return Err(LookupError::InconsistentTableRows);
            }
        }

        // Check that every row in the looked tables appears in the looking table the
        // same number of times.
        for (row, looked_locations) in &looked_multiset.0 {
            let looking_locations = looking_multiset.get(row).unwrap_or(empty);
            if looking_locations.len() != looked_locations.len() {
                println!(
                    "Row {row:?} is present {l0} times in the looking tables, but
                    {l1} times in the looked table.\n\
                    Looking locations: {looking_locations:?}.\n\
                    Looked locations: {looked_locations:?}.",
                    l0 = looking_locations.len(),
                    l1 = looked_locations.len()
                );
                return Err(LookupError::InconsistentTableRows);
            }
        }

        Ok(())
    }
    pub fn debug_ctl<F: RichField + Extendable<D>, const D: usize>(
        traces_poly_values: &[Vec<PolynomialValues<F>>; NUM_TABLES],
        mozak_stark: &MozakStark<F, D>,
    ) {
        mozak_stark
            .cross_table_lookups
            .iter()
            .for_each(|ctl| check_single_ctl(traces_poly_values, ctl).unwrap());
    }
}

#[cfg(test)]
mod tests {
    use anyhow::Result;
    use plonky2::field::goldilocks_field::GoldilocksField;
    use plonky2::field::polynomial::PolynomialValues;

    use super::ctl_utils::check_single_ctl;
    use super::*;
    use crate::stark::mozak_stark::{CpuTable, Lookups, RangeCheckTable};

    #[allow(clippy::similar_names)]
    /// Specify which column(s) to find data related to lookups.
    /// If the lengths of `lv_col_indices` and `nv_col_indices` are not same,
    /// then we resize smaller one with empty column and then add componentwise
    fn lookup_data<F: Field>(lv_col_indices: &[usize], nv_col_indices: &[usize]) -> Vec<Column<F>> {
        // use usual lv values of the rows
        let mut lv_columns = Column::singles(lv_col_indices);
        // use nv values of the rows
        let mut nv_columns = Column::singles_next(nv_col_indices);
        if lv_columns.len() < nv_columns.len() {
            lv_columns.resize(nv_columns.len(), Column::default());
        } else {
            nv_columns.resize(lv_columns.len(), Column::default());
        }
        lv_columns
            .into_iter()
            .zip(nv_columns)
            .map(|(lv, nv)| lv + nv)
            .collect()
    }

    /// Specify the column index of the filter column used in lookups.
    fn lookup_filter<F: Field>(col_idx: usize) -> Column<F> { Column::single(col_idx) }

    /// A generic cross lookup table.
    struct FooBarTable<F: Field>(CrossTableLookup<F>);

    impl<F: Field> Lookups<F> for FooBarTable<F> {
        /// We use the [`CpuTable`] and the [`RangeCheckTable`] to build a
        /// [`CrossTableLookup`] here, but in principle this is meant to
        /// be used generically for tests.
        fn lookups() -> CrossTableLookup<F> {
            CrossTableLookup {
                looking_tables: vec![CpuTable::new(lookup_data(&[1], &[2]), lookup_filter(0))],
                looked_table: RangeCheckTable::new(lookup_data(&[1], &[]), lookup_filter(0)),
            }
        }
    }

    #[derive(Debug, PartialEq)]
    pub struct Trace<F: Field> {
        trace: Vec<PolynomialValues<F>>,
    }

    #[derive(Default)]
    pub struct TraceBuilder<F: Field> {
        trace: Vec<PolynomialValues<F>>,
    }

    impl<F: Field> TraceBuilder<F> {
        /// Creates a new trace with the given `num_cols` and `num_rows`.
        pub fn new(num_cols: usize, num_rows: usize) -> TraceBuilder<F> {
            let mut trace = vec![];
            for _ in 0..num_cols {
                let mut values = Vec::with_capacity(num_rows);
                for _ in 0..num_rows {
                    values.push(F::rand());
                }
                trace.push(PolynomialValues::from(values));
            }

            TraceBuilder { trace }
        }

        /// Set all polynomial values at a given column index `col_idx` to
        /// zeroes.
        #[allow(unused)]
        pub fn zero(mut self, idx: usize) -> TraceBuilder<F> {
            self.trace[idx] = PolynomialValues::zero(self.trace[idx].len());

            self
        }

        /// Set all polynomial values at a given column index `col_idx` to
        /// `F::ONE`.
        pub fn one(mut self, col_idx: usize) -> TraceBuilder<F> {
            let len = self.trace[col_idx].len();
            let ones = PolynomialValues::constant(F::ONE, len);
            self.trace[col_idx] = ones;

            self
        }

        /// Set all polynomial values at a given column index `col_idx` to
        /// `value`. This is convenient for testing cross table lookups.
        pub fn set_values(mut self, col_idx: usize, value: usize) -> TraceBuilder<F> {
            let len = self.trace[col_idx].len();
            let new_v: Vec<F> = (0..len).map(|_| F::from_canonical_usize(value)).collect();
            let values = PolynomialValues::from(new_v);
            self.trace[col_idx] = values;

            self
        }

        /// Set all polynomial values at a given column index `col_idx` to
        /// alternate between `value_1` and `value_2`. Useful for testing
        /// combination of lv and nv values
        pub fn set_values_alternate(
            mut self,
            col_idx: usize,
            value_1: usize,
            value_2: usize,
        ) -> TraceBuilder<F> {
            let len = self.trace[col_idx].len();
            let new_v: Vec<F> = (0..len)
                .map(|i| F::from_canonical_usize(value_1 * ((i + 1) & 1) + value_2 * (i & 1)))
                .collect();
            let values = PolynomialValues::from(new_v);
            self.trace[col_idx] = values;

            self
        }

        pub fn build(self) -> Vec<PolynomialValues<F>> { self.trace }
    }
    /// A generic cross lookup table.
    struct NonBinaryFilterTable<F: Field>(CrossTableLookup<F>);

    impl<F: Field> Lookups<F> for NonBinaryFilterTable<F> {
        /// We use the [`CpuTable`] and the [`RangeCheckTable`] to build a
        /// [`CrossTableLookup`] here, but in principle this is meant to
        /// be used generically for tests.
        fn lookups() -> CrossTableLookup<F> {
            CrossTableLookup {
                looking_tables: vec![CpuTable::new(lookup_data(&[1], &[2]), lookup_filter(0))],
                looked_table: RangeCheckTable::new(lookup_data(&[1], &[]), lookup_filter(0)),
            }
        }
    }

    /// Create a table with a filter column that's non-binary, which should
    /// cause our manual checks to fail.
    #[test]
    fn test_ctl_non_binary_filters() {
        type F = GoldilocksField;

        let dummy_cross_table_lookup: CrossTableLookup<F> = NonBinaryFilterTable::lookups();

        let foo_trace: Vec<PolynomialValues<F>> =
            TraceBuilder::new(3, 4).one(1).set_values(1, 5).build(); // filter column is random
        let bar_trace: Vec<PolynomialValues<F>> =
            TraceBuilder::new(3, 4).one(0).set_values(1, 5).build();
        let traces = vec![foo_trace, bar_trace];
        assert!(matches!(
            check_single_ctl(&traces, &dummy_cross_table_lookup).unwrap_err(),
            LookupError::NonBinaryFilter(0)
        ));
    }

    /// Create a trace with inconsistent values, which should
    /// cause our manual checks to fail.
    /// Here, `foo_trace` has all values in column 1 and 2 set to alternate
    /// between 2 and 3 while `bar_trace` has all values in column 1 set to
    /// 6. Since lookup data is sum of lv values of column 1 and nv values
    /// of column 2 from `foo_trace`, our manual checks will fail this test.
    #[test]
    fn test_ctl_inconsistent_tables() {
        type F = GoldilocksField;
        let dummy_cross_table_lookup: CrossTableLookup<F> = FooBarTable::lookups();

        let foo_trace: Vec<PolynomialValues<F>> = TraceBuilder::new(3, 4)
            .one(0) // filter column
            .set_values_alternate(1, 2, 3)
            .set_values_alternate(2, 2, 3)
            .build();
        let bar_trace: Vec<PolynomialValues<F>> = TraceBuilder::new(3, 4)
            .one(0) // filter column
            .set_values(1, 6)
            .build();
        let traces = vec![foo_trace, bar_trace];
        assert!(matches!(
            check_single_ctl(&traces, &dummy_cross_table_lookup).unwrap_err(),
            LookupError::InconsistentTableRows
        ));
    }

    /// Happy path test where all checks go as plan.
    /// Here, `foo_trace` has all values in column 1 set to alternate between 2
    /// and 3, and values in column 2 set to alternate between 3 and 2 while
    /// `bar_trace` has all values in column 1 set to 5. Since lookup data
    /// is sum of lv values of column 1 and nv values of column 2 from
    /// `foo_trace`, our manual checks will pass the test
    #[test]
    fn test_ctl() -> Result<()> {
        type F = GoldilocksField;
        let dummy_cross_table_lookup: CrossTableLookup<F> = FooBarTable::lookups();

        let foo_trace: Vec<PolynomialValues<F>> = TraceBuilder::new(3, 4)
            .one(0) // filter column
            .set_values_alternate(1, 2, 3)
            .set_values_alternate(2, 2, 3)
            .build();
        let bar_trace: Vec<PolynomialValues<F>> = TraceBuilder::new(3, 4)
            .one(0) // filter column
            .set_values(1, 5)
            .build();
        let traces = vec![foo_trace, bar_trace];
        check_single_ctl(&traces, &dummy_cross_table_lookup)?;
        Ok(())
    }
}<|MERGE_RESOLUTION|>--- conflicted
+++ resolved
@@ -296,40 +296,22 @@
             columns,
             filter_column,
         } = lookup_vars;
-<<<<<<< HEAD
+        let local_values = vars.get_local_values();
+        let next_values = vars.get_next_values();
+
         let combine = |lv: &[P], nv: &[P]| -> P {
             let evals = columns.iter().map(|c| c.eval(lv, nv)).collect::<Vec<_>>();
             challenges.combine(evals.iter())
         };
-        let combination = combine(vars.local_values, vars.next_values);
+        let combination = combine(local_values, next_values);
         let filter = |lv: &[P], nv: &[P]| -> P { filter_column.eval(lv, nv) };
-        let filter = filter(vars.local_values, vars.next_values);
+        let filter = filter(local_values, next_values);
         let select = |filter, x| filter * x + P::ONES - filter;
 
         // Check value of `Z(1)`
         consumer.constraint_last_row(*next_z - select(filter, combination));
         // Check `Z(gw) = combination * Z(w)`
         consumer.constraint_transition(*next_z - *local_z * select(filter, combination));
-=======
-
-        let local_values = vars.get_local_values();
-        let next_values = vars.get_next_values();
-
-        let combine = |v: &[P]| -> P {
-            let evals = columns.iter().map(|c| c.eval(v)).collect::<Vec<_>>();
-            challenges.combine(evals.iter())
-        };
-        let filter = |v: &[P]| -> P { filter_column.eval(v) };
-        let local_filter = filter(local_values);
-        let next_filter = filter(next_values);
-        let select = |filter, x| filter * x + P::ONES - filter;
-
-        // Check value of `Z(1)`
-        consumer.constraint_first_row(*local_z - select(local_filter, combine(local_values)));
-        // Check `Z(gw) = combination * Z(w)`
-        consumer
-            .constraint_transition(*next_z - *local_z * select(next_filter, combine(next_values)));
->>>>>>> 6cb3efff
     }
 }
 
