--- conflicted
+++ resolved
@@ -1,32 +1,22 @@
 use std::borrow::Borrow;
 
-<<<<<<< HEAD
-use plonky2::{
-    field::{
-        extension::{Extendable, FieldExtension},
-        packed::PackedField,
-        polynomial::PolynomialValues,
-        types::Field,
-    },
-    hash::hash_types::RichField,
-    iop::ext_target::ExtensionTarget,
-    plonk::{circuit_builder::CircuitBuilder, config::GenericConfig},
-};
-use starky::{constraint_consumer::ConstraintConsumer, stark::Stark, vars::StarkEvaluationVars};
-=======
+use plonky2::field::extension::{Extendable, FieldExtension};
+use plonky2::field::packed::PackedField;
 use plonky2::field::polynomial::PolynomialValues;
 use plonky2::field::types::Field;
->>>>>>> 964ff5dd
+use plonky2::hash::hash_types::RichField;
+use plonky2::iop::ext_target::ExtensionTarget;
+use plonky2::plonk::circuit_builder::CircuitBuilder;
+use plonky2::plonk::config::GenericConfig;
+use starky::constraint_consumer::ConstraintConsumer;
+use starky::stark::Stark;
+use starky::vars::StarkEvaluationVars;
 use thiserror::Error;
 
-use crate::{
-    cpu, rangecheck,
-    stark::{
-        mozak_stark::NUM_TABLES,
-        permutation::{GrandProductChallenge, GrandProductChallengeSet},
-        proof::StarkProof,
-    },
-};
+use crate::stark::mozak_stark::NUM_TABLES;
+use crate::stark::permutation::{GrandProductChallenge, GrandProductChallengeSet};
+use crate::stark::proof::StarkProof;
+use crate::{cpu, rangecheck};
 
 #[derive(Error, Debug)]
 pub enum LookupError {
@@ -43,14 +33,10 @@
 
 impl<F: Field> CtlData<F> {
     #[must_use]
-    pub fn len(&self) -> usize {
-        self.zs_columns.len()
-    }
+    pub fn len(&self) -> usize { self.zs_columns.len() }
 
     #[must_use]
-    pub fn is_empty(&self) -> bool {
-        self.zs_columns.len() == 0
-    }
+    pub fn is_empty(&self) -> bool { self.zs_columns.len() == 0 }
 
     #[must_use]
     pub fn z_polys(&self) -> Vec<PolynomialValues<F>> {
@@ -183,8 +169,7 @@
     pub fn eval<FE, P, const D: usize>(&self, v: &[P]) -> P
     where
         FE: FieldExtension<D, BaseField = F>,
-        P: PackedField<Scalar = FE>,
-    {
+        P: PackedField<Scalar = FE>, {
         self.linear_combination
             .iter()
             .map(|&(c, f)| v[c] * FE::from_basefield(f))
@@ -207,8 +192,7 @@
         v: &[ExtensionTarget<D>],
     ) -> ExtensionTarget<D>
     where
-        F: RichField + Extendable<D>,
-    {
+        F: RichField + Extendable<D>, {
         let pairs = self
             .linear_combination
             .iter()
@@ -232,9 +216,7 @@
 
 impl TableKind {
     #[must_use]
-    pub fn all() -> [TableKind; 2] {
-        [TableKind::Cpu, TableKind::RangeCheck]
-    }
+    pub fn all() -> [TableKind; 2] { [TableKind::Cpu, TableKind::RangeCheck] }
 }
 
 #[derive(Clone, Debug)]
@@ -324,8 +306,7 @@
 where
     F: Field,
     FE: FieldExtension<D2, BaseField = F>,
-    P: PackedField<Scalar = FE>,
-{
+    P: PackedField<Scalar = FE>, {
     pub(crate) local_z: P,
     pub(crate) next_z: P,
     pub(crate) challenges: GrandProductChallenge<F>,
@@ -392,8 +373,7 @@
     F: RichField + Extendable<D>,
     FE: FieldExtension<D2, BaseField = F>,
     P: PackedField<Scalar = FE>,
-    S: Stark<F, D>,
-{
+    S: Stark<F, D>, {
     for lookup_vars in ctl_vars {
         let CtlCheckVars {
             local_z,
