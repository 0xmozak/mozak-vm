use anyhow::{ensure, Result};
use itertools::{chain, iproduct, izip, zip_eq, Itertools};
use plonky2::field::extension::{Extendable, FieldExtension};
use plonky2::field::packed::PackedField;
use plonky2::field::polynomial::PolynomialValues;
use plonky2::field::types::Field;
use plonky2::hash::hash_types::RichField;
use plonky2::iop::ext_target::ExtensionTarget;
use plonky2::iop::target::Target;
use plonky2::plonk::circuit_builder::CircuitBuilder;
use plonky2::plonk::config::GenericConfig;
use starky::config::StarkConfig;
use starky::constraint_consumer::{ConstraintConsumer, RecursiveConstraintConsumer};
use starky::evaluation_frame::StarkEvaluationFrame;
use starky::stark::Stark;
use thiserror::Error;

pub use crate::linear_combination::Column;
pub use crate::linear_combination_typed::ColumnWithTypedInput;
use crate::stark::mozak_stark::{all_kind, Table, TableKind, TableKindArray, TableWithTypedOutput};
use crate::stark::permutation::challenge::{GrandProductChallenge, GrandProductChallengeSet};
use crate::stark::proof::{StarkProof, StarkProofTarget};

#[derive(Error, Debug)]
pub enum LookupError {
    #[error("Inconsistency found between looking and looked tables")]
    InconsistentTableRows,
}

#[derive(Clone, Default)]
pub struct CtlData<F: Field> {
    pub(crate) zs_columns: Vec<CtlZData<F>>,
}

impl<F: Field> CtlData<F> {
    #[must_use]
    pub fn len(&self) -> usize { self.zs_columns.len() }

    #[must_use]
    pub fn is_empty(&self) -> bool { self.zs_columns.is_empty() }

    #[must_use]
    pub fn z_polys(&self) -> Vec<PolynomialValues<F>> {
        self.zs_columns
            .iter()
            .map(|zs_column| zs_column.z.clone())
            .collect()
    }
}

/// Cross-table lookup data associated with one Z(x) polynomial.
#[derive(Clone)]
pub(crate) struct CtlZData<F: Field> {
    pub(crate) z: PolynomialValues<F>,
    pub(crate) challenge: GrandProductChallenge<F>,
    pub(crate) columns: Vec<Column>,
    pub(crate) filter_column: Column,
}

pub(crate) fn verify_cross_table_lookups<F: RichField + Extendable<D>, const D: usize>(
    cross_table_lookups: &[CrossTableLookup],
    ctl_zs_lasts: &TableKindArray<Vec<F>>,
    config: &StarkConfig,
) -> Result<()> {
    let mut ctl_zs_openings = ctl_zs_lasts.each_ref().map(|v| v.iter());
    for _ in 0..config.num_challenges {
        for CrossTableLookup {
            looking_tables,
            looked_table,
        } in cross_table_lookups
        {
            let looking_zs_sum = looking_tables
                .iter()
                .map(|table| *ctl_zs_openings[table.kind].next().unwrap())
                .sum::<F>();
            let looked_z = *ctl_zs_openings[looked_table.kind].next().unwrap();

            ensure!(
                looking_zs_sum == looked_z,
                "Cross-table lookup verification failed for {:?}->{:?} ({} != {})",
                looking_tables[0].kind,
                looked_table.kind,
                looking_zs_sum,
                looked_z
            );
        }
    }
    debug_assert!(ctl_zs_openings.iter_mut().all(|iter| iter.next().is_none()));

    Ok(())
}

pub(crate) fn cross_table_lookup_data<F: RichField, const D: usize>(
    trace_poly_values: &TableKindArray<Vec<PolynomialValues<F>>>,
    cross_table_lookups: &[CrossTableLookup],
    ctl_challenges: &GrandProductChallengeSet<F>,
) -> TableKindArray<CtlData<F>> {
    let mut ctl_data_per_table = all_kind!(|_kind| CtlData::default());
    for &challenge in &ctl_challenges.challenges {
        for CrossTableLookup {
            looking_tables,
            looked_table,
        } in cross_table_lookups
        {
            log::debug!("Processing CTL for {:?}", looked_table.kind);

            let make_z = |table: &Table| {
                partial_sums(
                    &trace_poly_values[table.kind],
                    &table.columns,
                    &table.filter_column,
                    challenge,
                )
            };
            let zs_looking = looking_tables.iter().map(make_z);
            let z_looked = make_z(looked_table);

            debug_assert_eq!(
                zs_looking
                    .clone()
                    .map(|z| *z.values.last().unwrap())
                    .sum::<F>(),
                *z_looked.values.last().unwrap()
            );

            for (table, z) in chain!(izip!(looking_tables, zs_looking), [(
                looked_table,
                z_looked
            )]) {
                ctl_data_per_table[table.kind].zs_columns.push(CtlZData {
                    z,
                    challenge,
                    columns: table.columns.clone(),
                    filter_column: table.filter_column.clone(),
                });
            }
        }
    }
    ctl_data_per_table
}

fn partial_sums<F: Field>(
    trace: &[PolynomialValues<F>],
    columns: &[Column],
    filter_column: &Column,
    challenge: GrandProductChallenge<F>,
) -> PolynomialValues<F> {
    // design of table looks like  this
    //       |  filter  |   value   |  partial_sum                       |
    //       |    1     |    x_1    |  1/combine(x_3)                    |
    //       |    0     |    x_2    |  1/combine(x_3)  + 1/combine(x_1)  |
    //       |    1     |    x_3    |  1/combine(x_1)  + 1/combine(x_1)  |
    // (where combine(vals) = gamma + reduced_sum(vals))
    // this is done so that now transition constraint looks like
    //       z_next = z_local + filter_local/combine_local
    // That is, there is no need for reconstruction of value_next.
    // In current design which uses lv and nv values from columns to construct the
    // final value_local, its impossible to construct value_next from lv and nv
    // values of current row

    // TODO(Kapil): inverse for all rows is expensive. Use batched division idea.

    let combine_and_inv_if_filter_at_i = |i| -> F {
        let multiplicity = filter_column.eval_table(trace, i);
        let evals = columns
            .iter()
            .map(|c| c.eval_table(trace, i))
            .collect::<Vec<_>>();
        multiplicity * challenge.combine(evals.iter()).inverse()
    };

    let degree = trace[0].len();
    let mut degrees = (0..degree).collect::<Vec<_>>();
    degrees.rotate_right(1);
    degrees
        .into_iter()
        .map(combine_and_inv_if_filter_at_i)
        .scan(F::ZERO, |partial_sum: &mut F, combined| {
            *partial_sum += combined;
            Some(*partial_sum)
        })
        .collect_vec()
        .into()
}

#[allow(clippy::module_name_repetitions)]
#[derive(Clone, Debug)]
pub struct CrossTableLookupWithTypedOutput<Row> {
    pub looking_tables: Vec<TableWithTypedOutput<Row>>,
    pub looked_table: TableWithTypedOutput<Row>,
}

// This is a little trick, so that we can use `CrossTableLookup` as a
// constructor, but only when the type parameter Row = Vec<Column>.
// TODO(Matthias): See if we can do the same trick for `table_impl`.
#[allow(clippy::module_name_repetitions)]
pub type CrossTableLookupUntyped = CrossTableLookupWithTypedOutput<Vec<Column>>;
pub use CrossTableLookupUntyped as CrossTableLookup;

impl<Row: IntoIterator<Item = Column>> CrossTableLookupWithTypedOutput<Row> {
    pub fn to_untyped_output(self) -> CrossTableLookup {
        let looked_table: Table = self.looked_table.to_untyped_output();
        let looking_tables = self
            .looking_tables
            .into_iter()
            .map(TableWithTypedOutput::to_untyped_output)
            .collect();
        CrossTableLookup {
            looking_tables,
            looked_table,
        }
    }
}

impl<Row> CrossTableLookupWithTypedOutput<Row> {
    /// Instantiates a new cross table lookup between 2 tables.
    ///
    /// # Panics
    /// Panics if the two tables do not have equal number of columns.
    #[must_use]
    pub fn new(
        looking_tables: Vec<TableWithTypedOutput<Row>>,
        looked_table: TableWithTypedOutput<Row>,
    ) -> Self {
        Self {
            looking_tables,
            looked_table,
        }
    }

    #[must_use]
    pub fn num_ctl_zs(ctls: &[Self], table: TableKind, num_challenges: usize) -> usize {
        ctls.iter()
            .flat_map(|ctl| chain!([&ctl.looked_table], &ctl.looking_tables))
            .filter(|twc| twc.kind == table)
            .count()
            * num_challenges
    }
}

#[derive(Clone)]
pub struct CtlCheckVars<'a, F, FE, P, const D2: usize>
where
    F: Field,
    FE: FieldExtension<D2, BaseField = F>,
    P: PackedField<Scalar = FE>, {
    pub(crate) local_z: P,
    pub(crate) next_z: P,
    pub(crate) challenges: GrandProductChallenge<F>,
    pub(crate) columns: &'a [Column],
    pub(crate) filter_column: &'a Column,
}

impl<'a, F: RichField + Extendable<D>, const D: usize>
    CtlCheckVars<'a, F, F::Extension, F::Extension, D>
{
    pub(crate) fn from_proofs<C: GenericConfig<D, F = F>>(
        proofs: &TableKindArray<StarkProof<F, C, D>>,
        cross_table_lookups: &'a [CrossTableLookup],
        ctl_challenges: &'a GrandProductChallengeSet<F>,
    ) -> TableKindArray<Vec<Self>> {
        let mut ctl_zs = proofs
            .each_ref()
            .map(|p| izip!(&p.openings.ctl_zs, &p.openings.ctl_zs_next));

        let mut ctl_vars_per_table = all_kind!(|_kind| vec![]);
        let ctl_chain = cross_table_lookups.iter().flat_map(
            |CrossTableLookup {
                 looking_tables,
                 looked_table,
             }| chain!(looking_tables, [looked_table]),
        );
        for (&challenges, table) in iproduct!(&ctl_challenges.challenges, ctl_chain) {
            let (&local_z, &next_z) = ctl_zs[table.kind].next().unwrap();
            ctl_vars_per_table[table.kind].push(Self {
                local_z,
                next_z,
                challenges,
                columns: &table.columns,
                filter_column: &table.filter_column,
            });
        }
        ctl_vars_per_table
    }
}

pub(crate) fn eval_cross_table_lookup_checks<F, FE, P, S, const D: usize, const D2: usize>(
    vars: &S::EvaluationFrame<FE, P, D2>,
    ctl_vars: &[CtlCheckVars<F, FE, P, D2>],
    consumer: &mut ConstraintConsumer<P>,
) where
    F: RichField + Extendable<D>,
    FE: FieldExtension<D2, BaseField = F>,
    P: PackedField<Scalar = FE>,
    S: Stark<F, D>, {
    for lookup_vars in ctl_vars {
        let CtlCheckVars {
            local_z,
            next_z,
            challenges,
            columns,
            filter_column,
        } = lookup_vars;
        let local_values = vars.get_local_values();
        let next_values = vars.get_next_values();

        let combine = |lv: &[P], nv: &[P]| -> P {
            let evals = columns.iter().map(|c| c.eval(lv, nv)).collect::<Vec<_>>();
            challenges.combine(evals.iter())
        };
        let combination = combine(local_values, next_values);
        let multiplicity = |lv: &[P], nv: &[P]| -> P { filter_column.eval(lv, nv) };
        let multiplicity = multiplicity(local_values, next_values);

        // Check value of `Z(1) = filter(w^(n-1))/combined(w^(n-1))`
        consumer.constraint_last_row(*next_z * combination - multiplicity);

        // Check `Z(gw) - Z(w) = filter(w)/combined(w)`
        consumer.constraint_transition((*next_z - *local_z) * combination - multiplicity);
    }
}

#[derive(Clone)]
pub struct CtlCheckVarsTarget<'a, const D: usize> {
    pub local_z: ExtensionTarget<D>,
    pub next_z: ExtensionTarget<D>,
    pub challenges: GrandProductChallenge<Target>,
    pub columns: &'a [Column],
    pub filter_column: &'a Column,
}

impl<'a, const D: usize> CtlCheckVarsTarget<'a, D> {
    #[must_use]
    pub fn from_proof(
        table: TableKind,
        proof: &StarkProofTarget<D>,
        cross_table_lookups: &'a [CrossTableLookup],
        ctl_challenges: &'a GrandProductChallengeSet<Target>,
    ) -> Vec<Self> {
        let ctl_zs = izip!(&proof.openings.ctl_zs, &proof.openings.ctl_zs_next);

        let ctl_chain = cross_table_lookups.iter().flat_map(
            |CrossTableLookup {
                 looking_tables,
                 looked_table,
             }| chain!(looking_tables, [looked_table]).filter(|twc| twc.kind == table),
        );
        zip_eq(ctl_zs, iproduct!(&ctl_challenges.challenges, ctl_chain))
            .map(|((&local_z, &next_z), (&challenges, table))| Self {
                local_z,
                next_z,
                challenges,
                columns: &table.columns,
                filter_column: &table.filter_column,
            })
            .collect()
    }
}

pub fn eval_cross_table_lookup_checks_circuit<
    S: Stark<F, D>,
    F: RichField + Extendable<D>,
    const D: usize,
>(
    builder: &mut CircuitBuilder<F, D>,
    vars: &S::EvaluationFrameTarget,
    ctl_vars: &[CtlCheckVarsTarget<D>],
    consumer: &mut RecursiveConstraintConsumer<F, D>,
) {
    for lookup_vars in ctl_vars {
        let CtlCheckVarsTarget {
            local_z,
            next_z,
            challenges,
            columns,
            filter_column,
        }: &CtlCheckVarsTarget<D> = lookup_vars;

        let local_values = vars.get_local_values();
        let next_values = vars.get_next_values();

        let evals: Vec<_> = columns
            .iter()
            .map(|c| c.eval_circuit(builder, local_values, next_values))
            .collect();
        let combined = challenges.combine_circuit(builder, &evals);

        let multiplicity = filter_column.eval_circuit(builder, local_values, next_values);

        // Check value of `Z(1) = filter(w^(n-1))/combined(w^(n-1))`
        let last_row = builder.mul_sub_extension(*next_z, combined, multiplicity);
        consumer.constraint_last_row(builder, last_row);

        // Check `Z(gw) - Z(w) = filter(w)/combined(w)`
        let diff = builder.sub_extension(*next_z, *local_z);
        let transition = builder.mul_sub_extension(diff, combined, multiplicity);
        consumer.constraint_transition(builder, transition);
    }
}

pub mod ctl_utils {
    use std::collections::HashMap;

    use anyhow::Result;
    use derive_more::{Deref, DerefMut};
    use plonky2::field::extension::Extendable;
    use plonky2::field::polynomial::PolynomialValues;
    use plonky2::field::types::Field;
    use plonky2::hash::hash_types::RichField;

    use crate::cross_table_lookup::{CrossTableLookup, LookupError};
    use crate::register::columns::RegisterCtl;
    use crate::stark::mozak_stark::{MozakStark, Table, TableKind, TableKindArray};

<<<<<<< HEAD
    #[derive(Debug, Clone, Default, Deref, DerefMut)]
    struct MultiSet<F>(HashMap<Vec<F>, Vec<(TableKind, F)>>);

    impl<F: Field> MultiSet<F> {
        // pub fn new() -> Self { MultiSet(HashMap::new()) }

=======
    #[derive(Debug, Default, Deref, DerefMut)]
    struct MultiSet<F>(HashMap<Vec<F>, Vec<(TableKind, F)>>);

    impl<F: Field> MultiSet<F> {
>>>>>>> af67f8cd
        fn process_row(
            &mut self,
            trace_poly_values: &TableKindArray<Vec<PolynomialValues<F>>>,
            table: &Table,
        ) {
            let trace = &trace_poly_values[table.kind];
            for i in 0..trace[0].len() {
                let filter = table.filter_column.eval_table(trace, i);
                if filter.is_nonzero() {
                    let row = table
                        .columns
                        .iter()
                        .map(|c| c.eval_table(trace, i))
                        .collect::<Vec<_>>();
                    self.entry(row).or_default().push((table.kind, filter));
                };
            }
        }
    }

    // TODO: this code stinks.
    pub fn check_single_ctl<F: Field>(
        trace_poly_values: &TableKindArray<Vec<PolynomialValues<F>>>,
        // TODO(Matthias): make this one work with CrossTableLookupNamed, instead of having to
        // forget the types first.  That should also help with adding better debug messages.
        ctl: &CrossTableLookup,
    ) -> Result<(), LookupError> {
        /// Sums and compares the multiplicities of the given looking and looked
        /// locations previously processed.
        ///
        /// The CTL check holds iff `looking_multiplicity ==
        /// looked_multiplicity`.
        fn check_multiplicities<F: Field>(
            row: &[F],
            looking_locations: &[(TableKind, F)],
            looked_locations: &[(TableKind, F)],
        ) -> Result<(), LookupError> {
            let looking_multiplicity = looking_locations.iter().map(|l| l.1).sum::<F>();
            let looked_multiplicity = looked_locations.iter().map(|l| l.1).sum::<F>();
            if looking_multiplicity != looked_multiplicity {
                let row: RegisterCtl<F> = row.iter().copied().collect();
                println!(
                    "Row {row:?} has multiplicity {looking_multiplicity} in the looking tables, but
                    {looked_multiplicity} in the looked table.\n\
                    Looking locations: {looking_locations:?}.\n\
                    Looked locations: {looked_locations:?}.",
                );
                return Err(LookupError::InconsistentTableRows);
            }

            Ok(())
        }

        // Maps `m` with `(table.kind, multiplicity) in m[row]`
        let mut looking_multiset = MultiSet::<F>::default();
        let mut looked_multiset = MultiSet::<F>::default();

        for looking_table in &ctl.looking_tables {
            looking_multiset.process_row(trace_poly_values, looking_table);
        }

        looked_multiset.process_row(trace_poly_values, &ctl.looked_table);
        // assert_eq!(&looking_multiset, &looked_multiset);

        let empty = &vec![];
        // Check that every row in the looking tables appears in the looked table the
        // same number of times.
        for (row, looking_locations) in &looking_multiset.0 {
            let looked_locations = looked_multiset.get(row).unwrap_or(empty);
            check_multiplicities(row, looking_locations, looked_locations).unwrap_or_else(|_| {
                panic!(
                    "{:?}\n{:?}\n{:?}",
                    &row, &looking_multiset, &looked_multiset
                )
            });
        }

        // Check that every row in the looked tables appears in the looking table the
        // same number of times.
        for (row, looked_locations) in &looked_multiset.0 {
            let looking_locations = looking_multiset.get(row).unwrap_or(empty);
            check_multiplicities(row, looking_locations, looked_locations).unwrap_or_else(|_| {
                panic!(
                    "{:?}\n{:?}\n{:?}",
                    &row, &looking_multiset, &looked_multiset
                )
            });
        }

        Ok(())
    }
    pub fn debug_ctl<F: RichField + Extendable<D>, const D: usize>(
        traces_poly_values: &TableKindArray<Vec<PolynomialValues<F>>>,
        mozak_stark: &MozakStark<F, D>,
    ) {
        mozak_stark
            .cross_table_lookups
            .iter()
            .enumerate()
            .for_each(|(i, ctl)| {
                check_single_ctl(traces_poly_values, ctl)
                    .unwrap_or_else(|x| panic!("CTL {i} is inconsistent: {x:?}\n{ctl:?}"));
            });
    }
}

// TODO(Matthias): restore the tests from before https://github.com/0xmozak/mozak-vm/pull/1371<|MERGE_RESOLUTION|>--- conflicted
+++ resolved
@@ -412,19 +412,10 @@
     use crate::register::columns::RegisterCtl;
     use crate::stark::mozak_stark::{MozakStark, Table, TableKind, TableKindArray};
 
-<<<<<<< HEAD
-    #[derive(Debug, Clone, Default, Deref, DerefMut)]
+    #[derive(Clone, Debug, Default, Deref, DerefMut)]
     struct MultiSet<F>(HashMap<Vec<F>, Vec<(TableKind, F)>>);
 
     impl<F: Field> MultiSet<F> {
-        // pub fn new() -> Self { MultiSet(HashMap::new()) }
-
-=======
-    #[derive(Debug, Default, Deref, DerefMut)]
-    struct MultiSet<F>(HashMap<Vec<F>, Vec<(TableKind, F)>>);
-
-    impl<F: Field> MultiSet<F> {
->>>>>>> af67f8cd
         fn process_row(
             &mut self,
             trace_poly_values: &TableKindArray<Vec<PolynomialValues<F>>>,
