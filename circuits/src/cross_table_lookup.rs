--- conflicted
+++ resolved
@@ -16,13 +16,9 @@
 use thiserror::Error;
 
 pub use crate::linear_combination::Column;
-<<<<<<< HEAD
+pub use crate::linear_combination_typed::ColumnWithTypedInput;
 use crate::open_public::MakeRowsPublic;
-use crate::stark::mozak_stark::{all_kind, Table, TableKind, TableKindArray};
-=======
-pub use crate::linear_combination_typed::ColumnWithTypedInput;
 use crate::stark::mozak_stark::{all_kind, Table, TableKind, TableKindArray, TableWithTypedOutput};
->>>>>>> 1dbfd433
 use crate::stark::permutation::challenge::{GrandProductChallenge, GrandProductChallengeSet};
 use crate::stark::proof::{StarkProof, StarkProofTarget};
 
@@ -83,14 +79,10 @@
                 .iter()
                 .map(|table| ctl_zs_openings[table.kind].next().unwrap())
                 .sum::<F>();
-<<<<<<< HEAD
-            let looked_z = ctl_zs_openings[looked_table.kind].next().unwrap();
-=======
             let looked_zs_sum = looked_tables
                 .iter()
-                .map(|table| *ctl_zs_openings[table.kind].next().unwrap())
+                .map(|table| ctl_zs_openings[table.kind].next().unwrap())
                 .sum::<F>();
->>>>>>> 1dbfd433
 
             ensure!(
                 looking_zs_sum == looked_zs_sum,
@@ -271,11 +263,7 @@
     #[must_use]
     pub fn num_ctl_zs(ctls: &[Self], table: TableKind, num_challenges: usize) -> usize {
         ctls.iter()
-<<<<<<< HEAD
-            .flat_map(|ctl| chain!([&ctl.looked_table], &ctl.looking_tables,))
-=======
             .flat_map(|ctl| chain!(&ctl.looked_tables, &ctl.looking_tables))
->>>>>>> 1dbfd433
             .filter(|twc| twc.kind == table)
             .count()
             * num_challenges
