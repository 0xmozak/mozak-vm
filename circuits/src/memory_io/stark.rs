use std::marker::PhantomData;

use mozak_circuits_derive::StarkNameDisplay;
use plonky2::field::extension::{Extendable, FieldExtension};
use plonky2::field::packed::PackedField;
use plonky2::field::types::Field;
use plonky2::hash::hash_types::RichField;
use plonky2::iop::ext_target::ExtensionTarget;
use plonky2::plonk::circuit_builder::CircuitBuilder;
use starky::constraint_consumer::{ConstraintConsumer, RecursiveConstraintConsumer};
use starky::evaluation_frame::{StarkEvaluationFrame, StarkFrame};
use starky::stark::Stark;

use crate::columns_view::HasNamedColumns;
use crate::memory_io::columns::{InputOutputMemory, NUM_IO_MEM_COLS};
use crate::stark::utils::{is_binary, is_binary_ext_circuit};

#[derive(Copy, Clone, Default, StarkNameDisplay)]
#[allow(clippy::module_name_repetitions)]
pub struct InputOutputMemoryStark<F, const D: usize> {
    pub _f: PhantomData<F>,
}

impl<F, const D: usize> HasNamedColumns for InputOutputMemoryStark<F, D> {
    type Columns = InputOutputMemory<F>;
}

const COLUMNS: usize = NUM_IO_MEM_COLS;
const PUBLIC_INPUTS: usize = 0;

impl<F: RichField + Extendable<D>, const D: usize> Stark<F, D> for InputOutputMemoryStark<F, D> {
    type EvaluationFrame<FE, P, const D2: usize> = StarkFrame<P, P::Scalar, COLUMNS, PUBLIC_INPUTS>

        where
            FE: FieldExtension<D2, BaseField = F>,
            P: PackedField<Scalar = FE>;
    type EvaluationFrameTarget =
        StarkFrame<ExtensionTarget<D>, ExtensionTarget<D>, COLUMNS, PUBLIC_INPUTS>;

    // Design description - https://docs.google.com/presentation/d/1J0BJd49BMQh3UR5TrOhe3k67plHxnohFtFVrMpDJ1oc/edit?usp=sharing
    #[rustfmt::skip]
    fn eval_packed_generic<FE, P, const D2: usize>(
        &self,
        vars: &Self::EvaluationFrame<FE, P, D2>,
        yield_constr: &mut ConstraintConsumer<P>,
    ) where
        FE: FieldExtension<D2, BaseField = F>,
        P: PackedField<Scalar = FE>, {
        let lv: &InputOutputMemory<P> = vars.get_local_values().into();
        let nv: &InputOutputMemory<P> = vars.get_next_values().into();

        is_binary(yield_constr, lv.ops.is_memory_store);
        is_binary(yield_constr, lv.ops.is_io_store);
        is_binary(yield_constr, lv.is_executed());

        // If nv.is_io() == 1: lv.size == 0, also forces the last row to be size == 0 !
        // This constraints ensures loop unrolling was done correctly
        yield_constr.constraint(nv.ops.is_io_store * lv.size);
        // If lv.is_lv_and_nv_are_memory_rows == 1:
        //    nv.address == lv.address + 1 (wrapped)
        //    nv.size == lv.size - 1 (not-wrapped)
        let wrap_at = P::Scalar::from_noncanonical_u64(1 << 32);
        let added = lv.addr + P::ONES;
        let wrapped = added - wrap_at;
        // nv.address == lv.address + 1 (wrapped)
        yield_constr
            .constraint(lv.is_lv_and_nv_are_memory_rows * (nv.addr - added) * (nv.addr - wrapped));
        // nv.size == lv.size - 1 (not-wrapped)
        yield_constr.constraint_transition(
            nv.is_lv_and_nv_are_memory_rows * (nv.size - (lv.size - P::ONES)),
        );
        // Edge cases:
        //  a) - io_store with size = 0: <-- this case is solved since CTL from CPU
        //        a.1) is_lv_and_nv_are_memory_rows = 0 (no memory rows inserted)
        //  b) - io_store with size = 1: <-- this case needs to be solved separately
        //        b.1) is_lv_and_nv_are_memory_rows = 0 (only one memory row inserted)
        // To solve case-b:
        // If lv.is_io() == 1 && lv.size != 0:
        //      lv.addr == nv.addr       <-- next row address must be the same !!!
        //      lv.size === nv.size - 1  <-- next row size is decreased
        yield_constr.constraint_transition(
            lv.ops.is_io_store * lv.size * (nv.addr - lv.addr),
        );
        yield_constr.constraint_transition(
            lv.ops.is_io_store * lv.size * (nv.size - (lv.size - P::ONES)),
        );
        // If lv.is_io() == 1 && lv.size == 0:
        //      nv.is_memory() == 0 <-- next op can be only io - since size == 0
        // This one is ensured by:
        //  1) is_binary(io or memory)
        //  2) if nv.is_io() == 1: lv.size == 0

        // If lv.is_io() == 1 && nv.size != 0:
        //      nv.is_lv_and_nv_are_memory_rows == 1
        yield_constr.constraint(lv.ops.is_io_store * nv.size * (nv.is_lv_and_nv_are_memory_rows - P::ONES));
    }

    fn eval_ext_circuit(
        &self,
        builder: &mut CircuitBuilder<F, D>,
        vars: &Self::EvaluationFrameTarget,
        yield_constr: &mut RecursiveConstraintConsumer<F, D>,
    ) {
        let lv: &InputOutputMemory<ExtensionTarget<D>> = vars.get_local_values().into();
        let nv: &InputOutputMemory<ExtensionTarget<D>> = vars.get_next_values().into();

        let is_executed = builder.add_extension(lv.ops.is_memory_store, lv.ops.is_io_store);

        is_binary_ext_circuit(builder, lv.ops.is_memory_store, yield_constr);
        is_binary_ext_circuit(builder, lv.ops.is_io_store, yield_constr);
        is_binary_ext_circuit(builder, is_executed, yield_constr);

        let is_io_mul_lv_size = builder.mul_extension(nv.ops.is_io_store, lv.size);
        yield_constr.constraint(builder, is_io_mul_lv_size);

        let wrap_at = builder.constant_extension(F::Extension::from_canonical_u64(1 << 32));
        let one = builder.one_extension();
        let added = builder.add_extension(lv.addr, one);
        let wrapped = builder.sub_extension(added, wrap_at);

        let nv_addr_sub_added = builder.sub_extension(nv.addr, added);
        let is_lv_and_nv_are_memory_rows_mul_nv_addr_sub_added =
            builder.mul_extension(lv.is_lv_and_nv_are_memory_rows, nv_addr_sub_added);
        let nv_addr_sub_wrapped = builder.sub_extension(nv.addr, wrapped);
        let constraint = builder.mul_extension(
            is_lv_and_nv_are_memory_rows_mul_nv_addr_sub_added,
            nv_addr_sub_wrapped,
        );
        yield_constr.constraint(builder, constraint);

        let lv_size_sub_one = builder.sub_extension(lv.size, one);
        let nv_size_sub_lv_size_sub_one = builder.sub_extension(nv.size, lv_size_sub_one);
        let constraint =
            builder.mul_extension(nv.is_lv_and_nv_are_memory_rows, nv_size_sub_lv_size_sub_one);
        yield_constr.constraint_transition(builder, constraint);

        let nv_addr_sub_lv_addr = builder.sub_extension(nv.addr, lv.addr);
        let is_io_mul_lv_size = builder.mul_extension(lv.ops.is_io_store, lv.size);
        let constraint = builder.mul_extension(is_io_mul_lv_size, nv_addr_sub_lv_addr);
        yield_constr.constraint_transition(builder, constraint);

        let constraint = builder.mul_extension(is_io_mul_lv_size, nv_size_sub_lv_size_sub_one);
        yield_constr.constraint_transition(builder, constraint);

        let lv_is_io_mul_nv_size = builder.mul_extension(lv.ops.is_io_store, nv.size);
        let is_lv_and_nv_are_memory_rows_sub_one =
            builder.sub_extension(nv.is_lv_and_nv_are_memory_rows, one);
        let constraint =
            builder.mul_extension(lv_is_io_mul_nv_size, is_lv_and_nv_are_memory_rows_sub_one);
        yield_constr.constraint(builder, constraint);
    }

    fn constraint_degree(&self) -> usize { 3 }
}

#[cfg(test)]
mod tests {
    use mozak_runner::code::execute_code_with_ro_memory;
    use mozak_runner::decode::ECALL;
    use mozak_runner::elf::{Program, RuntimeArguments};
    use mozak_runner::instruction::{Args, Instruction, Op};
    use mozak_runner::state::State;
    use mozak_runner::test_utils::{u32_extra_except_mozak_ro_memory, u8_extra};
    use mozak_runner::vm::ExecutionRecord;
    use mozak_sdk::core::ecall::{self, COMMITMENT_SIZE};
    use mozak_sdk::core::reg_abi::{REG_A0, REG_A1, REG_A2};
    use plonky2::field::goldilocks_field::GoldilocksField;
    use plonky2::plonk::config::Poseidon2GoldilocksConfig;
    use proptest::prelude::ProptestConfig;
    use proptest::proptest;
    use starky::stark_testing::test_stark_circuit_constraints;

    use crate::memory_io::stark::InputOutputMemoryStark;
    use crate::stark::mozak_stark::MozakStark;
    use crate::test_utils::{ProveAndVerify, D, F};

    #[must_use]
    fn execute_code_with_runtime_args(
        code: impl IntoIterator<Item = Instruction>,
        rw_mem: &[(u32, u8)],
        regs: &[(u8, u32)],
        runtime_args: RuntimeArguments,
    ) -> (Program, ExecutionRecord<GoldilocksField>) {
        execute_code_with_ro_memory(code, &[], rw_mem, regs, runtime_args)
    }

    pub fn prove_io_read_private_zero_size<Stark: ProveAndVerify>(address: u32) {
        let (program, record) = execute_code_with_runtime_args(
            // set sys-call IO_READ in x10(or a0)
            [ECALL],
            &[(address, 0)],
            &[
                (REG_A0, ecall::IO_READ_PRIVATE),
                (REG_A1, address), // A1 - address
                (REG_A2, 0),       // A2 - size
            ],
            RuntimeArguments::default(),
        );
        Stark::prove_and_verify(&program, &record).unwrap();
    }

    pub fn prove_io_read_public_zero_size<Stark: ProveAndVerify>(address: u32) {
        let (program, record) = execute_code_with_runtime_args(
            // set sys-call IO_READ in x10(or a0)
            [ECALL],
            &[(address, 0)],
            &[
                (REG_A0, ecall::IO_READ_PUBLIC),
                (REG_A1, address), // A1 - address
                (REG_A2, 0),       // A2 - size
            ],
            RuntimeArguments::default(),
        );
        Stark::prove_and_verify(&program, &record).unwrap();
    }

    pub fn prove_io_read_call_tape_zero_size<Stark: ProveAndVerify>(address: u32) {
        let (program, record) = execute_code_with_runtime_args(
            // set sys-call IO_READ in x10(or a0)
            [ECALL],
            &[(address, 0)],
            &[
                (REG_A0, ecall::IO_READ_CALL_TAPE),
                (REG_A1, address), // A1 - address
                (REG_A2, 0),       // A2 - size
            ],
            RuntimeArguments::default(),
        );
        Stark::prove_and_verify(&program, &record).unwrap();
    }

    pub fn prove_io_read_private<Stark: ProveAndVerify>(address: u32, io_tape_private: Vec<u8>) {
        let (program, record) = execute_code_with_runtime_args(
            // set sys-call IO_READ in x10(or a0)
            [ECALL],
            &[],
            &[
                (REG_A0, ecall::IO_READ_PRIVATE),
                (REG_A1, address), // A1 - address
                (REG_A2, u32::try_from(io_tape_private.len()).unwrap()), // A2 - size
            ],
            RuntimeArguments {
                io_tape_private,
                ..Default::default()
            },
        );
        let state: State<F> = State::from(program.clone());
        assert_ne!(
            state.private_tape.data.len(),
            0,
            "Proving an execution with an empty tape might make our tests pass, even if things are wrong"
        );
        Stark::prove_and_verify(&program, &record).unwrap();
    }

    pub fn prove_io_read_public<Stark: ProveAndVerify>(address: u32, io_tape_public: Vec<u8>) {
        let (program, record) = execute_code_with_runtime_args(
            // set sys-call IO_READ in x10(or a0)
            [ECALL],
            &[],
            &[
                // TODO: this looks like a bug, it should be IO_READ_PUBLIC?
                (REG_A0, ecall::IO_READ_CALL_TAPE),
                (REG_A1, address), // A1 - address
                (REG_A2, u32::try_from(io_tape_public.len()).unwrap()), // A2 - size
            ],
            RuntimeArguments {
                io_tape_public,
                ..Default::default()
            },
        );
        let state: State<F> = State::from(program.clone());
        assert_ne!(
            state.public_tape.data.len(),
            0,
            "Proving an execution with an empty tape might make our tests pass, even if things are wrong"
        );
        Stark::prove_and_verify(&program, &record).unwrap();
    }

    pub fn prove_io_read_call_tape<Stark: ProveAndVerify>(address: u32, call_tape: Vec<u8>) {
        let (program, record) = execute_code_with_runtime_args(
            // set sys-call IO_READ in x10(or a0)
            [ECALL],
            &[],
            &[
                (REG_A0, ecall::IO_READ_CALL_TAPE),
                (REG_A1, address),                                 // A1 - address
                (REG_A2, u32::try_from(call_tape.len()).unwrap()), // A2 - size
            ],
            RuntimeArguments {
                call_tape,
                ..Default::default()
            },
        );
<<<<<<< HEAD
        Stark::prove_and_verify(&program, &record).unwrap();
    }

    pub fn prove_events_commitment_tape<Stark: ProveAndVerify>(
        address: u32,
        events_commitment_tape: Vec<u8>,
    ) {
        let (program, record) = execute_code_with_runtime_args(
            // set sys-call IO_READ in x10(or a0)
            [ECALL],
            &[],
            &[
                (REG_A0, ecall::EVENTS_COMMITMENT_TAPE),
                (REG_A1, address),                                 // A1 - address
                (REG_A2, u32::try_from(COMMITMENT_SIZE).unwrap()), // A2 - size
            ],
            RuntimeArguments {
                events_commitment_tape,
                ..Default::default()
            },
        );
        Stark::prove_and_verify(&program, &record).unwrap();
    }

    pub fn prove_cast_list_commitment_tape<Stark: ProveAndVerify>(
        address: u32,
        cast_list_commitment_tape: Vec<u8>,
    ) {
        let (program, record) = execute_code_with_runtime_args(
            // set sys-call IO_READ in x10(or a0)
            [ECALL],
            &[],
            &[
                (REG_A0, ecall::CAST_LIST_COMMITMENT_TAPE),
                (REG_A1, address),                                 // A1 - address
                (REG_A2, u32::try_from(COMMITMENT_SIZE).unwrap()), // A2 - size
            ],
            RuntimeArguments {
                cast_list_commitment_tape,
                ..Default::default()
            },
        );
        Stark::prove_and_verify(&program, &record).unwrap();
    }

    pub fn prove_io_read<Stark: ProveAndVerify>(address: u32, content: u8) {
        let (program, record) = execute_code_with_runtime_args(
            // set sys-call IO_READ in x10(or a0)
            [
                ECALL,
                Instruction {
                    op: Op::ADD,
                    args: Args {
                        rd: REG_A1,
                        imm: address,
                        ..Args::default()
                    },
                },
                Instruction {
                    op: Op::ADD,
                    args: Args {
                        rd: REG_A2,
                        imm: 1,
                        ..Args::default()
                    },
                },
                Instruction {
                    op: Op::ADD,
                    args: Args {
                        rd: REG_A0,
                        imm: ecall::IO_READ_PUBLIC,
                        ..Args::default()
                    },
                },
                ECALL,
            ],
            &[(address, 0)],
            &[
                (REG_A0, ecall::IO_READ_PRIVATE),
                (REG_A1, address), // A1 - address
                (REG_A2, 1),       // A2 - size
            ],
            RuntimeArguments {
                self_prog_id: vec![content],
                cast_list: vec![content],
                events_commitment_tape: vec![content],
                cast_list_commitment_tape: vec![content],
                io_tape_private: vec![content],
                io_tape_public: vec![content],
                call_tape: vec![content],
                event_tape: vec![content],
            },
        );
=======
        let state: State<F> = State::from(program.clone());
        assert_ne!(
            state.call_tape.data.len(),
            0,
            "Proving an execution with an empty tape might make our tests pass, even if things are wrong"
            );
>>>>>>> d629bb50
        Stark::prove_and_verify(&program, &record).unwrap();
    }

    pub fn prove_io_read_explicit<Stark: ProveAndVerify>(address: u32, content: u8) {
        let (program, record) = execute_code_with_runtime_args(
            [
                Instruction {
                    op: Op::ADD,
                    args: Args {
                        rd: REG_A1,
                        imm: address,
                        ..Args::default()
                    },
                },
                Instruction {
                    op: Op::ADD,
                    args: Args {
                        rd: REG_A2,
                        imm: 4,
                        ..Args::default()
                    },
                },
                // set sys-call IO_READ in x10(or a0)
                Instruction {
                    op: Op::ADD,
                    args: Args {
                        rd: REG_A0,
                        imm: ecall::IO_READ_PRIVATE,
                        ..Args::default()
                    },
                },
                // add ecall to io_read
                ECALL,
                Instruction {
                    op: Op::ADD,
                    args: Args {
                        rd: REG_A0,
                        imm: 0,
                        ..Args::default()
                    },
                },
                Instruction {
                    op: Op::ADD,
                    args: Args {
                        rd: REG_A1,
                        imm: 0,
                        ..Args::default()
                    },
                },
                Instruction {
                    op: Op::ADD,
                    args: Args {
                        rd: REG_A2,
                        imm: 0,
                        ..Args::default()
                    },
                },
            ],
            &[
                (address, 0),
                (address.wrapping_add(1), 0),
                (address.wrapping_add(2), 0),
                (address.wrapping_add(3), 0),
            ],
            &[],
            RuntimeArguments {
                io_tape_private: vec![content, content, content, content],
                ..Default::default()
            },
        );
        Stark::prove_and_verify(&program, &record).unwrap();
    }

    proptest! {
        #![proptest_config(ProptestConfig::with_cases(1))]
        #[test]
        fn prove_io_read_private_zero_size_mozak(address in u32_extra_except_mozak_ro_memory()) {
            prove_io_read_private_zero_size::<MozakStark<F, D>>(address);
        }
        #[test]
        fn prove_io_read_private_mozak(address in u32_extra_except_mozak_ro_memory(), content in u8_extra(), size in u8_extra()) {
            prove_io_read_private::<MozakStark<F, D>>(address, vec![content; size.into()]);
        }
        #[test]
        fn prove_io_read_public_zero_size_mozak(address in u32_extra_except_mozak_ro_memory()) {
            prove_io_read_public_zero_size::<MozakStark<F, D>>(address);
        }
        #[test]
        fn prove_io_read_public_mozak(address in u32_extra_except_mozak_ro_memory(), content in u8_extra(), size in u8_extra()) {
            prove_io_read_public::<MozakStark<F, D>>(address, vec![content; size.into()]);
        }
        #[test]
        fn prove_io_read_call_tape_zero_size_mozak(address in u32_extra_except_mozak_ro_memory()) {
            prove_io_read_call_tape_zero_size::<MozakStark<F, D>>(address);
        }
        #[test]
        fn prove_io_read_call_tape_mozak(address in u32_extra_except_mozak_ro_memory(), content in u8_extra()) {
            prove_io_read_call_tape::<MozakStark<F, D>>(address, vec![content]);
        }
<<<<<<< HEAD
        #[test]
        fn prove_io_read_events_commitment_tape_mozak(address in u32_extra_except_mozak_ro_memory(), content in u8_extra()) {
            prove_events_commitment_tape::<MozakStark<F, D>>(address, vec![content; COMMITMENT_SIZE]);
        }

        #[test]
        fn prove_io_read_castlist_commiment_tape_mozak(address in u32_extra_except_mozak_ro_memory(), content in u8_extra()) {
            prove_cast_list_commitment_tape::<MozakStark<F, D>>(address, vec![content; COMMITMENT_SIZE]);
        }


        #[test]
        fn prove_io_read_mozak(address in u32_extra_except_mozak_ro_memory(), content in u8_extra()) {
            prove_io_read::<MozakStark<F, D>>(address, content);
        }
=======
>>>>>>> d629bb50
        #[test]
        fn prove_io_read_mozak_explicit(address in u32_extra_except_mozak_ro_memory(), content in u8_extra()) {
            prove_io_read_explicit::<MozakStark<F, D>>(address, content);
        }
    }

    #[test]
    fn test_circuit() -> anyhow::Result<()> {
        type C = Poseidon2GoldilocksConfig;
        type S = InputOutputMemoryStark<F, D>;

        let stark = S::default();
        test_stark_circuit_constraints::<F, C, S, D>(stark)?;

        Ok(())
    }
}<|MERGE_RESOLUTION|>--- conflicted
+++ resolved
@@ -162,7 +162,7 @@
     use mozak_runner::state::State;
     use mozak_runner::test_utils::{u32_extra_except_mozak_ro_memory, u8_extra};
     use mozak_runner::vm::ExecutionRecord;
-    use mozak_sdk::core::ecall::{self, COMMITMENT_SIZE};
+    use mozak_sdk::core::ecall::{self};
     use mozak_sdk::core::reg_abi::{REG_A0, REG_A1, REG_A2};
     use plonky2::field::goldilocks_field::GoldilocksField;
     use plonky2::plonk::config::Poseidon2GoldilocksConfig;
@@ -233,11 +233,11 @@
         let (program, record) = execute_code_with_runtime_args(
             // set sys-call IO_READ in x10(or a0)
             [ECALL],
-            &[],
+            &[(address, 0)],
             &[
                 (REG_A0, ecall::IO_READ_PRIVATE),
                 (REG_A1, address), // A1 - address
-                (REG_A2, u32::try_from(io_tape_private.len()).unwrap()), // A2 - size
+                (REG_A2, 1),       // A2 - size
             ],
             RuntimeArguments {
                 io_tape_private,
@@ -257,12 +257,12 @@
         let (program, record) = execute_code_with_runtime_args(
             // set sys-call IO_READ in x10(or a0)
             [ECALL],
-            &[],
+            &[(address, 0)],
             &[
                 // TODO: this looks like a bug, it should be IO_READ_PUBLIC?
                 (REG_A0, ecall::IO_READ_CALL_TAPE),
                 (REG_A1, address), // A1 - address
-                (REG_A2, u32::try_from(io_tape_public.len()).unwrap()), // A2 - size
+                (REG_A2, 1),       // A2 - size
             ],
             RuntimeArguments {
                 io_tape_public,
@@ -282,119 +282,23 @@
         let (program, record) = execute_code_with_runtime_args(
             // set sys-call IO_READ in x10(or a0)
             [ECALL],
-            &[],
+            &[(address, 0)],
             &[
                 (REG_A0, ecall::IO_READ_CALL_TAPE),
-                (REG_A1, address),                                 // A1 - address
-                (REG_A2, u32::try_from(call_tape.len()).unwrap()), // A2 - size
+                (REG_A1, address), // A1 - address
+                (REG_A2, 1),       // A2 - size
             ],
             RuntimeArguments {
                 call_tape,
                 ..Default::default()
             },
         );
-<<<<<<< HEAD
-        Stark::prove_and_verify(&program, &record).unwrap();
-    }
-
-    pub fn prove_events_commitment_tape<Stark: ProveAndVerify>(
-        address: u32,
-        events_commitment_tape: Vec<u8>,
-    ) {
-        let (program, record) = execute_code_with_runtime_args(
-            // set sys-call IO_READ in x10(or a0)
-            [ECALL],
-            &[],
-            &[
-                (REG_A0, ecall::EVENTS_COMMITMENT_TAPE),
-                (REG_A1, address),                                 // A1 - address
-                (REG_A2, u32::try_from(COMMITMENT_SIZE).unwrap()), // A2 - size
-            ],
-            RuntimeArguments {
-                events_commitment_tape,
-                ..Default::default()
-            },
-        );
-        Stark::prove_and_verify(&program, &record).unwrap();
-    }
-
-    pub fn prove_cast_list_commitment_tape<Stark: ProveAndVerify>(
-        address: u32,
-        cast_list_commitment_tape: Vec<u8>,
-    ) {
-        let (program, record) = execute_code_with_runtime_args(
-            // set sys-call IO_READ in x10(or a0)
-            [ECALL],
-            &[],
-            &[
-                (REG_A0, ecall::CAST_LIST_COMMITMENT_TAPE),
-                (REG_A1, address),                                 // A1 - address
-                (REG_A2, u32::try_from(COMMITMENT_SIZE).unwrap()), // A2 - size
-            ],
-            RuntimeArguments {
-                cast_list_commitment_tape,
-                ..Default::default()
-            },
-        );
-        Stark::prove_and_verify(&program, &record).unwrap();
-    }
-
-    pub fn prove_io_read<Stark: ProveAndVerify>(address: u32, content: u8) {
-        let (program, record) = execute_code_with_runtime_args(
-            // set sys-call IO_READ in x10(or a0)
-            [
-                ECALL,
-                Instruction {
-                    op: Op::ADD,
-                    args: Args {
-                        rd: REG_A1,
-                        imm: address,
-                        ..Args::default()
-                    },
-                },
-                Instruction {
-                    op: Op::ADD,
-                    args: Args {
-                        rd: REG_A2,
-                        imm: 1,
-                        ..Args::default()
-                    },
-                },
-                Instruction {
-                    op: Op::ADD,
-                    args: Args {
-                        rd: REG_A0,
-                        imm: ecall::IO_READ_PUBLIC,
-                        ..Args::default()
-                    },
-                },
-                ECALL,
-            ],
-            &[(address, 0)],
-            &[
-                (REG_A0, ecall::IO_READ_PRIVATE),
-                (REG_A1, address), // A1 - address
-                (REG_A2, 1),       // A2 - size
-            ],
-            RuntimeArguments {
-                self_prog_id: vec![content],
-                cast_list: vec![content],
-                events_commitment_tape: vec![content],
-                cast_list_commitment_tape: vec![content],
-                io_tape_private: vec![content],
-                io_tape_public: vec![content],
-                call_tape: vec![content],
-                event_tape: vec![content],
-            },
-        );
-=======
         let state: State<F> = State::from(program.clone());
         assert_ne!(
             state.call_tape.data.len(),
             0,
             "Proving an execution with an empty tape might make our tests pass, even if things are wrong"
             );
->>>>>>> d629bb50
         Stark::prove_and_verify(&program, &record).unwrap();
     }
 
@@ -475,16 +379,16 @@
             prove_io_read_private_zero_size::<MozakStark<F, D>>(address);
         }
         #[test]
-        fn prove_io_read_private_mozak(address in u32_extra_except_mozak_ro_memory(), content in u8_extra(), size in u8_extra()) {
-            prove_io_read_private::<MozakStark<F, D>>(address, vec![content; size.into()]);
+        fn prove_io_read_private_mozak(address in u32_extra_except_mozak_ro_memory(), content in u8_extra()) {
+            prove_io_read_private::<MozakStark<F, D>>(address, vec![content]);
         }
         #[test]
         fn prove_io_read_public_zero_size_mozak(address in u32_extra_except_mozak_ro_memory()) {
             prove_io_read_public_zero_size::<MozakStark<F, D>>(address);
         }
         #[test]
-        fn prove_io_read_public_mozak(address in u32_extra_except_mozak_ro_memory(), content in u8_extra(), size in u8_extra()) {
-            prove_io_read_public::<MozakStark<F, D>>(address, vec![content; size.into()]);
+        fn prove_io_read_public_mozak(address in u32_extra_except_mozak_ro_memory(), content in u8_extra()) {
+            prove_io_read_public::<MozakStark<F, D>>(address, vec![content]);
         }
         #[test]
         fn prove_io_read_call_tape_zero_size_mozak(address in u32_extra_except_mozak_ro_memory()) {
@@ -494,30 +398,11 @@
         fn prove_io_read_call_tape_mozak(address in u32_extra_except_mozak_ro_memory(), content in u8_extra()) {
             prove_io_read_call_tape::<MozakStark<F, D>>(address, vec![content]);
         }
-<<<<<<< HEAD
-        #[test]
-        fn prove_io_read_events_commitment_tape_mozak(address in u32_extra_except_mozak_ro_memory(), content in u8_extra()) {
-            prove_events_commitment_tape::<MozakStark<F, D>>(address, vec![content; COMMITMENT_SIZE]);
-        }
-
-        #[test]
-        fn prove_io_read_castlist_commiment_tape_mozak(address in u32_extra_except_mozak_ro_memory(), content in u8_extra()) {
-            prove_cast_list_commitment_tape::<MozakStark<F, D>>(address, vec![content; COMMITMENT_SIZE]);
-        }
-
-
-        #[test]
-        fn prove_io_read_mozak(address in u32_extra_except_mozak_ro_memory(), content in u8_extra()) {
-            prove_io_read::<MozakStark<F, D>>(address, content);
-        }
-=======
->>>>>>> d629bb50
         #[test]
         fn prove_io_read_mozak_explicit(address in u32_extra_except_mozak_ro_memory(), content in u8_extra()) {
             prove_io_read_explicit::<MozakStark<F, D>>(address, content);
         }
     }
-
     #[test]
     fn test_circuit() -> anyhow::Result<()> {
         type C = Poseidon2GoldilocksConfig;
