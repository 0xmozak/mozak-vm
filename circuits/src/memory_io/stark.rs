--- conflicted
+++ resolved
@@ -349,11 +349,8 @@
                 io_tape_private: vec![content],
                 io_tape_public: vec![content],
                 call_tape: vec![content],
-<<<<<<< HEAD
                 event_tape: vec![content],
-=======
                 ..Default::default()
->>>>>>> 304d5c7a
             },
         );
         Stark::prove_and_verify(&program, &record).unwrap();
