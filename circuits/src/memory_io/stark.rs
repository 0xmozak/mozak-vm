use std::marker::PhantomData;

use mozak_circuits_derive::StarkNameDisplay;
use plonky2::field::extension::{Extendable, FieldExtension};
use plonky2::field::packed::PackedField;
use plonky2::field::types::Field;
use plonky2::hash::hash_types::RichField;
use plonky2::iop::ext_target::ExtensionTarget;
use plonky2::plonk::circuit_builder::CircuitBuilder;
use starky::constraint_consumer::{ConstraintConsumer, RecursiveConstraintConsumer};
use starky::evaluation_frame::{StarkEvaluationFrame, StarkFrame};
use starky::stark::Stark;

use crate::columns_view::HasNamedColumns;
use crate::memory_io::columns::{InputOutputMemory, NUM_IO_MEM_COLS};
use crate::stark::utils::{is_binary, is_binary_ext_circuit};

#[derive(Copy, Clone, Default, StarkNameDisplay)]
#[allow(clippy::module_name_repetitions)]
pub struct InputOutputMemoryStark<F, const D: usize> {
    pub _f: PhantomData<F>,
}

impl<F, const D: usize> HasNamedColumns for InputOutputMemoryStark<F, D> {
    type Columns = InputOutputMemory<F>;
}

const COLUMNS: usize = NUM_IO_MEM_COLS;
const PUBLIC_INPUTS: usize = 0;

impl<F: RichField + Extendable<D>, const D: usize> Stark<F, D> for InputOutputMemoryStark<F, D> {
    type EvaluationFrame<FE, P, const D2: usize> = StarkFrame<P, P::Scalar, COLUMNS, PUBLIC_INPUTS>

        where
            FE: FieldExtension<D2, BaseField = F>,
            P: PackedField<Scalar = FE>;
    type EvaluationFrameTarget =
        StarkFrame<ExtensionTarget<D>, ExtensionTarget<D>, COLUMNS, PUBLIC_INPUTS>;

    // Design description - https://docs.google.com/presentation/d/1J0BJd49BMQh3UR5TrOhe3k67plHxnohFtFVrMpDJ1oc/edit?usp=sharing
    #[rustfmt::skip]
    fn eval_packed_generic<FE, P, const D2: usize>(
        &self,
        vars: &Self::EvaluationFrame<FE, P, D2>,
        yield_constr: &mut ConstraintConsumer<P>,
    ) where
        FE: FieldExtension<D2, BaseField = F>,
        P: PackedField<Scalar = FE>, {
        let lv: &InputOutputMemory<P> = vars.get_local_values().into();
        let nv: &InputOutputMemory<P> = vars.get_next_values().into();

        is_binary(yield_constr, lv.ops.is_memory_store);
        is_binary(yield_constr, lv.ops.is_io_store);
        is_binary(yield_constr, lv.is_executed());

        // If nv.is_io() == 1: lv.size == 0, also forces the last row to be size == 0 !
        // This constraints ensures loop unrolling was done correctly
        yield_constr.constraint(nv.ops.is_io_store * lv.size);
        // If lv.is_lv_and_nv_are_memory_rows == 1:
        //    nv.address == lv.address + 1 (wrapped)
        //    nv.size == lv.size - 1 (not-wrapped)
        let wrap_at = P::Scalar::from_noncanonical_u64(1 << 32);
        let added = lv.addr + P::ONES;
        let wrapped = added - wrap_at;
        // nv.address == lv.address + 1 (wrapped)
        yield_constr
            .constraint(lv.is_lv_and_nv_are_memory_rows * (nv.addr - added) * (nv.addr - wrapped));
        // nv.size == lv.size - 1 (not-wrapped)
        yield_constr.constraint_transition(
            nv.is_lv_and_nv_are_memory_rows * (nv.size - (lv.size - P::ONES)),
        );
        // Edge cases:
        //  a) - io_store with size = 0: <-- this case is solved since CTL from CPU
        //        a.1) is_lv_and_nv_are_memory_rows = 0 (no memory rows inserted)
        //  b) - io_store with size = 1: <-- this case needs to be solved separately
        //        b.1) is_lv_and_nv_are_memory_rows = 0 (only one memory row inserted)
        // To solve case-b:
        // If lv.is_io() == 1 && lv.size != 0:
        //      lv.addr == nv.addr       <-- next row address must be the same !!!
        //      lv.size === nv.size - 1  <-- next row size is decreased
        yield_constr.constraint_transition(
            lv.ops.is_io_store * lv.size * (nv.addr - lv.addr),
        );
        yield_constr.constraint_transition(
            lv.ops.is_io_store * lv.size * (nv.size - (lv.size - P::ONES)),
        );
        // If lv.is_io() == 1 && lv.size == 0:
        //      nv.is_memory() == 0 <-- next op can be only io - since size == 0
        // This one is ensured by:
        //  1) is_binary(io or memory)
        //  2) if nv.is_io() == 1: lv.size == 0

        // If lv.is_io() == 1 && nv.size != 0:
        //      nv.is_lv_and_nv_are_memory_rows == 1
        yield_constr.constraint(lv.ops.is_io_store * nv.size * (nv.is_lv_and_nv_are_memory_rows - P::ONES));
    }

    fn eval_ext_circuit(
        &self,
        builder: &mut CircuitBuilder<F, D>,
        vars: &Self::EvaluationFrameTarget,
        yield_constr: &mut RecursiveConstraintConsumer<F, D>,
    ) {
        let lv: &InputOutputMemory<ExtensionTarget<D>> = vars.get_local_values().into();
        let nv: &InputOutputMemory<ExtensionTarget<D>> = vars.get_next_values().into();

        let is_executed = builder.add_extension(lv.ops.is_memory_store, lv.ops.is_io_store);

        is_binary_ext_circuit(builder, lv.ops.is_memory_store, yield_constr);
        is_binary_ext_circuit(builder, lv.ops.is_io_store, yield_constr);
        is_binary_ext_circuit(builder, is_executed, yield_constr);

        let is_io_mul_lv_size = builder.mul_extension(nv.ops.is_io_store, lv.size);
        yield_constr.constraint(builder, is_io_mul_lv_size);

        let wrap_at = builder.constant_extension(F::Extension::from_canonical_u64(1 << 32));
        let one = builder.one_extension();
        let added = builder.add_extension(lv.addr, one);
        let wrapped = builder.sub_extension(added, wrap_at);

        let nv_addr_sub_added = builder.sub_extension(nv.addr, added);
        let is_lv_and_nv_are_memory_rows_mul_nv_addr_sub_added =
            builder.mul_extension(lv.is_lv_and_nv_are_memory_rows, nv_addr_sub_added);
        let nv_addr_sub_wrapped = builder.sub_extension(nv.addr, wrapped);
        let constraint = builder.mul_extension(
            is_lv_and_nv_are_memory_rows_mul_nv_addr_sub_added,
            nv_addr_sub_wrapped,
        );
        yield_constr.constraint(builder, constraint);

        let lv_size_sub_one = builder.sub_extension(lv.size, one);
        let nv_size_sub_lv_size_sub_one = builder.sub_extension(nv.size, lv_size_sub_one);
        let constraint =
            builder.mul_extension(nv.is_lv_and_nv_are_memory_rows, nv_size_sub_lv_size_sub_one);
        yield_constr.constraint_transition(builder, constraint);

        let nv_addr_sub_lv_addr = builder.sub_extension(nv.addr, lv.addr);
        let is_io_mul_lv_size = builder.mul_extension(lv.ops.is_io_store, lv.size);
        let constraint = builder.mul_extension(is_io_mul_lv_size, nv_addr_sub_lv_addr);
        yield_constr.constraint_transition(builder, constraint);

        let constraint = builder.mul_extension(is_io_mul_lv_size, nv_size_sub_lv_size_sub_one);
        yield_constr.constraint_transition(builder, constraint);

        let lv_is_io_mul_nv_size = builder.mul_extension(lv.ops.is_io_store, nv.size);
        let is_lv_and_nv_are_memory_rows_sub_one =
            builder.sub_extension(nv.is_lv_and_nv_are_memory_rows, one);
        let constraint =
            builder.mul_extension(lv_is_io_mul_nv_size, is_lv_and_nv_are_memory_rows_sub_one);
        yield_constr.constraint(builder, constraint);
    }

    fn constraint_degree(&self) -> usize { 3 }
}

#[cfg(test)]
mod tests {
<<<<<<< HEAD
    use itertools::Itertools;
=======
    use mozak_runner::code::execute_code_with_ro_memory;
>>>>>>> 0837f688
    use mozak_runner::decode::ECALL;
    use mozak_runner::elf::{Program, RuntimeArguments};
    use mozak_runner::instruction::{Args, Instruction, Op};
    use mozak_runner::test_utils::{u32_extra_except_mozak_ro_memory, u8_extra};
<<<<<<< HEAD
    use mozak_runner::util::execute_code_with_runtime_args;
    use mozak_sdk::core::ecall::{self, COMMITMENT_SIZE};
=======
    use mozak_runner::vm::ExecutionRecord;
    use mozak_sdk::core::ecall;
>>>>>>> 0837f688
    use mozak_sdk::core::reg_abi::{REG_A0, REG_A1, REG_A2};
    use plonky2::field::goldilocks_field::GoldilocksField;
    use plonky2::plonk::config::Poseidon2GoldilocksConfig;
    use proptest::prelude::ProptestConfig;
    use proptest::proptest;
    use starky::stark_testing::test_stark_circuit_constraints;

    use crate::memory_io::stark::InputOutputMemoryStark;
    use crate::stark::mozak_stark::MozakStark;
    use crate::test_utils::{ProveAndVerify, D, F};

    #[must_use]
    fn execute_code_with_runtime_args(
        code: impl IntoIterator<Item = Instruction>,
        rw_mem: &[(u32, u8)],
        regs: &[(u8, u32)],
        runtime_args: &RuntimeArguments,
    ) -> (Program, ExecutionRecord<GoldilocksField>) {
        execute_code_with_ro_memory(code, &[], rw_mem, regs, runtime_args)
    }

    pub fn prove_io_read_private_zero_size<Stark: ProveAndVerify>(address: u32) {
        let (program, record) = execute_code_with_runtime_args(
            // set sys-call IO_READ in x10(or a0)
            [ECALL],
            &[(address, 0)],
            &[
                (REG_A0, ecall::IO_READ_PRIVATE),
                (REG_A1, address), // A1 - address
                (REG_A2, 0),       // A2 - size
            ],
            &RuntimeArguments::default(),
        );
        Stark::prove_and_verify(&program, &record).unwrap();
    }

    pub fn prove_io_read_public_zero_size<Stark: ProveAndVerify>(address: u32) {
        let (program, record) = execute_code_with_runtime_args(
            // set sys-call IO_READ in x10(or a0)
            [ECALL],
            &[(address, 0)],
            &[
                (REG_A0, ecall::IO_READ_PUBLIC),
                (REG_A1, address), // A1 - address
                (REG_A2, 0),       // A2 - size
            ],
            &RuntimeArguments::default(),
        );
        Stark::prove_and_verify(&program, &record).unwrap();
    }

    pub fn prove_io_read_call_tape_zero_size<Stark: ProveAndVerify>(address: u32) {
        let (program, record) = execute_code_with_runtime_args(
            // set sys-call IO_READ in x10(or a0)
            [ECALL],
            &[(address, 0)],
            &[
                (REG_A0, ecall::IO_READ_CALL_TAPE),
                (REG_A1, address), // A1 - address
                (REG_A2, 0),       // A2 - size
            ],
            &RuntimeArguments::default(),
        );
        Stark::prove_and_verify(&program, &record).unwrap();
    }

    pub fn prove_io_read_private<Stark: ProveAndVerify>(address: u32, io_tape_private: Vec<u8>) {
        let (program, record) = execute_code_with_runtime_args(
            // set sys-call IO_READ in x10(or a0)
            [ECALL],
            &[(address, 0)],
            &[
                (REG_A0, ecall::IO_READ_PRIVATE),
                (REG_A1, address), // A1 - address
                (REG_A2, 1),       // A2 - size
            ],
            &RuntimeArguments {
                io_tape_private,
                ..Default::default()
            },
        );
        Stark::prove_and_verify(&program, &record).unwrap();
    }

    pub fn prove_io_read_public<Stark: ProveAndVerify>(address: u32, io_tape_public: Vec<u8>) {
        let (program, record) = execute_code_with_runtime_args(
            // set sys-call IO_READ in x10(or a0)
            [ECALL],
            &[(address, 0)],
            &[
                // TODO: this looks like a bug, it should be IO_READ_PUBLIC?
                (REG_A0, ecall::IO_READ_CALL_TAPE),
                (REG_A1, address), // A1 - address
                (REG_A2, 1),       // A2 - size
            ],
            &RuntimeArguments {
                io_tape_public,
                ..Default::default()
            },
        );
        Stark::prove_and_verify(&program, &record).unwrap();
    }

    pub fn prove_io_read_call_tape<Stark: ProveAndVerify>(address: u32, call_tape: Vec<u8>) {
        let (program, record) = execute_code_with_runtime_args(
            // set sys-call IO_READ in x10(or a0)
            [ECALL],
            &[(address, 0)],
            &[
                (REG_A0, ecall::IO_READ_CALL_TAPE),
                (REG_A1, address), // A1 - address
                (REG_A2, 1),       // A2 - size
            ],
            &RuntimeArguments {
                call_tape,
                ..Default::default()
            },
        );
        Stark::prove_and_verify(&program, &record).unwrap();
    }

    pub fn prove_events_commitment_tape<Stark: ProveAndVerify>(
        address: u32,
        events_commitment_tape: Vec<u8>,
    ) {
        let (program, record) = execute_code_with_runtime_args(
            // set sys-call IO_READ in x10(or a0)
            [ECALL],
            &(0..COMMITMENT_SIZE)
                .map(|i| (address.wrapping_add(u32::try_from(i).unwrap()), 0_u8))
                .collect_vec(),
            &[
                (REG_A0, ecall::EVENTS_COMMITMENT_TAPE),
                (REG_A1, address),                                 // A1 - address
                (REG_A2, u32::try_from(COMMITMENT_SIZE).unwrap()), // A2 - size
            ],
            RuntimeArguments {
                events_commitment_tape,
                ..Default::default()
            },
        );
        Stark::prove_and_verify(&program, &record).unwrap();
    }

    pub fn prove_cast_list_commitment_tape<Stark: ProveAndVerify>(
        address: u32,
        cast_list_commitment_tape: Vec<u8>,
    ) {
        let (program, record) = execute_code_with_runtime_args(
            // set sys-call IO_READ in x10(or a0)
            [ECALL],
            &(0..COMMITMENT_SIZE)
                .map(|i| (address.wrapping_add(u32::try_from(i).unwrap()), 0_u8))
                .collect_vec(),
            &[
                (REG_A0, ecall::CAST_LIST_COMMITMENT_TAPE),
                (REG_A1, address),                                 // A1 - address
                (REG_A2, u32::try_from(COMMITMENT_SIZE).unwrap()), // A2 - size
            ],
            RuntimeArguments {
                cast_list_commitment_tape,
                ..Default::default()
            },
        );
        Stark::prove_and_verify(&program, &record).unwrap();
    }

    pub fn prove_io_read<Stark: ProveAndVerify>(address: u32, content: u8) {
        let (program, record) = execute_code_with_runtime_args(
            // set sys-call IO_READ in x10(or a0)
            [
                ECALL,
                Instruction {
                    op: Op::ADD,
                    args: Args {
                        rd: REG_A1,
                        imm: address,
                        ..Args::default()
                    },
                },
                Instruction {
                    op: Op::ADD,
                    args: Args {
                        rd: REG_A2,
                        imm: 1,
                        ..Args::default()
                    },
                },
                Instruction {
                    op: Op::ADD,
                    args: Args {
                        rd: REG_A0,
                        imm: ecall::IO_READ_PUBLIC,
                        ..Args::default()
                    },
                },
                ECALL,
            ],
            &[(address, 0)],
            &[
                (REG_A0, ecall::IO_READ_PRIVATE),
                (REG_A1, address), // A1 - address
                (REG_A2, 1),       // A2 - size
            ],
            &RuntimeArguments {
                self_prog_id: vec![content],
                cast_list: vec![content],
                events_commitment_tape: vec![content],
                cast_list_commitment_tape: vec![content],
                io_tape_private: vec![content],
                io_tape_public: vec![content],
                call_tape: vec![content],
                event_tape: vec![content],
            },
        );
        Stark::prove_and_verify(&program, &record).unwrap();
    }

    pub fn prove_io_read_explicit<Stark: ProveAndVerify>(address: u32, content: u8) {
        let (program, record) = execute_code_with_runtime_args(
            [
                Instruction {
                    op: Op::ADD,
                    args: Args {
                        rd: REG_A1,
                        imm: address,
                        ..Args::default()
                    },
                },
                Instruction {
                    op: Op::ADD,
                    args: Args {
                        rd: REG_A2,
                        imm: 4,
                        ..Args::default()
                    },
                },
                // set sys-call IO_READ in x10(or a0)
                Instruction {
                    op: Op::ADD,
                    args: Args {
                        rd: REG_A0,
                        imm: ecall::IO_READ_PRIVATE,
                        ..Args::default()
                    },
                },
                // add ecall to io_read
                ECALL,
                Instruction {
                    op: Op::ADD,
                    args: Args {
                        rd: REG_A0,
                        imm: 0,
                        ..Args::default()
                    },
                },
                Instruction {
                    op: Op::ADD,
                    args: Args {
                        rd: REG_A1,
                        imm: 0,
                        ..Args::default()
                    },
                },
                Instruction {
                    op: Op::ADD,
                    args: Args {
                        rd: REG_A2,
                        imm: 0,
                        ..Args::default()
                    },
                },
            ],
            &[
                (address, 0),
                (address.wrapping_add(1), 0),
                (address.wrapping_add(2), 0),
                (address.wrapping_add(3), 0),
            ],
            &[],
            &RuntimeArguments {
                io_tape_private: vec![content, content, content, content],
                ..Default::default()
            },
        );
        Stark::prove_and_verify(&program, &record).unwrap();
    }

    proptest! {
        #![proptest_config(ProptestConfig::with_cases(1))]
        #[test]
        fn prove_io_read_private_zero_size_mozak(address in u32_extra_except_mozak_ro_memory()) {
            prove_io_read_private_zero_size::<MozakStark<F, D>>(address);
        }
        #[test]
        fn prove_io_read_private_mozak(address in u32_extra_except_mozak_ro_memory(), content in u8_extra()) {
            prove_io_read_private::<MozakStark<F, D>>(address, vec![content]);
        }
        #[test]
        fn prove_io_read_public_zero_size_mozak(address in u32_extra_except_mozak_ro_memory()) {
            prove_io_read_public_zero_size::<MozakStark<F, D>>(address);
        }
        #[test]
        fn prove_io_read_public_mozak(address in u32_extra_except_mozak_ro_memory(), content in u8_extra()) {
            prove_io_read_public::<MozakStark<F, D>>(address, vec![content]);
        }
        #[test]
        fn prove_io_read_call_tape_zero_size_mozak(address in u32_extra_except_mozak_ro_memory()) {
            prove_io_read_call_tape_zero_size::<MozakStark<F, D>>(address);
        }
        #[test]
        fn prove_io_read_call_tape_mozak(address in u32_extra_except_mozak_ro_memory(), content in u8_extra()) {
            prove_io_read_call_tape::<MozakStark<F, D>>(address, vec![content]);
        }

        #[test]
        fn prove_events_commitment_tape_mozak(address in u32_extra_except_mozak_ro_memory(), content in u8_extra()) {
            prove_events_commitment_tape::<MozakStark<F, D>>(address, vec![content]);
        }

        #[test]
        fn prove_cast_list_commitment_tape_mozak(address in u32_extra_except_mozak_ro_memory(), content in u8_extra()) {
            prove_cast_list_commitment_tape::<MozakStark<F, D>>(address, vec![content]);
        }

        #[test]
        fn prove_io_read_mozak(address in u32_extra_except_mozak_ro_memory(), content in u8_extra()) {
            prove_io_read::<MozakStark<F, D>>(address, content);
        }
        #[test]
        fn prove_io_read_mozak_explicit(address in u32_extra_except_mozak_ro_memory(), content in u8_extra()) {
            prove_io_read_explicit::<MozakStark<F, D>>(address, content);
        }
    }

    #[test]
    fn test_circuit() -> anyhow::Result<()> {
        type C = Poseidon2GoldilocksConfig;
        type S = InputOutputMemoryStark<F, D>;

        let stark = S::default();
        test_stark_circuit_constraints::<F, C, S, D>(stark)?;

        Ok(())
    }
}<|MERGE_RESOLUTION|>--- conflicted
+++ resolved
@@ -155,22 +155,14 @@
 
 #[cfg(test)]
 mod tests {
-<<<<<<< HEAD
     use itertools::Itertools;
-=======
     use mozak_runner::code::execute_code_with_ro_memory;
->>>>>>> 0837f688
     use mozak_runner::decode::ECALL;
     use mozak_runner::elf::{Program, RuntimeArguments};
     use mozak_runner::instruction::{Args, Instruction, Op};
     use mozak_runner::test_utils::{u32_extra_except_mozak_ro_memory, u8_extra};
-<<<<<<< HEAD
-    use mozak_runner::util::execute_code_with_runtime_args;
+    use mozak_runner::vm::ExecutionRecord;
     use mozak_sdk::core::ecall::{self, COMMITMENT_SIZE};
-=======
-    use mozak_runner::vm::ExecutionRecord;
-    use mozak_sdk::core::ecall;
->>>>>>> 0837f688
     use mozak_sdk::core::reg_abi::{REG_A0, REG_A1, REG_A2};
     use plonky2::field::goldilocks_field::GoldilocksField;
     use plonky2::plonk::config::Poseidon2GoldilocksConfig;
@@ -307,7 +299,7 @@
                 (REG_A1, address),                                 // A1 - address
                 (REG_A2, u32::try_from(COMMITMENT_SIZE).unwrap()), // A2 - size
             ],
-            RuntimeArguments {
+            &RuntimeArguments {
                 events_commitment_tape,
                 ..Default::default()
             },
@@ -330,7 +322,7 @@
                 (REG_A1, address),                                 // A1 - address
                 (REG_A2, u32::try_from(COMMITMENT_SIZE).unwrap()), // A2 - size
             ],
-            RuntimeArguments {
+            &RuntimeArguments {
                 cast_list_commitment_tape,
                 ..Default::default()
             },
