use std::marker::PhantomData;

use mozak_circuits_derive::StarkNameDisplay;
use plonky2::field::extension::{Extendable, FieldExtension};
use plonky2::field::packed::PackedField;
use plonky2::field::types::Field;
use plonky2::hash::hash_types::RichField;
use plonky2::iop::ext_target::ExtensionTarget;
use plonky2::plonk::circuit_builder::CircuitBuilder;
use starky::constraint_consumer::{ConstraintConsumer, RecursiveConstraintConsumer};
use starky::evaluation_frame::{StarkEvaluationFrame, StarkFrame};
use starky::stark::Stark;

use crate::columns_view::HasNamedColumns;
use crate::memory_io::columns::{InputOutputMemory, NUM_IO_MEM_COLS};
use crate::stark::utils::{is_binary, is_binary_ext_circuit};

#[derive(Copy, Clone, Default, StarkNameDisplay)]
#[allow(clippy::module_name_repetitions)]
pub struct InputOutputMemoryStark<F, const D: usize> {
    pub _f: PhantomData<F>,
}

impl<F, const D: usize> HasNamedColumns for InputOutputMemoryStark<F, D> {
    type Columns = InputOutputMemory<F>;
}

const COLUMNS: usize = NUM_IO_MEM_COLS;
const PUBLIC_INPUTS: usize = 0;

impl<F: RichField + Extendable<D>, const D: usize> Stark<F, D> for InputOutputMemoryStark<F, D> {
    type EvaluationFrame<FE, P, const D2: usize> = StarkFrame<P, P::Scalar, COLUMNS, PUBLIC_INPUTS>

        where
            FE: FieldExtension<D2, BaseField = F>,
            P: PackedField<Scalar = FE>;
    type EvaluationFrameTarget =
        StarkFrame<ExtensionTarget<D>, ExtensionTarget<D>, COLUMNS, PUBLIC_INPUTS>;

    // Design description - https://docs.google.com/presentation/d/1J0BJd49BMQh3UR5TrOhe3k67plHxnohFtFVrMpDJ1oc/edit?usp=sharing
    #[rustfmt::skip]
    fn eval_packed_generic<FE, P, const D2: usize>(
        &self,
        vars: &Self::EvaluationFrame<FE, P, D2>,
        yield_constr: &mut ConstraintConsumer<P>,
    ) where
        FE: FieldExtension<D2, BaseField = F>,
        P: PackedField<Scalar = FE>, {
        let lv: &InputOutputMemory<P> = vars.get_local_values().into();
        let nv: &InputOutputMemory<P> = vars.get_next_values().into();

        is_binary(yield_constr, lv.ops.is_memory_store);
        is_binary(yield_constr, lv.ops.is_io_store);
        is_binary(yield_constr, lv.is_executed());

        // If nv.is_io() == 1: lv.size == 0, also forces the last row to be size == 0 !
        // This constraints ensures loop unrolling was done correctly
        yield_constr.constraint(nv.ops.is_io_store * lv.size);
        // If lv.is_lv_and_nv_are_memory_rows == 1:
        //    nv.address == lv.address + 1 (wrapped)
        //    nv.size == lv.size - 1 (not-wrapped)
        let wrap_at = P::Scalar::from_noncanonical_u64(1 << 32);
        let added = lv.addr + P::ONES;
        let wrapped = added - wrap_at;
        // nv.address == lv.address + 1 (wrapped)
        yield_constr
            .constraint(lv.is_lv_and_nv_are_memory_rows * (nv.addr - added) * (nv.addr - wrapped));
        // nv.size == lv.size - 1 (not-wrapped)
        yield_constr.constraint_transition(
            nv.is_lv_and_nv_are_memory_rows * (nv.size - (lv.size - P::ONES)),
        );
        // Edge cases:
        //  a) - io_store with size = 0: <-- this case is solved since CTL from CPU
        //        a.1) is_lv_and_nv_are_memory_rows = 0 (no memory rows inserted)
        //  b) - io_store with size = 1: <-- this case needs to be solved separately
        //        b.1) is_lv_and_nv_are_memory_rows = 0 (only one memory row inserted)
        // To solve case-b:
        // If lv.is_io() == 1 && lv.size != 0:
        //      lv.addr == nv.addr       <-- next row address must be the same !!!
        //      lv.size === nv.size - 1  <-- next row size is decreased
        yield_constr.constraint_transition(
            lv.ops.is_io_store * lv.size * (nv.addr - lv.addr),
        );
        yield_constr.constraint_transition(
            lv.ops.is_io_store * lv.size * (nv.size - (lv.size - P::ONES)),
        );
        // If lv.is_io() == 1 && lv.size == 0:
        //      nv.is_memory() == 0 <-- next op can be only io - since size == 0
        // This one is ensured by:
        //  1) is_binary(io or memory)
        //  2) if nv.is_io() == 1: lv.size == 0

        // If lv.is_io() == 1 && nv.size != 0:
        //      nv.is_lv_and_nv_are_memory_rows == 1
        yield_constr.constraint(lv.ops.is_io_store * nv.size * (nv.is_lv_and_nv_are_memory_rows - P::ONES));
    }

    fn eval_ext_circuit(
        &self,
        builder: &mut CircuitBuilder<F, D>,
        vars: &Self::EvaluationFrameTarget,
        yield_constr: &mut RecursiveConstraintConsumer<F, D>,
    ) {
        let lv: &InputOutputMemory<ExtensionTarget<D>> = vars.get_local_values().into();
        let nv: &InputOutputMemory<ExtensionTarget<D>> = vars.get_next_values().into();

        let is_executed = builder.add_extension(lv.ops.is_memory_store, lv.ops.is_io_store);

        is_binary_ext_circuit(builder, lv.ops.is_memory_store, yield_constr);
        is_binary_ext_circuit(builder, lv.ops.is_io_store, yield_constr);
        is_binary_ext_circuit(builder, is_executed, yield_constr);

        let is_io_mul_lv_size = builder.mul_extension(nv.ops.is_io_store, lv.size);
        yield_constr.constraint(builder, is_io_mul_lv_size);

        let wrap_at = builder.constant_extension(F::Extension::from_canonical_u64(1 << 32));
        let one = builder.one_extension();
        let added = builder.add_extension(lv.addr, one);
        let wrapped = builder.sub_extension(added, wrap_at);

        let nv_addr_sub_added = builder.sub_extension(nv.addr, added);
        let is_lv_and_nv_are_memory_rows_mul_nv_addr_sub_added =
            builder.mul_extension(lv.is_lv_and_nv_are_memory_rows, nv_addr_sub_added);
        let nv_addr_sub_wrapped = builder.sub_extension(nv.addr, wrapped);
        let constraint = builder.mul_extension(
            is_lv_and_nv_are_memory_rows_mul_nv_addr_sub_added,
            nv_addr_sub_wrapped,
        );
        yield_constr.constraint(builder, constraint);

        let lv_size_sub_one = builder.sub_extension(lv.size, one);
        let nv_size_sub_lv_size_sub_one = builder.sub_extension(nv.size, lv_size_sub_one);
        let constraint =
            builder.mul_extension(nv.is_lv_and_nv_are_memory_rows, nv_size_sub_lv_size_sub_one);
        yield_constr.constraint_transition(builder, constraint);

        let nv_addr_sub_lv_addr = builder.sub_extension(nv.addr, lv.addr);
        let is_io_mul_lv_size = builder.mul_extension(lv.ops.is_io_store, lv.size);
        let constraint = builder.mul_extension(is_io_mul_lv_size, nv_addr_sub_lv_addr);
        yield_constr.constraint_transition(builder, constraint);

        let constraint = builder.mul_extension(is_io_mul_lv_size, nv_size_sub_lv_size_sub_one);
        yield_constr.constraint_transition(builder, constraint);

        let lv_is_io_mul_nv_size = builder.mul_extension(lv.ops.is_io_store, nv.size);
        let is_lv_and_nv_are_memory_rows_sub_one =
            builder.sub_extension(nv.is_lv_and_nv_are_memory_rows, one);
        let constraint =
            builder.mul_extension(lv_is_io_mul_nv_size, is_lv_and_nv_are_memory_rows_sub_one);
        yield_constr.constraint(builder, constraint);
    }

    fn constraint_degree(&self) -> usize { 3 }
}

#[cfg(test)]
mod tests {
    use itertools::Itertools;
    use mozak_runner::code::execute_code_with_ro_memory;
    use mozak_runner::decode::ECALL;
    use mozak_runner::elf::{Program, RuntimeArguments};
    use mozak_runner::instruction::{Args, Instruction, Op};
    use mozak_runner::state::State;
    use mozak_runner::test_utils::{u32_extra_except_mozak_ro_memory, u8_extra};
    use mozak_runner::vm::ExecutionRecord;
    use mozak_sdk::core::ecall::{self, COMMITMENT_SIZE};
    use mozak_sdk::core::reg_abi::{REG_A0, REG_A1, REG_A2};
    use plonky2::field::goldilocks_field::GoldilocksField;
    use plonky2::plonk::config::Poseidon2GoldilocksConfig;
    use proptest::prelude::ProptestConfig;
    use proptest::proptest;
    use starky::stark_testing::test_stark_circuit_constraints;

    use crate::memory_io::stark::InputOutputMemoryStark;
    use crate::stark::mozak_stark::MozakStark;
    use crate::test_utils::{ProveAndVerify, D, F};

    #[must_use]
    fn execute_code_with_runtime_args(
        code: impl IntoIterator<Item = Instruction>,
        rw_mem: &[(u32, u8)],
        regs: &[(u8, u32)],
        runtime_args: RuntimeArguments,
    ) -> (Program, ExecutionRecord<GoldilocksField>) {
        execute_code_with_ro_memory(code, &[], rw_mem, regs, runtime_args)
    }

    pub fn prove_io_read_private_zero_size<Stark: ProveAndVerify>(address: u32) {
        let (program, record) = execute_code_with_runtime_args(
            // set sys-call IO_READ in x10(or a0)
            [ECALL],
            &[(address, 0)],
            &[
                (REG_A0, ecall::IO_READ_PRIVATE),
                (REG_A1, address), // A1 - address
                (REG_A2, 0),       // A2 - size
            ],
            RuntimeArguments::default(),
        );
        Stark::prove_and_verify(&program, &record).unwrap();
    }

    pub fn prove_io_read_public_zero_size<Stark: ProveAndVerify>(address: u32) {
        let (program, record) = execute_code_with_runtime_args(
            // set sys-call IO_READ in x10(or a0)
            [ECALL],
            &[(address, 0)],
            &[
                (REG_A0, ecall::IO_READ_PUBLIC),
                (REG_A1, address), // A1 - address
                (REG_A2, 0),       // A2 - size
            ],
            RuntimeArguments::default(),
        );
        Stark::prove_and_verify(&program, &record).unwrap();
    }

    pub fn prove_io_read_call_tape_zero_size<Stark: ProveAndVerify>(address: u32) {
        let (program, record) = execute_code_with_runtime_args(
            // set sys-call IO_READ in x10(or a0)
            [ECALL],
            &[(address, 0)],
            &[
                (REG_A0, ecall::IO_READ_CALL_TAPE),
                (REG_A1, address), // A1 - address
                (REG_A2, 0),       // A2 - size
            ],
            RuntimeArguments::default(),
        );
        Stark::prove_and_verify(&program, &record).unwrap();
    }

    pub fn prove_io_read_private<Stark: ProveAndVerify>(address: u32, io_tape_private: Vec<u8>) {
        let (program, record) = execute_code_with_runtime_args(
            // set sys-call IO_READ in x10(or a0)
            [ECALL],
            &[(address, 0)],
            &[
                (REG_A0, ecall::IO_READ_PRIVATE),
                (REG_A1, address), // A1 - address
                (REG_A2, 1),       // A2 - size
            ],
            RuntimeArguments {
                io_tape_private,
                ..Default::default()
            },
        );
        let state: State<F> = State::from(program.clone());
        assert_ne!(
            state.private_tape.data.len(),
            0,
            "Proving an execution with an empty tape might make our tests pass, even if things are wrong"
        );
        Stark::prove_and_verify(&program, &record).unwrap();
    }

    pub fn prove_io_read_public<Stark: ProveAndVerify>(address: u32, io_tape_public: Vec<u8>) {
        let (program, record) = execute_code_with_runtime_args(
            // set sys-call IO_READ in x10(or a0)
            [ECALL],
            &[(address, 0)],
            &[
                // TODO: this looks like a bug, it should be IO_READ_PUBLIC?
                (REG_A0, ecall::IO_READ_CALL_TAPE),
                (REG_A1, address), // A1 - address
                (REG_A2, 1),       // A2 - size
            ],
            RuntimeArguments {
                io_tape_public,
                ..Default::default()
            },
        );
        let state: State<F> = State::from(program.clone());
        assert_ne!(
            state.public_tape.data.len(),
            0,
            "Proving an execution with an empty tape might make our tests pass, even if things are wrong"
        );
        Stark::prove_and_verify(&program, &record).unwrap();
    }

    pub fn prove_io_read_call_tape<Stark: ProveAndVerify>(address: u32, call_tape: Vec<u8>) {
        let (program, record) = execute_code_with_runtime_args(
            // set sys-call IO_READ in x10(or a0)
            [ECALL],
            &[(address, 0)],
            &[
                (REG_A0, ecall::IO_READ_CALL_TAPE),
                (REG_A1, address), // A1 - address
                (REG_A2, 1),       // A2 - size
            ],
            RuntimeArguments {
                call_tape,
                ..Default::default()
            },
        );
<<<<<<< HEAD
        Stark::prove_and_verify(&program, &record).unwrap();
    }

    pub fn prove_events_commitment_tape<Stark: ProveAndVerify>(
        address: u32,
        events_commitment_tape: Vec<u8>,
    ) {
        let (program, record) = execute_code_with_runtime_args(
            // set sys-call IO_READ in x10(or a0)
            [ECALL],
            &(0..COMMITMENT_SIZE)
                .map(|i| (address.wrapping_add(u32::try_from(i).unwrap()), 0_u8))
                .collect_vec(),
            &[
                (REG_A0, ecall::EVENTS_COMMITMENT_TAPE),
                (REG_A1, address),                                 // A1 - address
                (REG_A2, u32::try_from(COMMITMENT_SIZE).unwrap()), // A2 - size
            ],
            &RuntimeArguments {
                events_commitment_tape,
                ..Default::default()
            },
        );
        Stark::prove_and_verify(&program, &record).unwrap();
    }

    pub fn prove_cast_list_commitment_tape<Stark: ProveAndVerify>(
        address: u32,
        cast_list_commitment_tape: Vec<u8>,
    ) {
        let (program, record) = execute_code_with_runtime_args(
            // set sys-call IO_READ in x10(or a0)
            [ECALL],
            &(0..COMMITMENT_SIZE)
                .map(|i| (address.wrapping_add(u32::try_from(i).unwrap()), 0_u8))
                .collect_vec(),
            &[
                (REG_A0, ecall::CAST_LIST_COMMITMENT_TAPE),
                (REG_A1, address),                                 // A1 - address
                (REG_A2, u32::try_from(COMMITMENT_SIZE).unwrap()), // A2 - size
            ],
            &RuntimeArguments {
                cast_list_commitment_tape,
                ..Default::default()
            },
        );
        Stark::prove_and_verify(&program, &record).unwrap();
    }

    pub fn prove_io_read<Stark: ProveAndVerify>(address: u32, content: u8) {
        let (program, record) = execute_code_with_runtime_args(
            // set sys-call IO_READ in x10(or a0)
            [
                ECALL,
                Instruction {
                    op: Op::ADD,
                    args: Args {
                        rd: REG_A1,
                        imm: address,
                        ..Args::default()
                    },
                },
                Instruction {
                    op: Op::ADD,
                    args: Args {
                        rd: REG_A2,
                        imm: 1,
                        ..Args::default()
                    },
                },
                Instruction {
                    op: Op::ADD,
                    args: Args {
                        rd: REG_A0,
                        imm: ecall::IO_READ_PUBLIC,
                        ..Args::default()
                    },
                },
                ECALL,
            ],
            &[(address, 0)],
            &[
                (REG_A0, ecall::IO_READ_PRIVATE),
                (REG_A1, address), // A1 - address
                (REG_A2, 1),       // A2 - size
            ],
            &RuntimeArguments {
                self_prog_id: vec![content],
                cast_list: vec![content],
                events_commitment_tape: vec![content],
                cast_list_commitment_tape: vec![content],
                io_tape_private: vec![content],
                io_tape_public: vec![content],
                call_tape: vec![content],
                event_tape: vec![content],
            },
        );
=======
        let state: State<F> = State::from(program.clone());
        assert_ne!(
            state.call_tape.data.len(),
            0,
            "Proving an execution with an empty tape might make our tests pass, even if things are wrong"
            );
>>>>>>> caa492f0
        Stark::prove_and_verify(&program, &record).unwrap();
    }

    pub fn prove_io_read_explicit<Stark: ProveAndVerify>(address: u32, content: u8) {
        let (program, record) = execute_code_with_runtime_args(
            [
                Instruction {
                    op: Op::ADD,
                    args: Args {
                        rd: REG_A1,
                        imm: address,
                        ..Args::default()
                    },
                },
                Instruction {
                    op: Op::ADD,
                    args: Args {
                        rd: REG_A2,
                        imm: 4,
                        ..Args::default()
                    },
                },
                // set sys-call IO_READ in x10(or a0)
                Instruction {
                    op: Op::ADD,
                    args: Args {
                        rd: REG_A0,
                        imm: ecall::IO_READ_PRIVATE,
                        ..Args::default()
                    },
                },
                // add ecall to io_read
                ECALL,
                Instruction {
                    op: Op::ADD,
                    args: Args {
                        rd: REG_A0,
                        imm: 0,
                        ..Args::default()
                    },
                },
                Instruction {
                    op: Op::ADD,
                    args: Args {
                        rd: REG_A1,
                        imm: 0,
                        ..Args::default()
                    },
                },
                Instruction {
                    op: Op::ADD,
                    args: Args {
                        rd: REG_A2,
                        imm: 0,
                        ..Args::default()
                    },
                },
            ],
            &[
                (address, 0),
                (address.wrapping_add(1), 0),
                (address.wrapping_add(2), 0),
                (address.wrapping_add(3), 0),
            ],
            &[],
            RuntimeArguments {
                io_tape_private: vec![content, content, content, content],
                ..Default::default()
            },
        );
        Stark::prove_and_verify(&program, &record).unwrap();
    }

    proptest! {
        #![proptest_config(ProptestConfig::with_cases(1))]
        #[test]
        fn prove_io_read_private_zero_size_mozak(address in u32_extra_except_mozak_ro_memory()) {
            prove_io_read_private_zero_size::<MozakStark<F, D>>(address);
        }
        #[test]
        fn prove_io_read_private_mozak(address in u32_extra_except_mozak_ro_memory(), content in u8_extra()) {
            prove_io_read_private::<MozakStark<F, D>>(address, vec![content]);
        }
        #[test]
        fn prove_io_read_public_zero_size_mozak(address in u32_extra_except_mozak_ro_memory()) {
            prove_io_read_public_zero_size::<MozakStark<F, D>>(address);
        }
        #[test]
        fn prove_io_read_public_mozak(address in u32_extra_except_mozak_ro_memory(), content in u8_extra()) {
            prove_io_read_public::<MozakStark<F, D>>(address, vec![content]);
        }
        #[test]
        fn prove_io_read_call_tape_zero_size_mozak(address in u32_extra_except_mozak_ro_memory()) {
            prove_io_read_call_tape_zero_size::<MozakStark<F, D>>(address);
        }
        #[test]
        fn prove_io_read_call_tape_mozak(address in u32_extra_except_mozak_ro_memory(), content in u8_extra()) {
            prove_io_read_call_tape::<MozakStark<F, D>>(address, vec![content]);
        }
<<<<<<< HEAD

        #[test]
        fn prove_events_commitment_tape_mozak(address in u32_extra_except_mozak_ro_memory(), content in u8_extra()) {
            prove_events_commitment_tape::<MozakStark<F, D>>(address, vec![content]);
        }

        #[test]
        fn prove_cast_list_commitment_tape_mozak(address in u32_extra_except_mozak_ro_memory(), content in u8_extra()) {
            prove_cast_list_commitment_tape::<MozakStark<F, D>>(address, vec![content]);
        }

        #[test]
        fn prove_io_read_mozak(address in u32_extra_except_mozak_ro_memory(), content in u8_extra()) {
            prove_io_read::<MozakStark<F, D>>(address, content);
        }
=======
>>>>>>> caa492f0
        #[test]
        fn prove_io_read_mozak_explicit(address in u32_extra_except_mozak_ro_memory(), content in u8_extra()) {
            prove_io_read_explicit::<MozakStark<F, D>>(address, content);
        }
    }

    #[test]
    fn test_circuit() -> anyhow::Result<()> {
        type C = Poseidon2GoldilocksConfig;
        type S = InputOutputMemoryStark<F, D>;

        let stark = S::default();
        test_stark_circuit_constraints::<F, C, S, D>(stark)?;

        Ok(())
    }
}<|MERGE_RESOLUTION|>--- conflicted
+++ resolved
@@ -294,112 +294,73 @@
                 ..Default::default()
             },
         );
-<<<<<<< HEAD
-        Stark::prove_and_verify(&program, &record).unwrap();
-    }
-
-    pub fn prove_events_commitment_tape<Stark: ProveAndVerify>(
-        address: u32,
-        events_commitment_tape: Vec<u8>,
-    ) {
-        let (program, record) = execute_code_with_runtime_args(
-            // set sys-call IO_READ in x10(or a0)
-            [ECALL],
-            &(0..COMMITMENT_SIZE)
-                .map(|i| (address.wrapping_add(u32::try_from(i).unwrap()), 0_u8))
-                .collect_vec(),
-            &[
-                (REG_A0, ecall::EVENTS_COMMITMENT_TAPE),
-                (REG_A1, address),                                 // A1 - address
-                (REG_A2, u32::try_from(COMMITMENT_SIZE).unwrap()), // A2 - size
-            ],
-            &RuntimeArguments {
-                events_commitment_tape,
-                ..Default::default()
-            },
-        );
-        Stark::prove_and_verify(&program, &record).unwrap();
-    }
-
-    pub fn prove_cast_list_commitment_tape<Stark: ProveAndVerify>(
-        address: u32,
-        cast_list_commitment_tape: Vec<u8>,
-    ) {
-        let (program, record) = execute_code_with_runtime_args(
-            // set sys-call IO_READ in x10(or a0)
-            [ECALL],
-            &(0..COMMITMENT_SIZE)
-                .map(|i| (address.wrapping_add(u32::try_from(i).unwrap()), 0_u8))
-                .collect_vec(),
-            &[
-                (REG_A0, ecall::CAST_LIST_COMMITMENT_TAPE),
-                (REG_A1, address),                                 // A1 - address
-                (REG_A2, u32::try_from(COMMITMENT_SIZE).unwrap()), // A2 - size
-            ],
-            &RuntimeArguments {
-                cast_list_commitment_tape,
-                ..Default::default()
-            },
-        );
-        Stark::prove_and_verify(&program, &record).unwrap();
-    }
-
-    pub fn prove_io_read<Stark: ProveAndVerify>(address: u32, content: u8) {
-        let (program, record) = execute_code_with_runtime_args(
-            // set sys-call IO_READ in x10(or a0)
-            [
-                ECALL,
-                Instruction {
-                    op: Op::ADD,
-                    args: Args {
-                        rd: REG_A1,
-                        imm: address,
-                        ..Args::default()
-                    },
-                },
-                Instruction {
-                    op: Op::ADD,
-                    args: Args {
-                        rd: REG_A2,
-                        imm: 1,
-                        ..Args::default()
-                    },
-                },
-                Instruction {
-                    op: Op::ADD,
-                    args: Args {
-                        rd: REG_A0,
-                        imm: ecall::IO_READ_PUBLIC,
-                        ..Args::default()
-                    },
-                },
-                ECALL,
-            ],
-            &[(address, 0)],
-            &[
-                (REG_A0, ecall::IO_READ_PRIVATE),
-                (REG_A1, address), // A1 - address
-                (REG_A2, 1),       // A2 - size
-            ],
-            &RuntimeArguments {
-                self_prog_id: vec![content],
-                cast_list: vec![content],
-                events_commitment_tape: vec![content],
-                cast_list_commitment_tape: vec![content],
-                io_tape_private: vec![content],
-                io_tape_public: vec![content],
-                call_tape: vec![content],
-                event_tape: vec![content],
-            },
-        );
-=======
         let state: State<F> = State::from(program.clone());
         assert_ne!(
             state.call_tape.data.len(),
             0,
             "Proving an execution with an empty tape might make our tests pass, even if things are wrong"
-            );
->>>>>>> caa492f0
+        );
+        Stark::prove_and_verify(&program, &record).unwrap();
+    }
+
+    pub fn prove_events_commitment_tape<Stark: ProveAndVerify>(
+        address: u32,
+        events_commitment_tape: Vec<u8>,
+    ) {
+        let (program, record) = execute_code_with_runtime_args(
+            // set sys-call IO_READ in x10(or a0)
+            [ECALL],
+            &(0..COMMITMENT_SIZE)
+                .map(|i| (address.wrapping_add(u32::try_from(i).unwrap()), 0_u8))
+                .collect_vec(),
+            &[
+                (REG_A0, ecall::EVENTS_COMMITMENT_TAPE),
+                (REG_A1, address),                                 // A1 - address
+                (REG_A2, u32::try_from(COMMITMENT_SIZE).unwrap()), // A2 - size
+            ],
+            RuntimeArguments {
+                events_commitment_tape,
+                ..Default::default()
+            },
+        );
+        let state: State<F> = State::from(program.clone());
+        assert_ne!(
+            state.events_commitment_tape.0.len(),
+            0,
+            "Proving an execution with an empty tape might make our tests pass, even if things are wrong"
+        );
+
+        Stark::prove_and_verify(&program, &record).unwrap();
+    }
+
+    pub fn prove_cast_list_commitment_tape<Stark: ProveAndVerify>(
+        address: u32,
+        cast_list_commitment_tape: Vec<u8>,
+    ) {
+        let (program, record) = execute_code_with_runtime_args(
+            // set sys-call IO_READ in x10(or a0)
+            [ECALL],
+            &(0..COMMITMENT_SIZE)
+                .map(|i| (address.wrapping_add(u32::try_from(i).unwrap()), 0_u8))
+                .collect_vec(),
+            &[
+                (REG_A0, ecall::CAST_LIST_COMMITMENT_TAPE),
+                (REG_A1, address),                                 // A1 - address
+                (REG_A2, u32::try_from(COMMITMENT_SIZE).unwrap()), // A2 - size
+            ],
+            RuntimeArguments {
+                cast_list_commitment_tape,
+                ..Default::default()
+            },
+        );
+        Stark::prove_and_verify(&program, &record).unwrap();
+
+        let state: State<F> = State::from(program.clone());
+        assert_ne!(
+            state.cast_list_commitment_tape.0.len(),
+            0,
+            "Proving an execution with an empty tape might make our tests pass, even if things are wrong"
+        );
         Stark::prove_and_verify(&program, &record).unwrap();
     }
 
@@ -499,7 +460,6 @@
         fn prove_io_read_call_tape_mozak(address in u32_extra_except_mozak_ro_memory(), content in u8_extra()) {
             prove_io_read_call_tape::<MozakStark<F, D>>(address, vec![content]);
         }
-<<<<<<< HEAD
 
         #[test]
         fn prove_events_commitment_tape_mozak(address in u32_extra_except_mozak_ro_memory(), content in u8_extra()) {
@@ -511,12 +471,6 @@
             prove_cast_list_commitment_tape::<MozakStark<F, D>>(address, vec![content]);
         }
 
-        #[test]
-        fn prove_io_read_mozak(address in u32_extra_except_mozak_ro_memory(), content in u8_extra()) {
-            prove_io_read::<MozakStark<F, D>>(address, content);
-        }
-=======
->>>>>>> caa492f0
         #[test]
         fn prove_io_read_mozak_explicit(address in u32_extra_except_mozak_ro_memory(), content in u8_extra()) {
             prove_io_read_explicit::<MozakStark<F, D>>(address, content);
