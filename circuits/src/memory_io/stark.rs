use std::marker::PhantomData;

use expr::{Expr, ExprBuilder, StarkFrameTyped};
use mozak_circuits_derive::StarkNameDisplay;
use plonky2::field::extension::{Extendable, FieldExtension};
use plonky2::field::packed::PackedField;
use plonky2::hash::hash_types::RichField;
use plonky2::iop::ext_target::ExtensionTarget;
use plonky2::plonk::circuit_builder::CircuitBuilder;
use starky::constraint_consumer::{ConstraintConsumer, RecursiveConstraintConsumer};
use starky::evaluation_frame::StarkFrame;
use starky::stark::Stark;

use crate::columns_view::HasNamedColumns;
use crate::expr::{build_ext, build_packed, ConstraintBuilder};
use crate::memory_io::columns::{StorageDevice, NUM_IO_MEM_COLS};
use crate::unstark::NoColumns;

#[derive(Copy, Clone, Default, StarkNameDisplay)]
#[allow(clippy::module_name_repetitions)]
pub struct StorageDeviceStark<F, const D: usize> {
    pub _f: PhantomData<F>,
}

impl<F, const D: usize> HasNamedColumns for StorageDeviceStark<F, D> {
    type Columns = StorageDevice<F>;
}

const COLUMNS: usize = NUM_IO_MEM_COLS;
const PUBLIC_INPUTS: usize = 0;

// Design description - https://docs.google.com/presentation/d/1J0BJd49BMQh3UR5TrOhe3k67plHxnohFtFVrMpDJ1oc/edit?usp=sharing
fn generate_constraints<'a, T: Copy>(
    vars: &StarkFrameTyped<StorageDevice<Expr<'a, T>>, NoColumns<Expr<'a, T>>>,
) -> ConstraintBuilder<Expr<'a, T>> {
    let lv = vars.local_values;
    let nv = vars.next_values;
    let mut constraints = ConstraintBuilder::default();

    constraints.always(lv.ops.is_memory_store.is_binary());
    constraints.always(lv.ops.is_io_store.is_binary());
    constraints.always(lv.is_executed().is_binary());

    // If nv.is_io() == 1: lv.size == 0, also forces the last row to be size == 0 !
    // This constraints ensures loop unrolling was done correctly
    constraints.always(nv.ops.is_io_store * lv.size);
    // If lv.is_lv_and_nv_are_memory_rows == 1:
    //    nv.address == lv.address + 1 (wrapped)
    //    nv.size == lv.size - 1 (not-wrapped)
    let added = lv.addr + 1;
    let wrapped = added - (1 << 32);
    // nv.address == lv.address + 1 (wrapped)
    constraints.always(lv.is_lv_and_nv_are_memory_rows * (nv.addr - added) * (nv.addr - wrapped));
    // nv.size == lv.size - 1 (not-wrapped)
    constraints.transition(nv.is_lv_and_nv_are_memory_rows * (nv.size - (lv.size - 1)));
    // Edge cases:
    //  a) - io_store with size = 0: <-- this case is solved since CTL from CPU
    //        a.1) is_lv_and_nv_are_memory_rows = 0 (no memory rows inserted)
    //  b) - io_store with size = 1: <-- this case needs to be solved separately
    //        b.1) is_lv_and_nv_are_memory_rows = 0 (only one memory row inserted)
    // To solve case-b:
    // If lv.is_io() == 1 && lv.size != 0:
    //      lv.addr == nv.addr       <-- next row address must be the same !!!
    //      lv.size === nv.size - 1  <-- next row size is decreased
    constraints.transition(lv.ops.is_io_store * lv.size * (nv.addr - lv.addr));
    constraints.transition(lv.ops.is_io_store * lv.size * (nv.size - (lv.size - 1)));
    // If lv.is_io() == 1 && lv.size == 0:
    //      nv.is_memory() == 0 <-- next op can be only io - since size == 0
    // This one is ensured by:
    //  1) is_binary(io or memory)
    //  2) if nv.is_io() == 1: lv.size == 0

    // If lv.is_io() == 1 && nv.size != 0:
    //      nv.is_lv_and_nv_are_memory_rows == 1
    constraints.always(lv.ops.is_io_store * nv.size * (nv.is_lv_and_nv_are_memory_rows - 1));

    constraints
}

impl<F: RichField + Extendable<D>, const D: usize> Stark<F, D> for StorageDeviceStark<F, D> {
    type EvaluationFrame<FE, P, const D2: usize> = StarkFrame<P, P::Scalar, COLUMNS, PUBLIC_INPUTS>

        where
            FE: FieldExtension<D2, BaseField = F>,
            P: PackedField<Scalar = FE>;
    type EvaluationFrameTarget =
        StarkFrame<ExtensionTarget<D>, ExtensionTarget<D>, COLUMNS, PUBLIC_INPUTS>;

    fn eval_packed_generic<FE, P, const D2: usize>(
        &self,
        vars: &Self::EvaluationFrame<FE, P, D2>,
        consumer: &mut ConstraintConsumer<P>,
    ) where
        FE: FieldExtension<D2, BaseField = F>,
        P: PackedField<Scalar = FE>, {
        let eb = ExprBuilder::default();
        let constraints = generate_constraints(&eb.to_typed_starkframe(vars));
        build_packed(constraints, consumer);
    }

    fn eval_ext_circuit(
        &self,
        builder: &mut CircuitBuilder<F, D>,
        vars: &Self::EvaluationFrameTarget,
        consumer: &mut RecursiveConstraintConsumer<F, D>,
    ) {
        let eb = ExprBuilder::default();
        let constraints = generate_constraints(&eb.to_typed_starkframe(vars));
        build_ext(constraints, builder, consumer);
    }

    fn constraint_degree(&self) -> usize { 3 }
}

#[cfg(test)]
mod tests {
    use itertools::Itertools;
    use mozak_runner::code::execute_code_with_ro_memory;
    use mozak_runner::decode::ECALL;
    use mozak_runner::instruction::{Args, Instruction, Op};
    use mozak_runner::state::RawTapes;
    use mozak_runner::test_utils::{u32_extra, u8_extra};
    use mozak_sdk::core::ecall::{self, COMMITMENT_SIZE};
    use mozak_sdk::core::reg_abi::{REG_A0, REG_A1, REG_A2};
    use plonky2::plonk::config::Poseidon2GoldilocksConfig;
    use proptest::prelude::ProptestConfig;
    use proptest::proptest;
    use starky::stark_testing::test_stark_circuit_constraints;

    use crate::memory_io::stark::StorageDeviceStark;
    use crate::stark::mozak_stark::MozakStark;
    use crate::test_utils::{ProveAndVerify, D, F};

    pub fn prove_io_read_private_zero_size<Stark: ProveAndVerify>(address: u32) {
        let (program, record) = execute_code_with_ro_memory(
            // set sys-call IO_READ in x10(or a0)
            [ECALL],
            &[],
            &[(address, 0)],
            &[
                (REG_A0, ecall::IO_READ_PRIVATE),
                (REG_A1, address), // A1 - address
                (REG_A2, 0),       // A2 - size
            ],
            RawTapes::default(),
        );
        Stark::prove_and_verify(&program, &record).unwrap();
    }

    pub fn prove_io_read_public_zero_size<Stark: ProveAndVerify>(address: u32) {
        let (program, record) = execute_code_with_ro_memory(
            // set sys-call IO_READ in x10(or a0)
            [ECALL],
            &[],
            &[(address, 0)],
            &[
                (REG_A0, ecall::IO_READ_PUBLIC),
                (REG_A1, address), // A1 - address
                (REG_A2, 0),       // A2 - size
            ],
            RawTapes::default(),
        );
        Stark::prove_and_verify(&program, &record).unwrap();
    }

    pub fn prove_io_read_call_tape_zero_size<Stark: ProveAndVerify>(address: u32) {
        let (program, record) = execute_code_with_ro_memory(
            // set sys-call IO_READ in x10(or a0)
            [ECALL],
            &[],
            &[(address, 0)],
            &[
                (REG_A0, ecall::IO_READ_CALL_TAPE),
                (REG_A1, address), // A1 - address
                (REG_A2, 0),       // A2 - size
            ],
            RawTapes::default(),
        );
        Stark::prove_and_verify(&program, &record).unwrap();
    }

<<<<<<< HEAD
    pub fn prove_io_read_private<Stark: ProveAndVerify>(address: u32, private_tape: Vec<u8>) {
        let (program, record) = execute_code_with_ro_memory(
=======
    pub fn prove_io_read_event_tape_zero_size<Stark: ProveAndVerify>(address: u32) {
        let (program, record) = execute_code_with_runtime_args(
            // set sys-call IO_READ in x10(or a0)
            [ECALL],
            &[(address, 0)],
            &[
                (REG_A0, ecall::EVENT_TAPE),
                (REG_A1, address), // A1 - address
                (REG_A2, 0),       // A2 - size
            ],
            RuntimeArguments::default(),
        );
        Stark::prove_and_verify(&program, &record).unwrap();
    }

    pub fn prove_io_read_private<Stark: ProveAndVerify>(address: u32, io_tape_private: Vec<u8>) {
        let (program, record) = execute_code_with_runtime_args(
>>>>>>> 9ce390b3
            // set sys-call IO_READ in x10(or a0)
            [ECALL],
            &[],
            &[(address, 0)],
            &[
                (REG_A0, ecall::IO_READ_PRIVATE),
                (REG_A1, address), // A1 - address
                (REG_A2, 1),       // A2 - size
            ],
            RawTapes {
                private_tape,
                ..Default::default()
            },
        );
        assert_ne!(
            record.executed.last().unwrap().state.private_tape.data.len(),
            0,
            "Proving an execution with an empty tape might make our tests pass, even if things are wrong"
        );

        Stark::prove_and_verify(&program, &record).unwrap();
    }

    pub fn prove_io_read_public<Stark: ProveAndVerify>(address: u32, public_tape: Vec<u8>) {
        let (program, record) = execute_code_with_ro_memory(
            // set sys-call IO_READ in x10(or a0)
            [ECALL],
            &[],
            &[(address, 0)],
            &[
                (REG_A0, ecall::IO_READ_PUBLIC),
                (REG_A1, address), // A1 - address
                (REG_A2, 1),       // A2 - size
            ],
            RawTapes {
                public_tape,
                ..Default::default()
            },
        );

        assert_ne!(
            record.executed.last().unwrap().state.public_tape.data.len(),
            0,
            "Proving an execution with an empty tape might make our tests pass, even if things are wrong"
        );

        Stark::prove_and_verify(&program, &record).unwrap();
    }

    pub fn prove_io_read_call_tape<Stark: ProveAndVerify>(address: u32, call_tape: Vec<u8>) {
        let (program, record) = execute_code_with_ro_memory(
            // set sys-call IO_READ in x10(or a0)
            [ECALL],
            &[],
            &[(address, 0)],
            &[
                (REG_A0, ecall::IO_READ_CALL_TAPE),
                (REG_A1, address), // A1 - address
                (REG_A2, 1),       // A2 - size
            ],
            RawTapes {
                call_tape,
                ..Default::default()
            },
        );
        assert_ne!(
            record.executed.last().unwrap().state.call_tape.data.len(),
            0,
            "Proving an execution with an empty tape might make our tests pass, even if things are wrong"
        );
        Stark::prove_and_verify(&program, &record).unwrap();
    }

    pub fn prove_io_read_event_tape<Stark: ProveAndVerify>(address: u32, event_tape: Vec<u8>) {
        let (program, record) = execute_code_with_runtime_args(
            // set sys-call IO_READ in x10(or a0)
            [ECALL],
            &[(address, 0)],
            &[
                (REG_A0, ecall::EVENT_TAPE),
                (REG_A1, address), // A1 - address
                (REG_A2, 1),       // A2 - size
            ],
            RuntimeArguments {
                event_tape,
                ..Default::default()
            },
        );
        let state: State<F> = State::from(program.clone());
        assert_ne!(
            state.event_tape.data.len(),
            0,
            "Proving an execution with an empty tape might make our tests pass, even if things are wrong"
        );
        Stark::prove_and_verify(&program, &record).unwrap();
    }

    pub fn prove_events_commitment_tape<Stark: ProveAndVerify>(
        address: u32,
        events_commitment_tape: [u8; 32],
    ) {
        let (program, record) = execute_code_with_ro_memory(
            // set sys-call IO_READ in x10(or a0)
            [ECALL],
            &[],
            &(0..COMMITMENT_SIZE)
                .map(|i| (address.wrapping_add(u32::try_from(i).unwrap()), 0_u8))
                .collect_vec(),
            &[
                (REG_A0, ecall::EVENTS_COMMITMENT_TAPE),
                (REG_A1, address),                                 // A1 - address
                (REG_A2, u32::try_from(COMMITMENT_SIZE).unwrap()), // A2 - size
            ],
            RawTapes {
                events_commitment_tape,
                ..Default::default()
            },
        );

        assert_ne!(
            record.executed.last().unwrap().state.events_commitment_tape.len(),
            0,
            "Proving an execution with an empty tape might make our tests pass, even if things are wrong"
        );

        Stark::prove_and_verify(&program, &record).unwrap();
    }

    pub fn prove_cast_list_commitment_tape<Stark: ProveAndVerify>(
        address: u32,
        cast_list_commitment_tape: [u8; 32],
    ) {
        let (program, record) = execute_code_with_ro_memory(
            // set sys-call IO_READ in x10(or a0)
            [ECALL],
            &[],
            &(0..COMMITMENT_SIZE)
                .map(|i| (address.wrapping_add(u32::try_from(i).unwrap()), 0_u8))
                .collect_vec(),
            &[
                (REG_A0, ecall::CAST_LIST_COMMITMENT_TAPE),
                (REG_A1, address),                                 // A1 - address
                (REG_A2, u32::try_from(COMMITMENT_SIZE).unwrap()), // A2 - size
            ],
            RawTapes {
                cast_list_commitment_tape,
                ..Default::default()
            },
        );
        Stark::prove_and_verify(&program, &record).unwrap();

        assert_ne!(
            record.executed.last().unwrap().state.cast_list_commitment_tape.len(),
            0,
            "Proving an execution with an empty tape might make our tests pass, even if things are wrong"
        );

        Stark::prove_and_verify(&program, &record).unwrap();
    }

    pub fn prove_io_read_explicit<Stark: ProveAndVerify>(address: u32, content: u8) {
        let (program, record) = execute_code_with_ro_memory(
            [
                Instruction {
                    op: Op::ADD,
                    args: Args {
                        rd: REG_A1,
                        imm: address,
                        ..Args::default()
                    },
                },
                Instruction {
                    op: Op::ADD,
                    args: Args {
                        rd: REG_A2,
                        imm: 4,
                        ..Args::default()
                    },
                },
                // set sys-call IO_READ in x10(or a0)
                Instruction {
                    op: Op::ADD,
                    args: Args {
                        rd: REG_A0,
                        imm: ecall::IO_READ_PRIVATE,
                        ..Args::default()
                    },
                },
                // add ecall to io_read
                ECALL,
                Instruction {
                    op: Op::ADD,
                    args: Args {
                        rd: REG_A0,
                        imm: 0,
                        ..Args::default()
                    },
                },
                Instruction {
                    op: Op::ADD,
                    args: Args {
                        rd: REG_A1,
                        imm: 0,
                        ..Args::default()
                    },
                },
                Instruction {
                    op: Op::ADD,
                    args: Args {
                        rd: REG_A2,
                        imm: 0,
                        ..Args::default()
                    },
                },
            ],
            &[],
            &[
                (address, 0),
                (address.wrapping_add(1), 0),
                (address.wrapping_add(2), 0),
                (address.wrapping_add(3), 0),
            ],
            &[],
            RawTapes {
                private_tape: vec![content, content, content, content],
                ..Default::default()
            },
        );
        Stark::prove_and_verify(&program, &record).unwrap();
    }

    proptest! {
        #![proptest_config(ProptestConfig::with_cases(1))]
        #[test]
        fn prove_io_read_private_zero_size_mozak(address in u32_extra()) {
            prove_io_read_private_zero_size::<MozakStark<F, D>>(address);
        }
        #[test]
        fn prove_io_read_private_mozak(address in u32_extra(), content in u8_extra()) {
            prove_io_read_private::<MozakStark<F, D>>(address, vec![content]);
        }
        #[test]
        fn prove_io_read_public_zero_size_mozak(address in u32_extra()) {
            prove_io_read_public_zero_size::<MozakStark<F, D>>(address);
        }
        #[test]
        fn prove_io_read_public_mozak(address in u32_extra(), content in u8_extra()) {
            prove_io_read_public::<MozakStark<F, D>>(address, vec![content]);
        }
        #[test]
        fn prove_io_read_call_tape_zero_size_mozak(address in u32_extra()) {
            prove_io_read_call_tape_zero_size::<MozakStark<F, D>>(address);
        }
        #[test]
        fn prove_io_read_call_tape_mozak(address in u32_extra(), content in u8_extra()) {
            prove_io_read_call_tape::<MozakStark<F, D>>(address, vec![content]);
        }

        #[test]
<<<<<<< HEAD
        fn prove_events_commitment_tape_mozak(address in u32_extra(), content in u8_extra()) {
=======
        fn prove_io_read_event_tape_zero_size_mozak(address in u32_extra_except_mozak_ro_memory()) {
            prove_io_read_event_tape_zero_size::<MozakStark<F, D>>(address);
        }
        #[test]
        fn prove_io_read_event_tape_mozak(address in u32_extra_except_mozak_ro_memory(), content in u8_extra()) {
            prove_io_read_event_tape::<MozakStark<F, D>>(address, vec![content]);
        }


        #[test]
        fn prove_events_commitment_tape_mozak(address in u32_extra_except_mozak_ro_memory(), content in u8_extra()) {
>>>>>>> 9ce390b3
            prove_events_commitment_tape::<MozakStark<F, D>>(address, [content; 32]);
        }

        #[test]
        fn prove_cast_list_commitment_tape_mozak(address in u32_extra(), content in u8_extra()) {
            prove_cast_list_commitment_tape::<MozakStark<F, D>>(address, [content; 32]);
        }

        #[test]
        fn prove_io_read_mozak_explicit(address in u32_extra(), content in u8_extra()) {
            prove_io_read_explicit::<MozakStark<F, D>>(address, content);
        }
    }
    #[test]
    fn test_circuit() -> anyhow::Result<()> {
        type C = Poseidon2GoldilocksConfig;
        type S = StorageDeviceStark<F, D>;

        let stark = S::default();
        test_stark_circuit_constraints::<F, C, S, D>(stark)?;

        Ok(())
    }
}<|MERGE_RESOLUTION|>--- conflicted
+++ resolved
@@ -179,10 +179,6 @@
         Stark::prove_and_verify(&program, &record).unwrap();
     }
 
-<<<<<<< HEAD
-    pub fn prove_io_read_private<Stark: ProveAndVerify>(address: u32, private_tape: Vec<u8>) {
-        let (program, record) = execute_code_with_ro_memory(
-=======
     pub fn prove_io_read_event_tape_zero_size<Stark: ProveAndVerify>(address: u32) {
         let (program, record) = execute_code_with_runtime_args(
             // set sys-call IO_READ in x10(or a0)
@@ -200,7 +196,6 @@
 
     pub fn prove_io_read_private<Stark: ProveAndVerify>(address: u32, io_tape_private: Vec<u8>) {
         let (program, record) = execute_code_with_runtime_args(
->>>>>>> 9ce390b3
             // set sys-call IO_READ in x10(or a0)
             [ECALL],
             &[],
@@ -460,21 +455,17 @@
         }
 
         #[test]
-<<<<<<< HEAD
+        fn prove_io_read_event_tape_zero_size_mozak(address in u32_extra()) {
+            prove_io_read_event_tape_zero_size::<MozakStark<F, D>>(address);
+        }
+        #[test]
+        fn prove_io_read_event_tape_mozak(address in u32_extra(), content in u8_extra()) {
+            prove_io_read_event_tape::<MozakStark<F, D>>(address, vec![content]);
+        }
+
+
+        #[test]
         fn prove_events_commitment_tape_mozak(address in u32_extra(), content in u8_extra()) {
-=======
-        fn prove_io_read_event_tape_zero_size_mozak(address in u32_extra_except_mozak_ro_memory()) {
-            prove_io_read_event_tape_zero_size::<MozakStark<F, D>>(address);
-        }
-        #[test]
-        fn prove_io_read_event_tape_mozak(address in u32_extra_except_mozak_ro_memory(), content in u8_extra()) {
-            prove_io_read_event_tape::<MozakStark<F, D>>(address, vec![content]);
-        }
-
-
-        #[test]
-        fn prove_events_commitment_tape_mozak(address in u32_extra_except_mozak_ro_memory(), content in u8_extra()) {
->>>>>>> 9ce390b3
             prove_events_commitment_tape::<MozakStark<F, D>>(address, [content; 32]);
         }
 
