--- conflicted
+++ resolved
@@ -100,25 +100,6 @@
     }
 }
 
-<<<<<<< HEAD
-// Look up a read into register table with:
-//
-// read at augmented clk
-//
-// REG_A0 -> public input to ecall type (private or public io read, via)
-// (Actually, can be hard-coded from the point of view of the proof; doesn't
-// need to be PUBLIC_INPUT read REG_A1 -> addr
-// read REG_A2 -> size
-//
-// filter = is_memory_store
-/// TODO: at the moment weonly do addr; look up the rest, too.  Adjust trace
-/// generation.
-/// TODO: write a mechanism that generates register-read-traces automatically
-/// from the CTL data.  Similar to what we did for generating range-check traces
-/// automatically.
-=======
-#[cfg(feature = "enable_register_starks")]
->>>>>>> d6a1da52
 #[must_use]
 pub fn register_looking() -> Vec<TableWithTypedOutput<RegisterCtl<Column>>> {
     let mem = COL_MAP;
