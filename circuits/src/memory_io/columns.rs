--- conflicted
+++ resolved
@@ -1,11 +1,7 @@
 use core::ops::Add;
 
-<<<<<<< HEAD
 use mozak_system::system::reg_abi::REG_A1;
-use plonky2::field::types::Field;
 
-=======
->>>>>>> 9d63b59e
 use crate::columns_view::{columns_view_impl, make_col_map, NumberOfColumns};
 use crate::cross_table_lookup::Column;
 use crate::stark::mozak_stark::{
@@ -83,8 +79,7 @@
 
 /// Column for a binary filter to indicate a lookup
 #[must_use]
-<<<<<<< HEAD
-pub fn filter_for_memory<F: Field>() -> Column<F> { col_map().map(Column::from).is_memory() }
+pub fn filter_for_memory() -> Column { col_map().map(Column::from).is_memory() }
 
 // Look up a read into register table with:
 //
@@ -102,16 +97,16 @@
 /// from the CTL data.  Similar to what we did for generating range-check traces
 /// automatically.
 #[must_use]
-pub fn register_looking<F: Field>() -> Vec<Table<F>> {
+pub fn register_looking() -> Vec<Table> {
     let mem = col_map().map(Column::from);
 
     let data = vec![
         // Op is read
         // TODO: replace with a named constant.
         // Perhaps make CTL use structs with named fields instead of being an unnamed tuple?
-        Column::constant(F::ONE),
+        Column::constant(1),
         mem.clk,
-        Column::constant(F::from_canonical_u8(REG_A1)),
+        Column::constant(i64::from(REG_A1)),
         mem.addr,
     ];
     vec![
@@ -119,7 +114,4 @@
         IoMemoryPublicTable::new(data.clone(), mem.ops.is_io_store.clone()),
         IoTranscriptTable::new(data, mem.ops.is_io_store),
     ]
-}
-=======
-pub fn filter_for_memory() -> Column { col_map().map(Column::from).is_memory() }
->>>>>>> 9d63b59e
+}