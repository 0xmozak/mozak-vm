--- conflicted
+++ resolved
@@ -108,16 +108,9 @@
         let fullword_memory = generate_fullword_memory_trace(&record.executed);
         let io_memory_private = generate_io_memory_private_trace(&record.executed);
         let io_memory_public = generate_io_memory_public_trace(&record.executed);
-<<<<<<< HEAD
-        let io_memory_call_tape_rows = generate_call_tape_trace(&[]);
-        let io_memory_events_commitment_tape_rows =
-            generate_events_commitment_tape_trace(&record.executed);
-        let io_memory_castlist_commitment_tape_rows =
-=======
         let call_tape = generate_call_tape_trace(&record.executed);
         let events_commitment_tape_rows = generate_events_commitment_tape_trace(&record.executed);
         let cast_list_commitment_tape_rows =
->>>>>>> 2f529afc
             generate_cast_list_commitment_tape_trace(&record.executed);
         let poseidon2_sponge_trace = generate_poseidon2_sponge_trace(&record.executed);
         let poseidon2_output_bytes = generate_poseidon2_output_bytes_trace(&poseidon2_sponge_trace);
@@ -140,15 +133,9 @@
             &cpu_rows,
             &io_memory_private,
             &io_memory_public,
-<<<<<<< HEAD
-            &io_memory_call_tape_rows,
-            &io_memory_events_commitment_tape_rows,
-            &io_memory_castlist_commitment_tape_rows,
-=======
             &call_tape,
             &events_commitment_tape_rows,
             &cast_list_commitment_tape_rows,
->>>>>>> 2f529afc
             &register_init,
         );
         let rangecheck_rows =
