use itertools::Itertools;
use plonky2::hash::hash_types::RichField;

use crate::memory::columns::Memory;
use crate::rangecheck::columns::RangeCheckColumnsView;
use crate::rangecheck::generation::extract_with_mul;
use crate::rangecheck_u8::columns::RangeCheckU8;
use crate::stark::mozak_stark::{Lookups, RangeCheckU8LookupTable, TableKind};

/// Generate a limb lookup trace from `rangecheck_trace`
///
/// This is used by cpu trace to do direct u8 lookups
#[must_use]
pub(crate) fn generate_rangecheck_u8_trace<F: RichField>(
    rangecheck_trace: &[RangeCheckColumnsView<F>],
    memory_trace: &[Memory<F>],
) -> Vec<RangeCheckU8<F>> {
    RangeCheckU8LookupTable::lookups()
        .looking_tables
        .into_iter()
        .flat_map(|looking_table| match looking_table.kind {
            TableKind::RangeCheck => extract_with_mul(rangecheck_trace, &looking_table),
            TableKind::Memory => extract_with_mul(memory_trace, &looking_table),
            // We are trying to build this table, so we have to ignore it here.
            TableKind::RangeCheckU8 => vec![],
            other => unimplemented!("Can't range check {other:?} tables"),
        })
        .chain((0..=u8::MAX).map(|v| (F::from_canonical_u8(v), F::ZERO)))
        .into_group_map()
        .into_iter()
        .sorted_by_key(|(value, _)| value.to_noncanonical_u64())
        .map(|(value, mults)| RangeCheckU8 {
            value,
            multiplicity: mults.into_iter().sum(),
        })
        .collect()
}

#[cfg(test)]
mod tests {
    use mozak_runner::code;
    use mozak_runner::instruction::{Args, Instruction, Op};
    use plonky2::field::goldilocks_field::GoldilocksField;
    use plonky2::field::types::{Field, PrimeField64};

    use super::*;
    use crate::generation::cpu::generate_cpu_trace;
    use crate::generation::halfword_memory::generate_halfword_memory_trace;
    use crate::generation::io_memory::{
        generate_call_tape_trace, generate_cast_list_commitment_tape_trace,
        generate_events_commitment_tape_trace, generate_io_memory_private_trace,
        generate_io_memory_public_trace,
    };
    use crate::generation::memory::generate_memory_trace;
    use crate::generation::memory_zeroinit::generate_memory_zero_init_trace;
    use crate::generation::memoryinit::generate_memory_init_trace;
    use crate::ops;
    use crate::poseidon2_output_bytes::generation::generate_poseidon2_output_bytes_trace;
    use crate::poseidon2_sponge::generation::generate_poseidon2_sponge_trace;
    use crate::rangecheck::generation::generate_rangecheck_trace;
    use crate::register::generation::{generate_register_init_trace, generate_register_trace};

    #[test]
    fn test_generate_trace() {
        type F = GoldilocksField;
        let (program, record) = code::execute(
            [Instruction {
                op: Op::SB,
                args: Args {
                    rs1: 1,
                    imm: u32::MAX,
                    ..Args::default()
                },
            }],
            // Use values that would become limbs later
            &[],
            &[(1, u32::MAX)],
        );

        let cpu_rows = generate_cpu_trace::<F>(&record);
        let add_rows = ops::add::generate(&record);
<<<<<<< HEAD
        let store_word_rows = ops::sw::generate(&record.executed);
        let load_word_rows = ops::lw::generate(&record.executed);
=======
>>>>>>> 6c2fa272
        let blt_rows = ops::blt_taken::generate(&record);

        let memory_init = generate_memory_init_trace(&program);
        let memory_zeroinit_rows = generate_memory_zero_init_trace(&record.executed, &program);

        let halfword_memory = generate_halfword_memory_trace(&record.executed);
        let io_memory_private = generate_io_memory_private_trace(&record.executed);
        let io_memory_public = generate_io_memory_public_trace(&record.executed);
        let call_tape_rows = generate_call_tape_trace(&record.executed);
        let events_commitment_tape_rows = generate_events_commitment_tape_trace(&record.executed);
        let cast_list_commitment_tape_rows =
            generate_cast_list_commitment_tape_trace(&record.executed);
        let poseidon2_sponge_trace = generate_poseidon2_sponge_trace(&record.executed);
        let poseidon2_output_bytes = generate_poseidon2_output_bytes_trace(&poseidon2_sponge_trace);
        let memory_rows = generate_memory_trace::<F>(
            &record.executed,
            &memory_init,
            &memory_zeroinit_rows,
            &halfword_memory,
            &store_word_rows,
            &load_word_rows,
            &io_memory_private,
            &io_memory_public,
            &call_tape_rows,
            &events_commitment_tape_rows,
            &cast_list_commitment_tape_rows,
            &poseidon2_sponge_trace,
            &poseidon2_output_bytes,
        );
        let register_init = generate_register_init_trace(&record);
        let (_, _, register_rows) = generate_register_trace(
            &cpu_rows,
            &add_rows,
<<<<<<< HEAD
            &store_word_rows,
            &load_word_rows,
            &blt_rows,
=======
            &blt_rows,
            &poseidon2_sponge_trace,
>>>>>>> 6c2fa272
            &io_memory_private,
            &io_memory_public,
            &call_tape_rows,
            &events_commitment_tape_rows,
            &cast_list_commitment_tape_rows,
            &register_init,
        );
        let rangecheck_rows = generate_rangecheck_trace::<F>(
            &cpu_rows,
            &add_rows,
<<<<<<< HEAD
            &store_word_rows,
            &load_word_rows,
=======
            &blt_rows,
>>>>>>> 6c2fa272
            &memory_rows,
            &register_rows,
        );

        let trace = generate_rangecheck_u8_trace(&rangecheck_rows, &memory_rows);

        for row in &trace {
            // TODO(bing): more comprehensive test once we rip out the old trace gen logic.
            // For now, just assert that all values are capped by u8::MAX.
            assert!(u8::try_from(u16::try_from(row.value.to_canonical_u64()).unwrap()).is_ok());
        }

        assert_eq!(trace[0].value, F::from_canonical_u8(0));
        assert_eq!(trace[0].multiplicity, F::from_canonical_u64(48));
        assert_eq!(trace[255].value, F::from_canonical_u8(u8::MAX));
        assert_eq!(trace[255].multiplicity, F::from_canonical_u64(4));
    }
}<|MERGE_RESOLUTION|>--- conflicted
+++ resolved
@@ -79,11 +79,8 @@
 
         let cpu_rows = generate_cpu_trace::<F>(&record);
         let add_rows = ops::add::generate(&record);
-<<<<<<< HEAD
         let store_word_rows = ops::sw::generate(&record.executed);
         let load_word_rows = ops::lw::generate(&record.executed);
-=======
->>>>>>> 6c2fa272
         let blt_rows = ops::blt_taken::generate(&record);
 
         let memory_init = generate_memory_init_trace(&program);
@@ -117,14 +114,10 @@
         let (_, _, register_rows) = generate_register_trace(
             &cpu_rows,
             &add_rows,
-<<<<<<< HEAD
             &store_word_rows,
             &load_word_rows,
             &blt_rows,
-=======
-            &blt_rows,
             &poseidon2_sponge_trace,
->>>>>>> 6c2fa272
             &io_memory_private,
             &io_memory_public,
             &call_tape_rows,
@@ -135,12 +128,9 @@
         let rangecheck_rows = generate_rangecheck_trace::<F>(
             &cpu_rows,
             &add_rows,
-<<<<<<< HEAD
+            &blt_rows,
             &store_word_rows,
             &load_word_rows,
-=======
-            &blt_rows,
->>>>>>> 6c2fa272
             &memory_rows,
             &register_rows,
         );
