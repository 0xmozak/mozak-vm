use crate::columns_view::{columns_view_impl, make_col_map};
use crate::linear_combination::Column;
use crate::rangecheck::columns::RangeCheckCtl;
use crate::stark::mozak_stark::{RangeCheckU8Table, TableWithTypedOutput};

#[repr(C)]
#[derive(Clone, Copy, Eq, PartialEq, Debug, Default)]
pub struct RangeCheckU8<T> {
    /// The u8 value to be range checked
    pub value: T,

    /// The frequencies for which the accompanying value occur in
    /// the trace. This is m(x) in the paper.
    pub multiplicity: T,
}
columns_view_impl!(RangeCheckU8);
make_col_map!(RangeCheckU8);

#[must_use]
<<<<<<< HEAD
pub fn lookup() -> Table {
    RangeCheckU8Table::new(
        vec![Column::single(col_map().value)],
        Column::single(col_map().multiplicity),
    )
}

#[must_use]
pub fn make_rows_public() -> Table {
    RangeCheckU8Table::new(vec![Column::single(col_map().value)], Column::constant(1))
=======
pub fn lookup() -> TableWithTypedOutput<RangeCheckCtl<Column>> {
    RangeCheckU8Table::new(RangeCheckCtl(COL_MAP.value), COL_MAP.multiplicity)
>>>>>>> 1dbfd433
}<|MERGE_RESOLUTION|>--- conflicted
+++ resolved
@@ -17,19 +17,11 @@
 make_col_map!(RangeCheckU8);
 
 #[must_use]
-<<<<<<< HEAD
-pub fn lookup() -> Table {
-    RangeCheckU8Table::new(
-        vec![Column::single(col_map().value)],
-        Column::single(col_map().multiplicity),
-    )
+pub fn lookup() -> TableWithTypedOutput<RangeCheckCtl<Column>> {
+    RangeCheckU8Table::new(RangeCheckCtl(COL_MAP.value), COL_MAP.multiplicity)
 }
 
 #[must_use]
 pub fn make_rows_public() -> Table {
     RangeCheckU8Table::new(vec![Column::single(col_map().value)], Column::constant(1))
-=======
-pub fn lookup() -> TableWithTypedOutput<RangeCheckCtl<Column>> {
-    RangeCheckU8Table::new(RangeCheckCtl(COL_MAP.value), COL_MAP.multiplicity)
->>>>>>> 1dbfd433
 }