use std::collections::HashSet;

use itertools::chain;
use mozak_runner::instruction::Op;
use mozak_runner::vm::Row;
use plonky2::hash::hash_types::RichField;

use crate::generation::MIN_TRACE_LENGTH;
use crate::memory::columns::Memory;
use crate::memory::trace::{get_memory_inst_addr, get_memory_inst_clk, get_memory_raw_value};
use crate::memory_fullword::columns::FullWordMemory;
use crate::memory_halfword::columns::HalfWordMemory;
use crate::memory_zeroinit::columns::MemoryZeroInit;
use crate::memoryinit::columns::MemoryInit;
use crate::poseidon2_output_bytes::columns::Poseidon2OutputBytes;
use crate::poseidon2_sponge::columns::Poseidon2Sponge;
use crate::storage_device::columns::StorageDevice;

/// Pad the memory trace to a power of 2.
#[must_use]
fn pad_mem_trace<F: RichField>(mut trace: Vec<Memory<F>>) -> Vec<Memory<F>> {
    trace.resize(
        // We need to pad by at least one, because our constraints require at least one dummy row
        // at the end.
        (trace.len() + 1).next_power_of_two().max(MIN_TRACE_LENGTH),
        Memory {
            // Some columns need special treatment..
            is_store: F::ZERO,
            is_load: F::ZERO,
            is_init: F::ZERO,
            // .. and all other columns just have their last value duplicated.
            ..trace.last().copied().unwrap_or_default()
        },
    );
    trace
}

/// Generates Memory trace from dynamic VM execution of
/// `Program`. These need to be further interleaved with
/// static memory trace generated from `Program` for final
/// execution for final memory trace.
pub fn generate_memory_trace_from_execution<F: RichField>(
    step_rows: &[Row<F>],
) -> impl Iterator<Item = Memory<F>> + '_ {
    step_rows
        .iter()
        .filter(|row| {
            row.aux.mem.is_some() && matches!(row.instruction.op, Op::LB | Op::LBU | Op::SB)
        })
        .map(|row| {
            let addr: F = get_memory_inst_addr(row);
            let op = row.instruction.op;
            Memory {
                addr,
                clk: get_memory_inst_clk(row),
                is_store: F::from_bool(matches!(op, Op::SB)),
                is_load: F::from_bool(matches!(op, Op::LB | Op::LBU)),
                is_init: F::ZERO,
                value: get_memory_raw_value(row),

                ..Default::default()
            }
        })
}

/// Generates Memory trace from a memory init table.
///
/// These need to be further interleaved with runtime memory trace generated
/// from VM execution for final memory trace.
pub fn transform_memory_init<F: RichField>(
    memory_init_rows: &[MemoryInit<F>],
) -> impl Iterator<Item = Memory<F>> + '_ {
    memory_init_rows
        .iter()
        .filter_map(Option::<Memory<F>>::from)
}

/// Generates Memory trace from a memory zero init table.
///
/// These need to be further interleaved with runtime memory trace generated
/// from VM execution for final memory trace.
pub fn transform_memory_zero_init<F: RichField>(
    memory_init_rows: &[MemoryZeroInit<F>],
) -> impl Iterator<Item = Memory<F>> + '_ {
    memory_init_rows
        .iter()
        .filter_map(Option::<Memory<F>>::from)
}

/// Generates Memory trace from a memory half-word table.
///
/// These need to be further interleaved with runtime memory trace generated
/// from VM execution for final memory trace.
pub fn transform_halfword<F: RichField>(
    halfword_memory: &[HalfWordMemory<F>],
) -> impl Iterator<Item = Memory<F>> + '_ {
    halfword_memory
        .iter()
        .flat_map(Into::<Vec<Memory<F>>>::into)
}

pub fn transform_poseidon2_sponge<F: RichField>(
    sponge_data: &[Poseidon2Sponge<F>],
) -> impl Iterator<Item = Memory<F>> + '_ {
    sponge_data.iter().flat_map(Into::<Vec<Memory<F>>>::into)
}

pub fn transform_poseidon2_output_bytes<F: RichField>(
    output_bytes: &[Poseidon2OutputBytes<F>],
) -> impl Iterator<Item = Memory<F>> + '_ {
    output_bytes.iter().flat_map(Into::<Vec<Memory<F>>>::into)
}

/// Generates Memory trace from a memory full-word table.
///
/// These need to be further interleaved with runtime memory trace generated
/// from VM execution for final memory trace.
pub fn transform_fullword<F: RichField>(
    fullword_memory: &[FullWordMemory<F>],
) -> impl Iterator<Item = Memory<F>> + '_ {
    fullword_memory
        .iter()
        .flat_map(Into::<Vec<Memory<F>>>::into)
}

/// Generates Memory trace from a storage device table.
///
/// These need to be further interleaved with runtime memory trace generated
/// from VM execution for final memory trace.
pub fn transform_storage<F: RichField>(
    storage: &[StorageDevice<F>],
) -> impl Iterator<Item = Memory<F>> + '_ {
    storage.iter().filter_map(Option::<Memory<F>>::from)
}

fn key<F: RichField>(memory: &Memory<F>) -> (u64, u64) {
    (
        memory.addr.to_canonical_u64(),
        memory.clk.to_canonical_u64(),
    )
}

/// Generates memory trace using static component `program` for memory
/// initialization and dynamic component `step_rows` for access (load and store)
/// of memory elements.
/// Trace constraints are supposed to abide by read-only and read-write address
/// constraints.
/// Merge different types of memory traces in to one [Memory] trace
#[must_use]
#[allow(clippy::too_many_arguments)]
pub fn generate_memory_trace<F: RichField>(
    step_rows: &[Row<F>],
    memory_init_rows: &[MemoryInit<F>],
    memory_zeroinit_rows: &[MemoryZeroInit<F>],
    halfword_memory_rows: &[HalfWordMemory<F>],
    fullword_memory_rows: &[FullWordMemory<F>],
<<<<<<< HEAD
    io_memory_private_rows: &[StorageDevice<F>],
    io_memory_public_rows: &[StorageDevice<F>],
    io_memory_call_tape_rows: &[StorageDevice<F>],
    io_memory_event_tape_rows: &[StorageDevice<F>],
    io_memory_events_commitment_tape_rows: &[StorageDevice<F>],
    io_memory_castlist_commitment_tape_rows: &[StorageDevice<F>],
    io_memory_self_prog_id_tape_rows: &[StorageDevice<F>],
=======
    private_tape_rows: &[StorageDevice<F>],
    public_tape_rows: &[StorageDevice<F>],
    call_tape_rows: &[StorageDevice<F>],
    event_tape_rows: &[StorageDevice<F>],
    events_commitment_tape_rows: &[StorageDevice<F>],
    castlist_commitment_tape_rows: &[StorageDevice<F>],
>>>>>>> b6193026
    poseidon2_sponge_rows: &[Poseidon2Sponge<F>],
    poseidon2_output_bytes_rows: &[Poseidon2OutputBytes<F>],
) -> Vec<Memory<F>> {
    // `merged_trace` is address sorted combination of static and
    // dynamic memory trace components of program (ELF and execution)
    // `merge` operation is expected to be stable
    let mut merged_trace: Vec<Memory<F>> = chain!(
        transform_memory_init::<F>(memory_init_rows),
        transform_memory_zero_init(memory_zeroinit_rows),
        generate_memory_trace_from_execution(step_rows),
        transform_halfword(halfword_memory_rows),
        transform_fullword(fullword_memory_rows),
<<<<<<< HEAD
        transform_io(io_memory_private_rows),
        transform_io(io_memory_public_rows),
        transform_io(io_memory_call_tape_rows),
        transform_io(io_memory_event_tape_rows),
        transform_io(io_memory_events_commitment_tape_rows),
        transform_io(io_memory_castlist_commitment_tape_rows),
        transform_io(io_memory_self_prog_id_tape_rows),
=======
        transform_storage(private_tape_rows),
        transform_storage(public_tape_rows),
        transform_storage(call_tape_rows),
        transform_storage(event_tape_rows),
        transform_storage(events_commitment_tape_rows),
        transform_storage(castlist_commitment_tape_rows),
>>>>>>> b6193026
        transform_poseidon2_sponge(poseidon2_sponge_rows),
        transform_poseidon2_output_bytes(poseidon2_output_bytes_rows,),
    )
    .collect();

    let read_only_addresses: HashSet<F> = memory_init_rows
        .iter()
        .filter(|row| row.filter.is_nonzero() && row.is_writable.is_zero())
        .map(|row| row.address)
        .collect();

    merged_trace.sort_by_key(key);
    let merged_trace: Vec<_> = merged_trace
        .into_iter()
        .map(|mem| Memory {
            is_writable: F::from_bool(!read_only_addresses.contains(&mem.addr)),
            ..mem
        })
        .collect();

    log::trace!("trace {:?}", merged_trace);
    pad_mem_trace(merged_trace)
}

#[cfg(test)]
mod tests {
    use im::hashmap::HashMap;
    use mozak_runner::elf::{Data, Program};
    use plonky2::field::goldilocks_field::GoldilocksField;
    use plonky2::plonk::config::{GenericConfig, Poseidon2GoldilocksConfig};
    use plonky2::util::timing::TimingTree;
    use starky::prover::prove as prove_table;
    use starky::verifier::verify_stark_proof;

    use super::pad_mem_trace;
    use crate::generation::fullword_memory::generate_fullword_memory_trace;
    use crate::generation::halfword_memory::generate_halfword_memory_trace;
    use crate::generation::memory_zeroinit::generate_memory_zero_init_trace;
    use crate::generation::memoryinit::generate_memory_init_trace;
    use crate::generation::storage_device::{
        generate_call_tape_trace, generate_cast_list_commitment_tape_trace,
        generate_event_tape_trace, generate_events_commitment_tape_trace,
        generate_private_tape_trace, generate_public_tape_trace,
    };
    use crate::memory::columns::Memory;
    use crate::memory::stark::MemoryStark;
    use crate::memory::test_utils::memory_trace_test_case;
    use crate::poseidon2_output_bytes::generation::generate_poseidon2_output_bytes_trace;
    use crate::poseidon2_sponge::generation::generate_poseidon2_sponge_trace;
    use crate::stark::utils::trace_rows_to_poly_values;
    use crate::test_utils::{fast_test_config, prep_table};

    const D: usize = 2;
    type C = Poseidon2GoldilocksConfig;
    type F = <C as GenericConfig<D>>::F;
    type S = MemoryStark<F, D>;

    #[rustfmt::skip]
    #[test]
    #[ignore]
    #[should_panic = "Constraint failed in"]
    // TODO(Roman): fix this test, looks like we should constrain the `is_init`
    /// Test that we have a constraint to catch, if there is no init for any memory address.
    fn no_init() {
        let _ = env_logger::try_init();
        let stark = S::default();

        let trace: Vec<Memory<GoldilocksField>> = prep_table(vec![
            //is_writable  addr  clk is_store, is_load, is_init  value
            [       0,     100,   1,     0,      0,       0,        1],
            [       1,     100,   1,     0,      0,       0,        2],
        ]);
        let trace = pad_mem_trace(trace);
        let trace_poly_values = trace_rows_to_poly_values(trace);
        let config = fast_test_config();
        // This will fail, iff debug assertions are enabled.
        let proof = prove_table::<F, C, S, D>(
            stark,
            &config,
            trace_poly_values,
            &[],
            &mut TimingTree::default(),
        ).unwrap();
        assert!(verify_stark_proof(stark, proof, &config).is_ok(), "failing constraint: init is required per memory address");
    }

    // TODO(Matthias): restore the test that shows that double-init is not allowed.
    // The complication is that this is now caught by a range-check on the address
    // difference, not by direct constraints.

    // This test simulates the scenario of a set of instructions
    // which perform store byte (SB) and load byte unsigned (LBU) operations
    // to memory and then checks if the memory trace is generated correctly.
    #[test]
    #[rustfmt::skip]
    fn generate_memory_trace() {
        let (program, record) = memory_trace_test_case(1);

        let memory_init = generate_memory_init_trace(&program);
        let memory_zeroinit_rows = generate_memory_zero_init_trace(&record.executed, &program);

        let halfword_memory = generate_halfword_memory_trace(&record.executed);
        let fullword_memory = generate_fullword_memory_trace(&record.executed);
        let private_tape_rows = generate_private_tape_trace(&record.executed);
        let public_tape_rows = generate_public_tape_trace(&record.executed);

        let call_tape_rows = generate_call_tape_trace(&record.executed);
        let event_tape_rows = generate_event_tape_trace(&record.executed);
        let events_commitment_tape_rows = generate_events_commitment_tape_trace(&record.executed);
        let cast_list_commitment_tape_rows = generate_cast_list_commitment_tape_trace(&record.executed);
        let poseidon2_sponge_trace = generate_poseidon2_sponge_trace(&record.executed);
        let poseidon2_output_bytes = generate_poseidon2_output_bytes_trace(&poseidon2_sponge_trace);

        let trace = super::generate_memory_trace::<GoldilocksField>(
            &record.executed,
            &memory_init,
            &memory_zeroinit_rows,
            &halfword_memory,
            &fullword_memory,
            &private_tape_rows,
            &public_tape_rows,
            &call_tape_rows,
            &event_tape_rows,
            &events_commitment_tape_rows,
            &cast_list_commitment_tape_rows,
            &poseidon2_sponge_trace,
            &poseidon2_output_bytes,
        );
        let last = u64::from(u32::MAX);
        assert_eq!(
            trace,
            prep_table(vec![
                //is_writable  addr  clk is_store, is_load, is_init  value
                [       1,     0,     0,     0,      0,       1,     0],  // Memory Init: 0
                [       1,     100,   0,     0,      0,       1,     0],  // Zero Init:   100
                [       1,     100,   2,     1,      0,       0,   255],  // Operations:  100
                [       1,     100,   3,     0,      1,       0,   255],  // Operations:  100
                [       1,     100,   6,     1,      0,       0,    10],  // Operations:  100
                [       1,     100,   7,     0,      1,       0,    10],  // Operations:  100
                [       1,     101,   1,     0,      0,       1,     0],  // Memory Init: 101
                [       1,     102,   1,     0,      0,       1,     0],  // Memory Init: 102
                [       1,     103,   1,     0,      0,       1,     0],  // Memory Init: 103
                [       1,     200,   0,     0,      0,       1,     0],  // Zero Init:   200
                [       1,     200,   4,     1,      0,       0,    15],  // Operations:  200
                [       1,     200,   5,     0,      1,       0,    15],  // Operations:  200
                [       1,     201,   1,     0,      0,       1,     0],  // Memory Init: 201
                [       1,     202,   1,     0,      0,       1,     0],  // Memory Init: 202
                [       1,     203,   1,     0,      0,       1,     0],  // Memory Init: 203
                [       1,    last,   0,     0,      0,       1,     0],  // Memory Init: last
                [       1,    last,   0,     0,      0,       0,     0],  // padding
                [       1,    last,   0,     0,      0,       0,     0],  // padding
                [       1,    last,   0,     0,      0,       0,     0],  // padding
                [       1,    last,   0,     0,      0,       0,     0],  // padding
                [       1,    last,   0,     0,      0,       0,     0],  // padding
                [       1,    last,   0,     0,      0,       0,     0],  // padding
                [       1,    last,   0,     0,      0,       0,     0],  // padding
                [       1,    last,   0,     0,      0,       0,     0],  // padding
                [       1,    last,   0,     0,      0,       0,     0],  // padding
                [       1,    last,   0,     0,      0,       0,     0],  // padding
                [       1,    last,   0,     0,      0,       0,     0],  // padding
                [       1,    last,   0,     0,      0,       0,     0],  // padding
                [       1,    last,   0,     0,      0,       0,     0],  // padding
                [       1,    last,   0,     0,      0,       0,     0],  // padding
                [       1,    last,   0,     0,      0,       0,     0],  // padding
                [       1,    last,   0,     0,      0,       0,     0],  // padding
            ])
        );
    }

    #[test]
    #[rustfmt::skip]
    fn generate_memory_trace_only_init() {
        let program = Program {
            ro_memory: Data(
                [(100, 5), (101, 6)]
                    .iter()
                    .copied()
                    .collect::<HashMap<u32, u8>>(),
            ),
            rw_memory: Data(
                [(200, 7), (201, 8)]
                    .iter()
                    .copied()
                    .collect::<HashMap<u32, u8>>(),
            ),
            ..Program::default()
        };

        let memory_init = generate_memory_init_trace(&program);
        let memory_zeroinit_rows = generate_memory_zero_init_trace(&[], &program);

        let halfword_memory = generate_halfword_memory_trace(&[]);
        let fullword_memory = generate_fullword_memory_trace(&[]);
        let private_tape_rows = generate_private_tape_trace(&[]);
        let public_tape_rows = generate_public_tape_trace(&[]);
        let call_tape_rows = generate_call_tape_trace(&[]);
        let event_tape_rows = generate_call_tape_trace(&[]);
        let events_commitment_tape_rows = generate_events_commitment_tape_trace(&[]);
        let cast_list_commitment_tape_rows =
            generate_cast_list_commitment_tape_trace(&[]);
        let poseidon2_trace = generate_poseidon2_sponge_trace(&[]);
        let poseidon2_output_bytes = generate_poseidon2_output_bytes_trace(&poseidon2_trace);
        let trace = super::generate_memory_trace::<F>(
            &[],
            &memory_init,
            &memory_zeroinit_rows,
            &halfword_memory,
            &fullword_memory,
            &private_tape_rows,
            &public_tape_rows,
            &call_tape_rows,
            &event_tape_rows,
            &events_commitment_tape_rows,
            &cast_list_commitment_tape_rows,
            &poseidon2_trace,
            &poseidon2_output_bytes,
        );

        let last = u64::from(u32::MAX);
        assert_eq!(trace, prep_table(vec![
            // is_writable   addr   clk  is_store, is_load, is_init  value
            [        1,        0,    0,     0,        0,      1,         0],  // Memory Init: 0
            [        0,      100,   1,      0,        0,      1,         5],
            [        0,      101,   1,      0,        0,      1,         6],
            [        1,      200,   1,      0,        0,      1,         7],
            [        1,      201,   1,      0,        0,      1,         8],
            [        1,     last,   0,      0,        0,      1,         0],  // Memory Init: last
            [        1,     last,   0,      0,        0,      0,         0],  // padding
            [        1,     last,   0,      0,        0,      0,         0],  // padding
        ]));
    }
}<|MERGE_RESOLUTION|>--- conflicted
+++ resolved
@@ -154,22 +154,13 @@
     memory_zeroinit_rows: &[MemoryZeroInit<F>],
     halfword_memory_rows: &[HalfWordMemory<F>],
     fullword_memory_rows: &[FullWordMemory<F>],
-<<<<<<< HEAD
-    io_memory_private_rows: &[StorageDevice<F>],
-    io_memory_public_rows: &[StorageDevice<F>],
-    io_memory_call_tape_rows: &[StorageDevice<F>],
-    io_memory_event_tape_rows: &[StorageDevice<F>],
-    io_memory_events_commitment_tape_rows: &[StorageDevice<F>],
-    io_memory_castlist_commitment_tape_rows: &[StorageDevice<F>],
-    io_memory_self_prog_id_tape_rows: &[StorageDevice<F>],
-=======
     private_tape_rows: &[StorageDevice<F>],
     public_tape_rows: &[StorageDevice<F>],
     call_tape_rows: &[StorageDevice<F>],
     event_tape_rows: &[StorageDevice<F>],
     events_commitment_tape_rows: &[StorageDevice<F>],
     castlist_commitment_tape_rows: &[StorageDevice<F>],
->>>>>>> b6193026
+    self_prog_id_tape_rows: &[StorageDevice<F>],
     poseidon2_sponge_rows: &[Poseidon2Sponge<F>],
     poseidon2_output_bytes_rows: &[Poseidon2OutputBytes<F>],
 ) -> Vec<Memory<F>> {
@@ -182,22 +173,13 @@
         generate_memory_trace_from_execution(step_rows),
         transform_halfword(halfword_memory_rows),
         transform_fullword(fullword_memory_rows),
-<<<<<<< HEAD
-        transform_io(io_memory_private_rows),
-        transform_io(io_memory_public_rows),
-        transform_io(io_memory_call_tape_rows),
-        transform_io(io_memory_event_tape_rows),
-        transform_io(io_memory_events_commitment_tape_rows),
-        transform_io(io_memory_castlist_commitment_tape_rows),
-        transform_io(io_memory_self_prog_id_tape_rows),
-=======
         transform_storage(private_tape_rows),
         transform_storage(public_tape_rows),
         transform_storage(call_tape_rows),
         transform_storage(event_tape_rows),
         transform_storage(events_commitment_tape_rows),
         transform_storage(castlist_commitment_tape_rows),
->>>>>>> b6193026
+        transform_storage(self_prog_id_tape_rows),
         transform_poseidon2_sponge(poseidon2_sponge_rows),
         transform_poseidon2_output_bytes(poseidon2_output_bytes_rows,),
     )
@@ -240,7 +222,7 @@
     use crate::generation::storage_device::{
         generate_call_tape_trace, generate_cast_list_commitment_tape_trace,
         generate_event_tape_trace, generate_events_commitment_tape_trace,
-        generate_private_tape_trace, generate_public_tape_trace,
+        generate_private_tape_trace, generate_public_tape_trace, generate_self_prog_id_tape_trace,
     };
     use crate::memory::columns::Memory;
     use crate::memory::stark::MemoryStark;
@@ -308,6 +290,7 @@
         let event_tape_rows = generate_event_tape_trace(&record.executed);
         let events_commitment_tape_rows = generate_events_commitment_tape_trace(&record.executed);
         let cast_list_commitment_tape_rows = generate_cast_list_commitment_tape_trace(&record.executed);
+        let self_prog_id_tape_rows = generate_self_prog_id_tape_trace(&record.executed);
         let poseidon2_sponge_trace = generate_poseidon2_sponge_trace(&record.executed);
         let poseidon2_output_bytes = generate_poseidon2_output_bytes_trace(&poseidon2_sponge_trace);
 
@@ -323,6 +306,7 @@
             &event_tape_rows,
             &events_commitment_tape_rows,
             &cast_list_commitment_tape_rows,
+            &self_prog_id_tape_rows,
             &poseidon2_sponge_trace,
             &poseidon2_output_bytes,
         );
@@ -398,6 +382,7 @@
         let events_commitment_tape_rows = generate_events_commitment_tape_trace(&[]);
         let cast_list_commitment_tape_rows =
             generate_cast_list_commitment_tape_trace(&[]);
+        let self_prog_id_tape_rows = generate_self_prog_id_tape_trace(&[]);
         let poseidon2_trace = generate_poseidon2_sponge_trace(&[]);
         let poseidon2_output_bytes = generate_poseidon2_output_bytes_trace(&poseidon2_trace);
         let trace = super::generate_memory_trace::<F>(
@@ -412,6 +397,7 @@
             &event_tape_rows,
             &events_commitment_tape_rows,
             &cast_list_commitment_tape_rows,
+            &self_prog_id_tape_rows,
             &poseidon2_trace,
             &poseidon2_output_bytes,
         );
