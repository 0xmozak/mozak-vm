use itertools::{self, Itertools};
use mozak_vm::elf::Program;
use mozak_vm::vm::Row;
use plonky2::hash::hash_types::RichField;

use crate::memory::columns::Memory;
use crate::memory::trace::{get_memory_inst_addr, get_memory_inst_clk, get_memory_inst_op};

/// Pad the memory trace to a power of 2.
#[must_use]
fn pad_mem_trace<F: RichField>(mut trace: Vec<Memory<F>>) -> Vec<Memory<F>> {
    trace.resize(trace.len().next_power_of_two(), Memory {
        // Some columns need special treatment..
        is_executed: F::ZERO,
        diff_addr: F::ZERO,
        diff_addr_inv: F::ZERO,
        diff_clk: F::ZERO,
        // .. and all other columns just have their last value duplicated.
        ..trace.last().copied().unwrap_or_default()
    });
    trace
}

/// Returns the rows sorted in the order of the instruction address.
#[must_use]
pub fn filter_memory_trace(step_rows: &[Row]) -> Vec<&Row> {
    step_rows
        .iter()
        .filter(|row| row.aux.mem_addr.is_some())
        // Sorting is stable, and rows are already ordered by row.state.clk
        .sorted_by_key(|row| row.aux.mem_addr)
        .collect_vec()
}

#[must_use]
#[allow(clippy::missing_panics_doc)]
pub fn generate_memory_trace<F: RichField>(program: &Program, step_rows: &[Row]) -> Vec<Memory<F>> {
    let filtered_step_rows = filter_memory_trace(step_rows);

    let mut trace: Vec<Memory<F>> = vec![];
    for s in &filtered_step_rows {
        let inst = s.state.current_instruction(program);
        let mem_clk = get_memory_inst_clk(s);
        let mem_addr = get_memory_inst_addr(s);
        let mem_diff_addr = mem_addr - trace.last().map_or(F::ZERO, |last| last.addr);
        trace.push(Memory {
            is_executed: F::ONE,
            addr: mem_addr,
            clk: mem_clk,
            op: get_memory_inst_op(&inst),
            value: F::from_canonical_u32(s.aux.dst_val),
            diff_addr: mem_diff_addr,
            diff_addr_inv: mem_diff_addr.try_inverse().unwrap_or_default(),
            diff_clk: match trace.last() {
                Some(last) if mem_diff_addr == F::ZERO => mem_clk - last.clk,
                _ => F::ZERO,
            },
<<<<<<< HEAD
            is_executed: F::ONE,
=======
>>>>>>> c1a5d2ca
        });
    }

    // If the trace length is not a power of two, we need to extend the trace to the
    // next power of two. The additional elements are filled with the last row
    // of the trace.
    pad_mem_trace(trace)
}

#[cfg(test)]
mod tests {
    use plonky2::field::goldilocks_field::GoldilocksField;
    use plonky2::hash::hash_types::RichField;
    use plonky2::plonk::config::{GenericConfig, PoseidonGoldilocksConfig};

    use crate::memory::columns::{self as mem_cols, Memory};
    use crate::memory::test_utils::memory_trace_test_case;
    use crate::memory::trace::{OPCODE_LBU, OPCODE_SB};
    use crate::test_utils::inv;

    fn prep_table<F: RichField>(table: Vec<[u64; mem_cols::NUM_MEM_COLS]>) -> Vec<Memory<F>> {
        table
            .into_iter()
            .map(|row| row.into_iter().map(F::from_canonical_u64).collect())
            .collect()
    }

    fn expected_trace<F: RichField>() -> Vec<Memory<F>> {
        let sb = OPCODE_SB as u64;
        let lbu = OPCODE_LBU as u64;
        let inv = inv::<F>;
        #[rustfmt::skip]
        prep_table(vec![
<<<<<<< HEAD
            // executed ADDR  CLK   OP  VALUE  DIFF_ADDR  DIFF_ADDR_INV  DIFF_CLK
            [ 1,        100,  0,    sb,  255,    100,     inv(100),              0],
            [ 1,        100,  1,    lbu, 255,      0,           0,               1],
            [ 1,        100,  4,    sb,   10,      0,           0,               3],
            [ 1,        100,  5,    lbu,  10,      0,           0,               1],
            [ 1,        200,  2,    sb,   15,    100,     inv(100),              0],
            [ 1,        200,  3,    lbu,  15,      0,           0,               1],
            [ 0,        200,  3,    lbu,  15,      0,           0,               0],
            [ 0,        200,  3,    lbu , 15,      0,           0,               0],
=======
            // is_executed  addr  clk   op  value  diff_addr  diff_addr_inv  diff_clk
            [  1,            100,  0,    sb,  255,    100,     inv(100),            0],
            [  1,            100,  1,    lbu, 255,      0,           0,             1],
            [  1,            100,  4,    sb,   10,      0,           0,             3],
            [  1,            100,  5,    lbu,  10,      0,           0,             1],
            [  1,            200,  2,    sb,   15,    100,     inv(100),            0],
            [  1,            200,  3,    lbu,  15,      0,           0,             1],
            [  0,            200,  3,    lbu,  15,      0,           0,             0],
            [  0,            200,  3,    lbu , 15,      0,           0,             0],
>>>>>>> c1a5d2ca
        ])
    }

    // This test simulates the scenario of a set of instructions
    // which perform store byte (SB) and load byte (LBU) operations
    // to memory and then checks if the memory trace is generated correctly.
    #[test]
    fn generate_memory_trace() {
        let (program, record) = memory_trace_test_case();

        let trace = super::generate_memory_trace::<GoldilocksField>(&program, &record.executed);
        assert_eq!(expected_trace(), trace);
    }

    #[test]
    fn generate_memory_trace_without_padding() {
        const D: usize = 2;
        type C = PoseidonGoldilocksConfig;
        type F = <C as GenericConfig<D>>::F;

        let (program, record) = memory_trace_test_case();
        let trace = super::generate_memory_trace::<F>(&program, &record.executed[..4]);

        let expected_trace: Vec<Memory<GoldilocksField>> = expected_trace();
        let expected_trace: Vec<Memory<GoldilocksField>> = vec![
            expected_trace[0],
            expected_trace[1],
            expected_trace[4],
            expected_trace[5],
        ];

        assert_eq!(expected_trace, trace);
    }
}<|MERGE_RESOLUTION|>--- conflicted
+++ resolved
@@ -55,10 +55,6 @@
                 Some(last) if mem_diff_addr == F::ZERO => mem_clk - last.clk,
                 _ => F::ZERO,
             },
-<<<<<<< HEAD
-            is_executed: F::ONE,
-=======
->>>>>>> c1a5d2ca
         });
     }
 
@@ -92,17 +88,6 @@
         let inv = inv::<F>;
         #[rustfmt::skip]
         prep_table(vec![
-<<<<<<< HEAD
-            // executed ADDR  CLK   OP  VALUE  DIFF_ADDR  DIFF_ADDR_INV  DIFF_CLK
-            [ 1,        100,  0,    sb,  255,    100,     inv(100),              0],
-            [ 1,        100,  1,    lbu, 255,      0,           0,               1],
-            [ 1,        100,  4,    sb,   10,      0,           0,               3],
-            [ 1,        100,  5,    lbu,  10,      0,           0,               1],
-            [ 1,        200,  2,    sb,   15,    100,     inv(100),              0],
-            [ 1,        200,  3,    lbu,  15,      0,           0,               1],
-            [ 0,        200,  3,    lbu,  15,      0,           0,               0],
-            [ 0,        200,  3,    lbu , 15,      0,           0,               0],
-=======
             // is_executed  addr  clk   op  value  diff_addr  diff_addr_inv  diff_clk
             [  1,            100,  0,    sb,  255,    100,     inv(100),            0],
             [  1,            100,  1,    lbu, 255,      0,           0,             1],
@@ -112,7 +97,6 @@
             [  1,            200,  3,    lbu,  15,      0,           0,             1],
             [  0,            200,  3,    lbu,  15,      0,           0,             0],
             [  0,            200,  3,    lbu , 15,      0,           0,             0],
->>>>>>> c1a5d2ca
         ])
     }
 
