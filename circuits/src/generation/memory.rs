--- conflicted
+++ resolved
@@ -12,12 +12,8 @@
 fn pad_mem_trace<F: RichField>(mut trace: Vec<Memory<F>>) -> Vec<Memory<F>> {
     trace.resize(trace.len().next_power_of_two(), Memory {
         // Some columns need special treatment..
-<<<<<<< HEAD
-        is_executed: F::ZERO,
-=======
         is_sb: F::ZERO,
         is_lbu: F::ZERO,
->>>>>>> 287cc1ab
         is_init: F::ZERO,
         diff_addr: F::ZERO,
         diff_addr_inv: F::ZERO,
@@ -93,7 +89,6 @@
 /// constraints.
 #[must_use]
 pub fn generate_memory_trace<F: RichField>(program: &Program, step_rows: &[Row]) -> Vec<Memory<F>> {
-<<<<<<< HEAD
     // `merged_trace` is address sorted combination of static and
     // dynamic memory trace components of program (ELF and execution)
     // `merge` operation is expected to be stable
@@ -108,29 +103,6 @@
                 } else {
                     x_u64 < y_u64
                 }
-=======
-    let filtered_step_rows = filter_memory_trace(step_rows);
-
-    let mut trace: Vec<Memory<F>> = vec![];
-    for s in &filtered_step_rows {
-        let inst = s.state.current_instruction(program);
-        let mem_clk = get_memory_inst_clk(s);
-        let mem_addr = get_memory_inst_addr(s);
-        let mem_diff_addr = mem_addr - trace.last().map_or(F::ZERO, |last| last.addr);
-        trace.push(Memory {
-            is_writable: F::ONE,
-            addr: mem_addr,
-            clk: mem_clk,
-            is_sb: F::from_bool(matches!(inst.op, Op::SB)),
-            is_lbu: F::from_bool(matches!(inst.op, Op::LBU)),
-            is_init: F::ZERO, // TODO(Supragya): To be populated when meminit entries are added
-            value: F::from_canonical_u32(s.aux.dst_val),
-            diff_addr: mem_diff_addr,
-            diff_addr_inv: mem_diff_addr.try_inverse().unwrap_or_default(),
-            diff_clk: match trace.last() {
-                Some(last) if mem_diff_addr == F::ZERO => mem_clk - last.clk,
-                _ => F::ZERO,
->>>>>>> 287cc1ab
             },
         )
         .collect();
@@ -164,7 +136,6 @@
 
     use crate::memory::columns::Memory;
     use crate::memory::test_utils::memory_trace_test_case;
-<<<<<<< HEAD
     use crate::memory::trace::{OPCODE_LBU, OPCODE_SB};
     use crate::test_utils::inv;
 
@@ -178,15 +149,11 @@
             .map(|row| row.into_iter().map(F::from_canonical_u64).collect())
             .collect()
     }
-=======
-    use crate::test_utils::{inv, prep_table};
->>>>>>> 287cc1ab
 
     fn expected_trace<F: RichField>() -> Vec<Memory<F>> {
         let inv = inv::<F>;
         #[rustfmt::skip]
         prep_table(vec![
-<<<<<<< HEAD
             // is_executed  is_writable   is_init   addr  clk   op  value  diff_addr  diff_addr_inv  diff_clk
             [  1,                 1,        1,      100,  0,     0,    0,    100,     inv(100),            0],  // Memory Init: 100
             [  1,                 1,        0,      100,  0,    sb,  255,      0,           0,             0],  // Operations:  100
@@ -208,17 +175,6 @@
 
             [  0,                 1,        1,      203,  0,     0,    0,      0,           0,             0],  // Padding
             [  0,                 1,        1,      203,  0,     0,    0,      0,           0,             0],  // Padding
-=======
-            // is_writable   addr  clk   is_sb, is_lbu, is_init, value  diff_addr  diff_addr_inv  diff_clk
-            [        1,      100,  1,        1,      0,       0,  255,    100,     inv(100),            0],
-            [        1,      100,  2,        0,      1,       0,  255,      0,           0,             1],
-            [        1,      100,  5,        1,      0,       0,   10,      0,           0,             3],
-            [        1,      100,  6,        0,      1,       0,   10,      0,           0,             1],
-            [        1,      200,  3,        1,      0,       0,   15,    100,     inv(100),            0],
-            [        1,      200,  4,        0,      1,       0,   15,      0,           0,             1],
-            [        1,      200,  4,        0,      0,       0,   15,      0,           0,             0],
-            [        1,      200,  4,        0,      0,       0,   15,      0,           0,             0],
->>>>>>> 287cc1ab
         ])
     }
 
