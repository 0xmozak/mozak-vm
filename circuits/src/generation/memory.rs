--- conflicted
+++ resolved
@@ -261,8 +261,6 @@
 
     #[rustfmt::skip]
     #[test]
-<<<<<<< HEAD
-=======
     #[ignore]
     #[should_panic = "failing constraint: init is required per memory address"]
     // TODO(Roman): fix this test, looks like we should constrain the `is_init` 
@@ -290,7 +288,6 @@
 
     #[rustfmt::skip]
     #[test]
->>>>>>> b01f059d
     #[should_panic = "failing constraint: only single init is allowed per memory address"]
     fn double_init() {
         let _ = env_logger::try_init();
