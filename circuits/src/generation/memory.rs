--- conflicted
+++ resolved
@@ -158,23 +158,14 @@
     memory_init_rows: &[MemoryInit<F>],
     memory_zeroinit_rows: &[MemoryZeroInit<F>],
     halfword_memory_rows: &[HalfWordMemory<F>],
-<<<<<<< HEAD
     store_word_rows: &[StoreWord<F>],
     load_word_rows: &[LoadWord<F>],
-    io_memory_private_rows: &[StorageDevice<F>],
-    io_memory_public_rows: &[StorageDevice<F>],
-    io_memory_call_tape_rows: &[StorageDevice<F>],
-    io_memory_events_commitment_tape_rows: &[StorageDevice<F>],
-    io_memory_castlist_commitment_tape_rows: &[StorageDevice<F>],
-=======
-    fullword_memory_rows: &[FullWordMemory<F>],
     private_tape_rows: &[StorageDevice<F>],
     public_tape_rows: &[StorageDevice<F>],
     call_tape_rows: &[StorageDevice<F>],
     event_tape_rows: &[StorageDevice<F>],
     events_commitment_tape_rows: &[StorageDevice<F>],
     castlist_commitment_tape_rows: &[StorageDevice<F>],
->>>>>>> e2eb740c
     poseidon2_sponge_rows: &[Poseidon2Sponge<F>],
     poseidon2_output_bytes_rows: &[Poseidon2OutputBytes<F>],
 ) -> Vec<Memory<F>> {
@@ -186,23 +177,14 @@
         transform_memory_zero_init(memory_zeroinit_rows),
         generate_memory_trace_from_execution(step_rows),
         transform_halfword(halfword_memory_rows),
-<<<<<<< HEAD
         transform_sw(store_word_rows),
         transform_lw(load_word_rows),
-        transform_io(io_memory_private_rows),
-        transform_io(io_memory_public_rows),
-        transform_io(io_memory_call_tape_rows),
-        transform_io(io_memory_events_commitment_tape_rows),
-        transform_io(io_memory_castlist_commitment_tape_rows),
-=======
-        transform_fullword(fullword_memory_rows),
         transform_storage(private_tape_rows),
         transform_storage(public_tape_rows),
         transform_storage(call_tape_rows),
         transform_storage(event_tape_rows),
         transform_storage(events_commitment_tape_rows),
         transform_storage(castlist_commitment_tape_rows),
->>>>>>> e2eb740c
         transform_poseidon2_sponge(poseidon2_sponge_rows),
         transform_poseidon2_output_bytes(poseidon2_output_bytes_rows,),
     )
@@ -305,17 +287,11 @@
         let memory_zeroinit_rows = generate_memory_zero_init_trace(&record.executed, &program);
 
         let halfword_memory = generate_halfword_memory_trace(&record.executed);
-<<<<<<< HEAD
         let store_word_rows = ops::sw::generate(&record.executed);
         let load_word_rows = ops::lw::generate(&record.executed
         );
-        let io_memory_private_rows = generate_io_memory_private_trace(&record.executed);
-        let io_memory_public_rows = generate_io_memory_public_trace(&record.executed);
-=======
-        let fullword_memory = generate_fullword_memory_trace(&record.executed);
         let private_tape_rows = generate_private_tape_trace(&record.executed);
         let public_tape_rows = generate_public_tape_trace(&record.executed);
->>>>>>> e2eb740c
 
         let call_tape_rows = generate_call_tape_trace(&record.executed);
         let event_tape_rows = generate_event_tape_trace(&record.executed);
@@ -329,16 +305,10 @@
             &memory_init,
             &memory_zeroinit_rows,
             &halfword_memory,
-<<<<<<< HEAD
             &store_word_rows,
             &load_word_rows,
-            &io_memory_private_rows,
-            &io_memory_public_rows,
-=======
-            &fullword_memory,
             &private_tape_rows,
             &public_tape_rows,
->>>>>>> e2eb740c
             &call_tape_rows,
             &event_tape_rows,
             &events_commitment_tape_rows,
@@ -410,16 +380,10 @@
         let memory_zeroinit_rows = generate_memory_zero_init_trace(&[], &program);
 
         let halfword_memory = generate_halfword_memory_trace(&[]);
-<<<<<<< HEAD
         let store_word_rows = ops::sw::generate(&[]);
         let load_word_rows = ops::lw::generate(&[]);
-        let io_memory_private_rows = generate_io_memory_private_trace(&[]);
-        let io_memory_public_rows = generate_io_memory_public_trace(&[]);
-=======
-        let fullword_memory = generate_fullword_memory_trace(&[]);
         let private_tape_rows = generate_private_tape_trace(&[]);
         let public_tape_rows = generate_public_tape_trace(&[]);
->>>>>>> e2eb740c
         let call_tape_rows = generate_call_tape_trace(&[]);
         let event_tape_rows = generate_call_tape_trace(&[]);
         let events_commitment_tape_rows = generate_events_commitment_tape_trace(&[]);
@@ -432,16 +396,10 @@
             &memory_init,
             &memory_zeroinit_rows,
             &halfword_memory,
-<<<<<<< HEAD
             &store_word_rows,
             &load_word_rows,
-            &io_memory_private_rows,
-            &io_memory_public_rows,
-=======
-            &fullword_memory,
             &private_tape_rows,
             &public_tape_rows,
->>>>>>> e2eb740c
             &call_tape_rows,
             &event_tape_rows,
             &events_commitment_tape_rows,
