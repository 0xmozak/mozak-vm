--- conflicted
+++ resolved
@@ -132,13 +132,9 @@
     memory_init_rows: &[MemoryInit<F>],
     halfword_memory_rows: &[HalfWordMemory<F>],
     fullword_memory_rows: &[FullWordMemory<F>],
-<<<<<<< HEAD
     io_memory_private_rows: &[InputOutputMemory<F>],
     io_memory_public_rows: &[InputOutputMemory<F>],
-=======
-    io_memory_rows: &[InputOutputMemory<F>],
     poseidon2_sponge_rows: &[Poseidon2Sponge<F>],
->>>>>>> 9b6dd49e
 ) -> Vec<Memory<F>> {
     // `merged_trace` is address sorted combination of static and
     // dynamic memory trace components of program (ELF and execution)
@@ -148,13 +144,9 @@
         generate_memory_trace_from_execution(program, step_rows),
         transform_halfword(halfword_memory_rows),
         transform_fullword(fullword_memory_rows),
-<<<<<<< HEAD
         transform_io(io_memory_private_rows),
         transform_io(io_memory_public_rows),
-=======
-        transform_io(io_memory_rows),
         transform_poseidon2_sponge(poseidon2_sponge_rows),
->>>>>>> 9b6dd49e
     )
     .collect();
 
@@ -218,13 +210,9 @@
         let memory_init = generate_memory_init_trace(&program);
         let halfword_memory = generate_halfword_memory_trace(&program, &record.executed);
         let fullword_memory = generate_fullword_memory_trace(&program, &record.executed);
-<<<<<<< HEAD
         let io_memory_private_rows = generate_io_memory_private_trace(&program, &record.executed);
         let io_memory_public_rows = generate_io_memory_public_trace(&program, &record.executed);
-=======
-        let io_memory = generate_io_memory_trace(&program, &record.executed);
         let poseidon2_trace = generate_poseidon2_sponge_trace(&record.executed);
->>>>>>> 9b6dd49e
 
         let trace = super::generate_memory_trace::<GoldilocksField>(
             &program,
@@ -232,15 +220,10 @@
             &memory_init,
             &halfword_memory,
             &fullword_memory,
-<<<<<<< HEAD
             &io_memory_private_rows,
             &io_memory_public_rows
-=======
-            &io_memory,
             &poseidon2_trace,
->>>>>>> 9b6dd49e
         );
-        
         let inv = inv::<F>;
         assert_eq!(
             trace,
@@ -288,26 +271,18 @@
         let memory_init = generate_memory_init_trace(&program);
         let halfword_memory = generate_halfword_memory_trace(&program, &[]);
         let fullword_memory = generate_fullword_memory_trace(&program, &[]);
-<<<<<<< HEAD
         let io_memory_private_rows = generate_io_memory_private_trace(&program, &[]);
         let io_memory_public_rows = generate_io_memory_public_trace(&program, &[]);
-=======
-        let io_memory = generate_io_memory_trace(&program, &[]);
         let poseidon2_trace = generate_poseidon2_sponge_trace(&[]);
->>>>>>> 9b6dd49e
         let trace = super::generate_memory_trace::<F>(
             &program,
             &[],
             &memory_init,
             &halfword_memory,
             &fullword_memory,
-<<<<<<< HEAD
             &io_memory_private_rows,
             &io_memory_public_rows,
-=======
-            &io_memory,
             &poseidon2_trace,
->>>>>>> 9b6dd49e
         );
 
         let inv = inv::<F>;
