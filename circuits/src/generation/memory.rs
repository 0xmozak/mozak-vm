--- conflicted
+++ resolved
@@ -31,17 +31,10 @@
 /// `Program`. These need to be further interleaved with
 /// static memory trace generated from `Program` for final
 /// execution for final memory trace.
-<<<<<<< HEAD
-pub fn generate_memory_trace_from_execution<F: RichField>(
-    program: &Program,
-    step_rows: &[Row<F>],
-) -> impl Iterator<Item = Memory<F>> {
-=======
 pub fn generate_memory_trace_from_execution<'a, F: RichField>(
     program: &'a Program,
-    step_rows: &'a [Row],
+    step_rows: &'a [Row<F>],
 ) -> impl Iterator<Item = Memory<F>> + 'a {
->>>>>>> 8715a0fa
     step_rows
         .iter()
         .filter(|row| {
@@ -117,14 +110,10 @@
 #[must_use]
 pub fn generate_memory_trace<F: RichField>(
     program: &Program,
-<<<<<<< HEAD
     step_rows: &[Row<F>],
-=======
-    step_rows: &[Row],
     memory_init_rows: &[MemoryInit<F>],
     halfword_memory_rows: &[HalfWordMemory<F>],
     fullword_memory_rows: &[FullWordMemory<F>],
->>>>>>> 8715a0fa
 ) -> Vec<Memory<F>> {
     // `merged_trace` is address sorted combination of static and
     // dynamic memory trace components of program (ELF and execution)
