--- conflicted
+++ resolved
@@ -45,18 +45,8 @@
         })
         .map(|row| {
             let addr: F = get_memory_inst_addr(row);
-<<<<<<< HEAD
-            let _: u32 = addr
-                .to_canonical_u64()
-                .try_into()
-                .expect("casting addr (F) to u32 should not fail");
             let op = &(row.state).current_instruction(program).op;
             Memory {
-                is_writable: F::ZERO,
-=======
-            let op = &(row.state).current_instruction(program).op;
-            Memory {
->>>>>>> 0f59320f
                 addr,
                 clk: get_memory_inst_clk(row),
                 is_store: F::from_bool(matches!(op, Op::SB)),
@@ -82,19 +72,10 @@
         .sorted_by_key(key)
 }
 
-<<<<<<< HEAD
-fn key<F: RichField>(memory: &Memory<F>) -> (u64, u64, u64, bool) {
-    (
-        memory.addr.to_canonical_u64(),
-        memory.clk.to_canonical_u64(),
-        u64::MAX - memory.is_executed().to_canonical_u64(),
-        memory.is_init.is_zero(),
-=======
 fn key<F: RichField>(memory: &Memory<F>) -> (u64, u64) {
     (
         memory.addr.to_canonical_u64(),
         memory.clk.to_canonical_u64(),
->>>>>>> 0f59320f
     )
 }
 
