--- conflicted
+++ resolved
@@ -147,42 +147,6 @@
             .unwrap()
     }
 
-<<<<<<< HEAD
-    // PADDING  ADDR  CLK   OP  VALUE  DIFF_ADDR  DIFF_ADDR_INV  DIFF_CLK
-    // 0        100   0     SB  5      100        inv(100)       0
-    // 0        100   1     LB  5      0          0              1
-    // 0        100   4     SB  10     0          0              3
-    // 0        100   5     LB  10     0          0              1
-    // 0        200   2     SB  15     100        inv(100)       0
-    // 0        200   3     LB  15     0          0              1
-    // 1        200   3     LB  15     0          0              0
-    // 1        200   3     LB  15     0          0              0
-    fn expected_trace<F: RichField>() -> [Vec<F>; mem_cols::NUM_MEM_COLS] {
-        let inv_100 = F::from_canonical_u32(100).inverse().to_canonical_u64();
-        [
-            // MEM_PADDING
-            [0, 0, 0, 0, 0, 0, 1, 1],
-            // ADDR
-            [100, 100, 100, 100, 200, 200, 200, 200],
-            // CLK
-            [0, 1, 4, 5, 2, 3, 3, 3],
-            // OP
-            [1, 0, 1, 0, 1, 0, 0, 0],
-            // VALUE
-            [5, 5, 10, 10, 15, 15, 15, 15],
-            // DIFF_ADDR
-            [100, 0, 0, 0, 100, 0, 0, 0],
-            // DIFF_ADDR_INV
-            [inv_100, 0, 0, 0, inv_100, 0, 0, 0],
-            // DIFF_CLK
-            [0, 1, 3, 1, 0, 1, 0, 0],
-        ]
-        .into_iter()
-        .map(|col| col.into_iter().map(F::from_canonical_u64).collect())
-        .collect::<Vec<_>>()
-        .try_into()
-        .unwrap()
-=======
     fn expected_trace<F: RichField>() -> [Vec<F>; mem_cols::NUM_MEM_COLS] {
         let sb = OPCODE_SB as u64;
         let lb = OPCODE_LB as u64;
@@ -194,12 +158,11 @@
             &[ 0,       100,  1,    lb,   5,      0,           0,               1],
             &[ 0,       100,  4,    sb,  10,      0,           0,               3],
             &[ 0,       100,  5,    lb,  10,      0,           0,               1],
-            &[ 0,       200,  2,    sb,  15,    100,     inv(100),              2],
+            &[ 0,       200,  2,    sb,  15,    100,     inv(100),              0],
             &[ 0,       200,  3,    lb,  15,      0,           0,               1],
             &[ 1,       200,  3,    lb,  15,      0,           0,               0],
             &[ 1,       200,  3,    lb , 15,      0,           0,               0],
         ])
->>>>>>> dc33f47d
     }
 
     // This test simulates the scenario of a set of instructions
