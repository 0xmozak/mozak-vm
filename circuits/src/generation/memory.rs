use std::collections::HashSet;

use itertools::chain;
use mozak_runner::instruction::Op;
use mozak_runner::vm::Row;
use plonky2::hash::hash_types::RichField;

use crate::generation::MIN_TRACE_LENGTH;
use crate::memory::columns::Memory;
use crate::memory::trace::{get_memory_inst_addr, get_memory_inst_clk, get_memory_raw_value};
use crate::memory_fullword::columns::FullWordMemory;
use crate::memory_halfword::columns::HalfWordMemory;
use crate::memory_io::columns::InputOutputMemory;
use crate::memory_zeroinit::columns::MemoryZeroInit;
use crate::memoryinit::columns::MemoryInit;
use crate::poseidon2_output_bytes::columns::Poseidon2OutputBytes;
use crate::poseidon2_sponge::columns::Poseidon2Sponge;

/// Pad the memory trace to a power of 2.
#[must_use]
fn pad_mem_trace<F: RichField>(mut trace: Vec<Memory<F>>) -> Vec<Memory<F>> {
    trace.resize(
        // We need to pad by at least one, because our constraints require at least one dummy row
        // at the end.
        (trace.len() + 1).next_power_of_two().max(MIN_TRACE_LENGTH),
        Memory {
            // Some columns need special treatment..
            is_store: F::ZERO,
            is_load: F::ZERO,
            is_init: F::ZERO,
            // .. and all other columns just have their last value duplicated.
            ..trace.last().copied().unwrap_or_default()
        },
    );
    trace
}

/// Generates Memory trace from dynamic VM execution of
/// `Program`. These need to be further interleaved with
/// static memory trace generated from `Program` for final
/// execution for final memory trace.
pub fn generate_memory_trace_from_execution<F: RichField>(
    step_rows: &[Row<F>],
) -> impl Iterator<Item = Memory<F>> + '_ {
    step_rows
        .iter()
        .filter(|row| {
            row.aux.mem.is_some() && matches!(row.instruction.op, Op::LB | Op::LBU | Op::SB)
        })
        .map(|row| {
            let addr: F = get_memory_inst_addr(row);
            let op = row.instruction.op;
            Memory {
                addr,
                clk: get_memory_inst_clk(row),
                is_store: F::from_bool(matches!(op, Op::SB)),
                is_load: F::from_bool(matches!(op, Op::LB | Op::LBU)),
                is_init: F::ZERO,
                value: get_memory_raw_value(row),

                ..Default::default()
            }
        })
}

/// Generates Memory trace from a memory init table.
///
/// These need to be further interleaved with runtime memory trace generated
/// from VM execution for final memory trace.
pub fn transform_memory_init<F: RichField>(
    memory_init_rows: &[MemoryInit<F>],
) -> impl Iterator<Item = Memory<F>> + '_ {
    memory_init_rows
        .iter()
        .filter_map(Option::<Memory<F>>::from)
}

/// Generates Memory trace from a memory zero init table.
///
/// These need to be further interleaved with runtime memory trace generated
/// from VM execution for final memory trace.
pub fn transform_memory_zero_init<F: RichField>(
    memory_init_rows: &[MemoryZeroInit<F>],
) -> impl Iterator<Item = Memory<F>> + '_ {
    memory_init_rows
        .iter()
        .filter_map(Option::<Memory<F>>::from)
}

/// Generates Memory trace from a memory half-word table.
///
/// These need to be further interleaved with runtime memory trace generated
/// from VM execution for final memory trace.
pub fn transform_halfword<F: RichField>(
    halfword_memory: &[HalfWordMemory<F>],
) -> impl Iterator<Item = Memory<F>> + '_ {
    halfword_memory
        .iter()
        .flat_map(Into::<Vec<Memory<F>>>::into)
}

pub fn transform_poseidon2_sponge<F: RichField>(
    sponge_data: &[Poseidon2Sponge<F>],
) -> impl Iterator<Item = Memory<F>> + '_ {
    sponge_data.iter().flat_map(Into::<Vec<Memory<F>>>::into)
}

pub fn transform_poseidon2_output_bytes<F: RichField>(
    output_bytes: &[Poseidon2OutputBytes<F>],
) -> impl Iterator<Item = Memory<F>> + '_ {
    output_bytes.iter().flat_map(Into::<Vec<Memory<F>>>::into)
}

/// Generates Memory trace from a memory full-word table.
///
/// These need to be further interleaved with runtime memory trace generated
/// from VM execution for final memory trace.
pub fn transform_fullword<F: RichField>(
    fullword_memory: &[FullWordMemory<F>],
) -> impl Iterator<Item = Memory<F>> + '_ {
    fullword_memory
        .iter()
        .flat_map(Into::<Vec<Memory<F>>>::into)
}

/// Generates Memory trace from a memory io table.
///
/// These need to be further interleaved with runtime memory trace generated
/// from VM execution for final memory trace.
pub fn transform_io<F: RichField>(
    io_memory: &[InputOutputMemory<F>],
) -> impl Iterator<Item = Memory<F>> + '_ {
    io_memory.iter().filter_map(Option::<Memory<F>>::from)
}

fn key<F: RichField>(memory: &Memory<F>) -> (u64, u64) {
    (
        memory.addr.to_canonical_u64(),
        memory.clk.to_canonical_u64(),
    )
}

/// Generates memory trace using static component `program` for memory
/// initialization and dynamic component `step_rows` for access (load and store)
/// of memory elements.
/// Trace constraints are supposed to abide by read-only and read-write address
/// constraints.
/// Merge different types of memory traces in to one [Memory] trace
#[must_use]
#[allow(clippy::too_many_arguments)]
pub fn generate_memory_trace<F: RichField>(
    step_rows: &[Row<F>],
    memory_init_rows: &[MemoryInit<F>],
    memory_zeroinit_rows: &[MemoryZeroInit<F>],
    halfword_memory_rows: &[HalfWordMemory<F>],
    fullword_memory_rows: &[FullWordMemory<F>],
    io_memory_private_rows: &[InputOutputMemory<F>],
    io_memory_public_rows: &[InputOutputMemory<F>],
    poseidon2_sponge_rows: &[Poseidon2Sponge<F>],
    poseidon2_output_bytes_rows: &[Poseidon2OutputBytes<F>],
) -> Vec<Memory<F>> {
    // `merged_trace` is address sorted combination of static and
    // dynamic memory trace components of program (ELF and execution)
    // `merge` operation is expected to be stable
    let mut merged_trace: Vec<Memory<F>> = chain!(
        transform_memory_init::<F>(memory_init_rows),
        transform_memory_zero_init(memory_zeroinit_rows),
        generate_memory_trace_from_execution(step_rows),
        transform_halfword(halfword_memory_rows),
        transform_fullword(fullword_memory_rows),
        transform_io(io_memory_private_rows),
        transform_io(io_memory_public_rows),
        transform_poseidon2_sponge(poseidon2_sponge_rows),
        transform_poseidon2_output_bytes(poseidon2_output_bytes_rows,),
    )
    .collect();

<<<<<<< HEAD
    #[cfg(feature = "enable_poseidon_starks")]
    merged_trace.extend(transform_poseidon2_sponge(poseidon2_sponge_rows));
    #[cfg(feature = "enable_poseidon_starks")]
    merged_trace.extend(transform_poseidon2_output_bytes(
        poseidon2_output_bytes_rows,
    ));

    let read_only_addresses: HashSet<F> = memory_init_rows
        .iter()
        .filter(|row| row.filter.is_nonzero() && row.is_writable.is_zero())
        .map(|row| row.element.address)
        .collect();

=======
>>>>>>> c245aaa5
    merged_trace.sort_by_key(key);
    let merged_trace: Vec<_> = merged_trace
        .into_iter()
        .map(|mem| Memory {
            is_writable: F::from_bool(!read_only_addresses.contains(&mem.addr)),
            ..mem
        })
        .collect();

    log::trace!("trace {:?}", merged_trace);
    pad_mem_trace(merged_trace)
}

#[cfg(test)]
mod tests {
    use im::hashmap::HashMap;
    use mozak_runner::elf::{Data, Program};
    use plonky2::field::goldilocks_field::GoldilocksField;
    use plonky2::plonk::config::{GenericConfig, Poseidon2GoldilocksConfig};
    use plonky2::util::timing::TimingTree;
    use starky::prover::prove as prove_table;
    use starky::verifier::verify_stark_proof;

    use super::pad_mem_trace;
    use crate::generation::fullword_memory::generate_fullword_memory_trace;
    use crate::generation::halfword_memory::generate_halfword_memory_trace;
    use crate::generation::io_memory::{
        generate_io_memory_private_trace, generate_io_memory_public_trace,
    };
    use crate::generation::memory_zeroinit::generate_memory_zero_init_trace;
    use crate::generation::memoryinit::generate_memory_init_trace;
    use crate::memory::columns::Memory;
    use crate::memory::stark::MemoryStark;
    use crate::memory::test_utils::memory_trace_test_case;
    use crate::poseidon2_output_bytes::generation::generate_poseidon2_output_bytes_trace;
    use crate::poseidon2_sponge::generation::generate_poseidon2_sponge_trace;
    use crate::stark::utils::trace_rows_to_poly_values;
    use crate::test_utils::{fast_test_config, prep_table};

    const D: usize = 2;
    type C = Poseidon2GoldilocksConfig;
    type F = <C as GenericConfig<D>>::F;
    type S = MemoryStark<F, D>;

    #[rustfmt::skip]
    #[test]
    #[ignore]
    #[should_panic = "Constraint failed in"]
    // TODO(Roman): fix this test, looks like we should constrain the `is_init`
    /// Test that we have a constraint to catch, if there is no init for any memory address.
    fn no_init() {
        let _ = env_logger::try_init();
        let stark = S::default();

        let trace: Vec<Memory<GoldilocksField>> = prep_table(vec![
            //is_writable  addr  clk is_store, is_load, is_init  value
            [       0,     100,   1,     0,      0,       0,        1],
            [       1,     100,   1,     0,      0,       0,        2],
        ]);
        let trace = pad_mem_trace(trace);
        let trace_poly_values = trace_rows_to_poly_values(trace);
        let config = fast_test_config();
        // This will fail, iff debug assertions are enabled.
        let proof = prove_table::<F, C, S, D>(
            stark,
            &config,
            trace_poly_values,
            &[],
            &mut TimingTree::default(),
        ).unwrap();
        assert!(verify_stark_proof(stark, proof, &config).is_ok(), "failing constraint: init is required per memory address");
    }

    // TODO(Matthias): restore the test that shows that double-init is not allowed.
    // The complication is that this is now caught by a range-check on the address
    // difference, not by direct constraints.

    // This test simulates the scenario of a set of instructions
    // which perform store byte (SB) and load byte unsigned (LBU) operations
    // to memory and then checks if the memory trace is generated correctly.
    #[test]
    #[rustfmt::skip]
    fn generate_memory_trace() {
        let (program, record) = memory_trace_test_case(1);

        let memory_init = generate_memory_init_trace(&program);
        let memory_zeroinit_rows = generate_memory_zero_init_trace(&record.executed, &program);

        let halfword_memory = generate_halfword_memory_trace(&record.executed);
        let fullword_memory = generate_fullword_memory_trace(&record.executed);
        let io_memory_private_rows = generate_io_memory_private_trace(&record.executed);
        let io_memory_public_rows = generate_io_memory_public_trace(&record.executed);
        let poseidon2_sponge_trace = generate_poseidon2_sponge_trace(&record.executed);
        let poseidon2_output_bytes = generate_poseidon2_output_bytes_trace(&poseidon2_sponge_trace);

        let trace = super::generate_memory_trace::<GoldilocksField>(
            &record.executed,
            &memory_init,
            &memory_zeroinit_rows,
            &halfword_memory,
            &fullword_memory,
            &io_memory_private_rows,
            &io_memory_public_rows,
            &poseidon2_sponge_trace,
            &poseidon2_output_bytes,
        );
        let last = u64::from(u32::MAX);
        assert_eq!(
            trace,
            prep_table(vec![
                //is_writable  addr  clk is_store, is_load, is_init  value
                [       1,     0,     0,     0,      0,       1,     0],  // Memory Init: 0
                [       1,     100,   0,     0,      0,       1,     0],  // Zero Init:   100
                [       1,     100,   2,     1,      0,       0,   255],  // Operations:  100
                [       1,     100,   3,     0,      1,       0,   255],  // Operations:  100
                [       1,     100,   6,     1,      0,       0,    10],  // Operations:  100
                [       1,     100,   7,     0,      1,       0,    10],  // Operations:  100
                [       1,     101,   1,     0,      0,       1,     0],  // Memory Init: 101
                [       1,     102,   1,     0,      0,       1,     0],  // Memory Init: 102
                [       1,     103,   1,     0,      0,       1,     0],  // Memory Init: 103
                [       1,     200,   0,     0,      0,       1,     0],  // Zero Init:   200
                [       1,     200,   4,     1,      0,       0,    15],  // Operations:  200
                [       1,     200,   5,     0,      1,       0,    15],  // Operations:  200
                [       1,     201,   1,     0,      0,       1,     0],  // Memory Init: 201
                [       1,     202,   1,     0,      0,       1,     0],  // Memory Init: 202
                [       1,     203,   1,     0,      0,       1,     0],  // Memory Init: 203
                [       1,    last,   0,     0,      0,       1,     0],  // Memory Init: last
                [       1,    last,   0,     0,      0,       0,     0],  // padding
                [       1,    last,   0,     0,      0,       0,     0],  // padding
                [       1,    last,   0,     0,      0,       0,     0],  // padding
                [       1,    last,   0,     0,      0,       0,     0],  // padding
                [       1,    last,   0,     0,      0,       0,     0],  // padding
                [       1,    last,   0,     0,      0,       0,     0],  // padding
                [       1,    last,   0,     0,      0,       0,     0],  // padding
                [       1,    last,   0,     0,      0,       0,     0],  // padding
                [       1,    last,   0,     0,      0,       0,     0],  // padding
                [       1,    last,   0,     0,      0,       0,     0],  // padding
                [       1,    last,   0,     0,      0,       0,     0],  // padding
                [       1,    last,   0,     0,      0,       0,     0],  // padding
                [       1,    last,   0,     0,      0,       0,     0],  // padding
                [       1,    last,   0,     0,      0,       0,     0],  // padding
                [       1,    last,   0,     0,      0,       0,     0],  // padding
                [       1,    last,   0,     0,      0,       0,     0],  // padding
            ])
        );
    }

    #[test]
    #[rustfmt::skip]
    fn generate_memory_trace_only_init() {
        let program = Program {
            ro_memory: Data(
                [(100, 5), (101, 6)]
                    .iter()
                    .copied()
                    .collect::<HashMap<u32, u8>>(),
            ),
            rw_memory: Data(
                [(200, 7), (201, 8)]
                    .iter()
                    .copied()
                    .collect::<HashMap<u32, u8>>(),
            ),
            ..Program::default()
        };

        let memory_init = generate_memory_init_trace(&program);
        let memory_zeroinit_rows = generate_memory_zero_init_trace(&[], &program);

        let halfword_memory = generate_halfword_memory_trace(&[]);
        let fullword_memory = generate_fullword_memory_trace(&[]);
        let io_memory_private_rows = generate_io_memory_private_trace(&[]);
        let io_memory_public_rows = generate_io_memory_public_trace(&[]);
        let poseidon2_trace = generate_poseidon2_sponge_trace(&[]);
        let poseidon2_output_bytes = generate_poseidon2_output_bytes_trace(&poseidon2_trace);
        let trace = super::generate_memory_trace::<F>(
            &[],
            &memory_init,
            &memory_zeroinit_rows,
            &halfword_memory,
            &fullword_memory,
            &io_memory_private_rows,
            &io_memory_public_rows,
            &poseidon2_trace,
            &poseidon2_output_bytes,
        );

        let last = u64::from(u32::MAX);
        assert_eq!(trace, prep_table(vec![
            // is_writable   addr   clk  is_store, is_load, is_init  value
            [        1,        0,    0,     0,        0,      1,         0],  // Memory Init: 0
            [        0,      100,   1,      0,        0,      1,         5],
            [        0,      101,   1,      0,        0,      1,         6],
            [        1,      200,   1,      0,        0,      1,         7],
            [        1,      201,   1,      0,        0,      1,         8],
            [        1,     last,   0,      0,        0,      1,         0],  // Memory Init: last
            [        1,     last,   0,      0,        0,      0,         0],  // padding
            [        1,     last,   0,      0,        0,      0,         0],  // padding
        ]));
    }
}<|MERGE_RESOLUTION|>--- conflicted
+++ resolved
@@ -175,22 +175,12 @@
     )
     .collect();
 
-<<<<<<< HEAD
-    #[cfg(feature = "enable_poseidon_starks")]
-    merged_trace.extend(transform_poseidon2_sponge(poseidon2_sponge_rows));
-    #[cfg(feature = "enable_poseidon_starks")]
-    merged_trace.extend(transform_poseidon2_output_bytes(
-        poseidon2_output_bytes_rows,
-    ));
-
     let read_only_addresses: HashSet<F> = memory_init_rows
         .iter()
         .filter(|row| row.filter.is_nonzero() && row.is_writable.is_zero())
         .map(|row| row.element.address)
         .collect();
 
-=======
->>>>>>> c245aaa5
     merged_trace.sort_by_key(key);
     let merged_trace: Vec<_> = merged_trace
         .into_iter()
