use itertools::{self, chain};
use mozak_runner::elf::Program;
use mozak_runner::instruction::Op;
use mozak_runner::vm::Row;
use plonky2::hash::hash_types::RichField;

use crate::memory::columns::Memory;
use crate::memory::trace::{get_memory_inst_addr, get_memory_inst_clk};
use crate::memory_fullword::columns::FullWordMemory;
use crate::memory_halfword::columns::HalfWordMemory;
use crate::memory_io::columns::InputOutputMemory;
use crate::memoryinit::columns::MemoryInit;
use crate::poseidon2_sponge::columns::Poseidon2Sponge;

/// Pad the memory trace to a power of 2.
#[must_use]
fn pad_mem_trace<F: RichField>(mut trace: Vec<Memory<F>>) -> Vec<Memory<F>> {
    trace.resize(trace.len().next_power_of_two().max(4), Memory {
        // Some columns need special treatment..
        is_store: F::ZERO,
        is_load: F::ZERO,
        is_init: F::ZERO,
        diff_addr: F::ZERO,
        diff_addr_inv: F::ZERO,
        diff_clk: F::ZERO,
        // .. and all other columns just have their last value duplicated.
        ..trace.last().copied().unwrap_or_default()
    });
    trace
}

/// Generates Memory trace from dynamic VM execution of
/// `Program`. These need to be further interleaved with
/// static memory trace generated from `Program` for final
/// execution for final memory trace.
pub fn generate_memory_trace_from_execution<'a, F: RichField>(
    program: &'a Program,
    step_rows: &'a [Row<F>],
) -> impl Iterator<Item = Memory<F>> + 'a {
    step_rows
        .iter()
        .filter(|row| {
            row.aux.mem.is_some()
                && matches!(
                    row.state.current_instruction(program).op,
                    Op::LB | Op::LBU | Op::SB
                )
        })
        .map(|row| {
            let addr: F = get_memory_inst_addr(row);
            let op = &(row.state).current_instruction(program).op;
            Memory {
                addr,
                clk: get_memory_inst_clk(row),
                is_store: F::from_bool(matches!(op, Op::SB)),
                is_load: F::from_bool(matches!(op, Op::LB | Op::LBU)),
                is_init: F::ZERO,
                value: F::from_canonical_u32(row.aux.dst_val),
                ..Default::default()
            }
        })
}

/// Generates Memory trace from a memory init table.
///
/// These need to be further interleaved with runtime memory trace generated
/// from VM execution for final memory trace.
pub fn transform_memory_init<F: RichField>(
    memory_init_rows: &[MemoryInit<F>],
) -> impl Iterator<Item = Memory<F>> + '_ {
    memory_init_rows
        .iter()
        .filter_map(Option::<Memory<F>>::from)
}

/// Generates Memory trace from a memory half-word table.
///
/// These need to be further interleaved with runtime memory trace generated
/// from VM execution for final memory trace.
pub fn transform_halfword<F: RichField>(
    halfword_memory: &[HalfWordMemory<F>],
) -> impl Iterator<Item = Memory<F>> + '_ {
    halfword_memory
        .iter()
        .flat_map(Into::<Vec<Memory<F>>>::into)
}

pub fn transform_poseidon2_sponge<F: RichField>(
    sponge_data: &[Poseidon2Sponge<F>],
) -> impl Iterator<Item = Memory<F>> + '_ {
    sponge_data.iter().flat_map(Into::<Vec<Memory<F>>>::into)
}

/// Generates Memory trace from a memory full-word table.
///
/// These need to be further interleaved with runtime memory trace generated
/// from VM execution for final memory trace.
pub fn transform_fullword<F: RichField>(
    fullword_memory: &[FullWordMemory<F>],
) -> impl Iterator<Item = Memory<F>> + '_ {
    fullword_memory
        .iter()
        .flat_map(Into::<Vec<Memory<F>>>::into)
}

/// Generates Memory trace from a memory io table.
///
/// These need to be further interleaved with runtime memory trace generated
/// from VM execution for final memory trace.
pub fn transform_io<F: RichField>(
    io_memory: &[InputOutputMemory<F>],
) -> impl Iterator<Item = Memory<F>> + '_ {
    io_memory.iter().filter_map(Option::<Memory<F>>::from)
}

fn key<F: RichField>(memory: &Memory<F>) -> (u64, u64) {
    (
        memory.addr.to_canonical_u64(),
        memory.clk.to_canonical_u64(),
    )
}

/// Generates memory trace using static component `program` for
/// memory initialization and dynamic component `step_rows` for
/// access (load and store) of memory elements. Trace constraints
/// are supposed to abide by read-only and read-write address
/// constraints.
#[must_use]
pub fn generate_memory_trace<F: RichField>(
    program: &Program,
    step_rows: &[Row<F>],
    memory_init_rows: &[MemoryInit<F>],
    halfword_memory_rows: &[HalfWordMemory<F>],
    fullword_memory_rows: &[FullWordMemory<F>],
<<<<<<< HEAD
    poseidon2_sponge_rows: &[Poseidon2Sponge<F>],
=======
    io_memory_rows: &[InputOutputMemory<F>],
>>>>>>> a389e07e
) -> Vec<Memory<F>> {
    // `merged_trace` is address sorted combination of static and
    // dynamic memory trace components of program (ELF and execution)
    // `merge` operation is expected to be stable
    let mut merged_trace: Vec<Memory<F>> = chain!(
        transform_memory_init::<F>(memory_init_rows),
        generate_memory_trace_from_execution(program, step_rows),
        transform_halfword(halfword_memory_rows),
        transform_fullword(fullword_memory_rows),
<<<<<<< HEAD
        transform_poseidon2_sponge(poseidon2_sponge_rows),
=======
        transform_io(io_memory_rows),
>>>>>>> a389e07e
    )
    .collect();

    merged_trace.sort_by_key(key);

    // Ensures constraints by filling remaining inter-row
    // relation values: clock difference and addr difference and is_writable
    let mut last_clk = F::ZERO;
    let mut last_addr = F::ZERO;
    let mut last_is_writable = F::ZERO;
    for mem in &mut merged_trace {
        mem.diff_addr = mem.addr - last_addr;
        mem.diff_addr_inv = mem.diff_addr.try_inverse().unwrap_or_default();
        if mem.addr == last_addr {
            mem.diff_clk = mem.clk - last_clk;
        }
        (last_clk, last_addr) = (mem.clk, mem.addr);
        // rows with is_init set are the source of truth about is_writable
        if mem.is_init.is_one() {
            last_is_writable = mem.is_writable;
        }
        mem.is_writable = last_is_writable;
    }

    // If the trace length is not a power of two, we need to extend the trace to the
    // next power of two. The additional elements are filled with the last row
    // of the trace.
    pad_mem_trace(merged_trace)
}

#[cfg(test)]
mod tests {
    use im::hashmap::HashMap;
    use mozak_runner::elf::{Data, Program};
    use plonky2::field::goldilocks_field::GoldilocksField;
    use plonky2::plonk::config::{GenericConfig, Poseidon2GoldilocksConfig};

    use crate::generation::fullword_memory::generate_fullword_memory_trace;
    use crate::generation::halfword_memory::generate_halfword_memory_trace;
    use crate::generation::io_memory::generate_io_memory_trace;
    use crate::generation::memoryinit::generate_memory_init_trace;
    use crate::generation::poseidon2_sponge::generate_poseidon2_sponge_trace;
    use crate::memory::test_utils::memory_trace_test_case;
    use crate::test_utils::{inv, prep_table};

    const D: usize = 2;
    type C = Poseidon2GoldilocksConfig;
    type F = <C as GenericConfig<D>>::F;

    // This test simulates the scenario of a set of instructions
    // which perform store byte (SB) and load byte unsigned (LBU) operations
    // to memory and then checks if the memory trace is generated correctly.
    #[test]
    #[rustfmt::skip]
    fn generate_memory_trace() {
        let (program, record) = memory_trace_test_case(1);

        let memory_init = generate_memory_init_trace(&program);
        let halfword_memory = generate_halfword_memory_trace(&program, &record.executed);
        let fullword_memory = generate_fullword_memory_trace(&program, &record.executed);
<<<<<<< HEAD
        let poseidon2_trace = generate_poseidon2_sponge_trace(&record.executed);
=======
        let io_memory = generate_io_memory_trace(&program, &record.executed);
>>>>>>> a389e07e

        let trace = super::generate_memory_trace::<GoldilocksField>(
            &program,
            &record.executed,
            &memory_init,
            &halfword_memory,
            &fullword_memory,
<<<<<<< HEAD
            &poseidon2_trace,
=======
            &io_memory,
>>>>>>> a389e07e
        );
        let inv = inv::<F>;
        assert_eq!(
            trace,
            prep_table(vec![
                //is_writable  addr   clk  is_sb, is_lbu, is_init  value  diff_addr  diff_addr_inv  diff_clk
                [       1,     100,   0,     0,     0,       1,        0,    100,     inv(100),            0],  // Memory Init: 100
                [       1,     100,   1,     1,     0,       0,      255,      0,           0,             1],  // Operations:  100
                [       1,     100,   2,     0,     1,       0,      255,      0,           0,             1],  // Operations:  100
                [       1,     100,   5,     1,     0,       0,       10,      0,           0,             3],  // Operations:  100
                [       1,     100,   6,     0,     1,       0,       10,      0,           0,             1],  // Operations:  100
                [       1,     101,   0,     0,     0,       1,        0,      1,      inv(1),             0],  // Memory Init: 101
                [       1,     102,   0,     0,     0,       1,        0,      1,      inv(1),             0],  // Memory Init: 102
                [       1,     103,   0,     0,     0,       1,        0,      1,      inv(1),             0],  // Memory Init: 103
                [       1,     200,   0,     0,     0,       1,        0,     97,     inv(97),             0],  // Memory Init: 200
                [       1,     200,   3,     1,     0,       0,       15,      0,           0,             3],  // Operations:  200
                [       1,     200,   4,     0,     1,       0,       15,      0,           0,             1],  // Operations:  200
                [       1,     201,   0,     0,     0,       1,        0,      1,      inv(1),             0],  // Memory Init: 201
                [       1,     202,   0,     0,     0,       1,        0,      1,      inv(1),             0],  // Memory Init: 202
                [       1,     203,   0,     0,     0,       1,        0,      1,      inv(1),             0],  // Memory Init: 203
                [       1,     203,   0,     0,     0,       0,        0,      0,           0,             0],  // Padding
                [       1,     203,   0,     0,     0,       0,        0,      0,           0,             0],  // Padding
            ])
        );
    }

    #[test]
    #[rustfmt::skip]
    fn generate_memory_trace_only_init() {
        let program = Program {
            ro_memory: Data(
                [(100, 5), (101, 6)]
                    .iter()
                    .copied()
                    .collect::<HashMap<u32, u8>>(),
            ),
            rw_memory: Data(
                [(200, 7), (201, 8)]
                    .iter()
                    .copied()
                    .collect::<HashMap<u32, u8>>(),
            ),
            ..Program::default()
        };

        let memory_init = generate_memory_init_trace(&program);
        let halfword_memory = generate_halfword_memory_trace(&program, &[]);
        let fullword_memory = generate_fullword_memory_trace(&program, &[]);
<<<<<<< HEAD
        let poseidon2_trace = generate_poseidon2_sponge_trace(&[]);
=======
        let io_memory = generate_io_memory_trace(&program, &[]);
>>>>>>> a389e07e
        let trace = super::generate_memory_trace::<F>(
            &program,
            &[],
            &memory_init,
            &halfword_memory,
            &fullword_memory,
<<<<<<< HEAD
            &poseidon2_trace,
=======
            &io_memory,
>>>>>>> a389e07e
        );

        let inv = inv::<F>;
        assert_eq!(trace, prep_table(vec![
            // is_writable   addr   clk  is_sb, is_lbu, is_init   value  diff_addr  diff_addr_inv  diff_clk
            [        0,      100,   0,      0,    0,    1,       5,    100,    inv(100),             0],
            [        0,      101,   0,      0,    0,    1,       6,      1,           1,             0],
            [        1,      200,   0,      0,    0,    1,       7,     99,     inv(99),             0],
            [        1,      201,   0,      0,    0,    1,       8,      1,           1,             0],
        ]));
    }
}<|MERGE_RESOLUTION|>--- conflicted
+++ resolved
@@ -132,11 +132,8 @@
     memory_init_rows: &[MemoryInit<F>],
     halfword_memory_rows: &[HalfWordMemory<F>],
     fullword_memory_rows: &[FullWordMemory<F>],
-<<<<<<< HEAD
+    io_memory_rows: &[InputOutputMemory<F>],
     poseidon2_sponge_rows: &[Poseidon2Sponge<F>],
-=======
-    io_memory_rows: &[InputOutputMemory<F>],
->>>>>>> a389e07e
 ) -> Vec<Memory<F>> {
     // `merged_trace` is address sorted combination of static and
     // dynamic memory trace components of program (ELF and execution)
@@ -146,11 +143,8 @@
         generate_memory_trace_from_execution(program, step_rows),
         transform_halfword(halfword_memory_rows),
         transform_fullword(fullword_memory_rows),
-<<<<<<< HEAD
+        transform_io(io_memory_rows),
         transform_poseidon2_sponge(poseidon2_sponge_rows),
-=======
-        transform_io(io_memory_rows),
->>>>>>> a389e07e
     )
     .collect();
 
@@ -211,11 +205,8 @@
         let memory_init = generate_memory_init_trace(&program);
         let halfword_memory = generate_halfword_memory_trace(&program, &record.executed);
         let fullword_memory = generate_fullword_memory_trace(&program, &record.executed);
-<<<<<<< HEAD
+        let io_memory = generate_io_memory_trace(&program, &record.executed);
         let poseidon2_trace = generate_poseidon2_sponge_trace(&record.executed);
-=======
-        let io_memory = generate_io_memory_trace(&program, &record.executed);
->>>>>>> a389e07e
 
         let trace = super::generate_memory_trace::<GoldilocksField>(
             &program,
@@ -223,11 +214,8 @@
             &memory_init,
             &halfword_memory,
             &fullword_memory,
-<<<<<<< HEAD
+            &io_memory,
             &poseidon2_trace,
-=======
-            &io_memory,
->>>>>>> a389e07e
         );
         let inv = inv::<F>;
         assert_eq!(
@@ -276,22 +264,16 @@
         let memory_init = generate_memory_init_trace(&program);
         let halfword_memory = generate_halfword_memory_trace(&program, &[]);
         let fullword_memory = generate_fullword_memory_trace(&program, &[]);
-<<<<<<< HEAD
+        let io_memory = generate_io_memory_trace(&program, &[]);
         let poseidon2_trace = generate_poseidon2_sponge_trace(&[]);
-=======
-        let io_memory = generate_io_memory_trace(&program, &[]);
->>>>>>> a389e07e
         let trace = super::generate_memory_trace::<F>(
             &program,
             &[],
             &memory_init,
             &halfword_memory,
             &fullword_memory,
-<<<<<<< HEAD
+            &io_memory,
             &poseidon2_trace,
-=======
-            &io_memory,
->>>>>>> a389e07e
         );
 
         let inv = inv::<F>;
