--- conflicted
+++ resolved
@@ -32,27 +32,6 @@
     step_rows
         .iter()
         .filter(|row| {
-<<<<<<< HEAD
-            if program.mozak_ro_memory.is_some() {
-                row.aux.mem.is_some()
-                    && (matches!(
-                        row.instruction.op,
-                        Op::LB | Op::LBU | Op::SB | Op::SH | Op::LH | Op::LHU | Op::LW | Op::SW
-                    ) || (row.instruction.op == Op::ECALL && row.aux.poseidon2.is_some()))
-                    && !program
-                        .mozak_ro_memory
-                        .as_ref()
-                        .unwrap()
-                        .is_address_belongs_to_mozak_ro_memory(row.aux.mem.unwrap().addr)
-            } else {
-                row.aux.mem.is_some()
-                    && matches!(
-                        row.instruction.op,
-                        Op::LB | Op::LBU | Op::SB | Op::SH | Op::LH | Op::LHU | Op::LW | Op::SW
-                    )
-                    || (row.instruction.op == Op::ECALL && row.aux.poseidon2.is_some())
-            }
-=======
             // This if-else ensure that mozak-ro-memory addresses are filtered out. No need
             // to insert zero-init rows for mozak-ro-addresses. All this in case
             // mozak-ro-memory indeed exist, because this code should work for a vanilla
@@ -78,7 +57,6 @@
                     true
                 }))
                 || (row.instruction.op == Op::ECALL && row.aux.poseidon2.is_some())
->>>>>>> 5ba397ff
         })
         .for_each(|row| {
             let addr = row.aux.mem.unwrap_or_default().addr;
