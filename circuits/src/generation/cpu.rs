use mozak_vm::instruction::Op;
use mozak_vm::vm::Row;
use plonky2::hash::hash_types::RichField;

use crate::cpu::columns as cpu_cols;
use crate::utils::{from_, pad_trace};

#[allow(clippy::missing_panics_doc)]
pub fn generate_cpu_trace<F: RichField>(step_rows: &Vec<Row>) -> [Vec<F>; cpu_cols::NUM_CPU_COLS] {
    let trace_len = step_rows.len();
    let mut trace: Vec<Vec<F>> = vec![vec![F::ZERO; trace_len]; cpu_cols::NUM_CPU_COLS];
    for (i, s) in step_rows.iter().enumerate() {
        trace[cpu_cols::COL_CLK][i] = from_(s.state.clk);
        trace[cpu_cols::COL_PC][i] = from_(s.state.get_pc());

        trace[cpu_cols::COL_RS1][i] = from_(s.inst.data.rs1);
        trace[cpu_cols::COL_RS2][i] = from_(s.inst.data.rs2);
        trace[cpu_cols::COL_RD][i] = from_(s.inst.data.rd);
        trace[cpu_cols::COL_OP1_VALUE][i] =
            from_(s.state.get_register_value(usize::from(s.inst.data.rs1)));
        // TODO(Vivek): Soon we support immediate values as opd2 in some instructions.
        // So below line will change accordingly.
        trace[cpu_cols::COL_OP2_VALUE][i] =
            from_(s.state.get_register_value(usize::from(s.inst.data.rs2)));
        trace[cpu_cols::COL_DST_VALUE][i] =
            from_(s.state.get_register_value(usize::from(s.inst.data.rd)));
        trace[cpu_cols::COL_S_HALT][i] = from_(s.state.has_halted());
        for j in 0..32_usize {
            trace[cpu_cols::COL_START_REG + j][i] = from_(s.state.get_register_value(j));
        }

        match s.inst.op {
            Op::ADD => trace[cpu_cols::COL_S_ADD][i] = F::ONE,
            Op::BEQ => trace[cpu_cols::COL_S_BEQ][i] = F::ONE,
            _ => {}
        }
    }

    // For expanded trace from `trace_len` to `trace_len's power of two`,
    // we use last row `HALT` to pad them.
<<<<<<< HEAD
    let trace = pad_trace(trace, cpu_cols::COL_CLK);
=======
    let trace = pad_trace(trace, Some(cpu_cols::COL_CLK));
>>>>>>> b85ac0dd

    trace.try_into().unwrap_or_else(|v: Vec<Vec<F>>| {
        panic!(
            "Expected a Vec of length {} but it was {}",
            cpu_cols::NUM_CPU_COLS,
            v.len()
        )
    })
}<|MERGE_RESOLUTION|>--- conflicted
+++ resolved
@@ -38,11 +38,7 @@
 
     // For expanded trace from `trace_len` to `trace_len's power of two`,
     // we use last row `HALT` to pad them.
-<<<<<<< HEAD
-    let trace = pad_trace(trace, cpu_cols::COL_CLK);
-=======
     let trace = pad_trace(trace, Some(cpu_cols::COL_CLK));
->>>>>>> b85ac0dd
 
     trace.try_into().unwrap_or_else(|v: Vec<Vec<F>>| {
         panic!(
