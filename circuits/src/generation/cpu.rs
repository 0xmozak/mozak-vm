<<<<<<< HEAD
use expr::{Evaluator, ExprBuilder, PureEvaluator};
=======
use expr::{Evaluator, ExprBuilder};
>>>>>>> e66dfbd4
use itertools::{chain, Itertools};
use log::debug;
use mozak_runner::instruction::{Instruction, Op};
use mozak_runner::state::{Aux, State, StorageDeviceEntry, StorageDeviceOpcode};
use mozak_runner::vm::{ExecutionRecord, Row};
use mozak_sdk::core::ecall;
use mozak_sdk::core::reg_abi::REG_A0;
use plonky2::hash::hash_types::RichField;

use super::MIN_TRACE_LENGTH;
use crate::bitshift::columns::Bitshift;
use crate::cpu::columns as cpu_cols;
use crate::cpu::columns::CpuState;
<<<<<<< HEAD
use crate::ops::add::columns::Add;
use crate::ops::blt_taken::columns::BltTaken;
=======
use crate::expr::ConversionEvaluator;
>>>>>>> e66dfbd4
use crate::program::columns::ProgramRom;
use crate::program_multiplicities::columns::ProgramMult;
use crate::utils::{from_u32, sign_extend};
use crate::xor::columns::XorView;

#[must_use]
pub fn pad_trace<F: RichField>(mut trace: Vec<CpuState<F>>) -> Vec<CpuState<F>> {
    let len = trace.len().next_power_of_two().max(MIN_TRACE_LENGTH);
    let last = CpuState {
        product_high_limb_inv_helper: F::from_canonical_u32(u32::MAX).inverse(),
        quotient_value: F::from_canonical_u32(u32::MAX),
        ..Default::default()
    };

    trace.resize(len, last);
    trace
}

#[must_use]
pub fn generate_program_mult_trace<F: RichField>(
    trace: &[CpuState<F>],
    add_trace: &[Add<F>],
    blt_taken_trace: &[BltTaken<F>],
    program_rom: &[ProgramRom<F>],
) -> Vec<ProgramMult<F>> {
    let cpu_counts = trace
        .iter()
        .filter(|&row| row.is_running() == F::ONE)
        .map(|row| row.inst.pc);
    let add_counts = add_trace
        .iter()
        .filter(|row| row.is_running == F::ONE)
        .map(|row| row.inst.pc);
    let blt_taken_counts = blt_taken_trace
        .iter()
        .filter(|row| row.is_running == F::ONE)
        .map(|row| row.inst.pc);
    let counts = chain![cpu_counts, add_counts, blt_taken_counts].counts();
    program_rom
        .iter()
        .map(|row| {
            ProgramMult {
                // This assumes that row.filter is binary, and that we have no duplicates.
                mult_in_cpu: row.filter
                    * F::from_canonical_usize(
                        counts.get(&row.inst.pc).copied().unwrap_or_default(),
                    ),
                mult_in_rom: row.filter,
                inst: row.inst,
            }
        })
        .collect()
}

/// Converting each row of the `record` to a row represented by [`CpuState`]
pub fn generate_cpu_trace<F: RichField>(record: &ExecutionRecord<F>) -> Vec<CpuState<F>> {
    debug!("Starting CPU Trace Generation");
    let mut trace: Vec<CpuState<F>> = vec![];

    let default_io_entry = StorageDeviceEntry::default();
    for Row {
        state,
        instruction,
        aux,
    } in &record.executed
    {
        let inst = instruction;
        // Skip instruction handled by their own tables.
        // TODO: refactor, so we don't repeat logic.
        {
            if let Op::ADD = inst.op {
                continue;
            }

            let op1_value = state.get_register_value(inst.args.rs1);
            let op2_value = state.get_register_value(inst.args.rs2);
            if op1_value < op2_value && Op::BLTU == inst.op {
                continue;
            }
        }
        let io = aux.io.as_ref().unwrap_or(&default_io_entry);
        let mut row = CpuState {
            clk: F::from_noncanonical_u64(state.clk),
            new_pc: F::from_canonical_u32(aux.new_pc),
            inst: cpu_cols::Instruction::from((state.get_pc(), *inst)).map(from_u32),
            op1_value: from_u32(aux.op1),
            op2_value_raw: from_u32(aux.op2_raw),
            op2_value: from_u32(aux.op2),
            // This seems reasonable-ish, but it's also suspicious?
            // It seems too simple.
            op2_value_overflowing: from_u32::<F>(state.get_register_value(inst.args.rs2))
                + from_u32(inst.args.imm),
            // NOTE: Updated value of DST register is next step.
            dst_value: from_u32(aux.dst_val),
            // is_running: F::from_bool(!state.halted),
            // Valid defaults for the powers-of-two gadget.
            // To be overridden by users of the gadget.
            // TODO(Matthias): find a way to make either compiler or runtime complain
            // if we have two (conflicting) users in the same row.
            bitshift: Bitshift::from(0).map(F::from_canonical_u32),
            xor: generate_xor_row(inst, state),
            mem_addr: F::from_canonical_u32(aux.mem.unwrap_or_default().addr),
            mem_value_raw: from_u32(aux.mem.unwrap_or_default().raw_value),
            is_poseidon2: F::from_bool(aux.poseidon2.is_some()),
            poseidon2_input_addr: F::from_canonical_u32(
                aux.poseidon2.clone().unwrap_or_default().addr,
            ),
            poseidon2_input_len: F::from_canonical_u32(
                aux.poseidon2.clone().unwrap_or_default().len,
            ),
            io_addr: F::from_canonical_u32(io.addr),
            io_size: F::from_canonical_usize(io.data.len()),
            is_io_store_private: F::from_bool(matches!(
                (inst.op, io.op),
                (Op::ECALL, StorageDeviceOpcode::StorePrivate)
            )),
            is_io_store_public: F::from_bool(matches!(
                (inst.op, io.op),
                (Op::ECALL, StorageDeviceOpcode::StorePublic)
            )),
            is_call_tape: F::from_bool(matches!(
                (inst.op, io.op),
                (Op::ECALL, StorageDeviceOpcode::StoreCallTape)
            )),
            is_events_commitment_tape: F::from_bool(matches!(
                (inst.op, io.op),
                (Op::ECALL, StorageDeviceOpcode::StoreEventsCommitmentTape)
            )),
            is_cast_list_commitment_tape: F::from_bool(matches!(
                (inst.op, io.op),
                (Op::ECALL, StorageDeviceOpcode::StoreCastListCommitmentTape)
            )),
            is_halt: F::from_bool(matches!(
                (inst.op, state.registers[usize::from(REG_A0)]),
                (Op::ECALL, ecall::HALT)
            )),
            ..CpuState::default()
        };

        generate_shift_row(&mut row, aux);
        generate_mul_row(&mut row, aux);
        generate_div_row(&mut row, inst, aux);
        operands_sign_handling(&mut row, aux);
        memory_sign_handling(&mut row, inst, aux);
        generate_conditional_branch_row(&mut row);
        trace.push(row);
    }

    log::trace!("trace {:?}", trace);

    pad_trace(trace)
}

/// This is a wrapper to make the Expr mechanics work directly with a Field.
///
/// TODO(Matthias): Make this more generally useful.
fn signed_diff<F: RichField>(row: &CpuState<F>) -> F {
    let expr_builder = ExprBuilder::default();
    let row = row.map(|x| expr_builder.lit(x));
    PureEvaluator(F::from_noncanonical_i64).eval(row.signed_diff())
}

/// This is a wrapper to make the Expr mechanics work directly with a Field.
///
/// TODO(Matthias): Make this more generally useful.
fn signed_diff<F: RichField>(row: &CpuState<F>) -> F {
    let expr_builder = ExprBuilder::default();
    let row = row.map(|x| expr_builder.lit(x));
    ConversionEvaluator::new(F::from_noncanonical_i64).eval(row.signed_diff())
}

fn generate_conditional_branch_row<F: RichField>(row: &mut CpuState<F>) {
    let signed_diff = signed_diff(row);
    row.cmp_diff_inv = signed_diff.try_inverse().unwrap_or_default();
    row.normalised_diff = F::from_bool(signed_diff.is_nonzero());
}

/// Generates a bitshift row on a shift operation. This is used in the bitshift
/// lookup table.
fn generate_shift_row<F: RichField>(row: &mut CpuState<F>, aux: &Aux<F>) {
    let shift_power = aux.op2;
    let shift_amount = if shift_power == 0 {
        0
    } else {
        31_u32 - shift_power.leading_zeros()
    };
    row.bitshift = Bitshift {
        amount: shift_amount,
        multiplier: shift_power,
    }
    .map(from_u32);
}

#[allow(clippy::cast_possible_wrap)]
#[allow(clippy::cast_lossless)]
fn compute_full_range(is_signed: bool, value: u32) -> i64 {
    if is_signed {
        value as i32 as i64
    } else {
        value as i64
    }
}

#[allow(clippy::cast_possible_truncation)]
fn generate_mul_row<F: RichField>(row: &mut CpuState<F>, aux: &Aux<F>) {
    // Helper function to determine sign and absolute value.
    let compute_sign_and_abs: fn(bool, u32) -> (bool, u32) = |is_signed, value| {
        let full_range = compute_full_range(is_signed, value);
        let is_negative = full_range.is_negative();
        let absolute_value = full_range.unsigned_abs() as u32;
        (is_negative, absolute_value)
    };
    let (is_op2_negative, op2_abs) =
        compute_sign_and_abs(row.inst.is_op2_signed.is_nonzero(), aux.op2);
    let (is_op1_negative, op1_abs) =
        compute_sign_and_abs(row.inst.is_op1_signed.is_nonzero(), aux.op1);

    // Determine product sign and absolute value.
    let mut product_sign = is_op1_negative ^ is_op2_negative;
    let op1_mul_op2_abs = u64::from(op1_abs) * u64::from(op2_abs);

    row.skip_check_product_sign = if op1_mul_op2_abs == 0 {
        product_sign = false;
        F::ONE
    } else {
        F::ZERO
    };

    row.product_sign = if product_sign { F::ONE } else { F::ZERO };
    row.op1_abs = from_u32(op1_abs);
    row.op2_abs = from_u32(op2_abs);

    // Compute the product limbs based on sign.
    let prod = if product_sign {
        u64::MAX - op1_mul_op2_abs + 1
    } else {
        op1_mul_op2_abs
    };

    let low = (prod & 0xffff_ffff) as u32;
    let high = (prod >> 32) as u32;
    row.product_low_limb = from_u32(low);
    row.product_high_limb = from_u32(high);

    // Calculate the product high limb inverse helper.
    let inv_helper_val = if product_sign {
        high
    } else {
        0xffff_ffff - high
    };
    row.product_high_limb_inv_helper = from_u32::<F>(inv_helper_val)
        .try_inverse()
        .unwrap_or_default();
}

#[allow(clippy::cast_possible_truncation)]
#[allow(clippy::cast_sign_loss)]
fn generate_div_row<F: RichField>(row: &mut CpuState<F>, inst: &Instruction, aux: &Aux<F>) {
    let dividend_full_range = compute_full_range(row.inst.is_op1_signed.is_nonzero(), aux.op1);
    let divisor_full_range = compute_full_range(row.inst.is_op2_signed.is_nonzero(), aux.op2);

    if divisor_full_range == 0 {
        row.quotient_value = from_u32(0xFFFF_FFFF);
        row.quotient_sign = if row.inst.is_op2_signed.is_nonzero() {
            F::ONE
        } else {
            F::ZERO
        };
        row.remainder_value = from_u32(aux.op1);
        row.remainder_slack = F::ZERO;
        row.remainder_sign = F::from_bool(dividend_full_range.is_negative());
        row.skip_check_quotient_sign = F::ONE;
    } else {
        let quotient_full_range = if matches!(inst.op, Op::SRA) {
            dividend_full_range.div_euclid(divisor_full_range)
        } else {
            dividend_full_range / divisor_full_range
        };
        row.quotient_value = from_u32(quotient_full_range as u32);
        row.quotient_sign = F::from_bool(quotient_full_range.is_negative());
        row.skip_check_quotient_sign = F::from_bool(quotient_full_range == 0);
        if dividend_full_range == -2 ^ 31 && divisor_full_range == -1 {
            // Special case for dividend == -2^31, divisor == -1:
            // quotient_sign == 1 (quotient = -2^31).
            row.skip_check_quotient_sign = F::ONE;
            row.quotient_sign = F::ONE;
        }
        let remainder = dividend_full_range - quotient_full_range * divisor_full_range;
        let remainder_abs = remainder.unsigned_abs();
        row.remainder_value = from_u32(remainder as u32);
        row.remainder_slack =
            F::from_noncanonical_u64(divisor_full_range.unsigned_abs() - 1 - remainder_abs);
        row.remainder_sign = F::from_bool(remainder.is_negative());
    }
    row.op2_value_inv = from_u32::<F>(aux.op2).try_inverse().unwrap_or_default();
}

fn memory_sign_handling<F: RichField>(row: &mut CpuState<F>, inst: &Instruction, aux: &Aux<F>) {
    // sign extension needs to be from `u8` in case of `LB`
    // sign extension needs to be from `u16` in case of `LH`
    row.dst_sign_bit = F::from_bool(match inst.op {
        Op::LB => aux.dst_val >= 1 << 7,
        Op::LH => aux.dst_val >= 1 << 15,
        _ => false,
    });
}

fn operands_sign_handling<F: RichField>(row: &mut CpuState<F>, aux: &Aux<F>) {
    let op1_full_range = sign_extend(row.inst.is_op1_signed.is_nonzero(), aux.op1);
    let op2_full_range = sign_extend(row.inst.is_op2_signed.is_nonzero(), aux.op2);

    row.op1_sign_bit = F::from_bool(op1_full_range < 0);
    row.op2_sign_bit = F::from_bool(op2_full_range < 0);

    row.less_than = F::from_bool(op1_full_range < op2_full_range);
    let abs_diff = op1_full_range.abs_diff(op2_full_range);
    row.abs_diff = F::from_noncanonical_u64(abs_diff);
}

fn generate_xor_row<F: RichField>(inst: &Instruction, state: &State<F>) -> XorView<F> {
    let a = match inst.op {
        Op::AND | Op::OR | Op::XOR | Op::SB | Op::SH => state.get_register_value(inst.args.rs1),
        Op::SRL | Op::SLL | Op::SRA => 0b1_1111,
        _ => 0,
    };
    let b = match inst.op {
        Op::AND | Op::OR | Op::XOR | Op::SRL | Op::SLL | Op::SRA => state
            .get_register_value(inst.args.rs2)
            .wrapping_add(inst.args.imm),
        Op::SB => 0x0000_00FF,
        Op::SH => 0x0000_FFFF,
        _ => 0,
    };
    XorView { a, b, out: a ^ b }.map(from_u32)
}<|MERGE_RESOLUTION|>--- conflicted
+++ resolved
@@ -1,8 +1,4 @@
-<<<<<<< HEAD
-use expr::{Evaluator, ExprBuilder, PureEvaluator};
-=======
 use expr::{Evaluator, ExprBuilder};
->>>>>>> e66dfbd4
 use itertools::{chain, Itertools};
 use log::debug;
 use mozak_runner::instruction::{Instruction, Op};
@@ -16,12 +12,9 @@
 use crate::bitshift::columns::Bitshift;
 use crate::cpu::columns as cpu_cols;
 use crate::cpu::columns::CpuState;
-<<<<<<< HEAD
+use crate::expr::ConversionEvaluator;
 use crate::ops::add::columns::Add;
 use crate::ops::blt_taken::columns::BltTaken;
-=======
-use crate::expr::ConversionEvaluator;
->>>>>>> e66dfbd4
 use crate::program::columns::ProgramRom;
 use crate::program_multiplicities::columns::ProgramMult;
 use crate::utils::{from_u32, sign_extend};
@@ -181,15 +174,6 @@
 fn signed_diff<F: RichField>(row: &CpuState<F>) -> F {
     let expr_builder = ExprBuilder::default();
     let row = row.map(|x| expr_builder.lit(x));
-    PureEvaluator(F::from_noncanonical_i64).eval(row.signed_diff())
-}
-
-/// This is a wrapper to make the Expr mechanics work directly with a Field.
-///
-/// TODO(Matthias): Make this more generally useful.
-fn signed_diff<F: RichField>(row: &CpuState<F>) -> F {
-    let expr_builder = ExprBuilder::default();
-    let row = row.map(|x| expr_builder.lit(x));
     ConversionEvaluator::new(F::from_noncanonical_i64).eval(row.signed_diff())
 }
 
