use expr::{Evaluator, ExprBuilder};
<<<<<<< HEAD
use itertools::{chain, Itertools};
=======
use itertools::Itertools;
>>>>>>> 6c2fa272
use log::debug;
use mozak_runner::instruction::{Instruction, Op};
use mozak_runner::state::{Aux, State, StorageDeviceEntry, StorageDeviceOpcode};
use mozak_runner::vm::{ExecutionRecord, Row};
use mozak_sdk::core::ecall;
use mozak_sdk::core::reg_abi::REG_A0;
use plonky2::hash::hash_types::RichField;

use super::MIN_TRACE_LENGTH;
use crate::bitshift::columns::Bitshift;
use crate::cpu::columns as cpu_cols;
use crate::cpu::columns::CpuState;
<<<<<<< HEAD
use crate::expr::ConversionEvaluator;
use crate::ops::add::columns::Add;
use crate::ops::blt_taken::columns::BltTaken;
use crate::ops::lw::columns::LoadWord;
use crate::ops::sw::columns::StoreWord;
=======
use crate::cpu_skeleton::columns::CpuSkeleton;
use crate::expr::PureEvaluator;
>>>>>>> 6c2fa272
use crate::program::columns::ProgramRom;
use crate::program_multiplicities::columns::ProgramMult;
use crate::utils::{from_u32, sign_extend};
use crate::xor::columns::XorView;

#[must_use]
pub fn pad_trace<F: RichField>(mut trace: Vec<CpuState<F>>) -> Vec<CpuState<F>> {
    let len = trace.len().next_power_of_two().max(MIN_TRACE_LENGTH);
<<<<<<< HEAD
    let last = CpuState {
=======
    let padding = CpuState {
>>>>>>> 6c2fa272
        product_high_limb_inv_helper: F::from_canonical_u32(u32::MAX).inverse(),
        quotient_value: F::from_canonical_u32(u32::MAX),
        ..Default::default()
    };

<<<<<<< HEAD
    trace.resize(len, last);
=======
    trace.resize(len, padding);
>>>>>>> 6c2fa272
    trace
}

#[must_use]
pub fn generate_program_mult_trace<F: RichField>(
<<<<<<< HEAD
    trace: &[CpuState<F>],
    add_trace: &[Add<F>],
    blt_taken_trace: &[BltTaken<F>],
    store_word_trace: &[StoreWord<F>],
    load_word_trace: &[LoadWord<F>],
    program_rom: &[ProgramRom<F>],
) -> Vec<ProgramMult<F>> {
    let cpu_counts = trace
        .iter()
        .filter(|&row| row.is_running() == F::ONE)
        .map(|row| row.inst.pc);
    let add_counts = add_trace
        .iter()
        .filter(|row| row.is_running == F::ONE)
        .map(|row| row.inst.pc);
    let blt_taken_counts = blt_taken_trace
        .iter()
        .filter(|row| row.is_running == F::ONE)
        .map(|row| row.inst.pc);
    let store_word_counts = store_word_trace
        .iter()
        .filter(|row| row.is_running == F::ONE)
        .map(|row| row.inst.pc);
    let load_word_counts = load_word_trace
        .iter()
        .filter(|row| row.is_running == F::ONE)
        .map(|row| row.inst.pc);
    let counts = chain![
        cpu_counts,
        add_counts,
        blt_taken_counts,
        store_word_counts,
        load_word_counts,
    ]
    .counts();
    program_rom
=======
    skeleton: &[CpuSkeleton<F>],
    program_rom: &[ProgramRom<F>],
) -> Vec<ProgramMult<F>> {
    let mut counts = skeleton
        .iter()
        .filter(|row| row.is_running.is_nonzero())
        .map(|row| row.pc)
        .counts();
    let m = program_rom
>>>>>>> 6c2fa272
        .iter()
        .map(|&inst| ProgramMult {
            // We use `remove` instead of a plain `get` to deal with duplicates (from padding) in
            // the ROM.
            mult_in_cpu: F::from_canonical_usize(counts.remove(&inst.pc).unwrap_or_default()),
            rom_row: inst,
        })
        .collect();
    dbg!(&m);
    m
}

/// Converting each row of the `record` to a row represented by [`CpuState`]
pub fn generate_cpu_trace<F: RichField>(record: &ExecutionRecord<F>) -> Vec<CpuState<F>> {
    debug!("Starting CPU Trace Generation");
    let mut trace: Vec<CpuState<F>> = vec![];

    let default_io_entry = StorageDeviceEntry::default();
    for Row {
        state,
        instruction,
        aux,
    } in &record.executed
    {
        let inst = instruction;
        // Skip instruction handled by their own tables.
        // TODO: refactor, so we don't repeat logic.
        {
<<<<<<< HEAD
            if let Op::ADD | Op::SW | Op::LW = inst.op {
=======
            if let Op::ADD = inst.op {
>>>>>>> 6c2fa272
                continue;
            }

            let op1_value = state.get_register_value(inst.args.rs1);
            let op2_value = state.get_register_value(inst.args.rs2);
            if op1_value < op2_value && Op::BLTU == inst.op {
                continue;
            }
        }
        let io = aux.io.as_ref().unwrap_or(&default_io_entry);
        let mut row = CpuState {
            clk: F::from_noncanonical_u64(state.clk),
            new_pc: F::from_canonical_u32(aux.new_pc),
            inst: cpu_cols::Instruction::from((state.get_pc(), *inst)).map(from_u32),
            op1_value: from_u32(aux.op1),
            op2_value_raw: from_u32(aux.op2_raw),
            op2_value: from_u32(aux.op2),
            // This seems reasonable-ish, but it's also suspicious?
            // It seems too simple.
            op2_value_overflowing: from_u32::<F>(state.get_register_value(inst.args.rs2))
                + from_u32(inst.args.imm),
            // NOTE: Updated value of DST register is next step.
            dst_value: from_u32(aux.dst_val),
            // is_running: F::from_bool(!state.halted),
            // Valid defaults for the powers-of-two gadget.
            // To be overridden by users of the gadget.
            // TODO(Matthias): find a way to make either compiler or runtime complain
            // if we have two (conflicting) users in the same row.
            bitshift: Bitshift::from(0).map(F::from_canonical_u32),
            xor: generate_xor_row(inst, state),
            mem_addr: F::from_canonical_u32(aux.mem.unwrap_or_default().addr),
            mem_value_raw: from_u32(aux.mem.unwrap_or_default().raw_value),
            is_poseidon2: F::from_bool(aux.poseidon2.is_some()),
            io_addr: F::from_canonical_u32(io.addr),
            io_size: F::from_canonical_usize(io.data.len()),
            is_io_store_private: F::from_bool(matches!(
                (inst.op, io.op),
                (Op::ECALL, StorageDeviceOpcode::StorePrivate)
            )),
            is_io_store_public: F::from_bool(matches!(
                (inst.op, io.op),
                (Op::ECALL, StorageDeviceOpcode::StorePublic)
            )),
            is_call_tape: F::from_bool(matches!(
                (inst.op, io.op),
                (Op::ECALL, StorageDeviceOpcode::StoreCallTape)
            )),
            is_events_commitment_tape: F::from_bool(matches!(
                (inst.op, io.op),
                (Op::ECALL, StorageDeviceOpcode::StoreEventsCommitmentTape)
            )),
            is_cast_list_commitment_tape: F::from_bool(matches!(
                (inst.op, io.op),
                (Op::ECALL, StorageDeviceOpcode::StoreCastListCommitmentTape)
            )),
            is_halt: F::from_bool(matches!(
                (inst.op, state.registers[usize::from(REG_A0)]),
                (Op::ECALL, ecall::HALT)
            )),
            ..CpuState::default()
        };

        generate_shift_row(&mut row, aux);
        generate_mul_row(&mut row, aux);
        generate_div_row(&mut row, inst, aux);
        operands_sign_handling(&mut row, aux);
        memory_sign_handling(&mut row, inst, aux);
        generate_conditional_branch_row(&mut row);
        trace.push(row);
    }

    dbg!(trace.len());
    log::trace!("trace {:?}", trace);

<<<<<<< HEAD
    pad_trace(trace)
=======
    let trace = pad_trace(trace);
    dbg!(&trace);
    trace
>>>>>>> 6c2fa272
}

/// This is a wrapper to make the Expr mechanics work directly with a Field.
///
/// TODO(Matthias): Make this more generally useful.
fn signed_diff<F: RichField>(row: &CpuState<F>) -> F {
    let expr_builder = ExprBuilder::default();
    let row = row.map(|x| expr_builder.lit(x));
<<<<<<< HEAD
    ConversionEvaluator::new(F::from_noncanonical_i64).eval(row.signed_diff())
=======
    PureEvaluator(F::from_noncanonical_i64).eval(row.signed_diff())
>>>>>>> 6c2fa272
}

fn generate_conditional_branch_row<F: RichField>(row: &mut CpuState<F>) {
    let signed_diff = signed_diff(row);
    row.cmp_diff_inv = signed_diff.try_inverse().unwrap_or_default();
    row.normalised_diff = F::from_bool(signed_diff.is_nonzero());
}

/// Generates a bitshift row on a shift operation. This is used in the bitshift
/// lookup table.
fn generate_shift_row<F: RichField>(row: &mut CpuState<F>, aux: &Aux<F>) {
    let shift_power = aux.op2;
    let shift_amount = if shift_power == 0 {
        0
    } else {
        31_u32 - shift_power.leading_zeros()
    };
    row.bitshift = Bitshift {
        amount: shift_amount,
        multiplier: shift_power,
    }
    .map(from_u32);
}

#[allow(clippy::cast_possible_wrap)]
#[allow(clippy::cast_lossless)]
fn compute_full_range(is_signed: bool, value: u32) -> i64 {
    if is_signed {
        value as i32 as i64
    } else {
        value as i64
    }
}

#[allow(clippy::cast_possible_truncation)]
fn generate_mul_row<F: RichField>(row: &mut CpuState<F>, aux: &Aux<F>) {
    // Helper function to determine sign and absolute value.
    let compute_sign_and_abs: fn(bool, u32) -> (bool, u32) = |is_signed, value| {
        let full_range = compute_full_range(is_signed, value);
        let is_negative = full_range.is_negative();
        let absolute_value = full_range.unsigned_abs() as u32;
        (is_negative, absolute_value)
    };
    let (is_op2_negative, op2_abs) =
        compute_sign_and_abs(row.inst.is_op2_signed.is_nonzero(), aux.op2);
    let (is_op1_negative, op1_abs) =
        compute_sign_and_abs(row.inst.is_op1_signed.is_nonzero(), aux.op1);

    // Determine product sign and absolute value.
    let mut product_sign = is_op1_negative ^ is_op2_negative;
    let op1_mul_op2_abs = u64::from(op1_abs) * u64::from(op2_abs);

    row.skip_check_product_sign = if op1_mul_op2_abs == 0 {
        product_sign = false;
        F::ONE
    } else {
        F::ZERO
    };

    row.product_sign = if product_sign { F::ONE } else { F::ZERO };
    row.op1_abs = from_u32(op1_abs);
    row.op2_abs = from_u32(op2_abs);

    // Compute the product limbs based on sign.
    let prod = if product_sign {
        u64::MAX - op1_mul_op2_abs + 1
    } else {
        op1_mul_op2_abs
    };

    let low = (prod & 0xffff_ffff) as u32;
    let high = (prod >> 32) as u32;
    row.product_low_limb = from_u32(low);
    row.product_high_limb = from_u32(high);

    // Calculate the product high limb inverse helper.
    let inv_helper_val = if product_sign {
        high
    } else {
        0xffff_ffff - high
    };
    row.product_high_limb_inv_helper = from_u32::<F>(inv_helper_val)
        .try_inverse()
        .unwrap_or_default();
}

#[allow(clippy::cast_possible_truncation)]
#[allow(clippy::cast_sign_loss)]
fn generate_div_row<F: RichField>(row: &mut CpuState<F>, inst: &Instruction, aux: &Aux<F>) {
    let dividend_full_range = compute_full_range(row.inst.is_op1_signed.is_nonzero(), aux.op1);
    let divisor_full_range = compute_full_range(row.inst.is_op2_signed.is_nonzero(), aux.op2);

    if divisor_full_range == 0 {
        row.quotient_value = from_u32(0xFFFF_FFFF);
        row.quotient_sign = if row.inst.is_op2_signed.is_nonzero() {
            F::ONE
        } else {
            F::ZERO
        };
        row.remainder_value = from_u32(aux.op1);
        row.remainder_slack = F::ZERO;
        row.remainder_sign = F::from_bool(dividend_full_range.is_negative());
        row.skip_check_quotient_sign = F::ONE;
    } else {
        let quotient_full_range = if matches!(inst.op, Op::SRA) {
            dividend_full_range.div_euclid(divisor_full_range)
        } else {
            dividend_full_range / divisor_full_range
        };
        row.quotient_value = from_u32(quotient_full_range as u32);
        row.quotient_sign = F::from_bool(quotient_full_range.is_negative());
        row.skip_check_quotient_sign = F::from_bool(quotient_full_range == 0);
        if dividend_full_range == -2 ^ 31 && divisor_full_range == -1 {
            // Special case for dividend == -2^31, divisor == -1:
            // quotient_sign == 1 (quotient = -2^31).
            row.skip_check_quotient_sign = F::ONE;
            row.quotient_sign = F::ONE;
        }
        let remainder = dividend_full_range - quotient_full_range * divisor_full_range;
        let remainder_abs = remainder.unsigned_abs();
        row.remainder_value = from_u32(remainder as u32);
        row.remainder_slack =
            F::from_noncanonical_u64(divisor_full_range.unsigned_abs() - 1 - remainder_abs);
        row.remainder_sign = F::from_bool(remainder.is_negative());
    }
    row.op2_value_inv = from_u32::<F>(aux.op2).try_inverse().unwrap_or_default();
}

fn memory_sign_handling<F: RichField>(row: &mut CpuState<F>, inst: &Instruction, aux: &Aux<F>) {
    // sign extension needs to be from `u8` in case of `LB`
    // sign extension needs to be from `u16` in case of `LH`
    row.dst_sign_bit = F::from_bool(match inst.op {
        Op::LB => aux.dst_val >= 1 << 7,
        Op::LH => aux.dst_val >= 1 << 15,
        _ => false,
    });
}

fn operands_sign_handling<F: RichField>(row: &mut CpuState<F>, aux: &Aux<F>) {
    let op1_full_range = sign_extend(row.inst.is_op1_signed.is_nonzero(), aux.op1);
    let op2_full_range = sign_extend(row.inst.is_op2_signed.is_nonzero(), aux.op2);

    row.op1_sign_bit = F::from_bool(op1_full_range < 0);
    row.op2_sign_bit = F::from_bool(op2_full_range < 0);

    row.less_than = F::from_bool(op1_full_range < op2_full_range);
    let abs_diff = op1_full_range.abs_diff(op2_full_range);
    row.abs_diff = F::from_noncanonical_u64(abs_diff);
}

fn generate_xor_row<F: RichField>(inst: &Instruction, state: &State<F>) -> XorView<F> {
    let a = match inst.op {
        Op::AND | Op::OR | Op::XOR | Op::SB | Op::SH => state.get_register_value(inst.args.rs1),
        Op::SRL | Op::SLL | Op::SRA => 0b1_1111,
        _ => 0,
    };
    let b = match inst.op {
        Op::AND | Op::OR | Op::XOR | Op::SRL | Op::SLL | Op::SRA => state
            .get_register_value(inst.args.rs2)
            .wrapping_add(inst.args.imm),
        Op::SB => 0x0000_00FF,
        Op::SH => 0x0000_FFFF,
        _ => 0,
    };
    XorView { a, b, out: a ^ b }.map(from_u32)
}<|MERGE_RESOLUTION|>--- conflicted
+++ resolved
@@ -1,9 +1,5 @@
 use expr::{Evaluator, ExprBuilder};
-<<<<<<< HEAD
-use itertools::{chain, Itertools};
-=======
 use itertools::Itertools;
->>>>>>> 6c2fa272
 use log::debug;
 use mozak_runner::instruction::{Instruction, Op};
 use mozak_runner::state::{Aux, State, StorageDeviceEntry, StorageDeviceOpcode};
@@ -16,16 +12,8 @@
 use crate::bitshift::columns::Bitshift;
 use crate::cpu::columns as cpu_cols;
 use crate::cpu::columns::CpuState;
-<<<<<<< HEAD
-use crate::expr::ConversionEvaluator;
-use crate::ops::add::columns::Add;
-use crate::ops::blt_taken::columns::BltTaken;
-use crate::ops::lw::columns::LoadWord;
-use crate::ops::sw::columns::StoreWord;
-=======
 use crate::cpu_skeleton::columns::CpuSkeleton;
 use crate::expr::PureEvaluator;
->>>>>>> 6c2fa272
 use crate::program::columns::ProgramRom;
 use crate::program_multiplicities::columns::ProgramMult;
 use crate::utils::{from_u32, sign_extend};
@@ -34,64 +22,18 @@
 #[must_use]
 pub fn pad_trace<F: RichField>(mut trace: Vec<CpuState<F>>) -> Vec<CpuState<F>> {
     let len = trace.len().next_power_of_two().max(MIN_TRACE_LENGTH);
-<<<<<<< HEAD
-    let last = CpuState {
-=======
     let padding = CpuState {
->>>>>>> 6c2fa272
         product_high_limb_inv_helper: F::from_canonical_u32(u32::MAX).inverse(),
         quotient_value: F::from_canonical_u32(u32::MAX),
         ..Default::default()
     };
 
-<<<<<<< HEAD
-    trace.resize(len, last);
-=======
     trace.resize(len, padding);
->>>>>>> 6c2fa272
     trace
 }
 
 #[must_use]
 pub fn generate_program_mult_trace<F: RichField>(
-<<<<<<< HEAD
-    trace: &[CpuState<F>],
-    add_trace: &[Add<F>],
-    blt_taken_trace: &[BltTaken<F>],
-    store_word_trace: &[StoreWord<F>],
-    load_word_trace: &[LoadWord<F>],
-    program_rom: &[ProgramRom<F>],
-) -> Vec<ProgramMult<F>> {
-    let cpu_counts = trace
-        .iter()
-        .filter(|&row| row.is_running() == F::ONE)
-        .map(|row| row.inst.pc);
-    let add_counts = add_trace
-        .iter()
-        .filter(|row| row.is_running == F::ONE)
-        .map(|row| row.inst.pc);
-    let blt_taken_counts = blt_taken_trace
-        .iter()
-        .filter(|row| row.is_running == F::ONE)
-        .map(|row| row.inst.pc);
-    let store_word_counts = store_word_trace
-        .iter()
-        .filter(|row| row.is_running == F::ONE)
-        .map(|row| row.inst.pc);
-    let load_word_counts = load_word_trace
-        .iter()
-        .filter(|row| row.is_running == F::ONE)
-        .map(|row| row.inst.pc);
-    let counts = chain![
-        cpu_counts,
-        add_counts,
-        blt_taken_counts,
-        store_word_counts,
-        load_word_counts,
-    ]
-    .counts();
-    program_rom
-=======
     skeleton: &[CpuSkeleton<F>],
     program_rom: &[ProgramRom<F>],
 ) -> Vec<ProgramMult<F>> {
@@ -101,7 +43,6 @@
         .map(|row| row.pc)
         .counts();
     let m = program_rom
->>>>>>> 6c2fa272
         .iter()
         .map(|&inst| ProgramMult {
             // We use `remove` instead of a plain `get` to deal with duplicates (from padding) in
@@ -130,11 +71,7 @@
         // Skip instruction handled by their own tables.
         // TODO: refactor, so we don't repeat logic.
         {
-<<<<<<< HEAD
             if let Op::ADD | Op::SW | Op::LW = inst.op {
-=======
-            if let Op::ADD = inst.op {
->>>>>>> 6c2fa272
                 continue;
             }
 
@@ -209,13 +146,9 @@
     dbg!(trace.len());
     log::trace!("trace {:?}", trace);
 
-<<<<<<< HEAD
-    pad_trace(trace)
-=======
     let trace = pad_trace(trace);
     dbg!(&trace);
     trace
->>>>>>> 6c2fa272
 }
 
 /// This is a wrapper to make the Expr mechanics work directly with a Field.
@@ -224,11 +157,7 @@
 fn signed_diff<F: RichField>(row: &CpuState<F>) -> F {
     let expr_builder = ExprBuilder::default();
     let row = row.map(|x| expr_builder.lit(x));
-<<<<<<< HEAD
-    ConversionEvaluator::new(F::from_noncanonical_i64).eval(row.signed_diff())
-=======
     PureEvaluator(F::from_noncanonical_i64).eval(row.signed_diff())
->>>>>>> 6c2fa272
 }
 
 fn generate_conditional_branch_row<F: RichField>(row: &mut CpuState<F>) {
