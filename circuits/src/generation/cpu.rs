--- conflicted
+++ resolved
@@ -51,29 +51,7 @@
         generate_bitwise_row(&mut trace, &inst, state, i);
 
         match inst.op {
-<<<<<<< HEAD
-            Op::ADD => trace[cpu_cols::S_ADD][i] = F::ONE,
-            Op::SLL => trace[cpu_cols::S_SLL][i] = F::ONE,
-            Op::SLT => trace[cpu_cols::S_SLT][i] = F::ONE,
-            Op::SLTU => trace[cpu_cols::S_SLTU][i] = F::ONE,
-            Op::SRL => trace[cpu_cols::S_SRL][i] = F::ONE,
-            Op::SUB => trace[cpu_cols::S_SUB][i] = F::ONE,
-            Op::DIVU => trace[cpu_cols::S_DIVU][i] = F::ONE,
-            Op::REMU => trace[cpu_cols::S_REMU][i] = F::ONE,
-            Op::MUL => trace[cpu_cols::S_MUL][i] = F::ONE,
-            Op::MULHU => trace[cpu_cols::S_MULHU][i] = F::ONE,
-            Op::JALR => trace[cpu_cols::S_JALR][i] = F::ONE,
-            Op::BEQ => trace[cpu_cols::S_BEQ][i] = F::ONE,
-            Op::BNE => trace[cpu_cols::S_BNE][i] = F::ONE,
-            Op::ECALL => trace[cpu_cols::S_ECALL][i] = F::ONE,
-            Op::XOR => trace[cpu_cols::S_XOR][i] = F::ONE,
-            Op::OR => trace[cpu_cols::S_OR][i] = F::ONE,
-            Op::AND => trace[cpu_cols::S_AND][i] = F::ONE,
-=======
-            Op::ADD => {
-                trace[MAP.rc][i] = F::ONE;
-                trace[MAP.ops.add][i] = F::ONE;
-            }
+            Op::ADD => trace[MAP.ops.add][i] = F::ONE,
             Op::SLL => trace[MAP.ops.sll][i] = F::ONE,
             Op::SLT => trace[MAP.ops.slt][i] = F::ONE,
             Op::SLTU => trace[MAP.ops.sltu][i] = F::ONE,
@@ -90,7 +68,6 @@
             Op::XOR => trace[MAP.ops.xor][i] = F::ONE,
             Op::OR => trace[MAP.ops.or][i] = F::ONE,
             Op::AND => trace[MAP.ops.and][i] = F::ONE,
->>>>>>> c678dab8
             #[tarpaulin::skip]
             _ => {}
         }
