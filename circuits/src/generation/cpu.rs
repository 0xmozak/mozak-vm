--- conflicted
+++ resolved
@@ -13,7 +13,7 @@
 use crate::cpu::columns::{CpuColumnsExtended, CpuState};
 use crate::program::columns::{InstColumnsView, ProgramColumnsView};
 use crate::stark::utils::transpose_trace;
-use crate::utils::{from_signed, from_u32, pad_trace_with_last_to_len};
+use crate::utils::{from_u32, pad_trace_with_last_to_len};
 
 #[allow(clippy::missing_panics_doc)]
 #[must_use]
@@ -90,11 +90,7 @@
         return;
     }
     let multiplier = if let Op::SLL = inst.op {
-<<<<<<< HEAD
-        let shift_amount = aux.op2 & 0x1F;
-=======
         let shift_amount = aux.op2 & 0b1_1111;
->>>>>>> 61bb660b
         let shift_power = 1_u32 << shift_amount;
         row.bitshift = Bitshift {
             amount: shift_amount,
@@ -117,7 +113,6 @@
 }
 
 #[allow(clippy::cast_possible_wrap)]
-<<<<<<< HEAD
 #[allow(clippy::cast_lossless)]
 fn generate_divu_row<F: RichField>(row: &mut CpuState<F>, inst: &Instruction, aux: &Aux) {
     let is_signed: bool = row.is_signed().is_nonzero();
@@ -142,40 +137,10 @@
     };
 
     row.divisor = F::from_noncanonical_i64(divisor);
-=======
-fn generate_divu_row<F: RichField>(row: &mut CpuState<F>, inst: &Instruction, aux: &Aux) {
-    let dividend_raw = aux.op1;
-    let divisor_raw = aux.op2;
-    let dividend = if inst.op.is_signed1() {
-        i64::from(dividend_raw as i32)
-    } else {
-        i64::from(dividend_raw)
-    };
-    let divisor = if inst.op.is_signed2() {
-        i64::from(divisor_raw as i32)
-    } else {
-        i64::from(divisor_raw)
-    };
-
-    let divisor = if let Op::SRL = inst.op {
-        let shift_amount = divisor & 0x1F;
-        let shift_power = 1_i64 << shift_amount;
-        row.bitshift = Bitshift {
-            amount: F::from_noncanonical_u64(shift_amount.unsigned_abs()),
-            multiplier: F::from_noncanonical_u64(shift_power.unsigned_abs()),
-        };
-        shift_power
-    } else {
-        divisor
-    };
-
-    row.divisor = from_signed(divisor);
->>>>>>> 61bb660b
 
     if let 0 = divisor {
         row.quotient = from_u32(u32::MAX);
         row.quotient_abs = from_u32(u32::MAX);
-<<<<<<< HEAD
         row.remainder = from_u32(aux.op1);
         row.remainder_abs = from_u32(aux.op1);
         row.remainder_abs_slack = from_u32(0_u32);
@@ -185,17 +150,6 @@
         row.quotient_abs = F::from_noncanonical_u64(m.unsigned_abs());
         let r = dividend % divisor;
         row.remainder = F::from_noncanonical_i64(r);
-=======
-        row.remainder = from_u32(dividend_raw);
-        row.remainder_abs = from_u32(dividend_raw);
-        row.remainder_abs_slack = from_u32(0_u32);
-    } else {
-        let m = dividend / divisor;
-        row.quotient = from_signed(m);
-        row.quotient_abs = F::from_noncanonical_u64(m.unsigned_abs());
-        let r = dividend % divisor;
-        row.remainder = from_signed(r);
->>>>>>> 61bb660b
         row.remainder_abs = F::from_noncanonical_u64(r.unsigned_abs());
         row.remainder_abs_slack =
             F::from_noncanonical_u64(divisor.unsigned_abs() - r.unsigned_abs() - 1);
