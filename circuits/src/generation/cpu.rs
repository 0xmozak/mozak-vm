use std::collections::HashSet;

use itertools::{chain, Itertools};
use mozak_runner::elf::Program;
use mozak_runner::instruction::{Instruction, Op};
use mozak_runner::state::{Aux, IoEntry, IoOpcode, State};
use mozak_runner::system::ecall;
use mozak_runner::system::reg_abi::REG_A0;
use mozak_runner::vm::{ExecutionRecord, Row};
use plonky2::hash::hash_types::RichField;

use crate::bitshift::columns::Bitshift;
use crate::cpu::columns as cpu_cols;
use crate::cpu::columns::{CpuColumnsExtended, CpuState};
use crate::program::columns::{InstructionRow, ProgramRom};
use crate::stark::utils::transpose_trace;
use crate::utils::{from_u32, pad_trace_with_last_to_len, sign_extend};
use crate::xor::columns::XorView;

#[must_use]
pub fn generate_cpu_trace_extended<F: RichField>(
    cpu_trace: Vec<CpuState<F>>,
    program_rom: &[ProgramRom<F>],
) -> CpuColumnsExtended<Vec<F>> {
    let mut permuted = generate_permuted_inst_trace(&cpu_trace, program_rom);
    let len = cpu_trace
        .len()
        .max(permuted.len())
        .max(4)
        .next_power_of_two();
    let ori_len = permuted.len();
    permuted = pad_trace_with_last_to_len(permuted, len);
    for entry in permuted.iter_mut().skip(ori_len) {
        entry.filter = F::ZERO;
    }
    let cpu_trace = pad_trace_with_last_to_len(cpu_trace, len);
    chain!(transpose_trace(cpu_trace), transpose_trace(permuted)).collect()
}

pub fn generate_cpu_trace<F: RichField>(
    program: &Program,
    record: &ExecutionRecord<F>,
) -> Vec<CpuState<F>> {
    let mut trace: Vec<CpuState<F>> = vec![];
    let ExecutionRecord {
        executed,
        last_state,
    } = record;
    let last_row = &[Row {
        state: last_state.clone(),
        // `Aux` has auxiliary information about an executed CPU cycle.
        // The last state is the final state after the last execution.  Thus naturally it has no
        // associated auxiliarye execution information. We use a dummy aux to make the row
        // generation work, but we could refactor to make this unnecessary.
        aux: executed.last().unwrap().aux.clone(),
    }];

    let default_io_entry = IoEntry::default();
    for Row { state, aux } in chain![executed, last_row] {
        let inst = state.current_instruction(program);
        let io = aux.io.as_ref().unwrap_or(&default_io_entry);
        let mut row = CpuState {
            clk: F::from_noncanonical_u64(state.clk),
            inst: cpu_cols::Instruction::from((state.get_pc(), inst)).map(from_u32),
            op1_value: from_u32(aux.op1),
            op2_value: from_u32(aux.op2),
            op2_value_overflowing: from_u32::<F>(state.get_register_value(inst.args.rs2))
                + from_u32(inst.args.imm),
            // NOTE: Updated value of DST register is next step.
            dst_value: from_u32(aux.dst_val),
            is_running: F::from_bool(!state.halted),
            // Valid defaults for the powers-of-two gadget.
            // To be overridden by users of the gadget.
            // TODO(Matthias): find a way to make either compiler or runtime complain
            // if we have two (conflicting) users in the same row.
            bitshift: Bitshift::from(0).map(F::from_canonical_u64),
            xor: generate_xor_row(&inst, state),
            mem_addr: F::from_canonical_u32(aux.mem.unwrap_or_default().addr),
            mem_value_raw: from_u32(aux.mem.unwrap_or_default().raw_value),
            io_addr: F::from_canonical_u32(io.addr),
            io_size: F::from_canonical_usize(io.data.len()),
            is_io_store: F::from_bool(matches!((inst.op, io.op), (Op::ECALL, IoOpcode::Store))),
            is_halt: F::from_bool(matches!(
                (inst.op, state.registers[usize::try_from(REG_A0).unwrap()]),
                (Op::ECALL, ecall::HALT)
            )),
            ..CpuState::default()
        };

        for j in 0..32 {
            row.regs[j as usize] = from_u32(state.get_register_value(j));
        }

        generate_shift_row(&mut row, aux);
        generate_mul_row(&mut row, aux);
        generate_div_row(&mut row, &inst, aux);
        operands_sign_handling(&mut row, aux);
        memory_sign_handling(&mut row, &inst, aux);
        generate_conditional_branch_row(&mut row);
        trace.push(row);
    }

    log::trace!("trace {:?}", trace);
    trace
}

fn generate_conditional_branch_row<F: RichField>(row: &mut CpuState<F>) {
    row.cmp_diff_inv = row.signed_diff().try_inverse().unwrap_or_default();
    row.normalised_diff = F::from_bool(row.signed_diff().is_nonzero());
}

#[allow(clippy::cast_possible_wrap)]
#[allow(clippy::similar_names)]
fn generate_shift_row<F: RichField>(row: &mut CpuState<F>, aux: &Aux<F>) {
    let shift_power = aux.op2;
    let shift_amount = if shift_power == 0 {
        0
    } else {
        31_u32 - shift_power.leading_zeros()
    };
    row.bitshift = Bitshift {
        amount: shift_amount,
        multiplier: shift_power,
    }
    .map(from_u32);
}

#[allow(clippy::cast_possible_wrap)]
#[allow(clippy::cast_lossless)]
fn compute_full_range(is_signed: bool, value: u32) -> i64 {
    if is_signed {
        value as i32 as i64
    } else {
        value as i64
    }
}

#[allow(clippy::cast_possible_wrap)]
#[allow(clippy::similar_names)]
#[allow(clippy::cast_possible_truncation)]
fn generate_mul_row<F: RichField>(row: &mut CpuState<F>, aux: &Aux<F>) {
    // Helper function to determine sign and absolute value.
    let compute_sign_and_abs: fn(bool, u32) -> (bool, u32) = |is_signed, value| {
        let full_range = compute_full_range(is_signed, value);
        let is_negative = full_range.is_negative();
        let absolute_value = full_range.unsigned_abs() as u32;
        (is_negative, absolute_value)
    };
    let (is_op2_negative, op2_abs) =
        compute_sign_and_abs(row.inst.is_op2_signed.is_nonzero(), aux.op2);
    let (is_op1_negative, op1_abs) =
        compute_sign_and_abs(row.inst.is_op1_signed.is_nonzero(), aux.op1);

    // Determine product sign and absolute value.
    let mut product_sign = is_op1_negative ^ is_op2_negative;
    let op1_mul_op2_abs = u64::from(op1_abs) * u64::from(op2_abs);

    row.skip_check_product_sign = if op1_mul_op2_abs == 0 {
        product_sign = false;
        F::ONE
    } else {
        F::ZERO
    };

    row.product_sign = if product_sign { F::ONE } else { F::ZERO };
    row.op1_abs = from_u32(op1_abs);
    row.op2_abs = from_u32(op2_abs);

    // Compute the product limbs based on sign.
    let prod = if product_sign {
        u64::MAX - op1_mul_op2_abs + 1
    } else {
        op1_mul_op2_abs
    };

    let low = (prod & 0xffff_ffff) as u32;
    let high = (prod >> 32) as u32;
    row.product_low_limb = from_u32(low);
    row.product_high_limb = from_u32(high);

    // Calculate the product high limb inverse helper.
    let inv_helper_val = if product_sign {
        high
    } else {
        0xffff_ffff - high
    };
    row.product_high_limb_inv_helper = from_u32::<F>(inv_helper_val)
        .try_inverse()
        .unwrap_or_default();
}

#[allow(clippy::cast_possible_wrap)]
#[allow(clippy::cast_lossless)]
#[allow(clippy::cast_possible_truncation)]
#[allow(clippy::cast_sign_loss)]
fn generate_div_row<F: RichField>(row: &mut CpuState<F>, inst: &Instruction, aux: &Aux<F>) {
    let dividend_full_range = compute_full_range(row.inst.is_op1_signed.is_nonzero(), aux.op1);
    let divisor_full_range = compute_full_range(row.inst.is_op2_signed.is_nonzero(), aux.op2);

    if divisor_full_range == 0 {
        row.quotient_value = from_u32(0xFFFF_FFFF);
        row.quotient_sign = if row.inst.is_op2_signed.is_nonzero() {
            F::ONE
        } else {
            F::ZERO
        };
        row.remainder_value = from_u32(aux.op1);
        row.remainder_slack = F::ZERO;
        row.remainder_sign = F::from_bool(dividend_full_range.is_negative());
        row.skip_check_quotient_sign = F::ONE;
    } else {
        let quotient_full_range = if matches!(inst.op, Op::SRA) {
            dividend_full_range.div_euclid(divisor_full_range)
        } else {
            dividend_full_range / divisor_full_range
        };
        row.quotient_value = from_u32(quotient_full_range as u32);
        row.quotient_sign = F::from_bool(quotient_full_range.is_negative());
        row.skip_check_quotient_sign = F::from_bool(quotient_full_range == 0);
        if dividend_full_range == -2 ^ 31 && divisor_full_range == -1 {
            // Special case for dividend == -2^31, divisor == -1:
            // quotient_sign == 1 (quotient = -2^31).
            row.skip_check_quotient_sign = F::ONE;
            row.quotient_sign = F::ONE;
        }
        let remainder = dividend_full_range - quotient_full_range * divisor_full_range;
        let remainder_abs = remainder.unsigned_abs();
        row.remainder_value = from_u32(remainder as u32);
        row.remainder_slack =
            F::from_noncanonical_u64(divisor_full_range.unsigned_abs() - 1 - remainder_abs);
        row.remainder_sign = F::from_bool(remainder.is_negative());
    }
    row.op2_value_inv = from_u32::<F>(aux.op2).try_inverse().unwrap_or_default();
}

fn memory_sign_handling<F: RichField>(row: &mut CpuState<F>, inst: &Instruction, aux: &Aux<F>) {
    // sign extension needs to be from `u8` in case of `LB`
    // sign extension needs to be from `u16` in case of `LH`
    row.dst_sign_bit = F::from_bool(match inst.op {
        Op::LB => aux.dst_val >= 1 << 7,
        Op::LH => aux.dst_val >= 1 << 15,
        _ => false,
    });
}

#[allow(clippy::cast_possible_wrap)]
#[allow(clippy::cast_lossless)]
fn operands_sign_handling<F: RichField>(row: &mut CpuState<F>, aux: &Aux<F>) {
    let op1_full_range = sign_extend(row.inst.is_op1_signed.is_nonzero(), aux.op1);
    let op2_full_range = sign_extend(row.inst.is_op2_signed.is_nonzero(), aux.op2);

    row.op1_sign_bit = F::from_bool(op1_full_range < 0);
    row.op2_sign_bit = F::from_bool(op2_full_range < 0);

    row.less_than = F::from_bool(op1_full_range < op2_full_range);
    let abs_diff = op1_full_range.abs_diff(op2_full_range);
    row.abs_diff = F::from_noncanonical_u64(abs_diff);
}

fn generate_xor_row<F: RichField>(inst: &Instruction, state: &State<F>) -> XorView<F> {
    let a = match inst.op {
        Op::AND | Op::OR | Op::XOR => state.get_register_value(inst.args.rs1),
        Op::SRL | Op::SLL | Op::SRA => 0b1_1111,
        _ => 0,
    };
    let b = match inst.op {
        Op::AND | Op::OR | Op::XOR | Op::SRL | Op::SLL | Op::SRA => state
            .get_register_value(inst.args.rs2)
            .wrapping_add(inst.args.imm),
        _ => 0,
    };
    XorView { a, b, out: a ^ b }.map(from_u32)
}

// TODO:  a more elegant approach might be move them to the backend using logUp
// or a similar method.
#[must_use]
pub fn generate_permuted_inst_trace<F: RichField>(
    trace: &[CpuState<F>],
    program_rom: &[ProgramRom<F>],
) -> Vec<ProgramRom<F>> {
    let mut cpu_trace: Vec<_> = trace
        .iter()
        .filter(|row| row.is_running == F::ONE)
        .map(|row| row.inst)
        .sorted_by_key(|inst| inst.pc.to_noncanonical_u64())
        .scan(None, |previous_pc, inst| {
            Some(ProgramRom {
                filter: F::from_bool(Some(inst.pc) != previous_pc.replace(inst.pc)),
                inst: InstructionRow::from(inst),
            })
        })
        .collect();

    // let used_pcs: HashSet<F> = cpu_trace.iter().map(|row| row.inst.pc).collect();

<<<<<<< HEAD
    // // Filter program_rom to contain only instructions with the pc that are not in
    // // used_pcs
    // let unused_instructions: Vec<_> = program_rom
    //     .iter()
    //     .filter(|row| !used_pcs.contains(&row.inst.pc))
    //     .copied()
    //     .collect();
=======
    // Filter program_rom to contain only instructions with the pc that are not in
    // used_pcs
    let unused_instructions: Vec<_> = program_rom
        .iter()
        .filter(|row| !used_pcs.contains(&row.inst.pc) && row.filter.is_nonzero())
        .copied()
        .collect();
>>>>>>> 093e1404

    // cpu_trace.extend(unused_instructions);
    cpu_trace
}

#[cfg(test)]
mod tests {
    use plonky2::field::types::Field;
    use plonky2::plonk::config::{GenericConfig, Poseidon2GoldilocksConfig};

    use crate::columns_view::selection;
    use crate::cpu::columns::{CpuState, Instruction};
    use crate::generation::cpu::generate_permuted_inst_trace;
    use crate::program::columns::{InstructionRow, ProgramRom};
    use crate::utils::from_u32;

    #[test]
    #[allow(clippy::too_many_lines)]
    fn test_permuted_inst_trace() {
        const D: usize = 2;
        type C = Poseidon2GoldilocksConfig;
        type F = <C as GenericConfig<D>>::F;

        let cpu_trace: Vec<CpuState<F>> = [
            CpuState {
                inst: Instruction {
                    pc: 1,
                    ops: selection(3),
                    rs1_select: selection(2),
                    rs2_select: selection(1),
                    rd_select: selection(1),
                    imm_value: 3,
                    ..Default::default()
                },
                is_running: 1,
                ..Default::default()
            },
            CpuState {
                inst: Instruction {
                    pc: 2,
                    ops: selection(1),
                    rs1_select: selection(3),
                    rs2_select: selection(3),
                    rd_select: selection(2),
                    imm_value: 2,
                    ..Default::default()
                },
                is_running: 1,
                ..Default::default()
            },
            CpuState {
                inst: Instruction {
                    pc: 1,
                    ops: selection(3),
                    rs1_select: selection(2),
                    rs2_select: selection(1),
                    rd_select: selection(1),
                    imm_value: 3,
                    ..Default::default()
                },
                is_running: 1,
                ..Default::default()
            },
            CpuState {
                inst: Instruction {
                    pc: 1,
                    ops: selection(4),
                    rs1_select: selection(4),
                    rs2_select: selection(4),
                    rd_select: selection(4),
                    imm_value: 4,
                    ..Default::default()
                },
                is_running: 0,
                ..Default::default()
            },
        ]
        .into_iter()
        .map(|row| CpuState {
            inst: row.inst.map(from_u32),
            is_running: from_u32(row.is_running),
            ..Default::default()
        })
        .collect();

        let reduce_with_powers = |values: Vec<u64>| {
            values
                .into_iter()
                .enumerate()
                .map(|(i, x)| (1 << (i * 5)) * x)
                .sum::<u64>()
        };

        let program_trace: Vec<ProgramRom<F>> = [
            ProgramRom {
                inst: InstructionRow {
                    pc: 1,
                    // opcode: 3,
                    // is_op1_signed: 0,
                    // is_op2_signed: 0,
                    // rs1_select: 2,
                    // rs2_select: 1,
                    // rd_select: 1,
                    // imm_value: 3,
                    inst_data: reduce_with_powers(vec![3, 0, 0, 2, 1, 1, 3]),
                },
                filter: 1,
            },
            ProgramRom {
                inst: InstructionRow {
                    pc: 2,
                    inst_data: reduce_with_powers(vec![1, 0, 0, 3, 3, 2, 2]),
                },
                filter: 1,
            },
            ProgramRom {
                inst: InstructionRow {
                    pc: 3,
                    inst_data: reduce_with_powers(vec![2, 0, 0, 1, 2, 3, 1]),
                },
                filter: 1,
            },
            ProgramRom {
                inst: InstructionRow {
                    pc: 1,
                    inst_data: reduce_with_powers(vec![3, 0, 0, 3, 3, 3, 3]),
                },
                filter: 0,
            },
        ]
        .into_iter()
        .map(|row| row.map(F::from_canonical_u64))
        .collect();

        let permuted = generate_permuted_inst_trace(&cpu_trace, &program_trace);
        let expected_permuted: Vec<ProgramRom<F>> = [
            ProgramRom {
                inst: InstructionRow {
                    pc: 1,
                    inst_data: reduce_with_powers(vec![3, 0, 0, 2, 1, 1, 3]),
                },
                filter: 1,
            },
            ProgramRom {
                inst: InstructionRow {
                    pc: 1,
                    inst_data: reduce_with_powers(vec![3, 0, 0, 2, 1, 1, 3]),
                },
                filter: 0,
            },
            ProgramRom {
                inst: InstructionRow {
                    pc: 2,
                    inst_data: reduce_with_powers(vec![1, 0, 0, 3, 3, 2, 2]),
                },
                filter: 1,
            },
            ProgramRom {
                inst: InstructionRow {
                    pc: 3,
                    inst_data: reduce_with_powers(vec![2, 0, 0, 1, 2, 3, 1]),
                },
                filter: 1,
            },
        ]
        .into_iter()
        .map(|row| row.map(F::from_canonical_u64))
        .collect();
        assert_eq!(permuted, expected_permuted);
    }
}<|MERGE_RESOLUTION|>--- conflicted
+++ resolved
@@ -294,15 +294,6 @@
 
     // let used_pcs: HashSet<F> = cpu_trace.iter().map(|row| row.inst.pc).collect();
 
-<<<<<<< HEAD
-    // // Filter program_rom to contain only instructions with the pc that are not in
-    // // used_pcs
-    // let unused_instructions: Vec<_> = program_rom
-    //     .iter()
-    //     .filter(|row| !used_pcs.contains(&row.inst.pc))
-    //     .copied()
-    //     .collect();
-=======
     // Filter program_rom to contain only instructions with the pc that are not in
     // used_pcs
     let unused_instructions: Vec<_> = program_rom
@@ -310,7 +301,6 @@
         .filter(|row| !used_pcs.contains(&row.inst.pc) && row.filter.is_nonzero())
         .copied()
         .collect();
->>>>>>> 093e1404
 
     // cpu_trace.extend(unused_instructions);
     cpu_trace
