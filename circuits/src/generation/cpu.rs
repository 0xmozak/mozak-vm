use std::collections::HashSet;

use itertools::{chain, Itertools};
use mozak_vm::elf::Program;
use mozak_vm::instruction::{Instruction, Op};
use mozak_vm::state::{Aux, State};
use mozak_vm::vm::{ExecutionRecord, Row};
use plonky2::hash::hash_types::RichField;

use crate::bitshift::columns::Bitshift;
use crate::cpu::columns as cpu_cols;
use crate::cpu::columns::{CpuColumnsExtended, CpuState};
use crate::program::columns::{InstructionRow, ProgramRom};
use crate::stark::utils::transpose_trace;
use crate::utils::{from_u32, pad_trace_with_last_to_len};
use crate::xor::columns::XorView;

#[allow(clippy::missing_panics_doc)]
#[must_use]
pub fn generate_cpu_trace_extended<F: RichField>(
    mut cpu_trace: Vec<CpuState<F>>,
    program_rom: &[ProgramRom<F>],
) -> CpuColumnsExtended<Vec<F>> {
    let mut permuted = generate_permuted_inst_trace(&cpu_trace, program_rom);
    let len = cpu_trace.len().max(permuted.len()).next_power_of_two();
    let ori_len = permuted.len();
    permuted = pad_trace_with_last_to_len(permuted, len);
    for entry in permuted.iter_mut().skip(ori_len) {
        entry.filter = F::ZERO;
    }
    cpu_trace = pad_trace_with_last_to_len(cpu_trace, len);

    (chain!(transpose_trace(cpu_trace), transpose_trace(permuted))).collect()
}

<<<<<<< HEAD
#[allow(clippy::missing_panics_doc)]
pub fn generate_cpu_trace<F: RichField>(program: &Program, step_rows: &[Row]) -> Vec<CpuState<F>> {
    // let mut trace: Vec<Vec<F>> = vec![vec![F::ZERO; step_rows.len()];
    // cpu_cols::NUM_CPU_COLS];
=======
pub fn generate_cpu_trace<F: RichField>(
    program: &Program,
    record: &ExecutionRecord,
) -> Vec<CpuState<F>> {
>>>>>>> 5c16e5db
    let mut trace: Vec<CpuState<F>> = vec![];

    for Row { state, aux } in &record.executed {
        let inst = state.current_instruction(program);
        let mut row = CpuState {
            clk: F::from_noncanonical_u64(state.clk),
            inst: cpu_cols::Instruction::from((state.get_pc(), inst)).map(from_u32),
            op1_value: from_u32(aux.op1),
            op2_value: from_u32(aux.op2),
            op2_value_overflowing: from_u32::<F>(state.get_register_value(inst.args.rs2))
                + from_u32(inst.args.imm),
            // NOTE: Updated value of DST register is next step.
            dst_value: from_u32(aux.dst_val),
<<<<<<< HEAD
=======
            halted: from_u32(u32::from(aux.will_halt)),
>>>>>>> 5c16e5db
            // Valid defaults for the powers-of-two gadget.
            // To be overridden by users of the gadget.
            // TODO(Matthias): find a way to make either compiler or runtime complain
            // if we have two (conflicting) users in the same row.
            bitshift: Bitshift::from(0).map(F::from_canonical_u64),
            xor: generate_bitwise_row(&inst, state),

            ..CpuState::default()
        };

        for j in 0..32 {
            row.regs[j as usize] = from_u32(state.get_register_value(j));
        }

        generate_mul_row(&mut row, &inst, aux);
        generate_divu_row(&mut row, &inst, aux);
        generate_sign_handling(&mut row, aux);
        generate_conditional_branch_row(&mut row);
        trace.push(row);

        if aux.will_halt {
            let mut last_row = *trace.last().unwrap();
            last_row.halted = F::ONE;
            last_row.clk += F::ONE;
            trace.push(last_row);
            break;
        }
    }

    log::trace!("trace {:?}", trace);
    trace
}

fn generate_conditional_branch_row<F: RichField>(row: &mut CpuState<F>) {
    let diff = row.op1_value - row.op2_value;
    let diff_inv = diff.try_inverse().unwrap_or_default();

    row.cmp_diff_inv = diff_inv;
    row.normalised_diff = diff * diff_inv;
}

#[allow(clippy::cast_possible_wrap)]
#[allow(clippy::similar_names)]
fn generate_mul_row<F: RichField>(row: &mut CpuState<F>, inst: &Instruction, aux: &Aux) {
    if !matches!(inst.op, Op::MUL | Op::MULHU | Op::SLL) {
        return;
    }
    let multiplier = if let Op::SLL = inst.op {
        let shift_amount = aux.op2 & 0b1_1111;
        let shift_power = 1_u32 << shift_amount;
        row.bitshift = Bitshift {
            amount: shift_amount,
            multiplier: shift_power,
        }
        .map(from_u32);
        shift_power
    } else {
        aux.op2
    };

    row.multiplier = from_u32(multiplier);
    let (low, high) = aux.op1.widening_mul(multiplier);
    row.product_low_bits = from_u32(low);
    row.product_high_bits = from_u32(high);

    // Prove that the high limb is different from `u32::MAX`:
    let high_diff: F = from_u32(u32::MAX - high);
    row.product_high_diff_inv = high_diff.try_inverse().unwrap_or_default();
}

#[allow(clippy::cast_possible_wrap)]
fn generate_divu_row<F: RichField>(row: &mut CpuState<F>, inst: &Instruction, aux: &Aux) {
    let dividend = aux.op1;

    let divisor = if let Op::SRL = inst.op {
        let shift_amount = aux.op2 & 0x1F;
        let shift_power = 1_u32 << shift_amount;
        row.bitshift = Bitshift {
            amount: shift_amount,
            multiplier: shift_power,
        }
        .map(from_u32);
        shift_power
    } else {
        aux.op2
    };

    row.divisor = from_u32(divisor);

    if let 0 = divisor {
        row.quotient = from_u32(u32::MAX);
        row.remainder = from_u32(dividend);
        row.remainder_slack = from_u32(0_u32);
    } else {
        row.quotient = from_u32(dividend / divisor);
        row.remainder = from_u32(dividend % divisor);
        row.remainder_slack = from_u32(divisor - dividend % divisor - 1);
    }
    row.divisor_inv = from_u32::<F>(divisor).try_inverse().unwrap_or_default();
}

#[allow(clippy::cast_possible_wrap)]
#[allow(clippy::cast_lossless)]
fn generate_sign_handling<F: RichField>(row: &mut CpuState<F>, aux: &Aux) {
    let is_signed: bool = row.is_signed().is_nonzero();
    let embed = if is_signed {
        |x: u32| x as i32 as i64
    } else {
        |x: u32| x as i64
    };

    let op1_full_range = embed(aux.op1);
    let op2_full_range = embed(aux.op2);

    row.op1_sign_bit = F::from_bool(op1_full_range < 0);
    row.op2_sign_bit = F::from_bool(op2_full_range < 0);

    row.less_than = F::from_bool(op1_full_range < op2_full_range);
    let abs_diff = op1_full_range.abs_diff(op2_full_range);
    row.abs_diff = F::from_noncanonical_u64(abs_diff);
}

fn generate_bitwise_row<F: RichField>(inst: &Instruction, state: &State) -> XorView<F> {
    let a = match inst.op {
        Op::AND | Op::OR | Op::XOR => state.get_register_value(inst.args.rs1),
        Op::SRL | Op::SLL => 0b1_1111,
        _ => 0,
    };
    let b = state
        .get_register_value(inst.args.rs2)
        .wrapping_add(inst.args.imm);
    XorView { a, b, out: a ^ b }.map(from_u32)
}

// TODO:  a more elegant approach might be move them to the backend using logUp
// or a similar method.
#[must_use]
pub fn generate_permuted_inst_trace<F: RichField>(
    trace: &[CpuState<F>],
    program_rom: &[ProgramRom<F>],
) -> Vec<ProgramRom<F>> {
    let mut cpu_trace: Vec<_> = trace
        .iter()
        .filter(|row| row.halted == F::ZERO)
        .map(|row| row.inst)
        .sorted_by_key(|inst| inst.pc.to_noncanonical_u64())
        .scan(None, |previous_pc, inst| {
            Some(ProgramRom {
                filter: F::from_bool(Some(inst.pc) != previous_pc.replace(inst.pc)),
                inst: InstructionRow::from(inst),
            })
        })
        .collect();

    let used_pcs: HashSet<F> = cpu_trace.iter().map(|row| row.inst.pc).collect();

    // Filter program_rom to contain only instructions with the pc that are not in
    // used_pcs
    let unused_instructions: Vec<_> = program_rom
        .iter()
        .filter(|row| !used_pcs.contains(&row.inst.pc))
        .copied()
        .collect();

    cpu_trace.extend(unused_instructions);
    cpu_trace
}

#[cfg(test)]
mod tests {
    use plonky2::plonk::config::{GenericConfig, PoseidonGoldilocksConfig};

    use crate::columns_view::selection;
    use crate::cpu::columns::{CpuState, Instruction};
    use crate::generation::cpu::generate_permuted_inst_trace;
    use crate::program::columns::{InstructionRow, ProgramRom};
    use crate::utils::from_u32;

    #[test]
    #[allow(clippy::too_many_lines)]
    fn test_permuted_inst_trace() {
        const D: usize = 2;
        type C = PoseidonGoldilocksConfig;
        type F = <C as GenericConfig<D>>::F;

        let cpu_trace: Vec<CpuState<F>> = [
            CpuState {
                inst: Instruction {
                    pc: 1,
                    ops: selection(3),
                    rs1_select: selection(2),
                    rs2_select: selection(1),
                    rd_select: selection(1),
                    imm_value: 3,
                    ..Default::default()
                },
                halted: 0,
                ..Default::default()
            },
            CpuState {
                inst: Instruction {
                    pc: 2,
                    ops: selection(1),
                    rs1_select: selection(3),
                    rs2_select: selection(3),
                    rd_select: selection(2),
                    imm_value: 2,
                    ..Default::default()
                },
                halted: 0,
                ..Default::default()
            },
            CpuState {
                inst: Instruction {
                    pc: 1,
                    ops: selection(3),
                    rs1_select: selection(2),
                    rs2_select: selection(1),
                    rd_select: selection(1),
                    imm_value: 3,
                    ..Default::default()
                },
                halted: 0,
                ..Default::default()
            },
            CpuState {
                inst: Instruction {
                    pc: 1,
                    ops: selection(4),
                    rs1_select: selection(4),
                    rs2_select: selection(4),
                    rd_select: selection(4),
                    imm_value: 4,
                    ..Default::default()
                },
                halted: 1,
                ..Default::default()
            },
        ]
        .into_iter()
        .map(|row| CpuState {
            inst: row.inst.map(from_u32),
            halted: from_u32(row.halted),
            ..Default::default()
        })
        .collect();

        let program_trace: Vec<ProgramRom<F>> = [
            ProgramRom {
                inst: InstructionRow {
                    pc: 1,
                    opcode: 3,
                    rs1: 2,
                    rs2: 1,
                    rd: 1,
                    imm: 3,
                },
                filter: 1,
            },
            ProgramRom {
                inst: InstructionRow {
                    pc: 2,
                    opcode: 1,
                    rs1: 3,
                    rs2: 3,
                    rd: 2,
                    imm: 2,
                },
                filter: 1,
            },
            ProgramRom {
                inst: InstructionRow {
                    pc: 3,
                    opcode: 2,
                    rs1: 1,
                    rs2: 2,
                    rd: 3,
                    imm: 1,
                },
                filter: 1,
            },
            ProgramRom {
                inst: InstructionRow {
                    pc: 1,
                    opcode: 3,
                    rs1: 3,
                    rs2: 3,
                    rd: 3,
                    imm: 3,
                },
                filter: 0,
            },
        ]
        .into_iter()
        .map(|row| row.map(from_u32))
        .collect();

        let permuted = generate_permuted_inst_trace(&cpu_trace, &program_trace);
        let expected_permuted: Vec<ProgramRom<F>> = [
            ProgramRom {
                inst: InstructionRow {
                    pc: 1,
                    opcode: 3,
                    rs1: 2,
                    rs2: 1,
                    rd: 1,
                    imm: 3,
                },
                filter: 1,
            },
            ProgramRom {
                inst: InstructionRow {
                    pc: 1,
                    opcode: 3,
                    rs1: 2,
                    rs2: 1,
                    rd: 1,
                    imm: 3,
                },
                filter: 0,
            },
            ProgramRom {
                inst: InstructionRow {
                    pc: 2,
                    opcode: 1,
                    rs1: 3,
                    rs2: 3,
                    rd: 2,
                    imm: 2,
                },
                filter: 1,
            },
            ProgramRom {
                inst: InstructionRow {
                    pc: 3,
                    opcode: 2,
                    rs1: 1,
                    rs2: 2,
                    rd: 3,
                    imm: 1,
                },
                filter: 1,
            },
        ]
        .into_iter()
        .map(|row| row.map(from_u32))
        .collect();
        assert_eq!(permuted, expected_permuted);
    }
}<|MERGE_RESOLUTION|>--- conflicted
+++ resolved
@@ -33,17 +33,11 @@
     (chain!(transpose_trace(cpu_trace), transpose_trace(permuted))).collect()
 }
 
-<<<<<<< HEAD
 #[allow(clippy::missing_panics_doc)]
-pub fn generate_cpu_trace<F: RichField>(program: &Program, step_rows: &[Row]) -> Vec<CpuState<F>> {
-    // let mut trace: Vec<Vec<F>> = vec![vec![F::ZERO; step_rows.len()];
-    // cpu_cols::NUM_CPU_COLS];
-=======
 pub fn generate_cpu_trace<F: RichField>(
     program: &Program,
     record: &ExecutionRecord,
 ) -> Vec<CpuState<F>> {
->>>>>>> 5c16e5db
     let mut trace: Vec<CpuState<F>> = vec![];
 
     for Row { state, aux } in &record.executed {
@@ -57,10 +51,6 @@
                 + from_u32(inst.args.imm),
             // NOTE: Updated value of DST register is next step.
             dst_value: from_u32(aux.dst_val),
-<<<<<<< HEAD
-=======
-            halted: from_u32(u32::from(aux.will_halt)),
->>>>>>> 5c16e5db
             // Valid defaults for the powers-of-two gadget.
             // To be overridden by users of the gadget.
             // TODO(Matthias): find a way to make either compiler or runtime complain
