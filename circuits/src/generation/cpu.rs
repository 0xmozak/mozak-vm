use mozak_vm::instruction::{Instruction, Op};
use mozak_vm::state::State;
use mozak_vm::vm::Row;
use plonky2::field::types::Field;
use plonky2::hash::hash_types::RichField;

use crate::cpu::columns as cpu_cols;
use crate::utils::pad_trace;

#[must_use]
pub(crate) fn from_u32<F: Field>(x: u32) -> F { Field::from_noncanonical_u64(x.into()) }

#[allow(clippy::missing_panics_doc)]
pub fn generate_cpu_trace<F: RichField>(step_rows: &[Row]) -> [Vec<F>; cpu_cols::NUM_CPU_COLS] {
    let mut trace: Vec<Vec<F>> = vec![vec![F::ZERO; step_rows.len()]; cpu_cols::NUM_CPU_COLS];

    for (i, Row { state, aux }) in step_rows.iter().enumerate() {
        trace[cpu_cols::COL_CLK][i] = F::from_noncanonical_u64(state.clk);
        trace[cpu_cols::COL_PC][i] = from_u32(state.get_pc());

        let inst = state.current_instruction();

        trace[cpu_cols::COL_RS1_SELECT[inst.args.rs1 as usize]][i] = F::ONE;
        trace[cpu_cols::COL_RS2_SELECT[inst.args.rs2 as usize]][i] = F::ONE;
        trace[cpu_cols::COL_RD_SELECT[inst.args.rd as usize]][i] = F::ONE;
        trace[cpu_cols::COL_OP1_VALUE][i] = from_u32(state.get_register_value(inst.args.rs1));
        trace[cpu_cols::COL_OP2_VALUE][i] = from_u32(state.get_register_value(inst.args.rs2));
        // NOTE: Updated value of DST register is next step.
        trace[cpu_cols::COL_DST_VALUE][i] = from_u32(aux.dst_val);
        trace[cpu_cols::COL_IMM_VALUE][i] = from_u32(inst.args.imm);
        trace[cpu_cols::COL_S_HALT][i] = from_u32(u32::from(aux.will_halt));
        for j in 0..32 {
            trace[cpu_cols::COL_START_REG + j as usize][i] = from_u32(state.get_register_value(j));
        }

        // Valid defaults for the powers-of-two gadget.
        // To be overridden by users of the gadget.
        // TODO(Matthias): find a way to make either compiler or runtime complain
        // if we have two (conflicting) users in the same row.
        trace[cpu_cols::POWERS_OF_2_IN][i] = F::ZERO;
        trace[cpu_cols::POWERS_OF_2_OUT][i] = F::ONE;

        generate_mul_row(&mut trace, &inst, state, i);
        generate_divu_row(&mut trace, &inst, state, i);
        generate_slt_row(&mut trace, &inst, state, i);
        generate_conditional_branch_row(&mut trace, &inst, state, i);
        generate_bitwise_row(&mut trace, &inst, state, i);

        match inst.op {
            Op::ADD => {
                trace[cpu_cols::COL_S_RC][i] = F::ONE;
                trace[cpu_cols::COL_S_ADD][i] = F::ONE;
            }
            Op::SLL => trace[cpu_cols::COL_S_SLL][i] = F::ONE,
            Op::SLT => trace[cpu_cols::COL_S_SLT][i] = F::ONE,
            Op::SLTU => trace[cpu_cols::COL_S_SLTU][i] = F::ONE,
            Op::SRL => trace[cpu_cols::COL_S_SRL][i] = F::ONE,
            Op::SUB => trace[cpu_cols::COL_S_SUB][i] = F::ONE,
            Op::DIVU => trace[cpu_cols::COL_S_DIVU][i] = F::ONE,
            Op::REMU => trace[cpu_cols::COL_S_REMU][i] = F::ONE,
            Op::MUL => trace[cpu_cols::COL_S_MUL][i] = F::ONE,
            Op::MULHU => trace[cpu_cols::COL_S_MULHU][i] = F::ONE,
            Op::JALR => trace[cpu_cols::COL_S_JALR][i] = F::ONE,
            Op::BEQ => trace[cpu_cols::COL_S_BEQ][i] = F::ONE,
            Op::ECALL => trace[cpu_cols::COL_S_ECALL][i] = F::ONE,
            Op::XOR => trace[cpu_cols::COL_S_XOR][i] = F::ONE,
            Op::OR => trace[cpu_cols::COL_S_OR][i] = F::ONE,
            Op::AND => trace[cpu_cols::COL_S_AND][i] = F::ONE,
            #[tarpaulin::skip]
            _ => {}
        }
    }

    // For expanded trace from `trace_len` to `trace_len's power of two`,
    // we use last row `HALT` to pad them.
    let trace = pad_trace(trace, Some(cpu_cols::COL_CLK));

    log::trace!("trace {:?}", trace);
    #[tarpaulin::skip]
    trace.try_into().unwrap_or_else(|v: Vec<Vec<F>>| {
        panic!(
            "Expected a Vec of length {} but it was {}",
            cpu_cols::NUM_CPU_COLS,
            v.len()
        )
    })
}
fn generate_conditional_branch_row<F: RichField>(
    trace: &mut [Vec<F>],
    inst: &Instruction,
    state: &State,
    row_idx: usize,
) {
    if inst.op != Op::BEQ {
        return;
    }
    let op1 = state.get_register_value(inst.args.rs1);
    let op2 = state.get_register_value(inst.args.rs2);

<<<<<<< HEAD
    trace[cpu_cols::COL_EQUAL][row_idx] = Field::from_noncanonical_u64((op1 == op2).into());
=======
    trace[cpu_cols::COL_EQUAL][row_idx] = from_u32(u32::from(op1 == op2));
>>>>>>> b4be55af
    {
        let diff =
            trace[cpu_cols::COL_OP1_VALUE][row_idx] - trace[cpu_cols::COL_OP2_VALUE][row_idx];
        let diff_inv = diff.try_inverse().unwrap_or_default();
<<<<<<< HEAD
        trace[cpu_cols::COL_CMP_DIFF_INV][row_idx] = diff_inv;
=======
        trace[cpu_cols::BRANCH_DIFF_INV][row_idx] = diff_inv;
>>>>>>> b4be55af
        let one: F = diff * diff_inv;
        assert_eq!(one, if op1 == op2 { F::ZERO } else { F::ONE });
    }
}

#[allow(clippy::cast_possible_wrap)]
fn generate_mul_row<F: RichField>(
    trace: &mut [Vec<F>],
    inst: &Instruction,
    state: &State,
    row_idx: usize,
) {
    if !matches!(inst.op, Op::MUL | Op::MULHU | Op::SLL) {
        return;
    }
    let op1 = state.get_register_value(inst.args.rs1);
    let op2 = state.get_register_value(inst.args.rs2);
    let multiplier = if let Op::SLL = inst.op {
        let shift_amount = (state.get_register_value(inst.args.rs2) + inst.args.imm) & 0x1F;
        let shift_power = 1_u32 << shift_amount;
        trace[cpu_cols::POWERS_OF_2_IN][row_idx] = from_u32(shift_amount);
        trace[cpu_cols::POWERS_OF_2_OUT][row_idx] = from_u32(shift_power);
        shift_power
    } else {
        op2
    };

    trace[cpu_cols::MULTIPLIER][row_idx] = from_u32(multiplier);
    let (low, high) = op1.widening_mul(multiplier);
    trace[cpu_cols::PRODUCT_LOW_BITS][row_idx] = from_u32(low);
    trace[cpu_cols::PRODUCT_HIGH_BITS][row_idx] = from_u32(high);

    // Prove that the high limb is different from `u32::MAX`:
    let high_diff: F = from_u32(u32::MAX - high);
    trace[cpu_cols::PRODUCT_HIGH_DIFF_INV][row_idx] = high_diff.try_inverse().unwrap_or_default();
}

#[allow(clippy::cast_possible_wrap)]
fn generate_divu_row<F: RichField>(
    trace: &mut [Vec<F>],
    inst: &Instruction,
    state: &State,
    row_idx: usize,
) {
    let dividend = state.get_register_value(inst.args.rs1);

    let divisor = if let Op::SRL = inst.op {
        let shift_amount = (state.get_register_value(inst.args.rs2) + inst.args.imm) & 0x1F;
        let shift_power = 1_u32 << shift_amount;
        trace[cpu_cols::POWERS_OF_2_IN][row_idx] = from_u32(shift_amount);
        trace[cpu_cols::POWERS_OF_2_OUT][row_idx] = from_u32(shift_power);
        shift_power
    } else {
        state.get_register_value(inst.args.rs2)
    };

    trace[cpu_cols::DIVISOR][row_idx] = from_u32(divisor);

    if let 0 = divisor {
        trace[cpu_cols::QUOTIENT][row_idx] = from_u32(u32::MAX);
        trace[cpu_cols::REMAINDER][row_idx] = from_u32(dividend);
        trace[cpu_cols::REMAINDER_SLACK][row_idx] = from_u32(0_u32);
    } else {
        trace[cpu_cols::QUOTIENT][row_idx] = from_u32(dividend / divisor);
        trace[cpu_cols::REMAINDER][row_idx] = from_u32(dividend % divisor);
        trace[cpu_cols::REMAINDER_SLACK][row_idx] = from_u32(divisor - dividend % divisor - 1);
    }
    trace[cpu_cols::DIVISOR_INV][row_idx] =
        from_u32::<F>(divisor).try_inverse().unwrap_or_default();
}

#[allow(clippy::cast_possible_wrap)]
fn generate_slt_row<F: RichField>(
    trace: &mut [Vec<F>],
    inst: &Instruction,
    state: &State,
    row_idx: usize,
) {
    if inst.op != Op::SLT && inst.op != Op::SLTU {
        return;
    }
    let is_signed = inst.op == Op::SLT;
    let op1 = state.get_register_value(inst.args.rs1);
    let op2 = state.get_register_value(inst.args.rs2) + inst.args.imm;
    let sign1: u32 = (is_signed && (op1 as i32) < 0).into();
    let sign2: u32 = (is_signed && (op2 as i32) < 0).into();
    trace[cpu_cols::COL_S_SLT_SIGN1][row_idx] = from_u32(sign1);
    trace[cpu_cols::COL_S_SLT_SIGN2][row_idx] = from_u32(sign2);

    let sign_adjust = if is_signed { 1 << 31 } else { 0 };
    let op1_fixed = op1.wrapping_add(sign_adjust);
    let op2_fixed = op2.wrapping_add(sign_adjust);
    trace[cpu_cols::COL_S_SLT_OP1_VAL_FIXED][row_idx] = from_u32(op1_fixed);
    trace[cpu_cols::COL_S_SLT_OP2_VAL_FIXED][row_idx] = from_u32(op2_fixed);
    trace[cpu_cols::COL_LESS_THAN][row_idx] = from_u32(u32::from(op1_fixed < op2_fixed));

    let abs_diff = if is_signed {
        (op1 as i32).abs_diff(op2 as i32)
    } else {
        op1.abs_diff(op2)
    };
    {
        if is_signed {
            assert_eq!(
                i64::from(op1 as i32) - i64::from(op2 as i32),
                i64::from(op1_fixed) - i64::from(op2_fixed)
            );
        } else {
            assert_eq!(
                i64::from(op1) - i64::from(op2),
                i64::from(op1_fixed) - i64::from(op2_fixed),
                "{op1} - {op2} != {op1_fixed} - {op2_fixed}"
            );
        }
    }
    let abs_diff_fixed: u32 = op1_fixed.abs_diff(op2_fixed);
    assert_eq!(abs_diff, abs_diff_fixed);
    trace[cpu_cols::COL_CMP_ABS_DIFF][row_idx] = from_u32(abs_diff_fixed);

    {
        let diff = trace[cpu_cols::COL_OP1_VALUE][row_idx]
            - trace[cpu_cols::COL_OP2_VALUE][row_idx]
            - trace[cpu_cols::COL_IMM_VALUE][row_idx];
        let diff_inv = diff.try_inverse().unwrap_or_default();
        trace[cpu_cols::COL_CMP_DIFF_INV][row_idx] = diff_inv;
        let one: F = diff * diff_inv;
        assert_eq!(one, if op1 == op2 { F::ZERO } else { F::ONE });
    }
}

fn generate_bitwise_row<F: RichField>(
    trace: &mut [Vec<F>],
    inst: &Instruction,
    state: &State,
    i: usize,
) {
    let op1 = match inst.op {
        Op::AND | Op::OR | Op::XOR => state.get_register_value(inst.args.rs1),
        Op::SRL | Op::SLL => 0x1F,
        _ => 0,
    };
    let op2 = state
        .get_register_value(inst.args.rs2)
        .wrapping_add(inst.args.imm);
    trace[cpu_cols::XOR_A][i] = from_u32(op1);
    trace[cpu_cols::XOR_B][i] = from_u32(op2);
    trace[cpu_cols::XOR_OUT][i] = from_u32(op1 ^ op2);
}<|MERGE_RESOLUTION|>--- conflicted
+++ resolved
@@ -97,20 +97,12 @@
     let op1 = state.get_register_value(inst.args.rs1);
     let op2 = state.get_register_value(inst.args.rs2);
 
-<<<<<<< HEAD
     trace[cpu_cols::COL_EQUAL][row_idx] = Field::from_noncanonical_u64((op1 == op2).into());
-=======
-    trace[cpu_cols::COL_EQUAL][row_idx] = from_u32(u32::from(op1 == op2));
->>>>>>> b4be55af
     {
         let diff =
             trace[cpu_cols::COL_OP1_VALUE][row_idx] - trace[cpu_cols::COL_OP2_VALUE][row_idx];
         let diff_inv = diff.try_inverse().unwrap_or_default();
-<<<<<<< HEAD
-        trace[cpu_cols::COL_CMP_DIFF_INV][row_idx] = diff_inv;
-=======
         trace[cpu_cols::BRANCH_DIFF_INV][row_idx] = diff_inv;
->>>>>>> b4be55af
         let one: F = diff * diff_inv;
         assert_eq!(one, if op1 == op2 { F::ZERO } else { F::ONE });
     }
