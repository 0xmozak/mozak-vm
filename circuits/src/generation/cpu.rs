use std::collections::HashSet;

use itertools::{chain, Itertools};
use mozak_vm::elf::Program;
use mozak_vm::instruction::{Instruction, Op};
use mozak_vm::state::{Aux, State};
use mozak_vm::vm::Row;
use plonky2::hash::hash_types::RichField;

use crate::bitshift::columns::Bitshift;
use crate::bitwise::columns::XorView;
use crate::cpu::columns as cpu_cols;
use crate::cpu::columns::{CpuColumnsExtended, CpuState};
use crate::program::columns::{InstColumnsView, ProgramColumnsView};
use crate::stark::utils::transpose_trace;
use crate::utils::{from_u32, pad_trace_with_last_to_len};

#[allow(clippy::missing_panics_doc)]
#[must_use]
pub fn generate_cpu_trace_extended<F: RichField>(
    mut cpu_trace: Vec<CpuState<F>>,
    program_rom: &[ProgramColumnsView<F>],
) -> CpuColumnsExtended<Vec<F>> {
    let mut permuted = generate_permuted_inst_trace(&cpu_trace, program_rom);
    let len = cpu_trace.len().max(permuted.len()).next_power_of_two();
    let ori_len = permuted.len();
    permuted = pad_trace_with_last_to_len(permuted, len);
    for entry in permuted.iter_mut().skip(ori_len) {
        entry.filter = F::ZERO;
    }
    cpu_trace = pad_trace_with_last_to_len(cpu_trace, len);

    (chain!(transpose_trace(cpu_trace), transpose_trace(permuted))).collect()
}

pub fn generate_cpu_trace<F: RichField>(program: &Program, step_rows: &[Row]) -> Vec<CpuState<F>> {
    // let mut trace: Vec<Vec<F>> = vec![vec![F::ZERO; step_rows.len()];
    // cpu_cols::NUM_CPU_COLS];
    let mut trace: Vec<CpuState<F>> = vec![];

    for Row { state, aux } in step_rows {
        let inst = state.current_instruction(program);
        let mut row = CpuState {
            clk: F::from_noncanonical_u64(state.clk),
            inst: cpu_cols::Instruction::from((state.get_pc(), inst)).map(from_u32),
            op1_value: from_u32(aux.op1),
            // OP2_VALUE is the sum of the value of the second operand register and the
            // immediate value.
            op2_value: from_u32(aux.op2),
            // NOTE: Updated value of DST register is next step.
            dst_value: from_u32(aux.dst_val),
            halt: from_u32(u32::from(aux.will_halt)),
            // Valid defaults for the powers-of-two gadget.
            // To be overridden by users of the gadget.
            // TODO(Matthias): find a way to make either compiler or runtime complain
            // if we have two (conflicting) users in the same row.
            bitshift: Bitshift::from(0).map(F::from_canonical_u64),
            xor: generate_bitwise_row(&inst, state),

            ..CpuState::default()
        };

        for j in 0..32 {
            row.regs[j as usize] = from_u32(state.get_register_value(j));
        }

        generate_mul_row(&mut row, &inst, aux);
        generate_divu_row(&mut row, &inst, aux);
        generate_sign_handling(&mut row, aux);
        generate_conditional_branch_row(&mut row);
        trace.push(row);
    }

    log::trace!("trace {:?}", trace);
    trace
}

fn generate_conditional_branch_row<F: RichField>(row: &mut CpuState<F>) {
    let diff = row.op1_value - row.op2_value;
    let diff_inv = diff.try_inverse().unwrap_or_default();

    row.cmp_diff_inv = diff_inv;
    row.not_diff = F::ONE - diff * diff_inv;
}

#[allow(clippy::cast_possible_wrap)]
#[allow(clippy::similar_names)]
fn generate_mul_row<F: RichField>(row: &mut CpuState<F>, inst: &Instruction, aux: &Aux) {
    if !matches!(inst.op, Op::MUL | Op::MULHU | Op::SLL) {
        return;
    }
    let multiplier = if let Op::SLL = inst.op {
<<<<<<< HEAD
        let shift_amount = op2 & 0b1_1111;
=======
        let shift_amount = aux.op2 & 0x1F;
>>>>>>> c7099976
        let shift_power = 1_u32 << shift_amount;
        row.bitshift = Bitshift {
            amount: shift_amount,
            multiplier: shift_power,
        }
        .map(from_u32);
        shift_power
    } else {
        aux.op2
    };

    row.multiplier = from_u32(multiplier);
    let (low, high) = aux.op1.widening_mul(multiplier);
    row.product_low_bits = from_u32(low);
    row.product_high_bits = from_u32(high);

    // Prove that the high limb is different from `u32::MAX`:
    let high_diff: F = from_u32(u32::MAX - high);
    row.product_high_diff_inv = high_diff.try_inverse().unwrap_or_default();
}

#[allow(clippy::cast_possible_wrap)]
fn generate_divu_row<F: RichField>(row: &mut CpuState<F>, inst: &Instruction, aux: &Aux) {
    let dividend = aux.op1;

    let divisor = if let Op::SRL = inst.op {
        let shift_amount = aux.op2 & 0x1F;
        let shift_power = 1_u32 << shift_amount;
        row.bitshift = Bitshift {
            amount: shift_amount,
            multiplier: shift_power,
        }
        .map(from_u32);
        shift_power
    } else {
        aux.op2
    };

    row.divisor = from_u32(divisor);

    if let 0 = divisor {
        row.quotient = from_u32(u32::MAX);
        row.remainder = from_u32(dividend);
        row.remainder_slack = from_u32(0_u32);
    } else {
        row.quotient = from_u32(dividend / divisor);
        row.remainder = from_u32(dividend % divisor);
        row.remainder_slack = from_u32(divisor - dividend % divisor - 1);
    }
    row.divisor_inv = from_u32::<F>(divisor).try_inverse().unwrap_or_default();
}

#[allow(clippy::cast_possible_wrap)]
#[allow(clippy::cast_lossless)]
fn generate_sign_handling<F: RichField>(row: &mut CpuState<F>, aux: &Aux) {
    let is_signed: bool = row.is_signed().is_nonzero();
    let embed = if is_signed {
        |x: u32| x as i32 as i64
    } else {
        |x: u32| x as i64
    };

    let op1_full_range = embed(aux.op1);
    let op2_full_range = embed(aux.op2);

    row.op1_sign_bit = F::from_bool(op1_full_range < 0);
    row.op2_sign_bit = F::from_bool(op2_full_range < 0);

    row.less_than = F::from_bool(op1_full_range < op2_full_range);
    let abs_diff = op1_full_range.abs_diff(op2_full_range);
    row.abs_diff = F::from_noncanonical_u64(abs_diff);
}

fn generate_bitwise_row<F: RichField>(inst: &Instruction, state: &State) -> XorView<F> {
    let a = match inst.op {
        Op::AND | Op::OR | Op::XOR => state.get_register_value(inst.args.rs1),
        Op::SRL | Op::SLL => 0b1_1111,
        _ => 0,
    };
    let b = state
        .get_register_value(inst.args.rs2)
        .wrapping_add(inst.args.imm);
    XorView { a, b, out: a ^ b }.map(from_u32)
}

// TODO:  a more elegant approach might be move them to the backend using logUp
// or a similar method.
#[must_use]
pub fn generate_permuted_inst_trace<F: RichField>(
    trace: &[CpuState<F>],
    program_rom: &[ProgramColumnsView<F>],
) -> Vec<ProgramColumnsView<F>> {
    let mut cpu_trace: Vec<_> = trace
        .iter()
        .filter(|row| row.halt == F::ZERO)
        .map(|row| row.inst)
        .sorted_by_key(|inst| inst.pc.to_noncanonical_u64())
        .scan(None, |previous_pc, inst| {
            Some(ProgramColumnsView {
                filter: F::from_bool(Some(inst.pc) != previous_pc.replace(inst.pc)),
                inst: InstColumnsView::from(inst),
            })
        })
        .collect();

    let used_pcs: HashSet<F> = cpu_trace.iter().map(|row| row.inst.pc).collect();

    // Filter program_rom to contain only instructions with the pc that are not in
    // used_pcs
    let unused_instructions: Vec<_> = program_rom
        .iter()
        .filter(|row| !used_pcs.contains(&row.inst.pc))
        .copied()
        .collect();

    cpu_trace.extend(unused_instructions);
    cpu_trace
}

#[cfg(test)]
mod tests {
    use plonky2::plonk::config::{GenericConfig, PoseidonGoldilocksConfig};

    use crate::columns_view::selection;
    use crate::cpu::columns::{CpuState, Instruction};
    use crate::generation::cpu::generate_permuted_inst_trace;
    use crate::program::columns::{InstColumnsView, ProgramColumnsView};
    use crate::utils::from_u32;

    #[test]
    #[allow(clippy::too_many_lines)]
    fn test_permuted_inst_trace() {
        const D: usize = 2;
        type C = PoseidonGoldilocksConfig;
        type F = <C as GenericConfig<D>>::F;

        let cpu_trace: Vec<CpuState<F>> = [
            CpuState {
                inst: Instruction {
                    pc: 1,
                    ops: selection(3),
                    rs1_select: selection(2),
                    rs2_select: selection(1),
                    rd_select: selection(1),
                    imm_value: 3,
                    ..Default::default()
                },
                halt: 0,
                ..Default::default()
            },
            CpuState {
                inst: Instruction {
                    pc: 2,
                    ops: selection(1),
                    rs1_select: selection(3),
                    rs2_select: selection(3),
                    rd_select: selection(2),
                    imm_value: 2,
                    ..Default::default()
                },
                halt: 0,
                ..Default::default()
            },
            CpuState {
                inst: Instruction {
                    pc: 1,
                    ops: selection(3),
                    rs1_select: selection(2),
                    rs2_select: selection(1),
                    rd_select: selection(1),
                    imm_value: 3,
                    ..Default::default()
                },
                halt: 0,
                ..Default::default()
            },
            CpuState {
                inst: Instruction {
                    pc: 1,
                    ops: selection(4),
                    rs1_select: selection(4),
                    rs2_select: selection(4),
                    rd_select: selection(4),
                    imm_value: 4,
                    ..Default::default()
                },
                halt: 1,
                ..Default::default()
            },
        ]
        .into_iter()
        .map(|row| CpuState {
            inst: row.inst.map(from_u32),
            halt: from_u32(row.halt),
            ..Default::default()
        })
        .collect();

        let program_trace: Vec<ProgramColumnsView<F>> = [
            ProgramColumnsView {
                inst: InstColumnsView {
                    pc: 1,
                    opcode: 3,
                    rs1: 2,
                    rs2: 1,
                    rd: 1,
                    imm: 3,
                },
                filter: 1,
            },
            ProgramColumnsView {
                inst: InstColumnsView {
                    pc: 2,
                    opcode: 1,
                    rs1: 3,
                    rs2: 3,
                    rd: 2,
                    imm: 2,
                },
                filter: 1,
            },
            ProgramColumnsView {
                inst: InstColumnsView {
                    pc: 3,
                    opcode: 2,
                    rs1: 1,
                    rs2: 2,
                    rd: 3,
                    imm: 1,
                },
                filter: 1,
            },
            ProgramColumnsView {
                inst: InstColumnsView {
                    pc: 1,
                    opcode: 3,
                    rs1: 3,
                    rs2: 3,
                    rd: 3,
                    imm: 3,
                },
                filter: 0,
            },
        ]
        .into_iter()
        .map(|row| row.map(from_u32))
        .collect();

        let permuted = generate_permuted_inst_trace(&cpu_trace, &program_trace);
        let expected_permuted: Vec<ProgramColumnsView<F>> = [
            ProgramColumnsView {
                inst: InstColumnsView {
                    pc: 1,
                    opcode: 3,
                    rs1: 2,
                    rs2: 1,
                    rd: 1,
                    imm: 3,
                },
                filter: 1,
            },
            ProgramColumnsView {
                inst: InstColumnsView {
                    pc: 1,
                    opcode: 3,
                    rs1: 2,
                    rs2: 1,
                    rd: 1,
                    imm: 3,
                },
                filter: 0,
            },
            ProgramColumnsView {
                inst: InstColumnsView {
                    pc: 2,
                    opcode: 1,
                    rs1: 3,
                    rs2: 3,
                    rd: 2,
                    imm: 2,
                },
                filter: 1,
            },
            ProgramColumnsView {
                inst: InstColumnsView {
                    pc: 3,
                    opcode: 2,
                    rs1: 1,
                    rs2: 2,
                    rd: 3,
                    imm: 1,
                },
                filter: 1,
            },
        ]
        .into_iter()
        .map(|row| row.map(from_u32))
        .collect();
        assert_eq!(permuted, expected_permuted);
    }
}<|MERGE_RESOLUTION|>--- conflicted
+++ resolved
@@ -90,11 +90,7 @@
         return;
     }
     let multiplier = if let Op::SLL = inst.op {
-<<<<<<< HEAD
-        let shift_amount = op2 & 0b1_1111;
-=======
-        let shift_amount = aux.op2 & 0x1F;
->>>>>>> c7099976
+        let shift_amount = aux.op2 & 0b1_1111;
         let shift_power = 1_u32 << shift_amount;
         row.bitshift = Bitshift {
             amount: shift_amount,
