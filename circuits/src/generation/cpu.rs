--- conflicted
+++ resolved
@@ -176,26 +176,15 @@
     let op2 = state.get_register_value(inst.args.rs2) + inst.args.imm;
     let sign1: u32 = (is_signed && (op1 as i32) < 0).into();
     let sign2: u32 = (is_signed && (op2 as i32) < 0).into();
-<<<<<<< HEAD
-    trace[cpu_cols::S_SLT_SIGN1][row_idx] = from_u32(sign1);
-    trace[cpu_cols::S_SLT_SIGN2][row_idx] = from_u32(sign2);
-=======
     trace[cpu_cols::OP1_SIGN][row_idx] = from_u32(sign1);
     trace[cpu_cols::OP2_SIGN][row_idx] = from_u32(sign2);
->>>>>>> 97fdffcf
 
     let sign_adjust = if is_signed { 1 << 31 } else { 0 };
     let op1_fixed = op1.wrapping_add(sign_adjust);
     let op2_fixed = op2.wrapping_add(sign_adjust);
-<<<<<<< HEAD
-    trace[cpu_cols::S_SLT_OP1_VAL_FIXED][row_idx] = from_u32(op1_fixed);
-    trace[cpu_cols::S_SLT_OP2_VAL_FIXED][row_idx] = from_u32(op2_fixed);
-    trace[cpu_cols::LESS_THAN][row_idx] = from_u32(u32::from(op1_fixed < op2_fixed));
-=======
     trace[cpu_cols::OP1_VAL_FIXED][row_idx] = from_u32(op1_fixed);
     trace[cpu_cols::OP2_VAL_FIXED][row_idx] = from_u32(op2_fixed);
-    trace[cpu_cols::COL_LESS_THAN][row_idx] = from_u32(u32::from(op1_fixed < op2_fixed));
->>>>>>> 97fdffcf
+    trace[cpu_cols::LESS_THAN][row_idx] = from_u32(u32::from(op1_fixed < op2_fixed));
 
     let abs_diff = if is_signed {
         (op1 as i32).abs_diff(op2 as i32)
