use std::collections::HashSet;

use itertools::{chain, Itertools};
use mozak_vm::elf::Program;
use mozak_vm::instruction::{Instruction, Op};
use mozak_vm::state::{Aux, State};
use mozak_vm::vm::Row;
use plonky2::hash::hash_types::RichField;

use crate::bitshift::columns::Bitshift;
use crate::bitwise::columns::XorView;
use crate::cpu::columns as cpu_cols;
use crate::cpu::columns::{CpuColumnsExtended, CpuState};
use crate::program::columns::{InstColumnsView, ProgramColumnsView};
use crate::stark::utils::transpose_trace;
<<<<<<< HEAD
use crate::utils::{from_signed, from_u32};

/// Pad the trace to a power of 2.
///
/// # Panics
/// There's an assert that makes sure all columns passed in have the same
/// length.
#[must_use]
pub fn pad_trace<F: RichField>(mut trace: Vec<CpuState<F>>) -> Vec<CpuState<F>> {
    trace.resize(trace.len().next_power_of_two(), *trace.last().unwrap());
    trace
}
=======
use crate::utils::{from_u32, pad_trace_with_last_to_len};
>>>>>>> c7099976

#[allow(clippy::missing_panics_doc)]
#[must_use]
pub fn generate_cpu_trace_extended<F: RichField>(
    mut cpu_trace: Vec<CpuState<F>>,
    program_rom: &[ProgramColumnsView<F>],
) -> CpuColumnsExtended<Vec<F>> {
    let mut permuted = generate_permuted_inst_trace(&cpu_trace, program_rom);
    let len = cpu_trace.len().max(permuted.len()).next_power_of_two();
    let ori_len = permuted.len();
    permuted = pad_trace_with_last_to_len(permuted, len);
    for entry in permuted.iter_mut().skip(ori_len) {
        entry.filter = F::ZERO;
    }
    cpu_trace = pad_trace_with_last_to_len(cpu_trace, len);

    (chain!(transpose_trace(cpu_trace), transpose_trace(permuted))).collect()
}

pub fn generate_cpu_trace<F: RichField>(program: &Program, step_rows: &[Row]) -> Vec<CpuState<F>> {
    // let mut trace: Vec<Vec<F>> = vec![vec![F::ZERO; step_rows.len()];
    // cpu_cols::NUM_CPU_COLS];
    let mut trace: Vec<CpuState<F>> = vec![];

    for Row { state, aux } in step_rows {
        let inst = state.current_instruction(program);
        let mut row = CpuState {
            clk: F::from_noncanonical_u64(state.clk),
            inst: cpu_cols::Instruction::from((state.get_pc(), inst)).map(from_u32),
            op1_value: from_u32(aux.op1),
            // OP2_VALUE is the sum of the value of the second operand register and the
            // immediate value.
            op2_value: from_u32(aux.op2),
            // NOTE: Updated value of DST register is next step.
            dst_value: from_u32(aux.dst_val),
            halt: from_u32(u32::from(aux.will_halt)),
            // Valid defaults for the powers-of-two gadget.
            // To be overridden by users of the gadget.
            // TODO(Matthias): find a way to make either compiler or runtime complain
            // if we have two (conflicting) users in the same row.
            bitshift: Bitshift::from(0).map(F::from_canonical_u64),
            xor: generate_bitwise_row(&inst, state),

            ..CpuState::default()
        };

        for j in 0..32 {
            row.regs[j as usize] = from_u32(state.get_register_value(j));
        }

        generate_mul_row(&mut row, &inst, aux);
        generate_divu_row(&mut row, &inst, aux);
        generate_sign_handling(&mut row, aux);
        generate_conditional_branch_row(&mut row);
        trace.push(row);
    }

    log::trace!("trace {:?}", trace);
    trace
}

fn generate_conditional_branch_row<F: RichField>(row: &mut CpuState<F>) {
    let diff = row.op1_value - row.op2_value;
    let diff_inv = diff.try_inverse().unwrap_or_default();

    row.cmp_diff_inv = diff_inv;
    row.not_diff = F::ONE - diff * diff_inv;
}

#[allow(clippy::cast_possible_wrap)]
#[allow(clippy::similar_names)]
fn generate_mul_row<F: RichField>(row: &mut CpuState<F>, inst: &Instruction, aux: &Aux) {
    if !matches!(inst.op, Op::MUL | Op::MULHU | Op::SLL) {
        return;
    }
    let multiplier = if let Op::SLL = inst.op {
        let shift_amount = aux.op2 & 0x1F;
        let shift_power = 1_u32 << shift_amount;
        row.bitshift = Bitshift {
            amount: shift_amount,
            multiplier: shift_power,
        }
        .map(from_u32);
        shift_power
    } else {
        aux.op2
    };

    row.multiplier = from_u32(multiplier);
    let (low, high) = aux.op1.widening_mul(multiplier);
    row.product_low_bits = from_u32(low);
    row.product_high_bits = from_u32(high);

    // Prove that the high limb is different from `u32::MAX`:
    let high_diff: F = from_u32(u32::MAX - high);
    row.product_high_diff_inv = high_diff.try_inverse().unwrap_or_default();
}

#[allow(clippy::cast_possible_wrap)]
<<<<<<< HEAD
fn generate_divu_row<F: RichField>(row: &mut CpuState<F>, inst: &Instruction, state: &State) {
    let dividend_raw = state.get_register_value(inst.args.rs1);
    let divisor_raw = state
        .get_register_value(inst.args.rs2)
        .wrapping_add(inst.args.imm);
    let dividend = if inst.op.is_signed1() {
        i64::from(dividend_raw as i32)
    } else {
        i64::from(dividend_raw)
    };
    let divisor = if inst.op.is_signed2() {
        i64::from(divisor_raw as i32)
    } else {
        i64::from(divisor_raw)
    };

    let divisor = if let Op::SRL = inst.op {
        let shift_amount = divisor & 0x1F;
        let shift_power = 1_i64 << shift_amount;
=======
fn generate_divu_row<F: RichField>(row: &mut CpuState<F>, inst: &Instruction, aux: &Aux) {
    let dividend = aux.op1;

    let divisor = if let Op::SRL = inst.op {
        let shift_amount = aux.op2 & 0x1F;
        let shift_power = 1_u32 << shift_amount;
>>>>>>> c7099976
        row.bitshift = Bitshift {
            amount: F::from_noncanonical_u64(shift_amount.unsigned_abs()),
            multiplier: F::from_noncanonical_u64(shift_power.unsigned_abs()),
        };
        shift_power
    } else {
<<<<<<< HEAD
        divisor
=======
        aux.op2
>>>>>>> c7099976
    };

    row.divisor = from_signed(divisor);

    if let 0 = divisor {
        row.quotient = from_u32(u32::MAX);
        row.quotient_abs = from_u32(u32::MAX);
        row.remainder = from_u32(dividend_raw);
        row.remainder_abs = from_u32(dividend_raw);
        row.remainder_abs_slack = from_u32(0_u32);
    } else {
        let m = dividend / divisor;
        row.quotient = from_signed(m);
        row.quotient_abs = F::from_noncanonical_u64(m.unsigned_abs());
        let r = dividend % divisor;
        row.remainder = from_signed(r);
        row.remainder_abs = F::from_noncanonical_u64(r.unsigned_abs());
        row.remainder_abs_slack =
            F::from_noncanonical_u64(divisor.unsigned_abs() - r.unsigned_abs() - 1);
    }
    row.divisor_inv = row.divisor.try_inverse().unwrap_or_default();
}

#[allow(clippy::cast_possible_wrap)]
#[allow(clippy::cast_lossless)]
fn generate_sign_handling<F: RichField>(row: &mut CpuState<F>, aux: &Aux) {
    let is_signed: bool = row.is_signed().is_nonzero();
    let embed = if is_signed {
        |x: u32| x as i32 as i64
    } else {
        |x: u32| x as i64
    };

    let op1_full_range = embed(aux.op1);
    let op2_full_range = embed(aux.op2);

    row.op1_sign_bit = F::from_bool(op1_full_range < 0);
    row.op2_sign_bit = F::from_bool(op2_full_range < 0);

    row.less_than = F::from_bool(op1_full_range < op2_full_range);
    let abs_diff = op1_full_range.abs_diff(op2_full_range);
    row.abs_diff = F::from_noncanonical_u64(abs_diff);
}

fn generate_bitwise_row<F: RichField>(inst: &Instruction, state: &State) -> XorView<F> {
    let a = match inst.op {
        Op::AND | Op::OR | Op::XOR => state.get_register_value(inst.args.rs1),
        Op::SRL | Op::SLL => 0x1F,
        _ => 0,
    };
    let b = state
        .get_register_value(inst.args.rs2)
        .wrapping_add(inst.args.imm);
    XorView { a, b, out: a ^ b }.map(from_u32)
}

// TODO:  a more elegant approach might be move them to the backend using logUp
// or a similar method.
#[must_use]
pub fn generate_permuted_inst_trace<F: RichField>(
    trace: &[CpuState<F>],
    program_rom: &[ProgramColumnsView<F>],
) -> Vec<ProgramColumnsView<F>> {
    let mut cpu_trace: Vec<_> = trace
        .iter()
        .filter(|row| row.halt == F::ZERO)
        .map(|row| row.inst)
        .sorted_by_key(|inst| inst.pc.to_noncanonical_u64())
        .scan(None, |previous_pc, inst| {
            Some(ProgramColumnsView {
                filter: F::from_bool(Some(inst.pc) != previous_pc.replace(inst.pc)),
                inst: InstColumnsView::from(inst),
            })
        })
        .collect();

    let used_pcs: HashSet<F> = cpu_trace.iter().map(|row| row.inst.pc).collect();

    // Filter program_rom to contain only instructions with the pc that are not in
    // used_pcs
    let unused_instructions: Vec<_> = program_rom
        .iter()
        .filter(|row| !used_pcs.contains(&row.inst.pc))
        .copied()
        .collect();

    cpu_trace.extend(unused_instructions);
    cpu_trace
}

#[cfg(test)]
mod tests {
    use plonky2::plonk::config::{GenericConfig, PoseidonGoldilocksConfig};

    use crate::columns_view::selection;
    use crate::cpu::columns::{CpuState, Instruction};
    use crate::generation::cpu::generate_permuted_inst_trace;
    use crate::program::columns::{InstColumnsView, ProgramColumnsView};
    use crate::utils::from_u32;

    #[test]
    #[allow(clippy::too_many_lines)]
    fn test_permuted_inst_trace() {
        const D: usize = 2;
        type C = PoseidonGoldilocksConfig;
        type F = <C as GenericConfig<D>>::F;

        let cpu_trace: Vec<CpuState<F>> = [
            CpuState {
                inst: Instruction {
                    pc: 1,
                    ops: selection(3),
                    rs1_select: selection(2),
                    rs2_select: selection(1),
                    rd_select: selection(1),
                    imm_value: 3,
                    ..Default::default()
                },
                halt: 0,
                ..Default::default()
            },
            CpuState {
                inst: Instruction {
                    pc: 2,
                    ops: selection(1),
                    rs1_select: selection(3),
                    rs2_select: selection(3),
                    rd_select: selection(2),
                    imm_value: 2,
                    ..Default::default()
                },
                halt: 0,
                ..Default::default()
            },
            CpuState {
                inst: Instruction {
                    pc: 1,
                    ops: selection(3),
                    rs1_select: selection(2),
                    rs2_select: selection(1),
                    rd_select: selection(1),
                    imm_value: 3,
                    ..Default::default()
                },
                halt: 0,
                ..Default::default()
            },
            CpuState {
                inst: Instruction {
                    pc: 1,
                    ops: selection(4),
                    rs1_select: selection(4),
                    rs2_select: selection(4),
                    rd_select: selection(4),
                    imm_value: 4,
                    ..Default::default()
                },
                halt: 1,
                ..Default::default()
            },
        ]
        .into_iter()
        .map(|row| CpuState {
            inst: row.inst.map(from_u32),
            halt: from_u32(row.halt),
            ..Default::default()
        })
        .collect();

        let program_trace: Vec<ProgramColumnsView<F>> = [
            ProgramColumnsView {
                inst: InstColumnsView {
                    pc: 1,
                    opcode: 3,
                    rs1: 2,
                    rs2: 1,
                    rd: 1,
                    imm: 3,
                },
                filter: 1,
            },
            ProgramColumnsView {
                inst: InstColumnsView {
                    pc: 2,
                    opcode: 1,
                    rs1: 3,
                    rs2: 3,
                    rd: 2,
                    imm: 2,
                },
                filter: 1,
            },
            ProgramColumnsView {
                inst: InstColumnsView {
                    pc: 3,
                    opcode: 2,
                    rs1: 1,
                    rs2: 2,
                    rd: 3,
                    imm: 1,
                },
                filter: 1,
            },
            ProgramColumnsView {
                inst: InstColumnsView {
                    pc: 1,
                    opcode: 3,
                    rs1: 3,
                    rs2: 3,
                    rd: 3,
                    imm: 3,
                },
                filter: 0,
            },
        ]
        .into_iter()
        .map(|row| row.map(from_u32))
        .collect();

        let permuted = generate_permuted_inst_trace(&cpu_trace, &program_trace);
        let expected_permuted: Vec<ProgramColumnsView<F>> = [
            ProgramColumnsView {
                inst: InstColumnsView {
                    pc: 1,
                    opcode: 3,
                    rs1: 2,
                    rs2: 1,
                    rd: 1,
                    imm: 3,
                },
                filter: 1,
            },
            ProgramColumnsView {
                inst: InstColumnsView {
                    pc: 1,
                    opcode: 3,
                    rs1: 2,
                    rs2: 1,
                    rd: 1,
                    imm: 3,
                },
                filter: 0,
            },
            ProgramColumnsView {
                inst: InstColumnsView {
                    pc: 2,
                    opcode: 1,
                    rs1: 3,
                    rs2: 3,
                    rd: 2,
                    imm: 2,
                },
                filter: 1,
            },
            ProgramColumnsView {
                inst: InstColumnsView {
                    pc: 3,
                    opcode: 2,
                    rs1: 1,
                    rs2: 2,
                    rd: 3,
                    imm: 1,
                },
                filter: 1,
            },
        ]
        .into_iter()
        .map(|row| row.map(from_u32))
        .collect();
        assert_eq!(permuted, expected_permuted);
    }
}<|MERGE_RESOLUTION|>--- conflicted
+++ resolved
@@ -13,22 +13,7 @@
 use crate::cpu::columns::{CpuColumnsExtended, CpuState};
 use crate::program::columns::{InstColumnsView, ProgramColumnsView};
 use crate::stark::utils::transpose_trace;
-<<<<<<< HEAD
-use crate::utils::{from_signed, from_u32};
-
-/// Pad the trace to a power of 2.
-///
-/// # Panics
-/// There's an assert that makes sure all columns passed in have the same
-/// length.
-#[must_use]
-pub fn pad_trace<F: RichField>(mut trace: Vec<CpuState<F>>) -> Vec<CpuState<F>> {
-    trace.resize(trace.len().next_power_of_two(), *trace.last().unwrap());
-    trace
-}
-=======
-use crate::utils::{from_u32, pad_trace_with_last_to_len};
->>>>>>> c7099976
+use crate::utils::{from_signed, from_u32, pad_trace_with_last_to_len};
 
 #[allow(clippy::missing_panics_doc)]
 #[must_use]
@@ -128,12 +113,9 @@
 }
 
 #[allow(clippy::cast_possible_wrap)]
-<<<<<<< HEAD
-fn generate_divu_row<F: RichField>(row: &mut CpuState<F>, inst: &Instruction, state: &State) {
-    let dividend_raw = state.get_register_value(inst.args.rs1);
-    let divisor_raw = state
-        .get_register_value(inst.args.rs2)
-        .wrapping_add(inst.args.imm);
+fn generate_divu_row<F: RichField>(row: &mut CpuState<F>, inst: &Instruction, aux: &Aux) {
+    let dividend_raw = aux.op1;
+    let divisor_raw = aux.op2;
     let dividend = if inst.op.is_signed1() {
         i64::from(dividend_raw as i32)
     } else {
@@ -148,25 +130,13 @@
     let divisor = if let Op::SRL = inst.op {
         let shift_amount = divisor & 0x1F;
         let shift_power = 1_i64 << shift_amount;
-=======
-fn generate_divu_row<F: RichField>(row: &mut CpuState<F>, inst: &Instruction, aux: &Aux) {
-    let dividend = aux.op1;
-
-    let divisor = if let Op::SRL = inst.op {
-        let shift_amount = aux.op2 & 0x1F;
-        let shift_power = 1_u32 << shift_amount;
->>>>>>> c7099976
         row.bitshift = Bitshift {
             amount: F::from_noncanonical_u64(shift_amount.unsigned_abs()),
             multiplier: F::from_noncanonical_u64(shift_power.unsigned_abs()),
         };
         shift_power
     } else {
-<<<<<<< HEAD
         divisor
-=======
-        aux.op2
->>>>>>> c7099976
     };
 
     row.divisor = from_signed(divisor);
