use expr::{Evaluator, ExprBuilder};
use itertools::Itertools;
use log::debug;
use mozak_runner::instruction::{Instruction, Op};
use mozak_runner::state::{Aux, State, StorageDeviceEntry, StorageDeviceOpcode};
use mozak_runner::vm::{ExecutionRecord, Row};
use mozak_sdk::core::ecall;
use mozak_sdk::core::reg_abi::REG_A0;
use plonky2::hash::hash_types::RichField;

use super::MIN_TRACE_LENGTH;
use crate::bitshift::columns::Bitshift;
use crate::cpu::columns as cpu_cols;
use crate::cpu::columns::CpuState;
use crate::cpu_skeleton::columns::CpuSkeleton;
use crate::expr::PureEvaluator;
use crate::program::columns::ProgramRom;
use crate::program_multiplicities::columns::ProgramMult;
use crate::utils::{from_u32, sign_extend};
use crate::xor::columns::XorView;

#[must_use]
pub fn pad_trace<F: RichField>(mut trace: Vec<CpuState<F>>) -> Vec<CpuState<F>> {
    let len = trace.len().next_power_of_two().max(MIN_TRACE_LENGTH);
    let padding = CpuState {
        product_high_limb_inv_helper: F::from_canonical_u32(u32::MAX).inverse(),
        quotient_value: F::from_canonical_u32(u32::MAX),
        ..Default::default()
    };

    trace.resize(len, padding);
    trace
}

#[must_use]
pub fn generate_program_mult_trace<F: RichField>(
    skeleton: &[CpuSkeleton<F>],
    program_rom: &[ProgramRom<F>],
) -> Vec<ProgramMult<F>> {
    let mut counts = skeleton
        .iter()
        .filter(|row| row.is_running.is_nonzero())
        .map(|row| row.pc)
        .counts();
    program_rom
        .iter()
        .map(|&inst| ProgramMult {
            // We use `remove` instead of a plain `get` to deal with duplicates (from padding) in
            // the ROM.
            mult_in_cpu: F::from_canonical_usize(counts.remove(&inst.pc).unwrap_or_default()),
            rom_row: inst,
        })
        .collect()
}

/// Converting each row of the `record` to a row represented by [`CpuState`]
pub fn generate_cpu_trace<F: RichField>(record: &ExecutionRecord<F>) -> Vec<CpuState<F>> {
    debug!("Starting CPU Trace Generation");
    let mut trace: Vec<CpuState<F>> = vec![];

    let default_io_entry = StorageDeviceEntry::default();
    for Row {
        state,
        instruction,
        aux,
    } in &record.executed
    {
        let inst = instruction;
<<<<<<< HEAD
        // Skip instruction handled by their own tables.
        // TODO: refactor, so we don't repeat logic.
        {
            if let Op::ADD | Op::SW | Op::LW = inst.op {
=======
        let io = aux
            .storage_device_entry
            .as_ref()
            .unwrap_or(&default_io_entry);
        // Skip instruction handled by their own tables.
        // TODO: refactor, so we don't repeat logic.
        {
            if let Op::ADD = inst.op {
>>>>>>> e2eb740c
                continue;
            }

            let op1_value = state.get_register_value(inst.args.rs1);
            let op2_value = state.get_register_value(inst.args.rs2);
            if op1_value < op2_value && Op::BLTU == inst.op {
                continue;
            }
        }
<<<<<<< HEAD
        let io = aux.io.as_ref().unwrap_or(&default_io_entry);
=======
>>>>>>> e2eb740c
        let mut row = CpuState {
            clk: F::from_noncanonical_u64(state.clk),
            new_pc: F::from_canonical_u32(aux.new_pc),
            inst: cpu_cols::Instruction::from((state.get_pc(), *inst)).map(from_u32),
            op1_value: from_u32(aux.op1),
            op2_value_raw: from_u32(aux.op2_raw),
            op2_value: from_u32(aux.op2),
            // This seems reasonable-ish, but it's also suspicious?
            // It seems too simple.
            op2_value_overflowing: from_u32::<F>(state.get_register_value(inst.args.rs2))
                + from_u32(inst.args.imm),
            // NOTE: Updated value of DST register is next step.
            dst_value: from_u32(aux.dst_val),
            // is_running: F::from_bool(!state.halted),
            // Valid defaults for the powers-of-two gadget.
            // To be overridden by users of the gadget.
            // TODO(Matthias): find a way to make either compiler or runtime complain
            // if we have two (conflicting) users in the same row.
            bitshift: Bitshift::from(0).map(F::from_canonical_u32),
            xor: generate_xor_row(inst, state),
            mem_addr: F::from_canonical_u32(aux.mem.unwrap_or_default().addr),
            mem_value_raw: from_u32(aux.mem.unwrap_or_default().raw_value),
            is_poseidon2: F::from_bool(aux.poseidon2.is_some()),
            io_addr: F::from_canonical_u32(io.addr),
            io_size: F::from_canonical_usize(io.data.len()),
            is_private_tape: F::from_bool(matches!(
                (inst.op, io.op),
                (Op::ECALL, StorageDeviceOpcode::StorePrivate)
            )),
            is_public_tape: F::from_bool(matches!(
                (inst.op, io.op),
                (Op::ECALL, StorageDeviceOpcode::StorePublic)
            )),
            is_call_tape: F::from_bool(matches!(
                (inst.op, io.op),
                (Op::ECALL, StorageDeviceOpcode::StoreCallTape)
            )),
            is_event_tape: F::from_bool(matches!(
                (inst.op, io.op),
                (Op::ECALL, StorageDeviceOpcode::StoreEventTape)
            )),
            is_events_commitment_tape: F::from_bool(matches!(
                (inst.op, io.op),
                (Op::ECALL, StorageDeviceOpcode::StoreEventsCommitmentTape)
            )),
            is_cast_list_commitment_tape: F::from_bool(matches!(
                (inst.op, io.op),
                (Op::ECALL, StorageDeviceOpcode::StoreCastListCommitmentTape)
            )),
            is_halt: F::from_bool(matches!(
                (inst.op, state.registers[usize::from(REG_A0)]),
                (Op::ECALL, ecall::HALT)
            )),
            ..CpuState::default()
        };

        generate_shift_row(&mut row, aux);
        generate_mul_row(&mut row, aux);
        generate_div_row(&mut row, inst, aux);
        operands_sign_handling(&mut row, aux);
        memory_sign_handling(&mut row, inst, aux);
        generate_conditional_branch_row(&mut row);
        trace.push(row);
    }

    dbg!(trace.len());
    log::trace!("trace {:?}", trace);

    pad_trace(trace)
}

/// This is a wrapper to make the Expr mechanics work directly with a Field.
///
/// TODO(Matthias): Make this more generally useful.
fn signed_diff<F: RichField>(row: &CpuState<F>) -> F {
    let expr_builder = ExprBuilder::default();
    let row = row.map(|x| expr_builder.lit(x));
    PureEvaluator(F::from_noncanonical_i64).eval(row.signed_diff())
}

fn generate_conditional_branch_row<F: RichField>(row: &mut CpuState<F>) {
    let signed_diff = signed_diff(row);
    row.cmp_diff_inv = signed_diff.try_inverse().unwrap_or_default();
    row.normalised_diff = F::from_bool(signed_diff.is_nonzero());
}

/// Generates a bitshift row on a shift operation. This is used in the bitshift
/// lookup table.
fn generate_shift_row<F: RichField>(row: &mut CpuState<F>, aux: &Aux<F>) {
    let shift_power = aux.op2;
    let shift_amount = if shift_power == 0 {
        0
    } else {
        31_u32 - shift_power.leading_zeros()
    };
    row.bitshift = Bitshift {
        amount: shift_amount,
        multiplier: shift_power,
    }
    .map(from_u32);
}

#[allow(clippy::cast_possible_wrap)]
#[allow(clippy::cast_lossless)]
fn compute_full_range(is_signed: bool, value: u32) -> i64 {
    if is_signed {
        value as i32 as i64
    } else {
        value as i64
    }
}

#[allow(clippy::cast_possible_truncation)]
fn generate_mul_row<F: RichField>(row: &mut CpuState<F>, aux: &Aux<F>) {
    // Helper function to determine sign and absolute value.
    let compute_sign_and_abs: fn(bool, u32) -> (bool, u32) = |is_signed, value| {
        let full_range = compute_full_range(is_signed, value);
        let is_negative = full_range.is_negative();
        let absolute_value = full_range.unsigned_abs() as u32;
        (is_negative, absolute_value)
    };
    let (is_op2_negative, op2_abs) =
        compute_sign_and_abs(row.inst.is_op2_signed.is_nonzero(), aux.op2);
    let (is_op1_negative, op1_abs) =
        compute_sign_and_abs(row.inst.is_op1_signed.is_nonzero(), aux.op1);

    // Determine product sign and absolute value.
    let mut product_sign = is_op1_negative ^ is_op2_negative;
    let op1_mul_op2_abs = u64::from(op1_abs) * u64::from(op2_abs);

    row.skip_check_product_sign = if op1_mul_op2_abs == 0 {
        product_sign = false;
        F::ONE
    } else {
        F::ZERO
    };

    row.product_sign = if product_sign { F::ONE } else { F::ZERO };
    row.op1_abs = from_u32(op1_abs);
    row.op2_abs = from_u32(op2_abs);

    // Compute the product limbs based on sign.
    let prod = if product_sign {
        u64::MAX - op1_mul_op2_abs + 1
    } else {
        op1_mul_op2_abs
    };

    let low = (prod & 0xffff_ffff) as u32;
    let high = (prod >> 32) as u32;
    row.product_low_limb = from_u32(low);
    row.product_high_limb = from_u32(high);

    // Calculate the product high limb inverse helper.
    let inv_helper_val = if product_sign {
        high
    } else {
        0xffff_ffff - high
    };
    row.product_high_limb_inv_helper = from_u32::<F>(inv_helper_val)
        .try_inverse()
        .unwrap_or_default();
}

#[allow(clippy::cast_possible_truncation)]
#[allow(clippy::cast_sign_loss)]
fn generate_div_row<F: RichField>(row: &mut CpuState<F>, inst: &Instruction, aux: &Aux<F>) {
    let dividend_full_range = compute_full_range(row.inst.is_op1_signed.is_nonzero(), aux.op1);
    let divisor_full_range = compute_full_range(row.inst.is_op2_signed.is_nonzero(), aux.op2);

    if divisor_full_range == 0 {
        row.quotient_value = from_u32(0xFFFF_FFFF);
        row.quotient_sign = if row.inst.is_op2_signed.is_nonzero() {
            F::ONE
        } else {
            F::ZERO
        };
        row.remainder_value = from_u32(aux.op1);
        row.remainder_slack = F::ZERO;
        row.remainder_sign = F::from_bool(dividend_full_range.is_negative());
        row.skip_check_quotient_sign = F::ONE;
    } else {
        let quotient_full_range = if matches!(inst.op, Op::SRA) {
            dividend_full_range.div_euclid(divisor_full_range)
        } else {
            dividend_full_range / divisor_full_range
        };
        row.quotient_value = from_u32(quotient_full_range as u32);
        row.quotient_sign = F::from_bool(quotient_full_range.is_negative());
        row.skip_check_quotient_sign = F::from_bool(quotient_full_range == 0);
        if dividend_full_range == -2 ^ 31 && divisor_full_range == -1 {
            // Special case for dividend == -2^31, divisor == -1:
            // quotient_sign == 1 (quotient = -2^31).
            row.skip_check_quotient_sign = F::ONE;
            row.quotient_sign = F::ONE;
        }
        let remainder = dividend_full_range - quotient_full_range * divisor_full_range;
        let remainder_abs = remainder.unsigned_abs();
        row.remainder_value = from_u32(remainder as u32);
        row.remainder_slack =
            F::from_noncanonical_u64(divisor_full_range.unsigned_abs() - 1 - remainder_abs);
        row.remainder_sign = F::from_bool(remainder.is_negative());
    }
    row.op2_value_inv = from_u32::<F>(aux.op2).try_inverse().unwrap_or_default();
}

fn memory_sign_handling<F: RichField>(row: &mut CpuState<F>, inst: &Instruction, aux: &Aux<F>) {
    // sign extension needs to be from `u8` in case of `LB`
    // sign extension needs to be from `u16` in case of `LH`
    row.dst_sign_bit = F::from_bool(match inst.op {
        Op::LB => aux.dst_val >= 1 << 7,
        Op::LH => aux.dst_val >= 1 << 15,
        _ => false,
    });
}

fn operands_sign_handling<F: RichField>(row: &mut CpuState<F>, aux: &Aux<F>) {
    let op1_full_range = sign_extend(row.inst.is_op1_signed.is_nonzero(), aux.op1);
    let op2_full_range = sign_extend(row.inst.is_op2_signed.is_nonzero(), aux.op2);

    row.op1_sign_bit = F::from_bool(op1_full_range < 0);
    row.op2_sign_bit = F::from_bool(op2_full_range < 0);

    row.less_than = F::from_bool(op1_full_range < op2_full_range);
    let abs_diff = op1_full_range.abs_diff(op2_full_range);
    row.abs_diff = F::from_noncanonical_u64(abs_diff);
}

fn generate_xor_row<F: RichField>(inst: &Instruction, state: &State<F>) -> XorView<F> {
    let a = match inst.op {
        Op::AND | Op::OR | Op::XOR | Op::SB | Op::SH => state.get_register_value(inst.args.rs1),
        Op::SRL | Op::SLL | Op::SRA => 0b1_1111,
        _ => 0,
    };
    let b = match inst.op {
        Op::AND | Op::OR | Op::XOR | Op::SRL | Op::SLL | Op::SRA => state
            .get_register_value(inst.args.rs2)
            .wrapping_add(inst.args.imm),
        Op::SB => 0x0000_00FF,
        Op::SH => 0x0000_FFFF,
        _ => 0,
    };
    XorView { a, b, out: a ^ b }.map(from_u32)
}<|MERGE_RESOLUTION|>--- conflicted
+++ resolved
@@ -66,12 +66,6 @@
     } in &record.executed
     {
         let inst = instruction;
-<<<<<<< HEAD
-        // Skip instruction handled by their own tables.
-        // TODO: refactor, so we don't repeat logic.
-        {
-            if let Op::ADD | Op::SW | Op::LW = inst.op {
-=======
         let io = aux
             .storage_device_entry
             .as_ref()
@@ -79,8 +73,7 @@
         // Skip instruction handled by their own tables.
         // TODO: refactor, so we don't repeat logic.
         {
-            if let Op::ADD = inst.op {
->>>>>>> e2eb740c
+            if let Op::ADD | Op::SW | Op::LW = inst.op {
                 continue;
             }
 
@@ -90,10 +83,6 @@
                 continue;
             }
         }
-<<<<<<< HEAD
-        let io = aux.io.as_ref().unwrap_or(&default_io_entry);
-=======
->>>>>>> e2eb740c
         let mut row = CpuState {
             clk: F::from_noncanonical_u64(state.clk),
             new_pc: F::from_canonical_u32(aux.new_pc),
