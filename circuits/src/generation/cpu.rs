--- conflicted
+++ resolved
@@ -14,11 +14,8 @@
 use crate::cpu::columns::CpuState;
 use crate::ops::add::columns::Add;
 use crate::ops::blt_taken::columns::BltTaken;
-<<<<<<< HEAD
 use crate::ops::lw::columns::LoadWord;
 use crate::ops::sw::columns::StoreWord;
-=======
->>>>>>> 97482ba6
 use crate::program::columns::ProgramRom;
 use crate::program_multiplicities::columns::ProgramMult;
 use crate::utils::{from_u32, sign_extend};
@@ -27,17 +24,12 @@
 #[must_use]
 pub fn pad_trace<F: RichField>(mut trace: Vec<CpuState<F>>) -> Vec<CpuState<F>> {
     let len = trace.len().next_power_of_two().max(MIN_TRACE_LENGTH);
-<<<<<<< HEAD
-    let mut last = trace.last().copied().unwrap();
-    last.is_running = F::ZERO;
-=======
     let last = CpuState {
         product_high_limb_inv_helper: F::from_canonical_u32(u32::MAX).inverse(),
         quotient_value: F::from_canonical_u32(u32::MAX),
         ..Default::default()
     };
 
->>>>>>> 97482ba6
     trace.resize(len, last);
     trace
 }
@@ -47,27 +39,19 @@
     trace: &[CpuState<F>],
     add_trace: &[Add<F>],
     blt_taken_trace: &[BltTaken<F>],
-<<<<<<< HEAD
     store_word_trace: &[StoreWord<F>],
     load_word_trace: &[LoadWord<F>],
-=======
->>>>>>> 97482ba6
     program_rom: &[ProgramRom<F>],
 ) -> Vec<ProgramMult<F>> {
     let cpu_counts = trace
         .iter()
-<<<<<<< HEAD
+        .filter(|&row| row.is_running() == F::ONE)
+        .map(|row| row.inst.pc);
+    let add_counts = add_trace
+        .iter()
         .filter(|row| row.is_running == F::ONE)
-=======
-        .filter(|&row| row.is_running() == F::ONE)
->>>>>>> 97482ba6
-        .map(|row| row.inst.pc);
-    let add_counts = add_trace
-        .iter()
-        .filter(|row| row.is_running == F::ONE)
         .map(|row| row.inst.pc);
     let blt_taken_counts = blt_taken_trace
-<<<<<<< HEAD
         .iter()
         .filter(|row| row.is_running == F::ONE)
         .map(|row| row.inst.pc);
@@ -87,12 +71,6 @@
         load_word_counts,
     ]
     .counts();
-=======
-        .iter()
-        .filter(|row| row.is_running == F::ONE)
-        .map(|row| row.inst.pc);
-    let counts = chain![cpu_counts, add_counts, blt_taken_counts].counts();
->>>>>>> 97482ba6
     program_rom
         .iter()
         .map(|row| {
@@ -125,11 +103,7 @@
         // Skip instruction handled by their own tables.
         // TODO: refactor, so we don't repeat logic.
         {
-<<<<<<< HEAD
             if let Op::ADD | Op::SW | Op::LW = inst.op {
-=======
-            if let Op::ADD = inst.op {
->>>>>>> 97482ba6
                 continue;
             }
 
@@ -211,8 +185,6 @@
     log::trace!("trace {:?}", trace);
 
     pad_trace(trace)
-<<<<<<< HEAD
-=======
 }
 
 /// This is a wrapper to make the Expr mechanics work directly with a Field.
@@ -222,7 +194,6 @@
     let expr_builder = ExprBuilder::default();
     let row = row.map(|x| expr_builder.lit(x));
     PureEvaluator(F::from_noncanonical_i64).eval(row.signed_diff())
->>>>>>> 97482ba6
 }
 
 fn generate_conditional_branch_row<F: RichField>(row: &mut CpuState<F>) {
