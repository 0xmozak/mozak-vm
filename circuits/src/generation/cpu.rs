--- conflicted
+++ resolved
@@ -29,6 +29,7 @@
 pub fn generate_cpu_trace_extended<F: RichField>(
     cpu_trace: Vec<CpuColumnsView<F>>,
 ) -> CpuColumnsExtended<Vec<F>> {
+    // NOTE: We expect cpu_trace to already be padded to the right size.
     let permuted = generate_permuted_inst_trace(&cpu_trace);
     (chain!(transpose_trace(cpu_trace), transpose_trace(permuted))).collect()
 }
@@ -82,14 +83,6 @@
     // we use last row `HALT` to pad them.
     let trace = pad_trace(trace);
 
-<<<<<<< HEAD
-=======
-    let trace = generate_permuted_inst_trace(trace);
-    // TODO: Pad the instructions that are in the program table but not in the
-    // trace. Design doc here:
-    // https://www.notion.so/0xmozak/Cross-Table-Lookup-bbe98d9471114c36a278f0c491f203e5#c3876d13c1f94b7ab154ea1f8b908181
-
->>>>>>> 8137a0d5
     log::trace!("trace {:?}", trace);
     trace
 }
