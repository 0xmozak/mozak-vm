--- conflicted
+++ resolved
@@ -77,7 +77,6 @@
             xor: generate_xor_row(&inst, state),
             mem_addr: F::from_canonical_u32(aux.mem.unwrap_or_default().addr),
             mem_value_raw: from_u32(aux.mem.unwrap_or_default().raw_value),
-<<<<<<< HEAD
             is_poseidon2: F::from_bool(aux.poseidon2.is_some()),
             poseidon2_input_addr: F::from_canonical_u32(
                 aux.poseidon2.clone().unwrap_or_default().addr,
@@ -85,7 +84,6 @@
             poseidon2_input_len: F::from_canonical_u32(
                 aux.poseidon2.clone().unwrap_or_default().len,
             ),
-=======
             io_addr: F::from_canonical_u32(io.addr),
             io_size: F::from_canonical_usize(io.data.len()),
             is_io_store: F::from_bool(matches!((inst.op, io.op), (Op::ECALL, IoOpcode::Store))),
@@ -93,7 +91,6 @@
                 (inst.op, state.registers[usize::try_from(REG_A0).unwrap()]),
                 (Op::ECALL, ecall::HALT)
             )),
->>>>>>> a389e07e
             ..CpuState::default()
         };
 
