use mozak_vm::instruction::{Instruction, Op};
use mozak_vm::state::State;
use mozak_vm::vm::Row;
use plonky2::hash::hash_types::RichField;

use crate::cpu::columns as cpu_cols;
use crate::utils::{from_u32, pad_trace};

#[allow(clippy::missing_panics_doc)]
pub fn generate_cpu_trace<F: RichField>(step_rows: &[Row]) -> [Vec<F>; cpu_cols::NUM_CPU_COLS] {
    let mut trace: Vec<Vec<F>> = vec![vec![F::ZERO; step_rows.len()]; cpu_cols::NUM_CPU_COLS];

    for (i, Row { state, aux }) in step_rows.iter().enumerate() {
        trace[cpu_cols::CLK][i] = F::from_noncanonical_u64(state.clk);
        trace[cpu_cols::PC][i] = from_u32(state.get_pc());

        let inst = state.current_instruction();

        trace[cpu_cols::RS1_SELECT[inst.args.rs1 as usize]][i] = F::ONE;
        trace[cpu_cols::RS2_SELECT[inst.args.rs2 as usize]][i] = F::ONE;
        trace[cpu_cols::RD_SELECT[inst.args.rd as usize]][i] = F::ONE;
        trace[cpu_cols::OP1_VALUE][i] = from_u32(state.get_register_value(inst.args.rs1));
        trace[cpu_cols::OP2_VALUE][i] = from_u32(state.get_register_value(inst.args.rs2));
        // NOTE: Updated value of DST register is next step.
        trace[cpu_cols::DST_VALUE][i] = from_u32(aux.dst_val);
        trace[cpu_cols::IMM_VALUE][i] = from_u32(inst.args.imm);
        trace[cpu_cols::S_HALT][i] = from_u32(u32::from(aux.will_halt));
        for j in 0..32 {
            trace[cpu_cols::START_REG + j as usize][i] = from_u32(state.get_register_value(j));
        }

        // Valid defaults for the powers-of-two gadget.
        // To be overridden by users of the gadget.
        // TODO(Matthias): find a way to make either compiler or runtime complain
        // if we have two (conflicting) users in the same row.
        trace[cpu_cols::POWERS_OF_2_IN][i] = F::ZERO;
        trace[cpu_cols::POWERS_OF_2_OUT][i] = F::ONE;

        generate_mul_row(&mut trace, &inst, state, i);
        generate_divu_row(&mut trace, &inst, state, i);
        generate_slt_row(&mut trace, &inst, state, i);
        generate_conditional_branch_row(&mut trace, &inst, state, i);
        generate_bitwise_row(&mut trace, &inst, state, i);

        match inst.op {
<<<<<<< HEAD
            Op::ADD => trace[cpu_cols::COL_S_ADD][i] = F::ONE,
            Op::SLL => trace[cpu_cols::COL_S_SLL][i] = F::ONE,
            Op::SLT => trace[cpu_cols::COL_S_SLT][i] = F::ONE,
            Op::SLTU => trace[cpu_cols::COL_S_SLTU][i] = F::ONE,
            Op::SRL => trace[cpu_cols::COL_S_SRL][i] = F::ONE,
            Op::SUB => trace[cpu_cols::COL_S_SUB][i] = F::ONE,
            Op::DIVU => trace[cpu_cols::COL_S_DIVU][i] = F::ONE,
            Op::REMU => trace[cpu_cols::COL_S_REMU][i] = F::ONE,
            Op::MUL => trace[cpu_cols::COL_S_MUL][i] = F::ONE,
            Op::MULHU => trace[cpu_cols::COL_S_MULHU][i] = F::ONE,
            Op::JALR => trace[cpu_cols::COL_S_JALR][i] = F::ONE,
            Op::BEQ => trace[cpu_cols::COL_S_BEQ][i] = F::ONE,
            Op::ECALL => trace[cpu_cols::COL_S_ECALL][i] = F::ONE,
            Op::XOR => trace[cpu_cols::COL_S_XOR][i] = F::ONE,
            Op::OR => trace[cpu_cols::COL_S_OR][i] = F::ONE,
            Op::AND => trace[cpu_cols::COL_S_AND][i] = F::ONE,
=======
            Op::ADD => {
                trace[cpu_cols::S_RC][i] = F::ONE;
                trace[cpu_cols::S_ADD][i] = F::ONE;
            }
            Op::SLL => trace[cpu_cols::S_SLL][i] = F::ONE,
            Op::SLT => trace[cpu_cols::S_SLT][i] = F::ONE,
            Op::SLTU => trace[cpu_cols::S_SLTU][i] = F::ONE,
            Op::SRL => trace[cpu_cols::S_SRL][i] = F::ONE,
            Op::SUB => trace[cpu_cols::S_SUB][i] = F::ONE,
            Op::DIVU => trace[cpu_cols::S_DIVU][i] = F::ONE,
            Op::REMU => trace[cpu_cols::S_REMU][i] = F::ONE,
            Op::MUL => trace[cpu_cols::S_MUL][i] = F::ONE,
            Op::MULHU => trace[cpu_cols::S_MULHU][i] = F::ONE,
            Op::JALR => trace[cpu_cols::S_JALR][i] = F::ONE,
            Op::BEQ => trace[cpu_cols::S_BEQ][i] = F::ONE,
            Op::ECALL => trace[cpu_cols::S_ECALL][i] = F::ONE,
            Op::XOR => trace[cpu_cols::S_XOR][i] = F::ONE,
            Op::OR => trace[cpu_cols::S_OR][i] = F::ONE,
            Op::AND => trace[cpu_cols::S_AND][i] = F::ONE,
>>>>>>> 7a82b586
            #[tarpaulin::skip]
            _ => {}
        }
    }

    // For expanded trace from `trace_len` to `trace_len's power of two`,
    // we use last row `HALT` to pad them.
    let trace = pad_trace(trace, Some(cpu_cols::CLK));

    log::trace!("trace {:?}", trace);
    #[tarpaulin::skip]
    trace.try_into().unwrap_or_else(|v: Vec<Vec<F>>| {
        panic!(
            "Expected a Vec of length {} but it was {}",
            cpu_cols::NUM_CPU_COLS,
            v.len()
        )
    })
}
fn generate_conditional_branch_row<F: RichField>(
    trace: &mut [Vec<F>],
    inst: &Instruction,
    state: &State,
    row_idx: usize,
) {
    let op1: F = from_u32(state.get_register_value(inst.args.rs1));
    let op2: F = from_u32(state.get_register_value(inst.args.rs2));
    let diff = op1 - op2;

    trace[cpu_cols::BRANCH_EQUAL][row_idx] = F::from_noncanonical_u64(u64::from(diff == F::ZERO));
    trace[cpu_cols::BRANCH_DIFF_INV][row_idx] = diff.try_inverse().unwrap_or_default();
}

#[allow(clippy::cast_possible_wrap)]
fn generate_mul_row<F: RichField>(
    trace: &mut [Vec<F>],
    inst: &Instruction,
    state: &State,
    row_idx: usize,
) {
    if !matches!(inst.op, Op::MUL | Op::MULHU | Op::SLL) {
        return;
    }
    let op1 = state.get_register_value(inst.args.rs1);
    let op2 = state.get_register_value(inst.args.rs2);
    let multiplier = if let Op::SLL = inst.op {
        let shift_amount = (state.get_register_value(inst.args.rs2) + inst.args.imm) & 0x1F;
        let shift_power = 1_u32 << shift_amount;
        trace[cpu_cols::POWERS_OF_2_IN][row_idx] = from_u32(shift_amount);
        trace[cpu_cols::POWERS_OF_2_OUT][row_idx] = from_u32(shift_power);
        shift_power
    } else {
        op2
    };

    trace[cpu_cols::MULTIPLIER][row_idx] = from_u32(multiplier);
    let (low, high) = op1.widening_mul(multiplier);
    trace[cpu_cols::PRODUCT_LOW_BITS][row_idx] = from_u32(low);
    trace[cpu_cols::PRODUCT_HIGH_BITS][row_idx] = from_u32(high);

    // Prove that the high limb is different from `u32::MAX`:
    let high_diff: F = from_u32(u32::MAX - high);
    trace[cpu_cols::PRODUCT_HIGH_DIFF_INV][row_idx] = high_diff.try_inverse().unwrap_or_default();
}

#[allow(clippy::cast_possible_wrap)]
fn generate_divu_row<F: RichField>(
    trace: &mut [Vec<F>],
    inst: &Instruction,
    state: &State,
    row_idx: usize,
) {
    let dividend = state.get_register_value(inst.args.rs1);

    let divisor = if let Op::SRL = inst.op {
        let shift_amount = (state.get_register_value(inst.args.rs2) + inst.args.imm) & 0x1F;
        let shift_power = 1_u32 << shift_amount;
        trace[cpu_cols::POWERS_OF_2_IN][row_idx] = from_u32(shift_amount);
        trace[cpu_cols::POWERS_OF_2_OUT][row_idx] = from_u32(shift_power);
        shift_power
    } else {
        state.get_register_value(inst.args.rs2)
    };

    trace[cpu_cols::DIVISOR][row_idx] = from_u32(divisor);

    if let 0 = divisor {
        trace[cpu_cols::QUOTIENT][row_idx] = from_u32(u32::MAX);
        trace[cpu_cols::REMAINDER][row_idx] = from_u32(dividend);
        trace[cpu_cols::REMAINDER_SLACK][row_idx] = from_u32(0_u32);
    } else {
        trace[cpu_cols::QUOTIENT][row_idx] = from_u32(dividend / divisor);
        trace[cpu_cols::REMAINDER][row_idx] = from_u32(dividend % divisor);
        trace[cpu_cols::REMAINDER_SLACK][row_idx] = from_u32(divisor - dividend % divisor - 1);
    }
    trace[cpu_cols::DIVISOR_INV][row_idx] =
        from_u32::<F>(divisor).try_inverse().unwrap_or_default();
}

#[allow(clippy::cast_possible_wrap)]
fn generate_slt_row<F: RichField>(
    trace: &mut [Vec<F>],
    inst: &Instruction,
    state: &State,
    row_idx: usize,
) {
    if inst.op != Op::SLT && inst.op != Op::SLTU {
        return;
    }
    let is_signed = inst.op == Op::SLT;
    let op1 = state.get_register_value(inst.args.rs1);
    let op2 = state.get_register_value(inst.args.rs2) + inst.args.imm;
    let sign1: u32 = (is_signed && (op1 as i32) < 0).into();
    let sign2: u32 = (is_signed && (op2 as i32) < 0).into();
    trace[cpu_cols::OP1_SIGN][row_idx] = from_u32(sign1);
    trace[cpu_cols::OP2_SIGN][row_idx] = from_u32(sign2);

    let sign_adjust = if is_signed { 1 << 31 } else { 0 };
    let op1_fixed = op1.wrapping_add(sign_adjust);
    let op2_fixed = op2.wrapping_add(sign_adjust);
    trace[cpu_cols::OP1_VAL_FIXED][row_idx] = from_u32(op1_fixed);
    trace[cpu_cols::OP2_VAL_FIXED][row_idx] = from_u32(op2_fixed);
    trace[cpu_cols::LESS_THAN][row_idx] = from_u32(u32::from(op1_fixed < op2_fixed));

    let abs_diff = if is_signed {
        (op1 as i32).abs_diff(op2 as i32)
    } else {
        op1.abs_diff(op2)
    };
    {
        if is_signed {
            assert_eq!(
                i64::from(op1 as i32) - i64::from(op2 as i32),
                i64::from(op1_fixed) - i64::from(op2_fixed)
            );
        } else {
            assert_eq!(
                i64::from(op1) - i64::from(op2),
                i64::from(op1_fixed) - i64::from(op2_fixed),
                "{op1} - {op2} != {op1_fixed} - {op2_fixed}"
            );
        }
    }
    let abs_diff_fixed: u32 = op1_fixed.abs_diff(op2_fixed);
    assert_eq!(abs_diff, abs_diff_fixed);
    trace[cpu_cols::CMP_ABS_DIFF][row_idx] = from_u32(abs_diff_fixed);

    {
        let diff = trace[cpu_cols::OP1_VALUE][row_idx]
            - trace[cpu_cols::OP2_VALUE][row_idx]
            - trace[cpu_cols::IMM_VALUE][row_idx];
        let diff_inv = diff.try_inverse().unwrap_or_default();
        trace[cpu_cols::CMP_DIFF_INV][row_idx] = diff_inv;
        let one: F = diff * diff_inv;
        assert_eq!(one, if op1 == op2 { F::ZERO } else { F::ONE });
    }
}

fn generate_bitwise_row<F: RichField>(
    trace: &mut [Vec<F>],
    inst: &Instruction,
    state: &State,
    i: usize,
) {
    let op1 = match inst.op {
        Op::AND | Op::OR | Op::XOR => state.get_register_value(inst.args.rs1),
        Op::SRL | Op::SLL => 0x1F,
        _ => 0,
    };
    let op2 = state
        .get_register_value(inst.args.rs2)
        .wrapping_add(inst.args.imm);
    trace[cpu_cols::XOR_A][i] = from_u32(op1);
    trace[cpu_cols::XOR_B][i] = from_u32(op2);
    trace[cpu_cols::XOR_OUT][i] = from_u32(op1 ^ op2);
}<|MERGE_RESOLUTION|>--- conflicted
+++ resolved
@@ -43,28 +43,7 @@
         generate_bitwise_row(&mut trace, &inst, state, i);
 
         match inst.op {
-<<<<<<< HEAD
-            Op::ADD => trace[cpu_cols::COL_S_ADD][i] = F::ONE,
-            Op::SLL => trace[cpu_cols::COL_S_SLL][i] = F::ONE,
-            Op::SLT => trace[cpu_cols::COL_S_SLT][i] = F::ONE,
-            Op::SLTU => trace[cpu_cols::COL_S_SLTU][i] = F::ONE,
-            Op::SRL => trace[cpu_cols::COL_S_SRL][i] = F::ONE,
-            Op::SUB => trace[cpu_cols::COL_S_SUB][i] = F::ONE,
-            Op::DIVU => trace[cpu_cols::COL_S_DIVU][i] = F::ONE,
-            Op::REMU => trace[cpu_cols::COL_S_REMU][i] = F::ONE,
-            Op::MUL => trace[cpu_cols::COL_S_MUL][i] = F::ONE,
-            Op::MULHU => trace[cpu_cols::COL_S_MULHU][i] = F::ONE,
-            Op::JALR => trace[cpu_cols::COL_S_JALR][i] = F::ONE,
-            Op::BEQ => trace[cpu_cols::COL_S_BEQ][i] = F::ONE,
-            Op::ECALL => trace[cpu_cols::COL_S_ECALL][i] = F::ONE,
-            Op::XOR => trace[cpu_cols::COL_S_XOR][i] = F::ONE,
-            Op::OR => trace[cpu_cols::COL_S_OR][i] = F::ONE,
-            Op::AND => trace[cpu_cols::COL_S_AND][i] = F::ONE,
-=======
-            Op::ADD => {
-                trace[cpu_cols::S_RC][i] = F::ONE;
-                trace[cpu_cols::S_ADD][i] = F::ONE;
-            }
+            Op::ADD => trace[cpu_cols::S_ADD][i] = F::ONE,
             Op::SLL => trace[cpu_cols::S_SLL][i] = F::ONE,
             Op::SLT => trace[cpu_cols::S_SLT][i] = F::ONE,
             Op::SLTU => trace[cpu_cols::S_SLTU][i] = F::ONE,
@@ -80,7 +59,6 @@
             Op::XOR => trace[cpu_cols::S_XOR][i] = F::ONE,
             Op::OR => trace[cpu_cols::S_OR][i] = F::ONE,
             Op::AND => trace[cpu_cols::S_AND][i] = F::ONE,
->>>>>>> 7a82b586
             #[tarpaulin::skip]
             _ => {}
         }
