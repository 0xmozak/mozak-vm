use std::ops::Index;

use itertools::Itertools;
use plonky2::hash::hash_types::RichField;

use crate::memory::columns::Memory;
use crate::rangecheck::columns::RangeCheckColumnsView;
use crate::rangecheck_u8::columns::RangeCheckU8;
use crate::stark::mozak_stark::{Lookups, RangeCheckU8LookupTable, Table, TableKind};

/// extract the values with multiplicity nonzero
pub fn extract_with_mul<F: RichField, V>(trace: &[V], looking_table: &Table) -> Vec<(F, F)>
where
    V: Index<usize, Output = F>, {
    if let [column] = &looking_table.columns[..] {
        trace
            .iter()
            .circular_tuple_windows()
            .map(|(prev_row, row)| {
                (
                    looking_table.filter_column.eval(prev_row, row),
                    column.eval(prev_row, row),
                )
            })
            .filter(|(multiplicity, _value)| multiplicity.is_nonzero())
            .collect()
    } else {
        panic!("Can only range check single values, not tuples.")
    }
}

/// Generate a limb lookup trace from `rangecheck_trace`
///
/// This is used by cpu trace to do direct u8 lookups
#[must_use]
pub(crate) fn generate_rangecheck_u8_trace<F: RichField>(
    rangecheck_trace: &[RangeCheckColumnsView<F>],
    memory_trace: &[Memory<F>],
) -> Vec<RangeCheckU8<F>> {
    let mut multiplicities = [0u64; 256];
    RangeCheckU8LookupTable::lookups()
        .looking_tables
        .into_iter()
        .flat_map(|looking_table| match looking_table.kind {
            TableKind::RangeCheck => extract_with_mul(rangecheck_trace, &looking_table),
            TableKind::Memory => extract_with_mul(memory_trace, &looking_table),
            other => unimplemented!("Can't range check {other:?} tables"),
        })
        .for_each(|(multiplicity, limb)| {
            let limb: u8 = F::to_canonical_u64(&limb).try_into().unwrap();
            multiplicities[limb as usize] += multiplicity.to_canonical_u64();
        });
    (0..=u8::MAX)
        .map(|limb| RangeCheckU8 {
            value: F::from_canonical_u8(limb),
            multiplicity: F::from_canonical_u64(multiplicities[limb as usize]),
        })
        .collect()
}

#[cfg(test)]
mod tests {
    use mozak_runner::instruction::{Args, Instruction, Op};
    use mozak_runner::util::execute_code;
    use plonky2::field::goldilocks_field::GoldilocksField;
    use plonky2::field::types::{Field, PrimeField64};

    use super::*;
    use crate::generation::cpu::generate_cpu_trace;
    use crate::generation::fullword_memory::generate_fullword_memory_trace;
    use crate::generation::generate_poseidon2_output_bytes_trace;
    use crate::generation::halfword_memory::generate_halfword_memory_trace;
    #[cfg(feature = "enable_register_starks")]
    use crate::generation::io_memory::generate_io_transcript_trace;
    use crate::generation::io_memory::{
        generate_io_memory_private_trace, generate_io_memory_public_trace,
    };
    use crate::generation::memory::generate_memory_trace;
    use crate::generation::memoryinit::generate_memory_init_trace;
    use crate::generation::poseidon2_sponge::generate_poseidon2_sponge_trace;
    use crate::generation::rangecheck::generate_rangecheck_trace;
    #[cfg(feature = "enable_register_starks")]
    use crate::generation::register::generate_register_trace;
    use crate::generation::registerinit::generate_register_init_trace;

    #[test]
    fn test_generate_trace() {
        type F = GoldilocksField;
        let (program, record) = execute_code(
            [Instruction {
                op: Op::SB,
                args: Args {
                    rs1: 1,
                    imm: u32::MAX,
                    ..Args::default()
                },
            }],
            // Use values that would become limbs later
            &[],
            &[(1, u32::MAX)],
        );

        let cpu_rows = generate_cpu_trace::<F>(&record);
        let memory_init = generate_memory_init_trace(&program);
        let halfword_memory = generate_halfword_memory_trace(&record.executed);
        let fullword_memory = generate_fullword_memory_trace(&record.executed);
        let io_memory_private = generate_io_memory_private_trace(&record.executed);
        let io_memory_public = generate_io_memory_public_trace(&record.executed);
        #[cfg(feature = "enable_register_starks")]
        let io_transcript = generate_io_transcript_trace(&record.executed);
        let poseidon2_trace = generate_poseidon2_sponge_trace(&record.executed);
        let poseidon2_output_bytes = generate_poseidon2_output_bytes_trace(&poseidon2_trace);
        let memory_rows = generate_memory_trace::<F>(
            &record.executed,
            &memory_init,
            &halfword_memory,
            &fullword_memory,
            &io_memory_private,
            &io_memory_public,
            &poseidon2_trace,
            &poseidon2_output_bytes,
        );
<<<<<<< HEAD
        let register_init = generate_register_init_trace(&record);
=======
        #[cfg(feature = "enable_register_starks")]
>>>>>>> bc4cd00a
        let register_rows = generate_register_trace(
            &cpu_rows,
            &io_memory_private,
            &io_memory_public,
            &io_transcript,
            &register_init,
        );
        let rangecheck_rows = generate_rangecheck_trace::<F>(
            &cpu_rows,
            &memory_rows,
            #[cfg(feature = "enable_register_starks")]
            &register_rows,
        );

        let trace = generate_rangecheck_u8_trace(&rangecheck_rows, &memory_rows);

        for row in &trace {
            // TODO(bing): more comprehensive test once we rip out the old trace gen logic.
            // For now, just assert that all values are capped by u8::MAX.
            assert!(u8::try_from(u16::try_from(row.value.to_canonical_u64()).unwrap()).is_ok());
        }

        assert_eq!(trace[0].value, F::from_canonical_u8(0));
        assert_eq!(
            trace[0].multiplicity,
            F::from_canonical_u64(12 + 6 * u64::from(cfg!(feature = "enable_register_starks")))
        );
        assert_eq!(trace[255].value, F::from_canonical_u8(u8::MAX));
        assert_eq!(trace[255].multiplicity, F::from_canonical_u64(17));
    }
}<|MERGE_RESOLUTION|>--- conflicted
+++ resolved
@@ -120,11 +120,9 @@
             &poseidon2_trace,
             &poseidon2_output_bytes,
         );
-<<<<<<< HEAD
+        #[cfg(feature = "enable_register_starks")]
         let register_init = generate_register_init_trace(&record);
-=======
         #[cfg(feature = "enable_register_starks")]
->>>>>>> bc4cd00a
         let register_rows = generate_register_trace(
             &cpu_rows,
             &io_memory_private,
