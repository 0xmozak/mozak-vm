--- conflicted
+++ resolved
@@ -116,8 +116,6 @@
             &poseidon2_trace,
             &poseidon2_output_bytes,
         );
-<<<<<<< HEAD
-        let program_rows = generate_program_rom_trace(&program);
         let register_rows = generate_register_trace(
             &record,
             &cpu_rows,
@@ -125,9 +123,6 @@
             &io_memory_public,
             &io_transcript,
         );
-        let cpu_cols = generate_cpu_trace_extended(cpu_rows, &program_rows);
-=======
->>>>>>> 49b00a0f
         let rangecheck_rows =
             generate_rangecheck_trace::<F>(&cpu_rows, &memory_rows, &register_rows);
 
