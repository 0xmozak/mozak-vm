use std::ops::Index;

use itertools::Itertools;
use plonky2::hash::hash_types::RichField;

use crate::memory::columns::Memory;
use crate::rangecheck::columns::RangeCheckColumnsView;
use crate::rangecheck_u8::columns::RangeCheckU8;
use crate::stark::mozak_stark::{Lookups, RangeCheckU8LookupTable, Table, TableKind};

/// extract the values with multiplicity nonzero
pub fn extract_with_mul<F: RichField, V>(trace: &[V], looking_table: &Table) -> Vec<(F, F)>
where
    V: Index<usize, Output = F>, {
    if let [column] = &looking_table.columns[..] {
        trace
            .iter()
            .circular_tuple_windows()
            .map(|(prev_row, row)| {
                (
                    looking_table.filter_column.eval(prev_row, row),
                    column.eval(prev_row, row),
                )
            })
            .filter(|(multiplicity, _value)| multiplicity.is_nonzero())
            .collect()
    } else {
        panic!("Can only range check single values, not tuples.")
    }
}

/// Generate a limb lookup trace from `rangecheck_trace`
///
/// This is used by cpu trace to do direct u8 lookups
#[must_use]
pub(crate) fn generate_rangecheck_u8_trace<F: RichField>(
    rangecheck_trace: &[RangeCheckColumnsView<F>],
    memory_trace: &[Memory<F>],
) -> Vec<RangeCheckU8<F>> {
    let mut multiplicities = [0u64; 256];
    RangeCheckU8LookupTable::lookups()
        .looking_tables
        .into_iter()
        .flat_map(|looking_table| match looking_table.kind {
            TableKind::RangeCheck => extract_with_mul(rangecheck_trace, &looking_table),
            TableKind::Memory => extract_with_mul(memory_trace, &looking_table),
            other => unimplemented!("Can't range check {other:?} tables"),
        })
        .for_each(|(multiplicity, limb)| {
            let limb: u8 = F::to_canonical_u64(&limb).try_into().unwrap();
            multiplicities[limb as usize] += multiplicity.to_canonical_u64();
        });
    (0..=u8::MAX)
        .map(|limb| RangeCheckU8 {
            value: F::from_canonical_u8(limb),
            multiplicity: F::from_canonical_u64(multiplicities[limb as usize]),
        })
        .collect()
}

#[cfg(test)]
mod tests {
    use mozak_runner::instruction::{Args, Instruction, Op};
    use mozak_runner::util::execute_code;
    use plonky2::field::goldilocks_field::GoldilocksField;
    use plonky2::field::types::{Field, PrimeField64};

    use super::*;
    use crate::generation::cpu::generate_cpu_trace;
    use crate::generation::fullword_memory::generate_fullword_memory_trace;
    use crate::generation::generate_poseidon2_output_bytes_trace;
    use crate::generation::halfword_memory::generate_halfword_memory_trace;
    use crate::generation::io_memory::{
        generate_io_memory_private_trace, generate_io_memory_public_trace,
        generate_io_transcript_trace,
    };
    use crate::generation::memory::generate_memory_trace;
    use crate::generation::memoryinit::generate_memory_init_trace;
    use crate::generation::poseidon2_sponge::generate_poseidon2_sponge_trace;
    use crate::generation::rangecheck::generate_rangecheck_trace;
<<<<<<< HEAD
    use crate::generation::register::generate_register_trace;
    use crate::generation::registerinit::generate_register_init_trace;
    use crate::ops;
=======
    use crate::register::generation::{generate_register_init_trace, generate_register_trace};
>>>>>>> 8f86fd25

    #[test]
    fn test_generate_trace() {
        type F = GoldilocksField;
        let (program, record) = execute_code(
            [Instruction {
                op: Op::SB,
                args: Args {
                    rs1: 1,
                    imm: u32::MAX,
                    ..Args::default()
                },
            }],
            // Use values that would become limbs later
            &[],
            &[(1, u32::MAX)],
        );

        let cpu_rows = generate_cpu_trace::<F>(&record);
        let add_rows = ops::add::generate(&record);
        let blt_rows = ops::blt_taken::generate(&record);
        let memory_init = generate_memory_init_trace(&program);
        let halfword_memory = generate_halfword_memory_trace(&record.executed);
        let fullword_memory = generate_fullword_memory_trace(&record.executed);
        let io_memory_private = generate_io_memory_private_trace(&record.executed);
        let io_memory_public = generate_io_memory_public_trace(&record.executed);
        let io_transcript = generate_io_transcript_trace(&record.executed);
        let poseidon2_trace = generate_poseidon2_sponge_trace(&record.executed);
        let poseidon2_output_bytes = generate_poseidon2_output_bytes_trace(&poseidon2_trace);
        let memory_rows = generate_memory_trace::<F>(
            &record.executed,
            &memory_init,
            &halfword_memory,
            &fullword_memory,
            &io_memory_private,
            &io_memory_public,
            &poseidon2_trace,
            &poseidon2_output_bytes,
        );
        let register_init = generate_register_init_trace(&record);
        let (_, _, register_rows) = generate_register_trace(
            &cpu_rows,
            &add_rows,
            &blt_rows,
            &io_memory_private,
            &io_memory_public,
            &io_transcript,
            &register_init,
        );
        let rangecheck_rows =
            generate_rangecheck_trace::<F>(&cpu_rows, &add_rows, &memory_rows, &register_rows);

        let trace = generate_rangecheck_u8_trace(&rangecheck_rows, &memory_rows);

        for row in &trace {
            // TODO(bing): more comprehensive test once we rip out the old trace gen logic.
            // For now, just assert that all values are capped by u8::MAX.
            assert!(u8::try_from(u16::try_from(row.value.to_canonical_u64()).unwrap()).is_ok());
        }

        assert_eq!(trace[0].value, F::from_canonical_u8(0));
        assert_eq!(trace[0].multiplicity, F::from_canonical_u64(24));
        assert_eq!(trace[255].value, F::from_canonical_u8(u8::MAX));
        assert_eq!(trace[255].multiplicity, F::from_canonical_u64(17));
    }
}<|MERGE_RESOLUTION|>--- conflicted
+++ resolved
@@ -78,13 +78,8 @@
     use crate::generation::memoryinit::generate_memory_init_trace;
     use crate::generation::poseidon2_sponge::generate_poseidon2_sponge_trace;
     use crate::generation::rangecheck::generate_rangecheck_trace;
-<<<<<<< HEAD
-    use crate::generation::register::generate_register_trace;
-    use crate::generation::registerinit::generate_register_init_trace;
     use crate::ops;
-=======
     use crate::register::generation::{generate_register_init_trace, generate_register_trace};
->>>>>>> 8f86fd25
 
     #[test]
     fn test_generate_trace() {
