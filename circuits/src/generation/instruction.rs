use itertools::izip;
use mozak_vm::instruction::{Instruction, Op};
use plonky2::hash::hash_types::RichField;

use crate::cpu::columns;
use crate::program::columns::InstColumnsView;

impl From<(u32, Instruction)> for columns::Instruction<u32> {
    fn from((pc, inst): (u32, Instruction)) -> Self {
        let mut cols: columns::Instruction<u32> = Self {
            pc,
            imm_value: inst.args.imm,
            branch_target: inst.args.branch_target,
            ..Self::default()
        };
        *match inst.op {
            Op::ADD => &mut cols.ops.add,
            Op::LBU => &mut cols.ops.lbu,
            Op::SLL => &mut cols.ops.sll,
            Op::SLT => &mut cols.ops.slt,
            Op::SLTU => &mut cols.ops.sltu,
            Op::SB => &mut cols.ops.sb,
            Op::SRL => &mut cols.ops.srl,
            Op::SUB => &mut cols.ops.sub,
            Op::DIVU => &mut cols.ops.divu,
            Op::REMU => &mut cols.ops.remu,
            Op::MUL => &mut cols.ops.mul,
            Op::MULHU => &mut cols.ops.mulhu,
            Op::JALR => &mut cols.ops.jalr,
            Op::BEQ => &mut cols.ops.beq,
            Op::BNE => &mut cols.ops.bne,
            Op::BLT => &mut cols.ops.blt,
            Op::BLTU => &mut cols.ops.bltu,
            Op::BGE => &mut cols.ops.bge,
            Op::BGEU => &mut cols.ops.bgeu,
            Op::ECALL => &mut cols.ops.ecall,
            Op::XOR => &mut cols.ops.xor,
            Op::OR => &mut cols.ops.or,
            Op::AND => &mut cols.ops.and,
            #[tarpaulin::skip]
<<<<<<< HEAD
            other => unimplemented!("opcode {other:?} not supported"),
        }) = 1;
=======
            other => unimplemented!("Opcode {other:?} not supported, yet."),
        } = 1;
>>>>>>> 27fe7ec4
        cols.rs1_select[inst.args.rs1 as usize] = 1;
        cols.rs2_select[inst.args.rs2 as usize] = 1;
        cols.rd_select[inst.args.rd as usize] = 1;
        cols
    }
}

pub fn ascending_sum<F: RichField, I: IntoIterator<Item = F>>(cs: I) -> F {
    izip![(0..).map(F::from_canonical_u64), cs]
        .map(|(i, x)| i * x)
        .sum()
}

impl<F: RichField> From<columns::Instruction<F>> for InstColumnsView<F> {
    fn from(inst: columns::Instruction<F>) -> Self {
        Self {
            pc: inst.pc,
            opcode: ascending_sum(inst.ops),
            rs1: ascending_sum(inst.rs1_select),
            rs2: ascending_sum(inst.rs2_select),
            rd: ascending_sum(inst.rd_select),
            imm: inst.imm_value,
        }
    }
}<|MERGE_RESOLUTION|>--- conflicted
+++ resolved
@@ -38,13 +38,8 @@
             Op::OR => &mut cols.ops.or,
             Op::AND => &mut cols.ops.and,
             #[tarpaulin::skip]
-<<<<<<< HEAD
-            other => unimplemented!("opcode {other:?} not supported"),
-        }) = 1;
-=======
             other => unimplemented!("Opcode {other:?} not supported, yet."),
         } = 1;
->>>>>>> 27fe7ec4
         cols.rs1_select[inst.args.rs1 as usize] = 1;
         cols.rs2_select[inst.args.rs2 as usize] = 1;
         cols.rd_select[inst.args.rd as usize] = 1;
