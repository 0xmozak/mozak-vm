--- conflicted
+++ resolved
@@ -26,12 +26,8 @@
         };
         *match inst.op {
             Op::ADD => &mut cols.ops.add,
-<<<<<<< HEAD
-            Op::LBU => &mut cols.ops.lbu,
+            Op::LBU | Op::LB => &mut cols.ops.lb,
             Op::LHU => &mut cols.ops.lhu,
-=======
-            Op::LBU | Op::LB => &mut cols.ops.lb,
->>>>>>> 091433dc
             Op::SLL => &mut cols.ops.sll,
             Op::SLT | Op::SLTU => &mut cols.ops.slt,
             Op::SB => &mut cols.ops.sb,
