--- conflicted
+++ resolved
@@ -120,11 +120,6 @@
     #[test]
     fn test_add_instruction_inserts_rangecheck() {
         type F = GoldilocksField;
-<<<<<<< HEAD
-        let (program, record) = simple_test(
-            4,
-            &[(0_u32, 0x0073_02b3 /* add r5, r6, r7 */)],
-=======
         let (program, record) = simple_test_code(
             &[Instruction {
                 op: Op::ADD,
@@ -135,7 +130,6 @@
                     ..Args::default()
                 },
             }],
->>>>>>> c3e5ed2f
             // Use values that would become limbs later
             &[],
             &[(6, 0xffff), (7, 0xffff)],
