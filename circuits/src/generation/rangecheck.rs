--- conflicted
+++ resolved
@@ -56,22 +56,6 @@
     cpu_trace: &[CpuState<F>],
 ) -> [Vec<F>; columns::NUM_RC_COLS] {
     let mut trace: Vec<Vec<F>> = vec![vec![]; columns::NUM_RC_COLS];
-<<<<<<< HEAD
-
-    for cpu_row in cpu_trace {
-        let mut rangecheck_row = [F::ZERO; columns::NUM_RC_COLS];
-
-        if cpu_row.inst.ops.must_rangecheck().is_one() {
-            let dst_val = u32::try_from(cpu_row.dst_value.to_canonical_u64())
-                .expect("casting dst_value to u32 should succeed");
-            let (limb_hi, limb_lo) = limbs_from_u32(dst_val);
-            rangecheck_row[MAP.val] = cpu_row.dst_value;
-            rangecheck_row[MAP.limb_hi] = limb_hi;
-            rangecheck_row[MAP.limb_lo] = limb_lo;
-            rangecheck_row[MAP.cpu_filter] = F::ONE;
-
-            push_rangecheck_row(&mut trace, rangecheck_row);
-=======
     let looking_cpu_tables: Vec<Table<F>> = rangecheck_looking();
 
     for cpu_table in &looking_cpu_tables {
@@ -95,7 +79,6 @@
             }
         } else {
             panic!("Can only range check single values, not tuples.");
->>>>>>> a39152ac
         }
     }
 
