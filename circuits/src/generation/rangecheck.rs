use std::collections::BTreeMap;
use std::ops::Index;

use itertools::Itertools;
use plonky2::hash::hash_types::RichField;

use crate::cpu::columns::CpuState;
use crate::memory::columns::Memory;
use crate::ops::add::columns::Add;
use crate::rangecheck::columns::RangeCheckColumnsView;
use crate::register::general::columns::Register;
use crate::stark::mozak_stark::{Lookups, RangecheckTable, Table, TableKind};
use crate::utils::pad_trace_with_default;

/// Converts a u32 into 4 u8 limbs represented in [`RichField`].
#[must_use]
pub fn limbs_from_u32<F: RichField>(value: u32) -> [F; 4] {
    value.to_le_bytes().map(|v| F::from_canonical_u8(v))
}

/// extract the values to be rangechecked.
/// multiplicity is assumed to be 0 or 1 since we apply this only for cpu and
/// memory traces, hence ignored
pub fn extract<'a, F: RichField, V>(trace: &[V], looking_table: &Table) -> Vec<F>
where
    V: Index<usize, Output = F> + 'a, {
    if let [column] = &looking_table.columns[..] {
        trace
            .iter()
            .circular_tuple_windows()
            .filter(|&(prev_row, row)| looking_table.filter_column.eval(prev_row, row).is_one())
            .map(|(prev_row, row)| column.eval(prev_row, row))
            .collect()
    } else {
        panic!("Can only range check single values, not tuples.")
    }
}

/// Generates a trace table for range checks, used in building a
/// `RangeCheckStark` proof.
///
/// # Panics
///
/// Panics if:
/// 1. conversion of u32 values to u8 limbs fails,
/// 2. trace width does not match the number of columns,
/// 3. attempting to range check tuples instead of single values.
#[must_use]
pub(crate) fn generate_rangecheck_trace<F: RichField>(
    cpu_trace: &[CpuState<F>],
    add_trace: &[Add<F>],
    memory_trace: &[Memory<F>],
    register_trace: &[Register<F>],
) -> Vec<RangeCheckColumnsView<F>> {
    let mut multiplicities: BTreeMap<u32, u64> = BTreeMap::new();

    RangecheckTable::lookups()
        .looking_tables
        .into_iter()
        .for_each(|looking_table| {
            match looking_table.kind {
                TableKind::Cpu => extract(cpu_trace, &looking_table),
                TableKind::Memory => extract(memory_trace, &looking_table),
                TableKind::Register => extract(register_trace, &looking_table),
                TableKind::Add => extract(add_trace, &looking_table),
                other => unimplemented!("Can't range check {other:#?} tables"),
            }
            .into_iter()
            .for_each(|v| {
                let val = u32::try_from(v.to_canonical_u64())
                    .expect("casting value to u32 should succeed");

                *multiplicities.entry(val).or_default() += 1;
            });
        });
    let mut trace = Vec::with_capacity(multiplicities.len());
    for (value, multiplicity) in multiplicities {
        trace.push(RangeCheckColumnsView {
            multiplicity: F::from_canonical_u64(multiplicity),
            limbs: limbs_from_u32(value),
        });
    }

    pad_trace_with_default(trace)
}

#[cfg(test)]
mod tests {
    use mozak_runner::instruction::{Args, Instruction, Op};
    use mozak_runner::util::execute_code;
    use plonky2::field::goldilocks_field::GoldilocksField;
    use plonky2::field::types::Field;

    use super::*;
    use crate::generation::cpu::generate_cpu_trace;
    use crate::generation::fullword_memory::generate_fullword_memory_trace;
    use crate::generation::halfword_memory::generate_halfword_memory_trace;
    use crate::generation::io_memory::{
        generate_io_memory_private_trace, generate_io_memory_public_trace,
        generate_io_transcript_trace,
    };
    use crate::generation::memory::generate_memory_trace;
    use crate::generation::memoryinit::generate_memory_init_trace;
    use crate::generation::poseidon2_output_bytes::generate_poseidon2_output_bytes_trace;
    use crate::generation::poseidon2_sponge::generate_poseidon2_sponge_trace;
    use crate::generation::MIN_TRACE_LENGTH;
<<<<<<< HEAD
    use crate::ops::{self, blt_taken};
=======
    use crate::register::generation::{generate_register_init_trace, generate_register_trace};
>>>>>>> 8f86fd25

    #[test]
    fn test_generate_trace() {
        type F = GoldilocksField;
        let (program, record) = execute_code(
            [Instruction {
                op: Op::SB,
                args: Args {
                    rs1: 1,
                    imm: u32::MAX,
                    ..Args::default()
                },
            }],
            // Use values that would become limbs later
            &[],
            &[(1, u32::MAX)],
        );

        let cpu_rows = generate_cpu_trace::<F>(&record);
        let add_rows = ops::add::generate(&record);
        let blt_rows = blt_taken::generate(&record);
        let memory_init = generate_memory_init_trace(&program);
        let halfword_memory = generate_halfword_memory_trace(&record.executed);
        let fullword_memory = generate_fullword_memory_trace(&record.executed);
        let io_memory_private_rows = generate_io_memory_private_trace(&record.executed);
        let io_memory_public_rows = generate_io_memory_public_trace(&record.executed);
        let io_transcript_rows = generate_io_transcript_trace(&record.executed);
        let poseidon2_trace = generate_poseidon2_sponge_trace(&record.executed);
        let poseidon2_output_bytes = generate_poseidon2_output_bytes_trace(&poseidon2_trace);
        let memory_rows = generate_memory_trace::<F>(
            &record.executed,
            &memory_init,
            &halfword_memory,
            &fullword_memory,
            &io_memory_private_rows,
            &io_memory_public_rows,
            &poseidon2_trace,
            &poseidon2_output_bytes,
        );
        let register_init = generate_register_init_trace(&record);
        let (_, _, register_rows) = generate_register_trace(
            &cpu_rows,
            &add_rows,
            &blt_rows,
            &io_memory_private_rows,
            &io_memory_public_rows,
            &io_transcript_rows,
            &register_init,
        );
        let trace =
            generate_rangecheck_trace::<F>(&cpu_rows, &add_rows, &memory_rows, &register_rows);
        assert_eq!(
            trace.len(),
            MIN_TRACE_LENGTH,
            "Unexpected trace len {}",
            trace.len()
        );
        for (i, row) in trace.iter().enumerate() {
            match i {
                0 => assert_eq!(row.multiplicity, F::from_canonical_u8(2)),
                1 => assert_eq!(row.multiplicity, F::from_canonical_u8(1)),
                _ => {}
            }
        }
    }
}<|MERGE_RESOLUTION|>--- conflicted
+++ resolved
@@ -104,11 +104,8 @@
     use crate::generation::poseidon2_output_bytes::generate_poseidon2_output_bytes_trace;
     use crate::generation::poseidon2_sponge::generate_poseidon2_sponge_trace;
     use crate::generation::MIN_TRACE_LENGTH;
-<<<<<<< HEAD
     use crate::ops::{self, blt_taken};
-=======
     use crate::register::generation::{generate_register_init_trace, generate_register_trace};
->>>>>>> 8f86fd25
 
     #[test]
     fn test_generate_trace() {
