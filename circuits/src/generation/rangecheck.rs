use plonky2::hash::hash_types::RichField;

<<<<<<< HEAD
use crate::cpu::columns::{CpuColumnsView, MAP as cpu_map};
=======
use crate::cpu::columns::CpuState;
>>>>>>> c7099976
use crate::lookup::permute_cols;
use crate::rangecheck::columns;
use crate::rangecheck::columns::MAP;

pub(crate) const RANGE_CHECK_U16_SIZE: usize = 1 << 16;

/// Pad the rangecheck trace table to the size of 2^k rows in
/// preparation for the Halo2 lookup argument.
///
/// Note that by right the column to be checked (A) and the fixed column (S)
/// have to be extended by dummy values known to be in the fixed column if they
/// are not of size 2^k, but because our fixed column is a range from 0..2^16-1,
/// initializing our trace to all [`F::ZERO`]s takes care of this step by
/// default.
#[must_use]
fn pad_rc_trace<F: RichField>(mut trace: Vec<Vec<F>>) -> Vec<Vec<F>> {
    let len = trace[0].len().max(RANGE_CHECK_U16_SIZE).next_power_of_two();

    trace.iter_mut().for_each(move |c| c.resize(len, F::ZERO));

    trace
}

/// Converts a u32 into 2 u16 limbs represented in [`RichField`].
fn limbs_from_u32<F: RichField>(value: u32) -> (F, F) {
    (
        F::from_noncanonical_u64((value >> 16).into()),
        F::from_noncanonical_u64((value & 0xffff).into()),
    )
}

fn push_rangecheck_row<F: RichField>(
    trace: &mut [Vec<F>],
    rangecheck_row: [F; columns::NUM_RC_COLS],
) {
    for (i, col) in rangecheck_row.iter().enumerate() {
        trace[i].push(*col);
    }
}

/// Generates a trace table for range checks, used in building a
/// `RangeCheckStark` proof.
///
/// # Panics
///
/// Panics if:
/// 1. conversion of `dst_val` from u32 to u16 fails when splitting into limbs,
/// 2. trace width does not match the number of columns.
#[must_use]
pub fn generate_rangecheck_trace<F: RichField>(
    cpu_trace: &[CpuState<F>],
) -> [Vec<F>; columns::NUM_RC_COLS] {
    let mut trace: Vec<Vec<F>> = vec![vec![]; columns::NUM_RC_COLS];

    for cpu_row in cpu_trace {
        let mut rangecheck_row = [F::ZERO; columns::NUM_RC_COLS];

        if cpu_row.inst.ops.ops_to_rangecheck().into_iter().sum::<F>() != F::ZERO {
            let dst_val = u32::try_from(cpu_row[cpu_map.cpu.dst_value].to_canonical_u64())
                .expect("casting dst_value to u32 should succeed");
            let (limb_hi, limb_lo) = limbs_from_u32(dst_val);
            rangecheck_row[MAP.val] = cpu_row.dst_value;
            rangecheck_row[MAP.limb_hi] = limb_hi;
            rangecheck_row[MAP.limb_lo] = limb_lo;
            rangecheck_row[MAP.cpu_filter] = F::ONE;

            push_rangecheck_row(&mut trace, rangecheck_row);
        }
    }

    // Pad our trace to max(RANGE_CHECK_U16_SIZE, trace[0].len())
    trace = pad_rc_trace(trace);

    // Here, we generate fixed columns for the table, used in inner table lookups.
    // We are interested in range checking 16-bit values, hence we populate with
    // values 0, 1, .., 2^16 - 1.
    trace[MAP.fixed_range_check_u16] = (0..RANGE_CHECK_U16_SIZE as u64)
        .map(F::from_noncanonical_u64)
        .collect();
    let num_rows = trace[MAP.val].len();
    trace[MAP.fixed_range_check_u16].resize(num_rows, F::from_canonical_u64(u64::from(u16::MAX)));

    // This permutation is done in accordance to the [Halo2 lookup argument
    // spec](https://zcash.github.io/halo2/design/proving-system/lookup.html)
    let (col_input_permuted, col_table_permuted) =
        permute_cols(&trace[MAP.limb_lo], &trace[MAP.fixed_range_check_u16]);

    // We need a column for the lower limb.
    trace[MAP.limb_lo_permuted] = col_input_permuted;
    trace[MAP.fixed_range_check_u16_permuted_lo] = col_table_permuted;

    let (col_input_permuted, col_table_permuted) =
        permute_cols(&trace[MAP.limb_hi], &trace[MAP.fixed_range_check_u16]);

    // And we also need a column for the upper limb.
    trace[MAP.limb_hi_permuted] = col_input_permuted;
    trace[MAP.fixed_range_check_u16_permuted_hi] = col_table_permuted;

    trace.try_into().unwrap_or_else(|v: Vec<Vec<F>>| {
        panic!(
            "Expected a Vec of length {} but it was {}",
            columns::NUM_RC_COLS,
            v.len()
        )
    })
}

#[cfg(test)]
mod tests {
    use mozak_vm::instruction::{Args, Instruction, Op};
    use mozak_vm::test_utils::simple_test_code;
    use plonky2::field::goldilocks_field::GoldilocksField;
    use plonky2::field::types::Field;

    use super::*;
    use crate::generation::cpu::generate_cpu_trace;

    #[test]
    fn test_add_instruction_inserts_rangecheck() {
        type F = GoldilocksField;
        let (program, record) = simple_test_code(
            &[Instruction {
                op: Op::ADD,
                args: Args {
                    rd: 5,
                    rs1: 6,
                    rs2: 7,
                    ..Args::default()
                },
            }],
            // Use values that would become limbs later
            &[],
            &[(6, 0xffff), (7, 0xffff)],
        );

        let cpu_rows = generate_cpu_trace::<F>(&program, &record.executed);
        let trace = generate_rangecheck_trace::<F>(&cpu_rows);

        // Check values that we are interested in
        assert_eq!(trace[MAP.cpu_filter][0], F::ONE);
        assert_eq!(trace[MAP.cpu_filter][1], F::ONE);
        assert_eq!(trace[MAP.val][0], GoldilocksField(0x0001_fffe));
        assert_eq!(trace[MAP.val][1], GoldilocksField(93));
        assert_eq!(trace[MAP.limb_hi][0], GoldilocksField(0x0001));
        assert_eq!(trace[MAP.limb_lo][0], GoldilocksField(0xfffe));
        assert_eq!(trace[MAP.limb_lo][1], GoldilocksField(93));

        // Ensure rest of trace is zeroed out
        for cpu_filter in &trace[MAP.cpu_filter][2..] {
            assert_eq!(cpu_filter, &F::ZERO);
        }
        for value in &trace[MAP.val][2..] {
            assert_eq!(value, &F::ZERO);
        }
        for limb_hi in &trace[MAP.limb_hi][1..] {
            assert_eq!(limb_hi, &F::ZERO);
        }
        for limb_lo in &trace[MAP.limb_lo][2..] {
            assert_eq!(limb_lo, &F::ZERO);
        }
    }
}<|MERGE_RESOLUTION|>--- conflicted
+++ resolved
@@ -1,10 +1,6 @@
 use plonky2::hash::hash_types::RichField;
 
-<<<<<<< HEAD
-use crate::cpu::columns::{CpuColumnsView, MAP as cpu_map};
-=======
 use crate::cpu::columns::CpuState;
->>>>>>> c7099976
 use crate::lookup::permute_cols;
 use crate::rangecheck::columns;
 use crate::rangecheck::columns::MAP;
@@ -63,7 +59,7 @@
         let mut rangecheck_row = [F::ZERO; columns::NUM_RC_COLS];
 
         if cpu_row.inst.ops.ops_to_rangecheck().into_iter().sum::<F>() != F::ZERO {
-            let dst_val = u32::try_from(cpu_row[cpu_map.cpu.dst_value].to_canonical_u64())
+            let dst_val = u32::try_from(cpu_row.dst_value.to_canonical_u64())
                 .expect("casting dst_value to u32 should succeed");
             let (limb_hi, limb_lo) = limbs_from_u32(dst_val);
             rangecheck_row[MAP.val] = cpu_row.dst_value;
