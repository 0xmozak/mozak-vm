use std::collections::BTreeMap;
use std::ops::Index;

use itertools::Itertools;
use plonky2::hash::hash_types::RichField;

use crate::cpu::columns::CpuState;
use crate::memory::columns::Memory;
use crate::rangecheck::columns::RangeCheckColumnsView;
#[cfg(feature = "enable_register_starks")]
use crate::register::columns::Register;
use crate::stark::mozak_stark::{Lookups, RangecheckTable, Table, TableKind};
use crate::utils::pad_trace_with_default;

/// Converts a u32 into 4 u8 limbs represented in [`RichField`].
#[must_use]
pub fn limbs_from_u32<F: RichField>(value: u32) -> [F; 4] {
    value.to_le_bytes().map(|v| F::from_canonical_u8(v))
}

/// extract the values to be rangechecked.
/// multiplicity is assumed to be 0 or 1 since we apply this only for cpu and
/// memory traces, hence ignored
pub fn extract<'a, F: RichField, V>(trace: &[V], looking_table: &Table) -> Vec<F>
where
    V: Index<usize, Output = F> + 'a, {
    if let [column] = &looking_table.columns[..] {
        trace
            .iter()
            .circular_tuple_windows()
            .filter(|&(prev_row, row)| looking_table.filter_column.eval(prev_row, row).is_one())
            .map(|(prev_row, row)| column.eval(prev_row, row))
            .collect()
    } else {
        panic!("Can only range check single values, not tuples.")
    }
}

/// Generates a trace table for range checks, used in building a
/// `RangeCheckStark` proof.
///
/// # Panics
///
/// Panics if:
/// 1. conversion of u32 values to u8 limbs fails,
/// 2. trace width does not match the number of columns,
/// 3. attempting to range check tuples instead of single values.
#[must_use]
pub(crate) fn generate_rangecheck_trace<F: RichField>(
    cpu_trace: &[CpuState<F>],
    memory_trace: &[Memory<F>],
    #[cfg(feature = "enable_register_starks")] register_trace: &[Register<F>],
) -> Vec<RangeCheckColumnsView<F>> {
    let mut multiplicities: BTreeMap<u32, u64> = BTreeMap::new();

    RangecheckTable::lookups()
        .looking_tables
        .into_iter()
        .for_each(|looking_table| {
            match looking_table.kind {
                TableKind::Cpu => extract(cpu_trace, &looking_table),
                TableKind::Memory => extract(memory_trace, &looking_table),
                TableKind::Register => extract(register_trace, &looking_table),
                other => unimplemented!("Can't range check {other:#?} tables"),
            }
            .into_iter()
            .for_each(|v| {
                let val = u32::try_from(v.to_canonical_u64())
                    .expect("casting value to u32 should succeed");

                *multiplicities.entry(val).or_default() += 1;
            });
        });
    let mut trace = Vec::with_capacity(multiplicities.len());
    for (value, multiplicity) in multiplicities {
        trace.push(RangeCheckColumnsView {
            multiplicity: F::from_canonical_u64(multiplicity),
            limbs: limbs_from_u32(value),
        });
    }

    pad_trace_with_default(trace)
}

#[cfg(test)]
mod tests {
    use mozak_runner::instruction::{Args, Instruction, Op};
    use mozak_runner::util::execute_code;
    use plonky2::field::goldilocks_field::GoldilocksField;
    use plonky2::field::types::Field;

    use super::*;
    use crate::generation::cpu::generate_cpu_trace;
    use crate::generation::fullword_memory::generate_fullword_memory_trace;
    use crate::generation::halfword_memory::generate_halfword_memory_trace;
    #[cfg(feature = "enable_register_starks")]
    use crate::generation::io_memory::generate_io_transcript_trace;
    use crate::generation::io_memory::{
        generate_io_memory_private_trace, generate_io_memory_public_trace,
    };
    use crate::generation::memory::generate_memory_trace;
    use crate::generation::memoryinit::generate_memory_init_trace;
    use crate::generation::poseidon2_output_bytes::generate_poseidon2_output_bytes_trace;
    use crate::generation::poseidon2_sponge::generate_poseidon2_sponge_trace;
    #[cfg(feature = "enable_register_starks")]
    use crate::generation::register::generate_register_trace;
    #[cfg(feature = "enable_register_starks")]
    use crate::generation::registerinit::generate_register_init_trace;
    use crate::generation::MIN_TRACE_LENGTH;

    #[test]
    fn test_generate_trace() {
        type F = GoldilocksField;
        let (program, record) = execute_code(
            [Instruction {
                op: Op::SB,
                args: Args {
                    rs1: 1,
                    imm: u32::MAX,
                    ..Args::default()
                },
            }],
            // Use values that would become limbs later
            &[],
            &[(1, u32::MAX)],
        );

        let cpu_rows = generate_cpu_trace::<F>(&record);
        let memory_init = generate_memory_init_trace(&program);
        let halfword_memory = generate_halfword_memory_trace(&record.executed);
        let fullword_memory = generate_fullword_memory_trace(&record.executed);
        let io_memory_private_rows = generate_io_memory_private_trace(&record.executed);
        let io_memory_public_rows = generate_io_memory_public_trace(&record.executed);
        #[cfg(feature = "enable_register_starks")]
        let io_transcript_rows = generate_io_transcript_trace(&record.executed);
        let poseidon2_trace = generate_poseidon2_sponge_trace(&record.executed);
        let poseidon2_output_bytes = generate_poseidon2_output_bytes_trace(&poseidon2_trace);
        let memory_rows = generate_memory_trace::<F>(
            &record.executed,
            &memory_init,
            &halfword_memory,
            &fullword_memory,
            &io_memory_private_rows,
            &io_memory_public_rows,
            &poseidon2_trace,
            &poseidon2_output_bytes,
        );
        #[cfg(feature = "enable_register_starks")]
        let register_init = generate_register_init_trace(&record);
<<<<<<< HEAD
        let (_zero_register_rows, register_rows) = generate_register_trace(
=======
        #[cfg(feature = "enable_register_starks")]
        let register_rows = generate_register_trace(
>>>>>>> 0a0950f9
            &cpu_rows,
            &io_memory_private_rows,
            &io_memory_public_rows,
            &io_transcript_rows,
            &register_init,
        );
        let trace = generate_rangecheck_trace::<F>(
            &cpu_rows,
            &memory_rows,
            #[cfg(feature = "enable_register_starks")]
            &register_rows,
        );
        assert_eq!(
            trace.len(),
            MIN_TRACE_LENGTH,
            "Unexpected trace len {}",
            trace.len()
        );
        for (i, row) in trace.iter().enumerate() {
            match i {
                0 => assert_eq!(row.multiplicity, F::from_canonical_u8(2)),
                1 => assert_eq!(row.multiplicity, F::from_canonical_u8(1)),
                _ => {}
            }
        }
    }
}<|MERGE_RESOLUTION|>--- conflicted
+++ resolved
@@ -7,7 +7,6 @@
 use crate::cpu::columns::CpuState;
 use crate::memory::columns::Memory;
 use crate::rangecheck::columns::RangeCheckColumnsView;
-#[cfg(feature = "enable_register_starks")]
 use crate::register::columns::Register;
 use crate::stark::mozak_stark::{Lookups, RangecheckTable, Table, TableKind};
 use crate::utils::pad_trace_with_default;
@@ -49,7 +48,7 @@
 pub(crate) fn generate_rangecheck_trace<F: RichField>(
     cpu_trace: &[CpuState<F>],
     memory_trace: &[Memory<F>],
-    #[cfg(feature = "enable_register_starks")] register_trace: &[Register<F>],
+    register_trace: &[Register<F>],
 ) -> Vec<RangeCheckColumnsView<F>> {
     let mut multiplicities: BTreeMap<u32, u64> = BTreeMap::new();
 
@@ -93,18 +92,15 @@
     use crate::generation::cpu::generate_cpu_trace;
     use crate::generation::fullword_memory::generate_fullword_memory_trace;
     use crate::generation::halfword_memory::generate_halfword_memory_trace;
-    #[cfg(feature = "enable_register_starks")]
-    use crate::generation::io_memory::generate_io_transcript_trace;
     use crate::generation::io_memory::{
         generate_io_memory_private_trace, generate_io_memory_public_trace,
+        generate_io_transcript_trace,
     };
     use crate::generation::memory::generate_memory_trace;
     use crate::generation::memoryinit::generate_memory_init_trace;
     use crate::generation::poseidon2_output_bytes::generate_poseidon2_output_bytes_trace;
     use crate::generation::poseidon2_sponge::generate_poseidon2_sponge_trace;
-    #[cfg(feature = "enable_register_starks")]
     use crate::generation::register::generate_register_trace;
-    #[cfg(feature = "enable_register_starks")]
     use crate::generation::registerinit::generate_register_init_trace;
     use crate::generation::MIN_TRACE_LENGTH;
 
@@ -131,7 +127,6 @@
         let fullword_memory = generate_fullword_memory_trace(&record.executed);
         let io_memory_private_rows = generate_io_memory_private_trace(&record.executed);
         let io_memory_public_rows = generate_io_memory_public_trace(&record.executed);
-        #[cfg(feature = "enable_register_starks")]
         let io_transcript_rows = generate_io_transcript_trace(&record.executed);
         let poseidon2_trace = generate_poseidon2_sponge_trace(&record.executed);
         let poseidon2_output_bytes = generate_poseidon2_output_bytes_trace(&poseidon2_trace);
@@ -145,26 +140,15 @@
             &poseidon2_trace,
             &poseidon2_output_bytes,
         );
-        #[cfg(feature = "enable_register_starks")]
         let register_init = generate_register_init_trace(&record);
-<<<<<<< HEAD
         let (_zero_register_rows, register_rows) = generate_register_trace(
-=======
-        #[cfg(feature = "enable_register_starks")]
-        let register_rows = generate_register_trace(
->>>>>>> 0a0950f9
             &cpu_rows,
             &io_memory_private_rows,
             &io_memory_public_rows,
             &io_transcript_rows,
             &register_init,
         );
-        let trace = generate_rangecheck_trace::<F>(
-            &cpu_rows,
-            &memory_rows,
-            #[cfg(feature = "enable_register_starks")]
-            &register_rows,
-        );
+        let trace = generate_rangecheck_trace::<F>(&cpu_rows, &memory_rows, &register_rows);
         assert_eq!(
             trace.len(),
             MIN_TRACE_LENGTH,
