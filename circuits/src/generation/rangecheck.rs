use std::collections::BTreeMap;
use std::ops::Index;

use itertools::Itertools;
use plonky2::hash::hash_types::RichField;

use crate::cpu::columns::CpuState;
use crate::memory::columns::Memory;
use crate::rangecheck::columns::RangeCheckColumnsView;
use crate::register::general::columns::Register;
use crate::stark::mozak_stark::{Lookups, RangecheckTable, Table, TableKind};
use crate::utils::pad_trace_with_default;

/// Converts a u32 into 4 u8 limbs represented in [`RichField`].
#[must_use]
pub fn limbs_from_u32<F: RichField>(value: u32) -> [F; 4] {
    value.to_le_bytes().map(|v| F::from_canonical_u8(v))
}

/// extract the values to be rangechecked.
/// multiplicity is assumed to be 0 or 1 since we apply this only for cpu and
/// memory traces, hence ignored
pub fn extract<'a, F: RichField, V>(trace: &[V], looking_table: &Table) -> Vec<F>
where
    V: Index<usize, Output = F> + 'a, {
    if let [column] = &looking_table.columns[..] {
        trace
            .iter()
            .circular_tuple_windows()
            .filter(|&(prev_row, row)| looking_table.filter_column.eval(prev_row, row).is_one())
            .map(|(prev_row, row)| column.eval(prev_row, row))
            .collect()
    } else {
        panic!("Can only range check single values, not tuples.")
    }
}

/// Generates a trace table for range checks, used in building a
/// `RangeCheckStark` proof.
///
/// # Panics
///
/// Panics if:
/// 1. conversion of u32 values to u8 limbs fails,
/// 2. trace width does not match the number of columns,
/// 3. attempting to range check tuples instead of single values.
#[must_use]
pub(crate) fn generate_rangecheck_trace<F: RichField>(
    cpu_trace: &[CpuState<F>],
    memory_trace: &[Memory<F>],
    register_trace: &[Register<F>],
) -> Vec<RangeCheckColumnsView<F>> {
    let mut multiplicities: BTreeMap<u32, u64> = BTreeMap::new();

    RangecheckTable::lookups()
        .looking_tables
        .into_iter()
        .for_each(|looking_table| {
            match looking_table.kind {
                TableKind::Cpu => extract(cpu_trace, &looking_table),
                TableKind::Memory => extract(memory_trace, &looking_table),
                TableKind::Register => extract(register_trace, &looking_table),
                other => unimplemented!("Can't range check {other:#?} tables"),
            }
            .into_iter()
            .for_each(|v| {
                let val = u32::try_from(v.to_canonical_u64())
                    .expect("casting value to u32 should succeed");

                *multiplicities.entry(val).or_default() += 1;
            });
        });
    let mut trace = Vec::with_capacity(multiplicities.len());
    for (value, multiplicity) in multiplicities {
        trace.push(RangeCheckColumnsView {
            multiplicity: F::from_canonical_u64(multiplicity),
            limbs: limbs_from_u32(value),
        });
    }

    pad_trace_with_default(trace)
}

#[cfg(test)]
mod tests {
    use mozak_runner::instruction::{Args, Instruction, Op};
    use mozak_runner::util::execute_code;
    use plonky2::field::goldilocks_field::GoldilocksField;
    use plonky2::field::types::Field;

    use super::*;
    use crate::generation::cpu::generate_cpu_trace;
    use crate::generation::fullword_memory::generate_fullword_memory_trace;
    use crate::generation::halfword_memory::generate_halfword_memory_trace;
    use crate::generation::io_memory::{
        generate_call_tape_trace, generate_cast_list_commitment_tape_trace,
        generate_events_commitment_tape_trace, generate_io_memory_private_trace,
        generate_io_memory_public_trace,
    };
    use crate::generation::memory::generate_memory_trace;
    use crate::generation::memoryinit::generate_memory_init_trace;
    use crate::generation::MIN_TRACE_LENGTH;
    use crate::poseidon2_output_bytes::generation::generate_poseidon2_output_bytes_trace;
    use crate::poseidon2_sponge::generation::generate_poseidon2_sponge_trace;
    use crate::register::generation::{generate_register_init_trace, generate_register_trace};

    #[test]
    fn test_generate_trace() {
        type F = GoldilocksField;
        let (program, record) = execute_code(
            [Instruction {
                op: Op::SB,
                args: Args {
                    rs1: 1,
                    imm: u32::MAX,
                    ..Args::default()
                },
            }],
            // Use values that would become limbs later
            &[],
            &[(1, u32::MAX)],
        );

        let cpu_rows = generate_cpu_trace::<F>(&record);
        let memory_init = generate_memory_init_trace(&program);
        let halfword_memory = generate_halfword_memory_trace(&record.executed);
        let fullword_memory = generate_fullword_memory_trace(&record.executed);
        let io_memory_private_rows = generate_io_memory_private_trace(&record.executed);
        let io_memory_public_rows = generate_io_memory_public_trace(&record.executed);
        let call_tape_rows = generate_call_tape_trace(&record.executed);
<<<<<<< HEAD
        let events_commitment_tape_rows = generate_events_commitment_tape_trace(&record.executed);
        let cast_list_commitment_tape_rows =
            generate_cast_list_commitment_tape_trace(&record.executed);
        let poseidon2_trace = generate_poseidon2_sponge_trace(&record.executed);
        let poseidon2_output_bytes = generate_poseidon2_output_bytes_trace(&poseidon2_trace);
=======
        let poseidon2_sponge_trace = generate_poseidon2_sponge_trace(&record.executed);
        let poseidon2_output_bytes = generate_poseidon2_output_bytes_trace(&poseidon2_sponge_trace);
>>>>>>> 67ae4395
        let memory_rows = generate_memory_trace::<F>(
            &record.executed,
            &memory_init,
            &halfword_memory,
            &fullword_memory,
            &io_memory_private_rows,
            &io_memory_public_rows,
            &poseidon2_sponge_trace,
            &poseidon2_output_bytes,
        );
        let register_init = generate_register_init_trace(&record);
        let (_, _, register_rows) = generate_register_trace(
            &cpu_rows,
            &io_memory_private_rows,
            &io_memory_public_rows,
            &call_tape_rows,
            &events_commitment_tape_rows,
            &cast_list_commitment_tape_rows,
            &register_init,
        );
        let trace = generate_rangecheck_trace::<F>(&cpu_rows, &memory_rows, &register_rows);
        assert_eq!(
            trace.len(),
            MIN_TRACE_LENGTH,
            "Unexpected trace len {}",
            trace.len()
        );
        for (i, row) in trace.iter().enumerate() {
            match i {
                0 => assert_eq!(row.multiplicity, F::from_canonical_u8(2)),
                1 => assert_eq!(row.multiplicity, F::from_canonical_u8(1)),
                _ => {}
            }
        }
    }
}<|MERGE_RESOLUTION|>--- conflicted
+++ resolved
@@ -128,16 +128,11 @@
         let io_memory_private_rows = generate_io_memory_private_trace(&record.executed);
         let io_memory_public_rows = generate_io_memory_public_trace(&record.executed);
         let call_tape_rows = generate_call_tape_trace(&record.executed);
-<<<<<<< HEAD
         let events_commitment_tape_rows = generate_events_commitment_tape_trace(&record.executed);
         let cast_list_commitment_tape_rows =
             generate_cast_list_commitment_tape_trace(&record.executed);
-        let poseidon2_trace = generate_poseidon2_sponge_trace(&record.executed);
-        let poseidon2_output_bytes = generate_poseidon2_output_bytes_trace(&poseidon2_trace);
-=======
         let poseidon2_sponge_trace = generate_poseidon2_sponge_trace(&record.executed);
         let poseidon2_output_bytes = generate_poseidon2_output_bytes_trace(&poseidon2_sponge_trace);
->>>>>>> 67ae4395
         let memory_rows = generate_memory_trace::<F>(
             &record.executed,
             &memory_init,
