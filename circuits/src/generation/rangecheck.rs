use std::ops::Index;

use itertools::Itertools;
use plonky2::hash::hash_types::RichField;

use crate::cpu::columns::CpuState;
use crate::memory::columns::Memory;
use crate::rangecheck::columns::RangeCheckColumnsView;
use crate::stark::mozak_stark::{Lookups, RangecheckTable, Table, TableKind};
use crate::utils::pad_trace_with_default;

/// Converts a u32 into 4 u8 limbs represented in [`RichField`].
#[must_use]
pub fn limbs_from_u32(value: u32) -> [u8; 4] { value.to_le_bytes() }

pub fn extract<'a, F: RichField, V>(trace: &[V], looking_table: &Table<F>) -> Vec<F>
where
    V: Index<usize, Output = F> + 'a, {
    if let [column] = &looking_table.columns[..] {
        trace
            .iter()
            .circular_tuple_windows()
            .filter(|&(prev_row, row)| looking_table.filter_column.eval(prev_row, row).is_one())
            .map(|(prev_row, row)| column.eval(prev_row, row))
            .collect()
    } else {
        panic!("Can only range check single values, not tuples.")
    }
}

/// Generates a trace table for range checks, used in building a
/// `RangeCheckStark` proof.
///
/// # Panics
///
/// Panics if:
/// 1. conversion of u32 values to u8 limbs fails,
/// 2. trace width does not match the number of columns,
/// 3. attempting to range check tuples instead of single values.
#[must_use]
pub(crate) fn generate_rangecheck_trace<F: RichField>(
    cpu_trace: &[CpuState<F>],
    memory_trace: &[Memory<F>],
) -> Vec<RangeCheckColumnsView<F>> {
    pad_trace_with_default(
        RangecheckTable::lookups()
            .looking_tables
            .into_iter()
            .flat_map(|looking_table| {
                match looking_table.kind {
                    TableKind::Cpu => extract(cpu_trace, &looking_table),
                    TableKind::Memory => extract(memory_trace, &looking_table),
                    other => unimplemented!("Can't range check {other:#?} tables"),
                }
                .into_iter()
                .map(move |val| {
                    RangeCheckColumnsView {
                        limbs: limbs_from_u32(
                            u32::try_from(val.to_canonical_u64())
                                .expect("casting value to u32 should succeed"),
                        ),
                        filter: 1,
                    }
                    .map(F::from_canonical_u8)
                })
            })
            .collect(),
    )
}

#[cfg(test)]
mod tests {
    use mozak_runner::instruction::{Args, Instruction, Op};
    use mozak_runner::test_utils::simple_test_code;
    use plonky2::field::goldilocks_field::GoldilocksField;
    use plonky2::field::types::Field;

    use super::*;
    use crate::generation::cpu::generate_cpu_trace;
    use crate::generation::fullword_memory::generate_fullword_memory_trace;
    use crate::generation::halfword_memory::generate_halfword_memory_trace;
    use crate::generation::io_memory::{
        generate_io_memory_private_trace, generate_io_memory_public_trace,
    };
    use crate::generation::memory::generate_memory_trace;
    use crate::generation::memoryinit::generate_memory_init_trace;
    use crate::generation::poseidon2_sponge::generate_poseidon2_sponge_trace;

    #[test]
    fn test_add_instruction_inserts_rangecheck() {
        type F = GoldilocksField;
        let (program, record) = simple_test_code(
            &[Instruction {
                op: Op::ADD,
                args: Args {
                    rd: 5,
                    rs1: 6,
                    rs2: 7,
                    ..Args::default()
                },
            }],
            // Use values that would become limbs later
            &[],
            &[(6, 0xffff), (7, 0xffff)],
        );

        let cpu_rows = generate_cpu_trace::<F>(&program, &record);
        let memory_init = generate_memory_init_trace(&program);
        let halfword_memory = generate_halfword_memory_trace(&program, &record.executed);
        let fullword_memory = generate_fullword_memory_trace(&program, &record.executed);
<<<<<<< HEAD
        let io_memory_private_rows = generate_io_memory_private_trace(&program, &record.executed);
        let io_memory_public_rows = generate_io_memory_public_trace(&program, &record.executed);
=======
        let io_memory = generate_io_memory_trace(&program, &record.executed);
        let poseidon2_trace = generate_poseidon2_sponge_trace(&record.executed);
>>>>>>> 9b6dd49e
        let memory_rows = generate_memory_trace::<F>(
            &program,
            &record.executed,
            &memory_init,
            &halfword_memory,
            &fullword_memory,
<<<<<<< HEAD
            &io_memory_private_rows,
            &io_memory_public_rows,
=======
            &io_memory,
            &poseidon2_trace,
>>>>>>> 9b6dd49e
        );
        let trace = generate_rangecheck_trace::<F>(&cpu_rows, &memory_rows);

        // Check values that we are interested in
        assert_eq!(trace[0].filter, F::ONE);
        assert_eq!(trace[1].filter, F::ONE);
        assert_eq!(trace[0].limbs[0], GoldilocksField(0xfe));
        assert_eq!(trace[0].limbs[1], GoldilocksField(0xff));
        assert_eq!(trace[0].limbs[2], GoldilocksField(0x01));
        assert_eq!(trace[0].limbs[3], GoldilocksField(0x00));
        assert_eq!(trace[1].limbs[0], GoldilocksField(0));
    }
}<|MERGE_RESOLUTION|>--- conflicted
+++ resolved
@@ -108,26 +108,18 @@
         let memory_init = generate_memory_init_trace(&program);
         let halfword_memory = generate_halfword_memory_trace(&program, &record.executed);
         let fullword_memory = generate_fullword_memory_trace(&program, &record.executed);
-<<<<<<< HEAD
         let io_memory_private_rows = generate_io_memory_private_trace(&program, &record.executed);
         let io_memory_public_rows = generate_io_memory_public_trace(&program, &record.executed);
-=======
-        let io_memory = generate_io_memory_trace(&program, &record.executed);
         let poseidon2_trace = generate_poseidon2_sponge_trace(&record.executed);
->>>>>>> 9b6dd49e
         let memory_rows = generate_memory_trace::<F>(
             &program,
             &record.executed,
             &memory_init,
             &halfword_memory,
             &fullword_memory,
-<<<<<<< HEAD
             &io_memory_private_rows,
             &io_memory_public_rows,
-=======
-            &io_memory,
             &poseidon2_trace,
->>>>>>> 9b6dd49e
         );
         let trace = generate_rangecheck_trace::<F>(&cpu_rows, &memory_rows);
 
