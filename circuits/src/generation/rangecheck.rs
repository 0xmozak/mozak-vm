--- conflicted
+++ resolved
@@ -62,22 +62,13 @@
         if let [column] = &cpu_table.columns[..] {
             for cpu_row in cpu_trace {
                 let mut rangecheck_row = [F::ZERO; columns::NUM_RC_COLS];
-<<<<<<< HEAD
-                if cpu_table.filter_column.eval_row(cpu_row).is_one() {
-                    let value = column.eval_row(cpu_row);
+                if cpu_table.filter_column.eval(cpu_row).is_one() {
+                    let value = column.eval(cpu_row);
                     let (limb_hi, limb_lo) = limbs_from_u32(
                         u32::try_from(value.to_canonical_u64())
                             .expect("casting value to u32 should succeed"),
                     );
                     rangecheck_row[MAP.val] = value;
-=======
-                if t.filter_column.eval(cpu_row).is_one() {
-                    let victim = column.eval(cpu_row);
-                    let dst_val = u32::try_from(victim.to_canonical_u64())
-                        .expect("casting COL_DST_VALUE to u32 should succeed");
-                    let (limb_hi, limb_lo) = limbs_from_u32(dst_val);
-                    rangecheck_row[MAP.val] = victim;
->>>>>>> c0a673ca
                     rangecheck_row[MAP.limb_hi] = limb_hi;
                     rangecheck_row[MAP.limb_lo] = limb_lo;
                     rangecheck_row[MAP.cpu_filter] = F::ONE;
