use itertools::Itertools;
use mozak_runner::instruction::Op;
use mozak_runner::vm::Row;
use plonky2::hash::hash_types::RichField;

use crate::generation::MIN_TRACE_LENGTH;
use crate::memory::trace::get_memory_inst_clk;
use crate::memory_halfword::columns::{HalfWordMemory, Ops};

/// Pad the memory trace to a power of 2.
#[must_use]
fn pad_mem_trace<F: RichField>(mut trace: Vec<HalfWordMemory<F>>) -> Vec<HalfWordMemory<F>> {
    trace.resize(
        trace.len().next_power_of_two().max(MIN_TRACE_LENGTH),
        HalfWordMemory {
            // Some columns need special treatment..
            ops: Ops::default(),
            // .. and all other columns just have their last value duplicated.
            ..trace.last().copied().unwrap_or_default()
        },
    );
    trace
}

/// Filter the memory trace to only include halfword load and store
/// instructions.
pub fn filter_memory_trace<F: RichField>(step_rows: &[Row<F>]) -> impl Iterator<Item = &Row<F>> {
    step_rows
        .iter()
        .filter(|row| matches!(row.instruction.op, Op::LH | Op::LHU | Op::SH))
}

#[must_use]
pub fn generate_halfword_memory_trace<F: RichField>(
    step_rows: &[Row<F>],
) -> Vec<HalfWordMemory<F>> {
    pad_mem_trace(
        filter_memory_trace(step_rows)
            .map(|s| {
                let op = s.instruction.op;
                let mem_addr0 = s.aux.mem.unwrap_or_default().addr;
                let mem_addr1 = mem_addr0.wrapping_add(1);
                HalfWordMemory {
                    clk: get_memory_inst_clk(s),
                    addrs: [
                        F::from_canonical_u32(mem_addr0),
                        F::from_canonical_u32(mem_addr1),
                    ],
                    ops: Ops {
                        is_store: F::from_bool(matches!(op, Op::SH)),
                        is_load: F::from_bool(matches!(op, Op::LH | Op::LHU)),
                    },
                    limbs: [
                        F::from_canonical_u32(s.aux.dst_val & 0xFF),
                        F::from_canonical_u32((s.aux.dst_val >> 8) & 0xFF),
                    ],
                }
            })
            .collect_vec(),
    )
}

#[cfg(test)]
mod tests {

    use mozak_runner::code;
    use mozak_runner::elf::Program;
    use mozak_runner::instruction::Op::{LH, LHU, SH};
    use mozak_runner::instruction::{Args, Instruction};
    use mozak_runner::vm::ExecutionRecord;
    use plonky2::field::goldilocks_field::GoldilocksField;

    use crate::generation::generate_poseidon2_output_bytes_trace;
    use crate::generation::halfword_memory::generate_halfword_memory_trace;
    use crate::generation::io_memory::{
        generate_call_tape_trace, generate_cast_list_commitment_tape_trace,
        generate_events_commitment_tape_trace, generate_io_memory_private_trace,
        generate_io_memory_public_trace,
    };
    use crate::generation::memory::generate_memory_trace;
    use crate::generation::memory_zeroinit::generate_memory_zero_init_trace;
    use crate::generation::memoryinit::generate_memory_init_trace;
<<<<<<< HEAD
    use crate::generation::poseidon2_sponge::generate_poseidon2_sponge_trace;
    use crate::ops;
    use crate::test_utils::{inv, prep_table};
=======
    use crate::poseidon2_sponge::generation::generate_poseidon2_sponge_trace;
    use crate::test_utils::prep_table;
>>>>>>> 91acc4d7

    // TODO(Matthias): Consider unifying with the byte memory example?
    #[must_use]
    fn halfword_memory_trace_test_case(
        repeats: usize,
    ) -> (Program, ExecutionRecord<GoldilocksField>) {
        let new = Instruction::new;
        let instructions = [
            new(SH, Args {
                // addr = rs2 + imm, value = rs1-value
                // store-full-word of address = 100, value 0x0102
                rs1: 1,
                imm: 400,
                ..Args::default()
            }),
            new(LH, Args {
                // addr = rs2 + imm, value = rd-value
                // load-full-word from address = 100 to reg-3, value of 0x0102
                rd: 3,
                imm: 400,
                ..Args::default()
            }),
            new(SH, Args {
                // addr = rs2 + imm, value = rs1
                // store-full-word of address = 200, value 0x0304
                rs1: 2,
                imm: 500,
                ..Args::default()
            }),
            new(LHU, Args {
                // addr = rs2 + imm, value = rd
                // load-full-word from address = 200 to reg-4, value of 0x0304
                rd: 4,
                imm: 500,
                ..Args::default()
            }),
        ];
        let code = std::iter::repeat(&instructions)
            .take(repeats)
            .flatten()
            .copied()
            .collect::<Vec<_>>();
        let (program, record) = code::execute(
            code,
            &[
                (400, 0),
                (401, 0),
                (402, 0),
                (403, 0),
                (500, 0),
                (501, 0),
                (502, 0),
            ],
            &[(1, 0x0102), (2, 0x0304), (3, 0xFFFF), (4, 0x0000_FFFF)],
        );

        if repeats > 0 {
            let state = &record.last_state;
            assert_eq!(state.load_u32(400), 0x0102);
            assert_eq!(state.get_register_value(3), 0x0102);
            assert_eq!(state.load_u32(500), 0x0304);
            assert_eq!(state.get_register_value(4), 0x0304);
        }
        (program, record)
    }

    // This test simulates the scenario of a set of instructions
    // which perform store byte (SH) and load byte signed / unsigned (LH/LHU)
    // operations to memory and then checks if the memory trace is generated
    // correctly.
    #[test]
    #[rustfmt::skip]
    fn generate_half_memory_trace() {
        let (program, record) = halfword_memory_trace_test_case(1);

        let memory_init = generate_memory_init_trace(&program);
        let memory_zeroinit_rows = generate_memory_zero_init_trace(&record.executed, &program);

        let halfword_memory = generate_halfword_memory_trace(&record.executed);
        let store_word_rows = ops::sw::generate(&record.executed);
        let load_word_rows = ops::lw::generate(&record.executed);
        let io_memory_private_rows = generate_io_memory_private_trace(&record.executed);
        let io_memory_public_rows = generate_io_memory_public_trace(&record.executed);
        let call_tape_rows = generate_call_tape_trace(&record.executed);
        let events_commitment_tape_rows = generate_events_commitment_tape_trace(&record.executed);
        let cast_list_commitment_tape_rows =
            generate_cast_list_commitment_tape_trace(&record.executed);
        let poseidon2_sponge_rows = generate_poseidon2_sponge_trace(&record.executed);
        let poseidon2_output_bytes = generate_poseidon2_output_bytes_trace(&poseidon2_sponge_rows);

        let trace = generate_memory_trace::<GoldilocksField>(
            &record.executed,
            &memory_init,
            &memory_zeroinit_rows,
            &halfword_memory,
            &store_word_rows,
            &load_word_rows,
            &io_memory_private_rows,
            &io_memory_public_rows,
            &call_tape_rows,
            &events_commitment_tape_rows,
            &cast_list_commitment_tape_rows,
            &poseidon2_sponge_rows,
            &poseidon2_output_bytes,
        );
        let last = u64::from(u32::MAX);
        assert_eq!(trace,
            prep_table(vec![
                //is_writable  addr   clk  is_store, is_load, is_init  value
                [       1,     0,     0,     0,         0,       1,        0],  // Memory Init: 0
                [       1,     400,   1,      0,        0,       1,        0],  // Memory Init: 400
                [       1,     400,   2,      1,        0,       0,        2],  // Operations:  400
                [       1,     400,   3,      0,        1,       0,        2],  // Operations:  400
                [       1,     401,   1,      0,        0,       1,        0],  // Memory Init: 401
                [       1,     401,   2,      1,        0,       0,        1],  // Operations:  401
                [       1,     401,   3,      0,        1,       0,        1],  // Operations:  401
                [       1,     402,   1,      0,        0,       1,        0],  // Memory Init: 402
                [       1,     403,   1,      0,        0,       1,        0],  // Memory Init: 403
                [       1,     500,   1,      0,        0,       1,        0],  // Memory Init: 500
                [       1,     500,   4,      1,        0,       0,        4],  // Operations:  500
                [       1,     500,   5,      0,        1,       0,        4],  // Operations:  500
                [       1,     501,   1,      0,        0,       1,        0],  // Memory Init: 501
                [       1,     501,   4,      1,        0,       0,        3],  // Operations:  501
                [       1,     501,   5,      0,        1,       0,        3],  // Operations:  501
                [       1,     502,   1,      0,        0,       1,        0],  // Memory Init: 502
                [       1,    last,   0,     0,         0,       1,        0],  // Memory Init: last
                [       1,    last,   0,     0,         0,       0,        0],  // padding
                [       1,    last,   0,     0,         0,       0,        0],  // padding
                [       1,    last,   0,     0,         0,       0,        0],  // padding
                [       1,    last,   0,     0,         0,       0,        0],  // padding
                [       1,    last,   0,     0,         0,       0,        0],  // padding
                [       1,    last,   0,     0,         0,       0,        0],  // padding
                [       1,    last,   0,     0,         0,       0,        0],  // padding
                [       1,    last,   0,     0,         0,       0,        0],  // padding
                [       1,    last,   0,     0,         0,       0,        0],  // padding
                [       1,    last,   0,     0,         0,       0,        0],  // padding
                [       1,    last,   0,     0,         0,       0,        0],  // padding
                [       1,    last,   0,     0,         0,       0,        0],  // padding
                [       1,    last,   0,     0,         0,       0,        0],  // padding
                [       1,    last,   0,     0,         0,       0,        0],  // padding
                [       1,    last,   0,     0,         0,       0,        0],  // padding
            ])
        );
    }
}<|MERGE_RESOLUTION|>--- conflicted
+++ resolved
@@ -80,14 +80,9 @@
     use crate::generation::memory::generate_memory_trace;
     use crate::generation::memory_zeroinit::generate_memory_zero_init_trace;
     use crate::generation::memoryinit::generate_memory_init_trace;
-<<<<<<< HEAD
-    use crate::generation::poseidon2_sponge::generate_poseidon2_sponge_trace;
     use crate::ops;
-    use crate::test_utils::{inv, prep_table};
-=======
     use crate::poseidon2_sponge::generation::generate_poseidon2_sponge_trace;
     use crate::test_utils::prep_table;
->>>>>>> 91acc4d7
 
     // TODO(Matthias): Consider unifying with the byte memory example?
     #[must_use]
