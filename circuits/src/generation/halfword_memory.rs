--- conflicted
+++ resolved
@@ -97,13 +97,9 @@
         let memory_init = generate_memory_init_trace(&program);
         let halfword_memory = generate_halfword_memory_trace(&program, &record.executed);
         let fullword_memory = generate_fullword_memory_trace(&program, &record.executed);
-<<<<<<< HEAD
         let io_memory_private_rows = generate_io_memory_private_trace(&program, &record.executed);
         let io_memory_public_rows = generate_io_memory_public_trace(&program, &record.executed);
-=======
-        let io_memory_rows = generate_io_memory_trace(&program, &record.executed);
         let poseidon2_rows = generate_poseidon2_sponge_trace(&record.executed);
->>>>>>> 9b6dd49e
 
         let trace = generate_memory_trace::<GoldilocksField>(
             &program,
@@ -111,13 +107,9 @@
             &memory_init,
             &halfword_memory,
             &fullword_memory,
-<<<<<<< HEAD
             &io_memory_private_rows,
-            &io_memory_public_rows
-=======
-            &io_memory_rows,
+            &io_memory_public_rows, 
             &poseidon2_rows,
->>>>>>> 9b6dd49e
         );
         let inv = inv::<F>;
         assert_eq!(
