--- conflicted
+++ resolved
@@ -31,16 +31,13 @@
     let cpu_trace = trace_rows_to_poly_values(cpu_rows);
     let rangecheck_trace = trace_to_poly_values(rangecheck_rows);
     let bitwise_trace = trace_rows_to_poly_values(bitwise_rows);
-<<<<<<< HEAD
     let memory_trace = trace_rows_to_poly_values(memory_rows);
-    [cpu_trace, rangecheck_trace, bitwise_trace, memory_trace]
-=======
     let shift_amount_trace = trace_rows_to_poly_values(shift_amount_rows);
     [
         cpu_trace,
         rangecheck_trace,
         bitwise_trace,
         shift_amount_trace,
+        memory_trace,
     ]
->>>>>>> b683fa87
 }