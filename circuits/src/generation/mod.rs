pub mod bitwise;
pub mod cpu;
pub mod instruction;
pub mod memory;
pub mod rangecheck;

use mozak_vm::vm::Row;
use plonky2::field::extension::Extendable;
use plonky2::field::polynomial::PolynomialValues;
use plonky2::hash::hash_types::RichField;

use self::bitwise::generate_bitwise_trace;
use self::cpu::generate_cpu_trace;
use self::memory::generate_memory_trace;
use self::rangecheck::generate_rangecheck_trace;
use crate::stark::mozak_stark::NUM_TABLES;
use crate::stark::utils::{trace_rows_to_poly_values, trace_to_poly_values};

#[must_use]
pub fn generate_traces<F: RichField + Extendable<D>, const D: usize>(
    step_rows: &[Row],
) -> [Vec<PolynomialValues<F>>; NUM_TABLES] {
    let cpu_rows = generate_cpu_trace::<F>(step_rows);
<<<<<<< HEAD
    let memory_rows = generate_memory_trace::<F>(&step_rows);
    let rangecheck_rows = generate_rangecheck_trace::<F>(&cpu_rows, &memory_rows);
    let bitwise_rows = generate_bitwise_trace(step_rows, &cpu_rows);

    let cpu_trace = trace_rows_to_poly_values(cpu_rows);
    let rangecheck_trace = trace_to_poly_values(rangecheck_rows);
    let bitwise_trace = trace_to_poly_values(bitwise_rows);
    let memory_trace = trace_rows_to_poly_values(memory_rows);

    [cpu_trace, rangecheck_trace, bitwise_trace, memory_trace]
=======
    let rangecheck_rows = generate_rangecheck_trace::<F>(&cpu_rows);
    let bitwise_rows = generate_bitwise_trace(&cpu_rows);

    let cpu_trace = trace_rows_to_poly_values(cpu_rows);
    let rangecheck_trace = trace_to_poly_values(rangecheck_rows);
    let bitwise_trace = trace_rows_to_poly_values(bitwise_rows);
    [cpu_trace, rangecheck_trace, bitwise_trace]
>>>>>>> f2453436
}<|MERGE_RESOLUTION|>--- conflicted
+++ resolved
@@ -21,24 +21,13 @@
     step_rows: &[Row],
 ) -> [Vec<PolynomialValues<F>>; NUM_TABLES] {
     let cpu_rows = generate_cpu_trace::<F>(step_rows);
-<<<<<<< HEAD
     let memory_rows = generate_memory_trace::<F>(&step_rows);
     let rangecheck_rows = generate_rangecheck_trace::<F>(&cpu_rows, &memory_rows);
-    let bitwise_rows = generate_bitwise_trace(step_rows, &cpu_rows);
-
-    let cpu_trace = trace_rows_to_poly_values(cpu_rows);
-    let rangecheck_trace = trace_to_poly_values(rangecheck_rows);
-    let bitwise_trace = trace_to_poly_values(bitwise_rows);
-    let memory_trace = trace_rows_to_poly_values(memory_rows);
-
-    [cpu_trace, rangecheck_trace, bitwise_trace, memory_trace]
-=======
-    let rangecheck_rows = generate_rangecheck_trace::<F>(&cpu_rows);
     let bitwise_rows = generate_bitwise_trace(&cpu_rows);
 
     let cpu_trace = trace_rows_to_poly_values(cpu_rows);
     let rangecheck_trace = trace_to_poly_values(rangecheck_rows);
     let bitwise_trace = trace_rows_to_poly_values(bitwise_rows);
-    [cpu_trace, rangecheck_trace, bitwise_trace]
->>>>>>> f2453436
+    let memory_trace = trace_rows_to_poly_values(memory_rows);
+    [cpu_trace, rangecheck_trace, bitwise_trace, memory_trace]
 }