pub mod bitshift;
pub mod bitwise;
pub mod cpu;
pub mod instruction;
pub mod memory;
pub mod program;
pub mod rangecheck;

use itertools::Itertools;
use mozak_vm::elf::Program;
use mozak_vm::vm::Row;
use plonky2::field::extension::Extendable;
use plonky2::field::packed::PackedField;
use plonky2::field::polynomial::PolynomialValues;
use plonky2::hash::hash_types::RichField;
use plonky2::util::transpose;
use starky::constraint_consumer::ConstraintConsumer;
use starky::stark::Stark;
use starky::vars::StarkEvaluationVars;

use self::bitshift::generate_shift_amount_trace;
use self::bitwise::generate_bitwise_trace;
use self::cpu::{generate_cpu_trace, generate_cpu_trace_extended};
use self::rangecheck::generate_rangecheck_trace;
use crate::bitshift::stark::BitshiftStark;
use crate::bitwise::stark::BitwiseStark;
use crate::cpu::stark::CpuStark;
use crate::generation::program::generate_program_rom_trace;
use crate::program::stark::ProgramStark;
use crate::rangecheck::stark::RangeCheckStark;
use crate::stark::mozak_stark::{MozakStark, NUM_TABLES};
use crate::stark::utils::{trace_rows_to_poly_values, trace_to_poly_values};

#[must_use]
pub fn generate_traces<F: RichField + Extendable<D>, const D: usize>(
    program: &Program,
    step_rows: &[Row],
) -> [Vec<PolynomialValues<F>>; NUM_TABLES] {
    let cpu_rows = generate_cpu_trace::<F>(program, step_rows);
    let rangecheck_rows = generate_rangecheck_trace::<F>(&cpu_rows);
    let bitwise_rows = generate_bitwise_trace(&cpu_rows);
    let shift_amount_rows = generate_shift_amount_trace(&cpu_rows);
    let program_rows = generate_program_rom_trace(program);

    let cpu_trace = trace_to_poly_values(generate_cpu_trace_extended(cpu_rows, &program_rows));
    let rangecheck_trace = trace_to_poly_values(rangecheck_rows);
    let bitwise_trace = trace_rows_to_poly_values(bitwise_rows);
    let shift_amount_trace = trace_rows_to_poly_values(shift_amount_rows);
    let program_trace = trace_rows_to_poly_values(program_rows);
    [
        cpu_trace,
        rangecheck_trace,
        bitwise_trace,
        shift_amount_trace,
        program_trace,
    ]
}
<<<<<<< HEAD
#[allow(clippy::missing_panics_doc, clippy::needless_for_each)]
=======

#[must_use]
#[allow(clippy::missing_panics_doc)]
pub fn transpose_polys<
    F: RichField + Extendable<D> + PackedField,
    const D: usize,
    S: Stark<F, D>,
>(
    cols: Vec<PolynomialValues<F>>,
) -> Vec<[F; S::COLUMNS]> {
    transpose(
        &cols
            .into_iter()
            .map(|PolynomialValues { values }| values)
            .collect_vec(),
    )
    .into_iter()
    .map(|row| row.try_into().unwrap())
    .collect_vec()
}

#[allow(clippy::missing_panics_doc)]
>>>>>>> 52544de1
pub fn debug_traces<F: RichField + Extendable<D>, const D: usize>(
    program: &Program,
    step_rows: &[Row],
    mozak_stark: &MozakStark<F, D>,
) where
    [(); CpuStark::<F, D>::COLUMNS]:,
    [(); CpuStark::<F, D>::PUBLIC_INPUTS]:,
    [(); RangeCheckStark::<F, D>::COLUMNS]:,
    [(); BitwiseStark::<F, D>::COLUMNS]:,
    [(); BitshiftStark::<F, D>::COLUMNS]:,
    [(); ProgramStark::<F, D>::COLUMNS]:, {
    let [cpu_trace, rangecheck_trace, bitwise_trace, shift_amount_trace, program_trace]: [Vec<
        PolynomialValues<F>,
    >;
        NUM_TABLES] = generate_traces(program, step_rows);

    assert!([
        // Program ROM
        debug_single_trace::<F, D, ProgramStark<F, D>>(
            &mozak_stark.program_stark,
            program_trace,
            "PROGRAM_ROM_STARK",
        ),
        // CPU
        debug_single_trace::<F, D, CpuStark<F, D>>(&mozak_stark.cpu_stark, cpu_trace, "CPU_STARK"),
        // Range check
        debug_single_trace::<F, D, RangeCheckStark<F, D>>(
            &mozak_stark.rangecheck_stark,
            rangecheck_trace,
            "RANGE_CHECK_STARK",
        ),
        // Bitwise
        debug_single_trace::<F, D, BitwiseStark<F, D>>(
            &mozak_stark.bitwise_stark,
            bitwise_trace,
            "BITWISE_STARK",
        ),
        // Bitshift
        debug_single_trace::<F, D, BitshiftStark<F, D>>(
            &mozak_stark.shift_amount_stark,
            shift_amount_trace,
            "BITWISE_STARK",
        ),
    ]
    .into_iter()
    .all(|x| x));
}
<<<<<<< HEAD
#[allow(clippy::missing_panics_doc, clippy::uninlined_format_args)]
=======

#[allow(clippy::missing_panics_doc)]
>>>>>>> 52544de1
pub fn debug_single_trace<F: RichField + Extendable<D>, const D: usize, S: Stark<F, D>>(
    stark: &S,
    trace_rows: Vec<PolynomialValues<F>>,
    stark_name: &str,
) -> bool
where
    [(); S::COLUMNS]:,
    [(); S::PUBLIC_INPUTS]:, {
    transpose_polys::<F, D, S>(trace_rows)
        .iter()
        .enumerate()
        .circular_tuple_windows()
        .map(|((lv_row, lv), (nv_row, nv))| {
            let mut consumer = ConstraintConsumer::new_debug_api(lv_row == 0, nv_row == 0);
            stark.eval_packed_generic(
                StarkEvaluationVars {
                    local_values: lv,
                    next_values: nv,
                    public_inputs: &[F::ZERO; S::PUBLIC_INPUTS],
                },
                &mut consumer,
            );
            if consumer.debug_api_has_constraint_failed() {
                println!("Debug constraints for {stark_name}");
                println!("lv-row[{lv_row}] - values: {lv:?}");
                println!("nv-row[{nv_row}] - values: {nv:?}");
                false
            } else {
                true
            }
        })
        .all(|x| x)
}<|MERGE_RESOLUTION|>--- conflicted
+++ resolved
@@ -55,9 +55,6 @@
         program_trace,
     ]
 }
-<<<<<<< HEAD
-#[allow(clippy::missing_panics_doc, clippy::needless_for_each)]
-=======
 
 #[must_use]
 #[allow(clippy::missing_panics_doc)]
@@ -80,7 +77,6 @@
 }
 
 #[allow(clippy::missing_panics_doc)]
->>>>>>> 52544de1
 pub fn debug_traces<F: RichField + Extendable<D>, const D: usize>(
     program: &Program,
     step_rows: &[Row],
@@ -128,12 +124,8 @@
     .into_iter()
     .all(|x| x));
 }
-<<<<<<< HEAD
-#[allow(clippy::missing_panics_doc, clippy::uninlined_format_args)]
-=======
 
 #[allow(clippy::missing_panics_doc)]
->>>>>>> 52544de1
 pub fn debug_single_trace<F: RichField + Extendable<D>, const D: usize, S: Stark<F, D>>(
     stark: &S,
     trace_rows: Vec<PolynomialValues<F>>,
