--- conflicted
+++ resolved
@@ -85,12 +85,8 @@
     [(); CpuStark::<F, D>::COLUMNS]:,
     [(); CpuStark::<F, D>::PUBLIC_INPUTS]:,
     [(); RangeCheckStark::<F, D>::COLUMNS]:,
-<<<<<<< HEAD
     [(); RangeCheckStark::<F, D>::PUBLIC_INPUTS]:,
-    [(); BitwiseStark::<F, D>::COLUMNS]:,
-=======
     [(); XorStark::<F, D>::COLUMNS]:,
->>>>>>> 5e717461
     [(); BitshiftStark::<F, D>::COLUMNS]:,
     [(); ProgramStark::<F, D>::COLUMNS]:, {
     let [cpu_trace, rangecheck_trace, bitwise_trace, shift_amount_trace, program_trace]: [Vec<
