--- conflicted
+++ resolved
@@ -3,7 +3,6 @@
 
 pub mod bitshift;
 pub mod cpu;
-pub mod fullword_memory;
 pub mod halfword_memory;
 pub mod instruction;
 pub mod memory;
@@ -43,7 +42,6 @@
 use crate::cpu::stark::CpuStark;
 use crate::generation::program::generate_program_rom_trace;
 use crate::memory::stark::MemoryStark;
-use crate::memory_fullword::stark::FullWordMemoryStark;
 use crate::memory_halfword::stark::HalfWordMemoryStark;
 use crate::memoryinit::stark::MemoryInitStark;
 use crate::program::stark::ProgramStark;
@@ -120,25 +118,8 @@
     traces_poly_values: &[Vec<PolynomialValues<F>>; NUM_TABLES],
     mozak_stark: &MozakStark<F, D>,
     public_inputs: &PublicInputs<F>,
-<<<<<<< HEAD
-) where
-    [(); CpuStark::<F, D>::COLUMNS]:,
-    [(); CpuStark::<F, D>::PUBLIC_INPUTS]:,
-    [(); RangeCheckStark::<F, D>::COLUMNS]:,
-    [(); RangeCheckStark::<F, D>::PUBLIC_INPUTS]:,
-    [(); XorStark::<F, D>::COLUMNS]:,
-    [(); BitshiftStark::<F, D>::COLUMNS]:,
-    // [(); ProgramStark::<F, D>::COLUMNS]:,
-    [(); MemoryStark::<F, D>::COLUMNS]:,
-    [(); MemoryInitStark::<F, D>::COLUMNS]:,
-    [(); RangeCheckLimbStark::<F, D>::COLUMNS]:,
-    [(); HalfWordMemoryStark::<F, D>::COLUMNS]:,
-    [(); FullWordMemoryStark::<F, D>::COLUMNS]:, {
-    let [cpu, rangecheck, xor, shift_amount, program, memory, memory_init, rangecheck_limb, halfword_memory, fullword_memory] =
-=======
 ) {
     let [cpu, rangecheck, xor, shift_amount, program, memory, memory_init, rangecheck_limb, halfword_memory] =
->>>>>>> 26c21cb7
         traces_poly_values;
 
     assert!([
