--- conflicted
+++ resolved
@@ -49,11 +49,8 @@
 use crate::bitshift::stark::BitshiftStark;
 use crate::columns_view::HasNamedColumns;
 use crate::cpu::stark::CpuStark;
-<<<<<<< HEAD
+use crate::generation::io_memory::generate_io_memory_trace;
 use crate::generation::poseidon2::generate_poseidon2_trace;
-=======
-use crate::generation::io_memory::generate_io_memory_trace;
->>>>>>> a389e07e
 use crate::generation::program::generate_program_rom_trace;
 use crate::memory::stark::MemoryStark;
 use crate::memory_fullword::stark::FullWordMemoryStark;
@@ -83,24 +80,17 @@
     let memory_init_rows = generate_memory_init_trace(program);
     let halfword_memory_rows = generate_halfword_memory_trace(program, &record.executed);
     let fullword_memory_rows = generate_fullword_memory_trace(program, &record.executed);
-<<<<<<< HEAD
+    let io_memory_rows = generate_io_memory_trace(program, &record.executed);
     let poseiden2_sponge_rows = generate_poseidon2_sponge_trace(&record.executed);
     let poseidon2_rows = generate_poseidon2_trace(&record.executed);
-=======
-    let io_memory_rows = generate_io_memory_trace(program, &record.executed);
->>>>>>> a389e07e
     let memory_rows = generate_memory_trace(
         program,
         &record.executed,
         &memory_init_rows,
         &halfword_memory_rows,
         &fullword_memory_rows,
-<<<<<<< HEAD
-        // &[],
+        &io_memory_rows,
         &poseiden2_sponge_rows,
-=======
-        &io_memory_rows,
->>>>>>> a389e07e
     );
     let rangecheck_rows = generate_rangecheck_trace::<F>(&cpu_rows, &memory_rows);
     let rangecheck_limb_rows = generate_rangecheck_limb_trace(&cpu_rows, &rangecheck_rows);
@@ -135,12 +125,9 @@
         fullword_memory_trace,
         register_init_trace,
         register_trace,
-<<<<<<< HEAD
+        io_memory_trace,
         poseidon2_sponge_trace,
         poseidon2_trace,
-=======
-        io_memory_trace,
->>>>>>> a389e07e
     ]
 }
 
@@ -167,82 +154,7 @@
     mozak_stark: &MozakStark<F, D>,
     public_inputs: &PublicInputs<F>,
 ) {
-<<<<<<< HEAD
-    let [cpu, rangecheck, xor, shift_amount, program, memory, memory_init, rangecheck_limb, halfword_memory, fullword_memory, register_init, register, poseidon2_sponge, poseidon2] =
-        traces_poly_values;
-    assert!(
-        [
-            // Program ROM
-            debug_single_trace::<F, D, ProgramStark<F, D>>(&mozak_stark.program_stark, program, &[
-            ],),
-            // CPU
-            debug_single_trace::<F, D, CpuStark<F, D>>(
-                &mozak_stark.cpu_stark,
-                cpu,
-                public_inputs.borrow()
-            ),
-            // Range check
-            debug_single_trace::<F, D, RangeCheckStark<F, D>>(
-                &mozak_stark.rangecheck_stark,
-                rangecheck,
-                &[],
-            ),
-            // Xor
-            debug_single_trace::<F, D, XorStark<F, D>>(&mozak_stark.xor_stark, xor, &[]),
-            // Bitshift
-            debug_single_trace::<F, D, BitshiftStark<F, D>>(
-                &mozak_stark.shift_amount_stark,
-                shift_amount,
-                &[],
-            ),
-            // Memory
-            debug_single_trace::<F, D, MemoryStark<F, D>>(&mozak_stark.memory_stark, memory, &[],),
-            // MemoryInit
-            debug_single_trace::<F, D, MemoryInitStark<F, D>>(
-                &mozak_stark.memory_init_stark,
-                memory_init,
-                &[],
-            ),
-            debug_single_trace::<F, D, RangeCheckLimbStark<F, D>>(
-                &mozak_stark.rangecheck_limb_stark,
-                rangecheck_limb,
-                &[],
-            ),
-            debug_single_trace::<F, D, HalfWordMemoryStark<F, D>>(
-                &mozak_stark.halfword_memory_stark,
-                halfword_memory,
-                &[],
-            ),
-            debug_single_trace::<F, D, FullWordMemoryStark<F, D>>(
-                &mozak_stark.fullword_memory_stark,
-                fullword_memory,
-                &[],
-            ),
-            debug_single_trace::<F, D, RegisterInitStark<F, D>>(
-                &mozak_stark.register_init_stark,
-                register_init,
-                &[],
-            ),
-            debug_single_trace::<F, D, RegisterStark<F, D>>(
-                &mozak_stark.register_stark,
-                register,
-                &[],
-            ),
-            debug_single_trace::<F, D, Poseidon2SpongeStark<F, D>>(
-                &mozak_stark.poseidon2_sponge_stark,
-                poseidon2_sponge,
-                &[],
-            ),
-            debug_single_trace::<F, D, Poseidon2_12Stark<F, D>>(
-                &mozak_stark.poseidon2_stark,
-                poseidon2,
-                &[],
-            ),
-        ]
-        .into_iter()
-        .all(|x| x)
-=======
-    let [cpu, rangecheck, xor, shift_amount, program, memory, memory_init, rangecheck_limb, halfword_memory, fullword_memory, register_init, register, io_memory] =
+    let [cpu, rangecheck, xor, shift_amount, program, memory, memory_init, rangecheck_limb, halfword_memory, fullword_memory, register_init, register, io_memory, poseidon2_sponge, poseidon2] =
         traces_poly_values;
     // Program ROM
     debug_single_trace::<F, D, ProgramStark<F, D>>(&mozak_stark.program_stark, program, &[]);
@@ -295,7 +207,16 @@
         &mozak_stark.io_memory_stark,
         io_memory,
         &[],
->>>>>>> a389e07e
+    );
+    debug_single_trace::<F, D, Poseidon2SpongeStark<F, D>>(
+        &mozak_stark.poseidon2_sponge_stark,
+        poseidon2_sponge,
+        &[],
+    );
+    debug_single_trace::<F, D, Poseidon2_12Stark<F, D>>(
+        &mozak_stark.poseidon2_stark,
+        poseidon2,
+        &[],
     );
 }
 
