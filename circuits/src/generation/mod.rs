//! This module is responsible for populating the the Stark Tables with the
//! appropriate values based on the [`Program`] and [`ExecutionRecord`].

pub mod bitshift;
pub mod cpu;
<<<<<<< HEAD
pub mod fullword_memory;
=======
>>>>>>> 6adca29a
pub mod halfword_memory;
pub mod instruction;
pub mod memory;
pub mod memoryinit;
pub mod program;
pub mod rangecheck;
pub mod rangecheck_limb;
pub mod register;
pub mod registerinit;
pub mod xor;

use std::borrow::Borrow;
use std::fmt::Display;

use itertools::Itertools;
use mozak_runner::elf::Program;
use mozak_runner::vm::ExecutionRecord;
use plonky2::field::extension::Extendable;
use plonky2::field::packed::PackedField;
use plonky2::field::polynomial::PolynomialValues;
use plonky2::hash::hash_types::RichField;
use plonky2::util::transpose;
use starky::constraint_consumer::ConstraintConsumer;
use starky::stark::Stark;
use starky::vars::StarkEvaluationVars;

use self::bitshift::generate_shift_amount_trace;
use self::cpu::{generate_cpu_trace, generate_cpu_trace_extended};
use self::halfword_memory::generate_halfword_memory_trace;
use self::memory::generate_memory_trace;
use self::memoryinit::generate_memory_init_trace;
use self::rangecheck::generate_rangecheck_trace;
use self::rangecheck_limb::generate_rangecheck_limb_trace;
use self::xor::generate_xor_trace;
use crate::bitshift::stark::BitshiftStark;
use crate::cpu::stark::CpuStark;
use crate::generation::program::generate_program_rom_trace;
use crate::memory::stark::MemoryStark;
use crate::memory_halfword::stark::HalfWordMemoryStark;
use crate::memoryinit::stark::MemoryInitStark;
use crate::program::stark::ProgramStark;
use crate::rangecheck::stark::RangeCheckStark;
use crate::rangecheck_limb::stark::RangeCheckLimbStark;
use crate::stark::mozak_stark::{MozakStark, PublicInputs, NUM_TABLES};
use crate::stark::utils::{trace_rows_to_poly_values, trace_to_poly_values};
use crate::xor::stark::XorStark;

#[must_use]
pub fn generate_traces<F: RichField + Extendable<D>, const D: usize>(
    program: &Program,
    record: &ExecutionRecord,
) -> [Vec<PolynomialValues<F>>; NUM_TABLES] {
    let cpu_rows = generate_cpu_trace::<F>(program, record);
    let xor_rows = generate_xor_trace(&cpu_rows);
    let shift_amount_rows = generate_shift_amount_trace(&cpu_rows);
    let program_rows = generate_program_rom_trace(program);
    let memory_init_rows = generate_memory_init_trace(program);
    let halfword_memory_rows = generate_halfword_memory_trace(program, &record.executed);
    let memory_rows = generate_memory_trace(
        program,
        &record.executed,
        &memory_init_rows,
        &halfword_memory_rows,
    );
    let rangecheck_rows = generate_rangecheck_trace::<F>(&cpu_rows, &memory_rows);
    let rangecheck_limb_rows = generate_rangecheck_limb_trace(&cpu_rows, &rangecheck_rows);

    let cpu_trace = trace_to_poly_values(generate_cpu_trace_extended(cpu_rows, &program_rows));
    let rangecheck_trace = trace_rows_to_poly_values(rangecheck_rows);
    let xor_trace = trace_rows_to_poly_values(xor_rows);
    let shift_amount_trace = trace_rows_to_poly_values(shift_amount_rows);
    let program_trace = trace_rows_to_poly_values(program_rows);
    let memory_trace = trace_rows_to_poly_values(memory_rows);
    let memory_init_trace = trace_rows_to_poly_values(memory_init_rows);
    let rangecheck_limb_trace = trace_rows_to_poly_values(rangecheck_limb_rows);
    let halfword_memory_trace = trace_rows_to_poly_values(halfword_memory_rows);
    [
        cpu_trace,
        rangecheck_trace,
        xor_trace,
        shift_amount_trace,
        program_trace,
        memory_trace,
        memory_init_trace,
        rangecheck_limb_trace,
        halfword_memory_trace,
    ]
}

#[must_use]
pub fn transpose_polys<
    F: RichField + Extendable<D> + PackedField,
    const D: usize,
    S: Stark<F, D>,
>(
    cols: Vec<PolynomialValues<F>>,
) -> Vec<[F; S::COLUMNS]> {
    transpose(
        &cols
            .into_iter()
            .map(|PolynomialValues { values }| values)
            .collect_vec(),
    )
    .into_iter()
    .map(|row| row.try_into().unwrap())
    .collect_vec()
}

pub fn debug_traces<F: RichField + Extendable<D>, const D: usize>(
    traces_poly_values: &[Vec<PolynomialValues<F>>; NUM_TABLES],
    mozak_stark: &MozakStark<F, D>,
    public_inputs: &PublicInputs<F>,
) where
    [(); CpuStark::<F, D>::COLUMNS]:,
    [(); CpuStark::<F, D>::PUBLIC_INPUTS]:,
    [(); RangeCheckStark::<F, D>::COLUMNS]:,
    [(); RangeCheckStark::<F, D>::PUBLIC_INPUTS]:,
    [(); XorStark::<F, D>::COLUMNS]:,
    [(); BitshiftStark::<F, D>::COLUMNS]:,
    // [(); ProgramStark::<F, D>::COLUMNS]:,
    [(); MemoryStark::<F, D>::COLUMNS]:,
    [(); MemoryInitStark::<F, D>::COLUMNS]:,
    [(); RangeCheckLimbStark::<F, D>::COLUMNS]:,
    [(); HalfWordMemoryStark::<F, D>::COLUMNS]:, {
    let [cpu, rangecheck, xor, shift_amount, program, memory, memory_init, rangecheck_limb, halfword_memory] =
        traces_poly_values;

    assert!([
        // Program ROM
        debug_single_trace::<F, D, ProgramStark<F, D>>(&mozak_stark.program_stark, program, &[],),
        // CPU
        debug_single_trace::<F, D, CpuStark<F, D>>(
            &mozak_stark.cpu_stark,
            cpu,
            public_inputs.borrow(),
        ),
        // Range check
        debug_single_trace::<F, D, RangeCheckStark<F, D>>(
            &mozak_stark.rangecheck_stark,
            rangecheck,
            &[],
        ),
        // Xor
        debug_single_trace::<F, D, XorStark<F, D>>(&mozak_stark.xor_stark, xor, &[]),
        // Bitshift
        debug_single_trace::<F, D, BitshiftStark<F, D>>(
            &mozak_stark.shift_amount_stark,
            shift_amount,
            &[],
        ),
        // Memory
        debug_single_trace::<F, D, MemoryStark<F, D>>(&mozak_stark.memory_stark, memory, &[],),
        // MemoryInit
        debug_single_trace::<F, D, MemoryInitStark<F, D>>(
            &mozak_stark.memory_init_stark,
            memory_init,
            &[],
        ),
        debug_single_trace::<F, D, RangeCheckLimbStark<F, D>>(
            &mozak_stark.rangecheck_limb_stark,
            rangecheck_limb,
            &[],
        ),
        debug_single_trace::<F, D, HalfWordMemoryStark<F, D>>(
            &mozak_stark.halfword_memory_stark,
            halfword_memory,
            &[],
        ),
    ]
    .into_iter()
    .all(|x| x));
}

pub fn debug_single_trace<
    F: RichField + Extendable<D>,
    const D: usize,
    S: Stark<F, D> + Display,
>(
    stark: &S,
    trace_rows: &[PolynomialValues<F>],
    public_inputs: &[F; S::PUBLIC_INPUTS],
) -> bool
where
    [(); S::COLUMNS]:,
    [(); S::PUBLIC_INPUTS]:, {
    transpose_polys::<F, D, S>(trace_rows.to_vec())
        .iter()
        .enumerate()
        .circular_tuple_windows()
        .map(|((lv_row, lv), (nv_row, nv))| {
            let mut consumer = ConstraintConsumer::new_debug_api(lv_row == 0, nv_row == 0);
            stark.eval_packed_generic(
                StarkEvaluationVars {
                    local_values: lv,
                    next_values: nv,
                    public_inputs,
                },
                &mut consumer,
            );
            if consumer.debug_api_has_constraint_failed() {
                println!("Debug constraints for {stark}");
                println!("lv-row[{lv_row}] - values: {lv:?}");
                println!("nv-row[{nv_row}] - values: {nv:?}");
                false
            } else {
                true
            }
        })
        .all(|x| x)
}<|MERGE_RESOLUTION|>--- conflicted
+++ resolved
@@ -3,10 +3,6 @@
 
 pub mod bitshift;
 pub mod cpu;
-<<<<<<< HEAD
-pub mod fullword_memory;
-=======
->>>>>>> 6adca29a
 pub mod halfword_memory;
 pub mod instruction;
 pub mod memory;
