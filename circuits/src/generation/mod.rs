--- conflicted
+++ resolved
@@ -130,27 +130,19 @@
     let [cpu, rangecheck, xor, shift_amount, program, memory, memory_init, rangecheck_limb, halfword_memory] =
         traces_poly_values;
 
-<<<<<<< HEAD
     assert!([
         // Program ROM
-        debug_single_trace::<F, D, ProgramStark<F, D>>(
-            &mozak_stark.program_stark,
-            program,
-            "PROGRAM_ROM_STARK",
-            &[],
-        ),
+        debug_single_trace::<F, D, ProgramStark<F, D>>(&mozak_stark.program_stark, program, &[],),
         // CPU
         debug_single_trace::<F, D, CpuStark<F, D>>(
             &mozak_stark.cpu_stark,
             cpu,
-            "CPU_STARK",
             public_inputs.borrow(),
         ),
         // Range check
         debug_single_trace::<F, D, RangeCheckStark<F, D>>(
             &mozak_stark.rangecheck_stark,
             rangecheck,
-            "RANGE_CHECK_STARK",
             &[],
         ),
         // Xor
@@ -159,89 +151,29 @@
         debug_single_trace::<F, D, BitshiftStark<F, D>>(
             &mozak_stark.shift_amount_stark,
             shift_amount,
-            "BITSHIFT_STARK",
             &[],
         ),
         // Memory
-        debug_single_trace::<F, D, MemoryStark<F, D>>(
-            &mozak_stark.memory_stark,
-            memory,
-            "MEMORY_STARK",
-            &[],
-        ),
+        debug_single_trace::<F, D, MemoryStark<F, D>>(&mozak_stark.memory_stark, memory, &[],),
         // MemoryInit
         debug_single_trace::<F, D, MemoryInitStark<F, D>>(
             &mozak_stark.memory_init_stark,
             memory_init,
-            "MEMORY_INIT_STARK",
             &[],
         ),
         debug_single_trace::<F, D, RangeCheckLimbStark<F, D>>(
             &mozak_stark.rangecheck_limb_stark,
             rangecheck_limb,
-            "RANGECHECK_LIMB_STARK",
             &[],
         ),
         debug_single_trace::<F, D, HalfWordMemoryStark<F, D>>(
             &mozak_stark.halfword_memory_stark,
             halfword_memory,
-            "HALFWORD_STARK",
             &[],
         ),
     ]
     .into_iter()
     .all(|x| x));
-=======
-    assert!(
-        [
-            // Program ROM
-            debug_single_trace::<F, D, ProgramStark<F, D>>(
-                &mozak_stark.program_stark,
-                program_trace,
-                &[],
-            ),
-            // CPU
-            debug_single_trace::<F, D, CpuStark<F, D>>(
-                &mozak_stark.cpu_stark,
-                cpu_trace,
-                public_inputs.borrow(),
-            ),
-            // Range check
-            debug_single_trace::<F, D, RangeCheckStark<F, D>>(
-                &mozak_stark.rangecheck_stark,
-                rangecheck_trace,
-                &[],
-            ),
-            // Xor
-            debug_single_trace::<F, D, XorStark<F, D>>(&mozak_stark.xor_stark, xor_trace, &[]),
-            // Bitshift
-            debug_single_trace::<F, D, BitshiftStark<F, D>>(
-                &mozak_stark.shift_amount_stark,
-                shift_amount_trace,
-                &[],
-            ),
-            // Memory
-            debug_single_trace::<F, D, MemoryStark<F, D>>(
-                &mozak_stark.memory_stark,
-                memory_trace,
-                &[],
-            ),
-            // MemoryInit
-            debug_single_trace::<F, D, MemoryInitStark<F, D>>(
-                &mozak_stark.memory_init_stark,
-                memory_init_trace,
-                &[],
-            ),
-            debug_single_trace::<F, D, RangeCheckLimbStark<F, D>>(
-                &mozak_stark.rangecheck_limb_stark,
-                rangecheck_limb_trace,
-                &[],
-            ),
-        ]
-        .into_iter()
-        .all(|x| x)
-    );
->>>>>>> 091433dc
 }
 
 pub fn debug_single_trace<
