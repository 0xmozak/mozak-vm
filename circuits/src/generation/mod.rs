--- conflicted
+++ resolved
@@ -6,11 +6,7 @@
 pub mod program;
 pub mod rangecheck;
 
-<<<<<<< HEAD
-use mozak_vm::elf::Code;
-=======
 use mozak_vm::elf::Program;
->>>>>>> 0d7b483c
 use mozak_vm::vm::Row;
 use plonky2::field::extension::Extendable;
 use plonky2::field::polynomial::PolynomialValues;
@@ -26,11 +22,7 @@
 
 #[must_use]
 pub fn generate_traces<F: RichField + Extendable<D>, const D: usize>(
-<<<<<<< HEAD
-    code: &Code,
-=======
     program: &Program,
->>>>>>> 0d7b483c
     step_rows: &[Row],
 ) -> [Vec<PolynomialValues<F>>; NUM_TABLES] {
     let cpu_rows = generate_cpu_trace::<F>(program, step_rows);
@@ -41,7 +33,7 @@
     let rangecheck_trace = trace_to_poly_values(rangecheck_rows);
     let bitwise_trace = trace_rows_to_poly_values(bitwise_rows);
     let shift_amount_trace = trace_rows_to_poly_values(shift_amount_rows);
-    let program_trace = trace_rows_to_poly_values(generate_program_trace(code, &cpu_rows));
+    let program_trace = trace_rows_to_poly_values(generate_program_trace(program, &cpu_rows));
 
     let cpu_trace = trace_to_poly_values(generate_cpu_trace_extended(cpu_rows));
     [
