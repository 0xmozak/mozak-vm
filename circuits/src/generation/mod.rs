//! This module is responsible for populating the the Stark Tables with the
//! appropriate values based on the [`Program`] and [`ExecutionRecord`].

pub mod bitshift;
pub mod bitwise;
pub mod cpu;
pub mod instruction;
pub mod memory;
pub mod program;
pub mod rangecheck;

use std::borrow::Borrow;

use itertools::Itertools;
use mozak_vm::elf::Program;
use mozak_vm::vm::ExecutionRecord;
use plonky2::field::extension::Extendable;
use plonky2::field::packed::PackedField;
use plonky2::field::polynomial::PolynomialValues;
use plonky2::hash::hash_types::RichField;
use plonky2::util::transpose;
use starky::constraint_consumer::ConstraintConsumer;
use starky::stark::Stark;
use starky::vars::StarkEvaluationVars;

use self::bitshift::generate_shift_amount_trace;
use self::bitwise::generate_bitwise_trace;
use self::cpu::{generate_cpu_trace, generate_cpu_trace_extended};
use self::rangecheck::generate_rangecheck_trace;
use crate::bitshift::stark::BitshiftStark;
use crate::cpu::stark::CpuStark;
use crate::generation::program::generate_program_rom_trace;
use crate::program::stark::ProgramStark;
use crate::rangecheck::stark::RangeCheckStark;
use crate::stark::mozak_stark::{MozakStark, PublicInputs, NUM_TABLES};
use crate::stark::utils::{trace_rows_to_poly_values, trace_to_poly_values};
use crate::xor::stark::XorStark;

#[must_use]
pub fn generate_traces<F: RichField + Extendable<D>, const D: usize>(
    program: &Program,
    record: &ExecutionRecord,
) -> [Vec<PolynomialValues<F>>; NUM_TABLES] {
    let cpu_rows = generate_cpu_trace::<F>(program, record);
    let rangecheck_rows = generate_rangecheck_trace::<F>(&cpu_rows);
    let bitwise_rows = generate_bitwise_trace(&cpu_rows);
    let shift_amount_rows = generate_shift_amount_trace(&cpu_rows);
    let program_rows = generate_program_rom_trace(program);

    let cpu_trace = trace_to_poly_values(generate_cpu_trace_extended(cpu_rows, &program_rows));
    let rangecheck_trace = trace_to_poly_values(rangecheck_rows);
    let bitwise_trace = trace_rows_to_poly_values(bitwise_rows);
    let shift_amount_trace = trace_rows_to_poly_values(shift_amount_rows);
    let program_trace = trace_rows_to_poly_values(program_rows);
    [
        cpu_trace,
        rangecheck_trace,
        bitwise_trace,
        shift_amount_trace,
        program_trace,
    ]
}

#[must_use]
#[allow(clippy::missing_panics_doc)]
pub fn transpose_polys<
    F: RichField + Extendable<D> + PackedField,
    const D: usize,
    S: Stark<F, D>,
>(
    cols: Vec<PolynomialValues<F>>,
) -> Vec<[F; S::COLUMNS]> {
    transpose(
        &cols
            .into_iter()
            .map(|PolynomialValues { values }| values)
            .collect_vec(),
    )
    .into_iter()
    .map(|row| row.try_into().unwrap())
    .collect_vec()
}

#[allow(clippy::missing_panics_doc)]
pub fn debug_traces<F: RichField + Extendable<D>, const D: usize>(
    program: &Program,
    record: &ExecutionRecord,
    mozak_stark: &MozakStark<F, D>,
    public_inputs: &PublicInputs<F>,
) where
    [(); CpuStark::<F, D>::COLUMNS]:,
    [(); CpuStark::<F, D>::PUBLIC_INPUTS]:,
    [(); RangeCheckStark::<F, D>::COLUMNS]:,
    [(); RangeCheckStark::<F, D>::PUBLIC_INPUTS]:,
    [(); XorStark::<F, D>::COLUMNS]:,
    [(); BitshiftStark::<F, D>::COLUMNS]:,
    [(); ProgramStark::<F, D>::COLUMNS]:, {
    let [cpu_trace, rangecheck_trace, bitwise_trace, shift_amount_trace, program_trace]: [Vec<
        PolynomialValues<F>,
    >;
        NUM_TABLES] = generate_traces(program, record);

    assert!([
        // Program ROM
        debug_single_trace::<F, D, ProgramStark<F, D>>(
            &mozak_stark.program_stark,
            program_trace,
            "PROGRAM_ROM_STARK",
            &[],
        ),
        // CPU
        debug_single_trace::<F, D, CpuStark<F, D>>(
            &mozak_stark.cpu_stark,
            cpu_trace,
            "CPU_STARK",
<<<<<<< HEAD
            public_inputs.borrow(),
=======
            [public_inputs.entry_point]
>>>>>>> e66f94b9
        ),
        // Range check
        debug_single_trace::<F, D, RangeCheckStark<F, D>>(
            &mozak_stark.rangecheck_stark,
            rangecheck_trace,
            "RANGE_CHECK_STARK",
            &[],
        ),
        // Bitwise
        debug_single_trace::<F, D, XorStark<F, D>>(
            &mozak_stark.xor_stark,
            bitwise_trace,
            "BITWISE_STARK",
            &[],
        ),
        // Bitshift
        debug_single_trace::<F, D, BitshiftStark<F, D>>(
            &mozak_stark.shift_amount_stark,
            shift_amount_trace,
            "BITWISE_STARK",
            &[],
        ),
    ]
    .into_iter()
    .all(|x| x));
}

#[allow(clippy::missing_panics_doc)]
pub fn debug_single_trace<F: RichField + Extendable<D>, const D: usize, S: Stark<F, D>>(
    stark: &S,
    trace_rows: Vec<PolynomialValues<F>>,
    stark_name: &str,
    public_inputs: &[F; S::PUBLIC_INPUTS],
) -> bool
where
    [(); S::COLUMNS]:,
    [(); S::PUBLIC_INPUTS]:, {
    transpose_polys::<F, D, S>(trace_rows)
        .iter()
        .enumerate()
        .circular_tuple_windows()
        .map(|((lv_row, lv), (nv_row, nv))| {
            let mut consumer = ConstraintConsumer::new_debug_api(lv_row == 0, nv_row == 0);
            stark.eval_packed_generic(
                StarkEvaluationVars {
                    local_values: lv,
                    next_values: nv,
                    public_inputs,
                },
                &mut consumer,
            );
            if consumer.debug_api_has_constraint_failed() {
                println!("Debug constraints for {stark_name}");
                println!("lv-row[{lv_row}] - values: {lv:?}");
                println!("nv-row[{nv_row}] - values: {nv:?}");
                false
            } else {
                true
            }
        })
        .all(|x| x)
}<|MERGE_RESOLUTION|>--- conflicted
+++ resolved
@@ -113,11 +113,7 @@
             &mozak_stark.cpu_stark,
             cpu_trace,
             "CPU_STARK",
-<<<<<<< HEAD
             public_inputs.borrow(),
-=======
-            [public_inputs.entry_point]
->>>>>>> e66f94b9
         ),
         // Range check
         debug_single_trace::<F, D, RangeCheckStark<F, D>>(
