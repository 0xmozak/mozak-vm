--- conflicted
+++ resolved
@@ -44,12 +44,7 @@
     record: &ExecutionRecord,
 ) -> [Vec<PolynomialValues<F>>; NUM_TABLES] {
     let cpu_rows = generate_cpu_trace::<F>(program, record);
-<<<<<<< HEAD
-    let bitwise_rows = generate_bitwise_trace(&cpu_rows);
-=======
-    let rangecheck_rows = generate_rangecheck_trace::<F>(&cpu_rows);
     let xor_rows = generate_xor_trace(&cpu_rows);
->>>>>>> 08589b72
     let shift_amount_rows = generate_shift_amount_trace(&cpu_rows);
     let program_rows = generate_program_rom_trace(program);
     let memory_rows = generate_memory_trace(program, &record.executed);
@@ -105,14 +100,9 @@
     [(); RangeCheckStark::<F, D>::PUBLIC_INPUTS]:,
     [(); XorStark::<F, D>::COLUMNS]:,
     [(); BitshiftStark::<F, D>::COLUMNS]:,
-<<<<<<< HEAD
     [(); ProgramStark::<F, D>::COLUMNS]:,
     [(); MemoryStark::<F, D>::COLUMNS]:, {
-    let [cpu_trace, rangecheck_trace, bitwise_trace, shift_amount_trace, program_trace, memory_trace]: [Vec<
-=======
-    [(); ProgramStark::<F, D>::COLUMNS]:, {
-    let [cpu_trace, rangecheck_trace, xor_trace, shift_amount_trace, program_trace]: [Vec<
->>>>>>> 08589b72
+    let [cpu_trace, rangecheck_trace, xor_trace, shift_amount_trace, program_trace, memory_trace]: [Vec<
         PolynomialValues<F>,
     >;
         NUM_TABLES] = generate_traces(program, record);
@@ -158,6 +148,7 @@
             &mozak_stark.memory_stark,
             memory_trace,
             "MEMORY_STARK",
+            &[],
         ),
     ]
     .into_iter()
