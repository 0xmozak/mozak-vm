--- conflicted
+++ resolved
@@ -45,12 +45,7 @@
     let rangecheck_trace = trace_to_poly_values(rangecheck_rows);
     let bitwise_trace = trace_rows_to_poly_values(bitwise_rows);
     let shift_amount_trace = trace_rows_to_poly_values(shift_amount_rows);
-<<<<<<< HEAD
-    let program_trace = trace_rows_to_poly_values(generate_program_rom_trace(program, &cpu_rows));
-    let cpu_trace = trace_to_poly_values(generate_cpu_trace_extended(cpu_rows));
-=======
     let program_trace = trace_rows_to_poly_values(program_rows);
->>>>>>> c0782f94
     [
         cpu_trace,
         rangecheck_trace,
