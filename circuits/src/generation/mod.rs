--- conflicted
+++ resolved
@@ -49,14 +49,9 @@
 use crate::bitshift::stark::BitshiftStark;
 use crate::columns_view::HasNamedColumns;
 use crate::cpu::stark::CpuStark;
-<<<<<<< HEAD
 use crate::generation::io_memory::{
     generate_io_memory_private_trace, generate_io_memory_public_trace,
 };
-=======
-use crate::generation::io_memory::generate_io_memory_trace;
-use crate::generation::poseidon2::generate_poseidon2_trace;
->>>>>>> 9b6dd49e
 use crate::generation::program::generate_program_rom_trace;
 use crate::memory::stark::MemoryStark;
 use crate::memory_fullword::stark::FullWordMemoryStark;
@@ -86,27 +81,19 @@
     let memory_init_rows = generate_memory_init_trace(program);
     let halfword_memory_rows = generate_halfword_memory_trace(program, &record.executed);
     let fullword_memory_rows = generate_fullword_memory_trace(program, &record.executed);
-<<<<<<< HEAD
     let io_memory_private_rows = generate_io_memory_private_trace(program, &record.executed);
     let io_memory_public_rows = generate_io_memory_public_trace(program, &record.executed);
-=======
-    let io_memory_rows = generate_io_memory_trace(program, &record.executed);
     let poseiden2_sponge_rows = generate_poseidon2_sponge_trace(&record.executed);
     let poseidon2_rows = generate_poseidon2_trace(&record.executed);
->>>>>>> 9b6dd49e
     let memory_rows = generate_memory_trace(
         program,
         &record.executed,
         &memory_init_rows,
         &halfword_memory_rows,
         &fullword_memory_rows,
-<<<<<<< HEAD
         &io_memory_private_rows,
         &io_memory_public_rows,
-=======
-        &io_memory_rows,
         &poseiden2_sponge_rows,
->>>>>>> 9b6dd49e
     );
     let rangecheck_rows = generate_rangecheck_trace::<F>(&cpu_rows, &memory_rows);
     let rangecheck_limb_rows = generate_rangecheck_limb_trace(&cpu_rows, &rangecheck_rows);
@@ -121,13 +108,13 @@
     let memory_trace = trace_rows_to_poly_values(memory_rows);
     let memory_init_trace = trace_rows_to_poly_values(memory_init_rows);
     let rangecheck_limb_trace = trace_rows_to_poly_values(rangecheck_limb_rows);
-    let poseidon2_trace = trace_rows_to_poly_values(poseidon2_rows);
     let halfword_memory_trace = trace_rows_to_poly_values(halfword_memory_rows);
     let fullword_memory_trace = trace_rows_to_poly_values(fullword_memory_rows);
     let io_memory_private_trace = trace_rows_to_poly_values(io_memory_private_rows);
     let io_memory_public_trace = trace_rows_to_poly_values(io_memory_public_rows);
     let register_init_trace = trace_rows_to_poly_values(register_init_rows);
     let register_trace = trace_rows_to_poly_values(register_rows);
+    let poseidon2_trace = trace_rows_to_poly_values(poseidon2_rows);
     let poseidon2_sponge_trace = trace_rows_to_poly_values(poseiden2_sponge_rows);
     [
         cpu_trace,
@@ -142,14 +129,10 @@
         fullword_memory_trace,
         register_init_trace,
         register_trace,
-<<<<<<< HEAD
         io_memory_private_trace,
         io_memory_public_trace,
-=======
-        io_memory_trace,
         poseidon2_sponge_trace,
         poseidon2_trace,
->>>>>>> 9b6dd49e
     ]
 }
 
@@ -176,11 +159,7 @@
     mozak_stark: &MozakStark<F, D>,
     public_inputs: &PublicInputs<F>,
 ) {
-<<<<<<< HEAD
-    let [cpu, rangecheck, xor, shift_amount, program, memory, memory_init, rangecheck_limb, halfword_memory, fullword_memory, register_init, register, io_memory_private, io_memory_public] =
-=======
-    let [cpu, rangecheck, xor, shift_amount, program, memory, memory_init, rangecheck_limb, halfword_memory, fullword_memory, register_init, register, io_memory, poseidon2_sponge, poseidon2] =
->>>>>>> 9b6dd49e
+    let [cpu, rangecheck, xor, shift_amount, program, memory, memory_init, rangecheck_limb, halfword_memory, fullword_memory, register_init, register, io_memory_private, io_memory_public, poseidon2_sponge, poseidon2] =
         traces_poly_values;
     // Program ROM
     debug_single_trace::<F, D, ProgramStark<F, D>>(&mozak_stark.program_stark, program, &[]);
