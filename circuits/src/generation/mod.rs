//! This module is responsible for populating the the Stark Tables with the
//! appropriate values based on the [`Program`] and [`ExecutionRecord`].

pub mod bitshift;
pub mod cpu;
pub mod halfword_memory;
pub mod instruction;
pub mod memory;
pub mod memoryinit;
pub mod program;
pub mod rangecheck;
pub mod rangecheck_limb;
pub mod register;
pub mod registerinit;
pub mod xor;

use std::fmt::Display;

use itertools::Itertools;
use mozak_runner::elf::Program;
use mozak_runner::vm::ExecutionRecord;
use plonky2::field::extension::Extendable;
use plonky2::field::packed::PackedField;
use plonky2::field::polynomial::PolynomialValues;
use plonky2::hash::hash_types::RichField;
use plonky2::util::transpose;
use starky::constraint_consumer::ConstraintConsumer;
use starky::evaluation_frame::StarkEvaluationFrame;
use starky::stark::Stark;

use self::bitshift::generate_shift_amount_trace;
use self::cpu::{generate_cpu_trace, generate_cpu_trace_extended};
use self::halfword_memory::generate_halfword_memory_trace;
use self::memory::generate_memory_trace;
use self::memoryinit::generate_memory_init_trace;
use self::rangecheck::generate_rangecheck_trace;
use self::rangecheck_limb::generate_rangecheck_limb_trace;
use self::xor::generate_xor_trace;
use crate::bitshift::stark::BitshiftStark;
use crate::cpu::stark::CpuStark;
use crate::generation::program::generate_program_rom_trace;
use crate::memory::stark::MemoryStark;
use crate::memory_halfword::stark::HalfWordMemoryStark;
use crate::memoryinit::stark::MemoryInitStark;
use crate::program::stark::ProgramStark;
use crate::rangecheck::stark::RangeCheckStark;
use crate::rangecheck_limb::stark::RangeCheckLimbStark;
use crate::stark::mozak_stark::{MozakStark, PublicInputs, NUM_TABLES};
use crate::stark::utils::{trace_rows_to_poly_values, trace_to_poly_values};
use crate::xor::stark::XorStark;

#[must_use]
pub fn generate_traces<F: RichField + Extendable<D>, const D: usize>(
    program: &Program,
    record: &ExecutionRecord,
) -> [Vec<PolynomialValues<F>>; NUM_TABLES] {
    let cpu_rows = generate_cpu_trace::<F>(program, record);
    let xor_rows = generate_xor_trace(&cpu_rows);
    let shift_amount_rows = generate_shift_amount_trace(&cpu_rows);
    let program_rows = generate_program_rom_trace(program);
    let memory_init_rows = generate_memory_init_trace(program);
    let halfword_memory_rows = generate_halfword_memory_trace(program, &record.executed);
    let memory_rows = generate_memory_trace(
        program,
        &record.executed,
        &memory_init_rows,
        &halfword_memory_rows,
    );
    let rangecheck_rows = generate_rangecheck_trace::<F>(&cpu_rows, &memory_rows);
    let rangecheck_limb_rows = generate_rangecheck_limb_trace(&cpu_rows, &rangecheck_rows);

    let cpu_trace = trace_to_poly_values(generate_cpu_trace_extended(cpu_rows, &program_rows));
    let rangecheck_trace = trace_rows_to_poly_values(rangecheck_rows);
    let xor_trace = trace_rows_to_poly_values(xor_rows);
    let shift_amount_trace = trace_rows_to_poly_values(shift_amount_rows);
    let program_trace = trace_rows_to_poly_values(program_rows);
    let memory_trace = trace_rows_to_poly_values(memory_rows);
    let memory_init_trace = trace_rows_to_poly_values(memory_init_rows);
    let rangecheck_limb_trace = trace_rows_to_poly_values(rangecheck_limb_rows);
    let halfword_memory_trace = trace_rows_to_poly_values(halfword_memory_rows);
    [
        cpu_trace,
        rangecheck_trace,
        xor_trace,
        shift_amount_trace,
        program_trace,
        memory_trace,
        memory_init_trace,
        rangecheck_limb_trace,
        halfword_memory_trace,
    ]
}

#[must_use]
pub fn transpose_polys<
    F: RichField + Extendable<D> + PackedField,
    const D: usize,
    S: Stark<F, D>,
>(
    cols: Vec<PolynomialValues<F>>,
) -> Vec<F> {
    transpose(
        &cols
            .into_iter()
            .map(|PolynomialValues { values }| values)
            .collect_vec(),
    )
    .into_iter()
    .flat_map(|row| row)
    .collect_vec()
}

pub fn debug_traces<F: RichField + Extendable<D>, const D: usize>(
    traces_poly_values: &[Vec<PolynomialValues<F>>; NUM_TABLES],
    mozak_stark: &MozakStark<F, D>,
    public_inputs: &PublicInputs<F>,
<<<<<<< HEAD
) {
    let [cpu_trace, rangecheck_trace, xor_trace, shift_amount_trace, program_trace, memory_trace, memory_init_trace, rangecheck_limb_trace]: &[Vec<
        PolynomialValues<F>,
    >;
        NUM_TABLES] = traces_poly_values;

    assert!(
        [
            // Program ROM
            debug_single_trace::<F, D, ProgramStark<F, D>>(
                &mozak_stark.program_stark,
                program_trace,
                &[],
            ),
            // CPU
            debug_single_trace::<F, D, CpuStark<F, D>>(
                &mozak_stark.cpu_stark,
                cpu_trace,
                &[],
                // public_inputs.try_into().unwrap(),
            ),
            // Range check
            debug_single_trace::<F, D, RangeCheckStark<F, D>>(
                &mozak_stark.rangecheck_stark,
                rangecheck_trace,
                &[],
            ),
            // Xor
            debug_single_trace::<F, D, XorStark<F, D>>(&mozak_stark.xor_stark, xor_trace, &[]),
            // Bitshift
            debug_single_trace::<F, D, BitshiftStark<F, D>>(
                &mozak_stark.shift_amount_stark,
                shift_amount_trace,
                &[],
            ),
            // Memory
            debug_single_trace::<F, D, MemoryStark<F, D>>(
                &mozak_stark.memory_stark,
                memory_trace,
                &[],
            ),
            // MemoryInit
            debug_single_trace::<F, D, MemoryInitStark<F, D>>(
                &mozak_stark.memory_init_stark,
                memory_init_trace,
                &[],
            ),
            debug_single_trace::<F, D, RangeCheckLimbStark<F, D>>(
                &mozak_stark.rangecheck_limb_stark,
                rangecheck_limb_trace,
                &[],
            ),
        ]
        .into_iter()
        .all(|x| x)
    );
=======
) where
    [(); CpuStark::<F, D>::COLUMNS]:,
    [(); CpuStark::<F, D>::PUBLIC_INPUTS]:,
    [(); RangeCheckStark::<F, D>::COLUMNS]:,
    [(); RangeCheckStark::<F, D>::PUBLIC_INPUTS]:,
    [(); XorStark::<F, D>::COLUMNS]:,
    [(); BitshiftStark::<F, D>::COLUMNS]:,
    // [(); ProgramStark::<F, D>::COLUMNS]:,
    [(); MemoryStark::<F, D>::COLUMNS]:,
    [(); MemoryInitStark::<F, D>::COLUMNS]:,
    [(); RangeCheckLimbStark::<F, D>::COLUMNS]:,
    [(); HalfWordMemoryStark::<F, D>::COLUMNS]:, {
    let [cpu, rangecheck, xor, shift_amount, program, memory, memory_init, rangecheck_limb, halfword_memory] =
        traces_poly_values;

    assert!([
        // Program ROM
        debug_single_trace::<F, D, ProgramStark<F, D>>(&mozak_stark.program_stark, program, &[],),
        // CPU
        debug_single_trace::<F, D, CpuStark<F, D>>(
            &mozak_stark.cpu_stark,
            cpu,
            public_inputs.borrow(),
        ),
        // Range check
        debug_single_trace::<F, D, RangeCheckStark<F, D>>(
            &mozak_stark.rangecheck_stark,
            rangecheck,
            &[],
        ),
        // Xor
        debug_single_trace::<F, D, XorStark<F, D>>(&mozak_stark.xor_stark, xor, &[]),
        // Bitshift
        debug_single_trace::<F, D, BitshiftStark<F, D>>(
            &mozak_stark.shift_amount_stark,
            shift_amount,
            &[],
        ),
        // Memory
        debug_single_trace::<F, D, MemoryStark<F, D>>(&mozak_stark.memory_stark, memory, &[],),
        // MemoryInit
        debug_single_trace::<F, D, MemoryInitStark<F, D>>(
            &mozak_stark.memory_init_stark,
            memory_init,
            &[],
        ),
        debug_single_trace::<F, D, RangeCheckLimbStark<F, D>>(
            &mozak_stark.rangecheck_limb_stark,
            rangecheck_limb,
            &[],
        ),
        debug_single_trace::<F, D, HalfWordMemoryStark<F, D>>(
            &mozak_stark.halfword_memory_stark,
            halfword_memory,
            &[],
        ),
    ]
    .into_iter()
    .all(|x| x));
>>>>>>> 6adca29a
}

pub fn debug_single_trace<
    F: RichField + Extendable<D>,
    const D: usize,
    S: Stark<F, D> + Display,
>(
    stark: &S,
    trace_rows: &[PolynomialValues<F>],
    public_inputs: &[F],
) -> bool {
    transpose_polys::<F, D, S>(trace_rows.to_vec())
        .iter()
        .enumerate()
        .circular_tuple_windows()
        .map(|((lv_row, lv), (nv_row, nv))| {
            let mut consumer = ConstraintConsumer::new_debug_api(lv_row == 0, nv_row == 0);
            let vars =
                StarkEvaluationFrame::from_values(lv.as_slice(), nv.as_slice(), public_inputs);
            stark.eval_packed_generic(&vars, &mut consumer);
            if consumer.debug_api_has_constraint_failed() {
                println!("Debug constraints for {stark}");
                println!("lv-row[{lv_row}] - values: {lv:?}");
                println!("nv-row[{nv_row}] - values: {nv:?}");
                false
            } else {
                true
            }
        })
        .all(|x| x)
}<|MERGE_RESOLUTION|>--- conflicted
+++ resolved
@@ -114,76 +114,7 @@
     traces_poly_values: &[Vec<PolynomialValues<F>>; NUM_TABLES],
     mozak_stark: &MozakStark<F, D>,
     public_inputs: &PublicInputs<F>,
-<<<<<<< HEAD
 ) {
-    let [cpu_trace, rangecheck_trace, xor_trace, shift_amount_trace, program_trace, memory_trace, memory_init_trace, rangecheck_limb_trace]: &[Vec<
-        PolynomialValues<F>,
-    >;
-        NUM_TABLES] = traces_poly_values;
-
-    assert!(
-        [
-            // Program ROM
-            debug_single_trace::<F, D, ProgramStark<F, D>>(
-                &mozak_stark.program_stark,
-                program_trace,
-                &[],
-            ),
-            // CPU
-            debug_single_trace::<F, D, CpuStark<F, D>>(
-                &mozak_stark.cpu_stark,
-                cpu_trace,
-                &[],
-                // public_inputs.try_into().unwrap(),
-            ),
-            // Range check
-            debug_single_trace::<F, D, RangeCheckStark<F, D>>(
-                &mozak_stark.rangecheck_stark,
-                rangecheck_trace,
-                &[],
-            ),
-            // Xor
-            debug_single_trace::<F, D, XorStark<F, D>>(&mozak_stark.xor_stark, xor_trace, &[]),
-            // Bitshift
-            debug_single_trace::<F, D, BitshiftStark<F, D>>(
-                &mozak_stark.shift_amount_stark,
-                shift_amount_trace,
-                &[],
-            ),
-            // Memory
-            debug_single_trace::<F, D, MemoryStark<F, D>>(
-                &mozak_stark.memory_stark,
-                memory_trace,
-                &[],
-            ),
-            // MemoryInit
-            debug_single_trace::<F, D, MemoryInitStark<F, D>>(
-                &mozak_stark.memory_init_stark,
-                memory_init_trace,
-                &[],
-            ),
-            debug_single_trace::<F, D, RangeCheckLimbStark<F, D>>(
-                &mozak_stark.rangecheck_limb_stark,
-                rangecheck_limb_trace,
-                &[],
-            ),
-        ]
-        .into_iter()
-        .all(|x| x)
-    );
-=======
-) where
-    [(); CpuStark::<F, D>::COLUMNS]:,
-    [(); CpuStark::<F, D>::PUBLIC_INPUTS]:,
-    [(); RangeCheckStark::<F, D>::COLUMNS]:,
-    [(); RangeCheckStark::<F, D>::PUBLIC_INPUTS]:,
-    [(); XorStark::<F, D>::COLUMNS]:,
-    [(); BitshiftStark::<F, D>::COLUMNS]:,
-    // [(); ProgramStark::<F, D>::COLUMNS]:,
-    [(); MemoryStark::<F, D>::COLUMNS]:,
-    [(); MemoryInitStark::<F, D>::COLUMNS]:,
-    [(); RangeCheckLimbStark::<F, D>::COLUMNS]:,
-    [(); HalfWordMemoryStark::<F, D>::COLUMNS]:, {
     let [cpu, rangecheck, xor, shift_amount, program, memory, memory_init, rangecheck_limb, halfword_memory] =
         traces_poly_values;
 
@@ -194,7 +125,8 @@
         debug_single_trace::<F, D, CpuStark<F, D>>(
             &mozak_stark.cpu_stark,
             cpu,
-            public_inputs.borrow(),
+            // public_inputs.try_into()
+            &[],
         ),
         // Range check
         debug_single_trace::<F, D, RangeCheckStark<F, D>>(
@@ -231,7 +163,6 @@
     ]
     .into_iter()
     .all(|x| x));
->>>>>>> 6adca29a
 }
 
 pub fn debug_single_trace<
