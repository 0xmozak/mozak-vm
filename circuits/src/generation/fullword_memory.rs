use itertools::Itertools;
use mozak_runner::instruction::Op;
use mozak_runner::vm::Row;
use plonky2::hash::hash_types::RichField;

use crate::generation::MIN_TRACE_LENGTH;
use crate::memory::trace::get_memory_inst_clk;
use crate::memory_fullword::columns::{FullWordMemory, Ops};

/// Pad the memory trace to a power of 2.
#[must_use]
fn pad_mem_trace<F: RichField>(mut trace: Vec<FullWordMemory<F>>) -> Vec<FullWordMemory<F>> {
    trace.resize(
        trace.len().next_power_of_two().max(MIN_TRACE_LENGTH),
        FullWordMemory {
            // Some columns need special treatment..
            ops: Ops::default(),
            // .. and all other columns just have their last value duplicated.
            ..trace.last().copied().unwrap_or_default()
        },
    );
    trace
}

/// Returns the rows with full word memory instructions.
pub fn filter_memory_trace<F: RichField>(step_rows: &[Row<F>]) -> impl Iterator<Item = &Row<F>> {
    step_rows
        .iter()
        .filter(|row| matches!(row.instruction.op, Op::LW | Op::SW))
}

#[must_use]
pub fn generate_fullword_memory_trace<F: RichField>(
    step_rows: &[Row<F>],
) -> Vec<FullWordMemory<F>> {
    pad_mem_trace(
        filter_memory_trace(step_rows)
            .map(|s| {
                let op = s.instruction.op;
                let base_addr = s.aux.mem.unwrap_or_default().addr;
                let addrs = (0..4)
                    .map(|i| F::from_canonical_u32(base_addr.wrapping_add(i)))
                    .collect_vec()
                    .try_into()
                    .unwrap();
                let limbs = s
                    .aux
                    .dst_val
                    .to_le_bytes()
                    .into_iter()
                    .map(F::from_canonical_u8)
                    .collect_vec()
                    .try_into()
                    .unwrap();
                FullWordMemory {
                    clk: get_memory_inst_clk(s),
                    addrs,
                    ops: Ops {
                        is_store: F::from_bool(matches!(op, Op::SW)),
                        is_load: F::from_bool(matches!(op, Op::LW)),
                    },
                    limbs,
                }
            })
            .collect_vec(),
    )
}
#[cfg(test)]
mod tests {
    use mozak_runner::code;
    use mozak_runner::elf::Program;
    use mozak_runner::instruction::Op::{LW, SW};
    use mozak_runner::instruction::{Args, Instruction};
    use mozak_runner::vm::ExecutionRecord;
    use plonky2::field::goldilocks_field::GoldilocksField;

    use crate::generation::fullword_memory::generate_fullword_memory_trace;
    use crate::generation::halfword_memory::generate_halfword_memory_trace;
<<<<<<< HEAD
    use crate::generation::io_memory::{
        generate_call_tape_trace, generate_cast_list_commitment_tape_trace,
        generate_event_tape_trace, generate_events_commitment_tape_trace,
        generate_io_memory_private_trace, generate_io_memory_public_trace,
        generate_self_prog_id_tape_trace,
    };
=======
>>>>>>> b6193026
    use crate::generation::memory::generate_memory_trace;
    use crate::generation::memory_zeroinit::generate_memory_zero_init_trace;
    use crate::generation::memoryinit::generate_memory_init_trace;
    use crate::generation::storage_device::{
        generate_call_tape_trace, generate_cast_list_commitment_tape_trace,
        generate_event_tape_trace, generate_events_commitment_tape_trace,
        generate_private_tape_trace, generate_public_tape_trace,
    };
    use crate::poseidon2_output_bytes::generation::generate_poseidon2_output_bytes_trace;
    use crate::poseidon2_sponge::generation::generate_poseidon2_sponge_trace;
    use crate::test_utils::prep_table;

    // TODO(Matthias): Consider unifying with the byte memory example?
    #[must_use]
    pub fn fullword_memory_trace_test_case(
        repeats: usize,
    ) -> (Program, ExecutionRecord<GoldilocksField>) {
        let new = Instruction::new;
        let instructions = [
            new(SW, Args {
                // addr = rs2 + imm, value = rs1-value
                // store-full-word of address = 100, value 0x0a0b_0c0d
                rs1: 1,
                imm: 600,
                ..Args::default()
            }),
            new(LW, Args {
                // addr = rs2 + imm, value = rd-value
                // load-full-word from address = 100 to reg-3, value of 0x0a0b_0c0d
                rd: 3,
                imm: 600,
                ..Args::default()
            }),
            new(SW, Args {
                // addr = rs2 + imm, value = rs1
                // store-full-word of address = 200, value 0x0102_0304
                rs1: 2,
                imm: 700,
                ..Args::default()
            }),
            new(LW, Args {
                // addr = rs2 + imm, value = rd
                // load-full-word from address = 200 to reg-4, value of 0x0102_0304
                rd: 4,
                imm: 700,
                ..Args::default()
            }),
        ];
        let code = std::iter::repeat(&instructions)
            .take(repeats)
            .flatten()
            .copied()
            .collect::<Vec<_>>();
        let (program, record) = code::execute(
            code,
            &[
                (600, 0),
                (601, 0),
                (602, 0),
                (603, 0),
                (700, 0),
                (701, 0),
                (702, 0),
                (703, 0),
            ],
            &[
                (1, 0x0a0b_0c0d),
                (2, 0x0102_0304),
                (3, 0xFFFF),
                (4, 0x0000_FFFF),
            ],
        );

        if repeats > 0 {
            let state = &record.last_state;
            assert_eq!(state.load_u32(600), 0x0a0b_0c0d);
            assert_eq!(state.get_register_value(3), 0x0a0b_0c0d);
            assert_eq!(state.load_u32(700), 0x0102_0304);
            assert_eq!(state.get_register_value(4), 0x0102_0304);
        }
        (program, record)
    }

    // This test simulates the scenario of a set of instructions
    // which perform store byte (SB) and load byte unsigned (LBU) operations
    // to memory and then checks if the memory trace is generated correctly.
    #[test]
    #[rustfmt::skip]
    fn generate_full_memory_trace() {
        let (program, record) = fullword_memory_trace_test_case(1);

        let memory_init = generate_memory_init_trace(&program);
        let memory_zeroinit_rows = generate_memory_zero_init_trace(&record.executed, &program);

        let halfword_memory = generate_halfword_memory_trace(&record.executed);
        let fullword_memory = generate_fullword_memory_trace(&record.executed);
        let private_tape_rows = generate_private_tape_trace(&record.executed);
        let public_tape_rows= generate_public_tape_trace(&record.executed);
        let call_tape_rows = generate_call_tape_trace(&record.executed);
        let event_tape_rows = generate_event_tape_trace(&record.executed);
        let events_commitment_tape_rows = generate_events_commitment_tape_trace(&record.executed);
        let cast_list_commitment_tape_rows =
            generate_cast_list_commitment_tape_trace(&record.executed);
        let self_prog_id_tape_rows = generate_self_prog_id_tape_trace(&record.executed);
        let poseidon2_rows = generate_poseidon2_sponge_trace(&record.executed);
        let poseidon2_output_bytes = generate_poseidon2_output_bytes_trace(&poseidon2_rows);
        let trace = generate_memory_trace::<GoldilocksField>(
            &record.executed,
            &memory_init,
            &memory_zeroinit_rows,
            &halfword_memory,
            &fullword_memory,
            &private_tape_rows,
            &public_tape_rows,
            &call_tape_rows,
            &event_tape_rows,
            &events_commitment_tape_rows,
            &cast_list_commitment_tape_rows,
            &self_prog_id_tape_rows,
            &poseidon2_rows,
            &poseidon2_output_bytes,
        );
        let last = u64::from(u32::MAX);
        assert_eq!(
            trace,
            prep_table(vec![
                //is_writable  addr   clk  is_store, is_load, is_init  value
                [       1,     0,     0,     0,         0,       1,        0],  // Memory Init: 0
                [       1,     600,   1,     0,         0,       1,        0],  // Memory Init: 600
                [       1,     600,   2,     1,         0,       0,       13],  // Operations:  600
                [       1,     600,   3,     0,         1,       0,       13],  // Operations:  600
                [       1,     601,   1,     0,         0,       1,        0],  // Memory Init: 601
                [       1,     601,   2,     1,         0,       0,       12],  // Operations:  601
                [       1,     601,   3,     0,         1,       0,       12],  // Operations:  601
                [       1,     602,   1,     0,         0,       1,        0],  // Memory Init: 602
                [       1,     602,   2,     1,         0,       0,       11],  // Operations:  602
                [       1,     602,   3,     0,         1,       0,       11],  // Operations:  603
                [       1,     603,   1,     0,         0,       1,        0],  // Memory Init: 603
                [       1,     603,   2,     1,         0,       0,       10],  // Operations:  603
                [       1,     603,   3,     0,         1,       0,       10],  // Operations:  603
                [       1,     700,   1,     0,         0,       1,        0],  // Memory Init: 700
                [       1,     700,   4,     1,         0,       0,        4],  // Operations:  700
                [       1,     700,   5,     0,         1,       0,        4],  // Operations:  700
                [       1,     701,   1,     0,         0,       1,        0],  // Memory Init: 701
                [       1,     701,   4,     1,         0,       0,        3],  // Operations:  701
                [       1,     701,   5,     0,         1,       0,        3],  // Operations:  701
                [       1,     702,   1,     0,         0,       1,        0],  // Memory Init: 702
                [       1,     702,   4,     1,         0,       0,        2],  // Operations:  702
                [       1,     702,   5,     0,         1,       0,        2],  // Operations:  703
                [       1,     703,   1,     0,         0,       1,        0],  // Memory Init: 703
                [       1,     703,   4,     1,         0,       0,        1],  // Operations:  703
                [       1,     703,   5,     0,         1,       0,        1],  // Operations:  703
                [       1,    last,   0,     0,         0,       1,        0],  // Memory Init: last
                [       1,    last,   0,     0,         0,       0,        0],  // padding
                [       1,    last,   0,     0,         0,       0,        0],  // padding
                [       1,    last,   0,     0,         0,       0,        0],  // padding
                [       1,    last,   0,     0,         0,       0,        0],  // padding
                [       1,    last,   0,     0,         0,       0,        0],  // padding
                [       1,    last,   0,     0,         0,       0,        0],  // padding
            ])
        );
    }
}<|MERGE_RESOLUTION|>--- conflicted
+++ resolved
@@ -76,22 +76,13 @@
 
     use crate::generation::fullword_memory::generate_fullword_memory_trace;
     use crate::generation::halfword_memory::generate_halfword_memory_trace;
-<<<<<<< HEAD
-    use crate::generation::io_memory::{
-        generate_call_tape_trace, generate_cast_list_commitment_tape_trace,
-        generate_event_tape_trace, generate_events_commitment_tape_trace,
-        generate_io_memory_private_trace, generate_io_memory_public_trace,
-        generate_self_prog_id_tape_trace,
-    };
-=======
->>>>>>> b6193026
     use crate::generation::memory::generate_memory_trace;
     use crate::generation::memory_zeroinit::generate_memory_zero_init_trace;
     use crate::generation::memoryinit::generate_memory_init_trace;
     use crate::generation::storage_device::{
         generate_call_tape_trace, generate_cast_list_commitment_tape_trace,
         generate_event_tape_trace, generate_events_commitment_tape_trace,
-        generate_private_tape_trace, generate_public_tape_trace,
+        generate_private_tape_trace, generate_public_tape_trace, generate_self_prog_id_tape_trace,
     };
     use crate::poseidon2_output_bytes::generation::generate_poseidon2_output_bytes_trace;
     use crate::poseidon2_sponge::generation::generate_poseidon2_sponge_trace;
