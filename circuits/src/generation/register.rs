--- conflicted
+++ resolved
@@ -251,31 +251,20 @@
                 [    9,    0,   0,       1,      0,       0], // init
                 [    10,   0,   0,       1,      0,       0], // init
                 // This is one part of the instructions added in the setup fn `execute_code()`
-<<<<<<< HEAD
                 [    10,   0,   5,       0,      0,       1],
+                [    10,   0,   6,       0,      1,       0],
                 [    11,   0,   0,       1,      0,       0], // init
-=======
-                [    10,   0,            17,                17,        0,      0,       1],
-                [    10,   0,            18,                 1,        0,      1,       0],
-                [    11,   0,             0,           neg(18),        1,      0,       0], // init
-                [    11,   0,            19,                19,        0,      1,       0],
-                [    12,   0,             0,           neg(19),        1,      0,       0], // init
->>>>>>> 1793bd46
+                [    11,   0,   6,       0,      1,       0],
+                [    12,   0,   0,       1,      0,       0], // init
             ],
         );
 
         // Finally, append the above trace with the extra init rows with unused
         // registers.
         let mut final_init_rows = prep_table(
-<<<<<<< HEAD
-            (12..32).map(|i|
+            (13..32).map(|i|
                 // addr value clk  is_init is_read is_write
                 [     i,   0,   0,       1,      0,       0]
-=======
-            (13..32).map(|i|
-                // addr value augmented_clk  diff_augmented_clk  is_init is_read is_write
-                [     i,   0,             0,                 0,        1,      0,       0]
->>>>>>> 1793bd46
             ).collect(),
         );
         expected_trace.append(&mut final_init_rows);
