--- conflicted
+++ resolved
@@ -122,15 +122,8 @@
 
 #[must_use]
 pub fn rangecheck_looking() -> Vec<TableWithTypedOutput<RangeCheckCtl<Column>>> {
-    let lv = COL_MAP;
-    let nv = COL_MAP.map(ColumnWithTypedInput::flip);
     vec![RegisterTable::new(
-<<<<<<< HEAD
-        RangeCheckCtl(nv.augmented_clk() - lv.augmented_clk()),
-        nv.is_rw(),
-=======
         RangeCheckCtl(COL_MAP.augmented_clk().diff()),
         COL_MAP.is_rw().flip(),
->>>>>>> 91acc4d7
     )]
 }