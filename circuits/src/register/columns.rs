--- conflicted
+++ resolved
@@ -99,12 +99,8 @@
 
 #[cfg(feature = "enable_register_starks")]
 #[must_use]
-<<<<<<< HEAD
-pub fn register_looked<F: Field>() -> Table<F> {
-    let reg: Register<Column<F>> = col_map().map(Column::from);
-=======
-pub fn rangecheck_looking() -> Vec<Table> {
->>>>>>> 9d63b59e
+pub fn register_looked() -> Table {
+    let reg: Register<Column> = col_map().map(Column::from);
     let ops = col_map().map(Column::from).ops;
     RegisterTable::new(
         vec![
@@ -119,7 +115,7 @@
 
 #[cfg(feature = "enable_register_starks")]
 #[must_use]
-pub fn rangecheck_looking<F: Field>() -> Vec<Table<F>> {
+pub fn rangecheck_looking() -> Vec<Table> {
     let lv = col_map().map(Column::single);
     let nv = col_map().map(Column::single_next);
     vec![RegisterTable::new(
