--- conflicted
+++ resolved
@@ -5,11 +5,7 @@
 use plonky2::hash::hash_types::RichField;
 
 use crate::cpu::columns::CpuState;
-<<<<<<< HEAD
-use crate::memory_io::columns::StorageDevice;
 use crate::ops;
-=======
->>>>>>> 5a491f9b
 use crate::poseidon2_sponge::columns::Poseidon2Sponge;
 use crate::register::general::columns::{Ops, Register};
 use crate::register::init::columns::RegisterInit;
@@ -224,15 +220,10 @@
         let record = setup();
 
         let cpu_rows = generate_cpu_trace::<F>(&record);
-<<<<<<< HEAD
         let add_rows = ops::add::generate(&record);
         let blt_rows = ops::blt_taken::generate(&record);
-        let io_memory_private = generate_io_memory_private_trace(&record.executed);
-        let io_memory_public = generate_io_memory_public_trace(&record.executed);
-=======
         let private_tape = generate_private_tape_trace(&record.executed);
         let public_tape = generate_public_tape_trace(&record.executed);
->>>>>>> 5a491f9b
         let call_tape = generate_call_tape_trace(&record.executed);
         let event_tape = generate_event_tape_trace(&record.executed);
         let events_commitment_tape_rows = generate_events_commitment_tape_trace(&record.executed);
