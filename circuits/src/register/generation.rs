--- conflicted
+++ resolved
@@ -6,10 +6,7 @@
 
 use crate::cpu::columns::CpuState;
 use crate::memory_io::columns::StorageDevice;
-<<<<<<< HEAD
 use crate::ops;
-=======
->>>>>>> 42186aba
 use crate::register::general::columns::{Ops, Register};
 use crate::register::init::columns::RegisterInit;
 use crate::register::zero_read::columns::RegisterZeroRead;
@@ -89,13 +86,10 @@
 #[allow(clippy::too_many_arguments)]
 pub fn generate_register_trace<F: RichField>(
     cpu_trace: &[CpuState<F>],
-<<<<<<< HEAD
     add_trace: &[ops::add::columns::Add<F>],
     store_word_trace: &[ops::sw::columns::StoreWord<F>],
     load_word_trace: &[ops::lw::columns::LoadWord<F>],
     blt_trace: &[ops::blt_taken::columns::BltTaken<F>],
-=======
->>>>>>> 42186aba
     mem_private: &[StorageDevice<F>],
     mem_public: &[StorageDevice<F>],
     mem_call_tape: &[StorageDevice<F>],
@@ -113,17 +107,12 @@
         .into_iter()
         .flat_map(|looking_table| match looking_table.kind {
             TableKind::Cpu => extract(cpu_trace, &looking_table),
-<<<<<<< HEAD
             TableKind::Add => extract(add_trace, &looking_table),
             TableKind::BltTaken => extract(blt_trace, &looking_table),
             TableKind::StoreWord => extract(store_word_trace, &looking_table),
             TableKind::LoadWord => extract(load_word_trace, &looking_table),
-            TableKind::IoMemoryPrivate => extract(mem_private, &looking_table),
-            TableKind::IoMemoryPublic => extract(mem_public, &looking_table),
-=======
             TableKind::StorageDevicePrivate => extract(mem_private, &looking_table),
             TableKind::StorageDevicePublic => extract(mem_public, &looking_table),
->>>>>>> 42186aba
             TableKind::CallTape => extract(mem_call_tape, &looking_table),
             TableKind::EventsCommitmentTape => extract(mem_events_commitment_tape, &looking_table),
             TableKind::CastListCommitmentTape =>
