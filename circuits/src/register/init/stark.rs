use super::columns::RegisterInit;
use crate::columns_view::NumberOfColumns;
use crate::unstark::Unstark;

/// For sanity check, we can constrain the register address column to be in
/// a running sum from 0..=31, but since this fixed table is known to
/// both prover and verifier, we do not need to do so here.
#[allow(clippy::module_name_repetitions)]
<<<<<<< HEAD
pub struct RegisterInitStark<F, const D: usize> {
    pub _f: PhantomData<F>,
    pub standalone_proving: bool,
}

impl<F, const D: usize> HasNamedColumns for RegisterInitStark<F, D> {
    type Columns = RegisterInit<F>;
}

const COLUMNS: usize = RegisterInit::<()>::NUMBER_OF_COLUMNS;
const PUBLIC_INPUTS: usize = 0;

impl<F: RichField + Extendable<D>, const D: usize> Stark<F, D> for RegisterInitStark<F, D> {
    type EvaluationFrame<FE, P, const D2: usize> = StarkFrame<P, P::Scalar, COLUMNS, PUBLIC_INPUTS>

    where
        FE: FieldExtension<D2, BaseField = F>,
        P: PackedField<Scalar = FE>;
    type EvaluationFrameTarget =
        StarkFrame<ExtensionTarget<D>, ExtensionTarget<D>, COLUMNS, PUBLIC_INPUTS>;

    fn requires_ctls(&self) -> bool { !self.standalone_proving }

    /// Constraints for the [`RegisterInitStark`].
    ///
    /// For sanity check, we can constrain the register address column to be in
    /// a running sum from 0..=31, but since this fixed table is known to
    /// both prover and verifier, we do not need to do so here.
    // TODO(Matthias): add constraints to force registers to start at 0;
    // but make it so we can turn them off for tests.
    fn eval_packed_generic<FE, P, const D2: usize>(
        &self,
        vars: &Self::EvaluationFrame<FE, P, D2>,
        yield_constr: &mut ConstraintConsumer<P>,
    ) where
        FE: FieldExtension<D2, BaseField = F>,
        P: PackedField<Scalar = FE>, {
        let lv: &RegisterInit<P> = vars.get_local_values().into();
        // Check: `is_looked_up` is a binary filter column.
        is_binary(yield_constr, lv.is_looked_up);
    }

    fn eval_ext_circuit(
        &self,
        builder: &mut CircuitBuilder<F, D>,
        vars: &Self::EvaluationFrameTarget,
        yield_constr: &mut RecursiveConstraintConsumer<F, D>,
    ) {
        let lv: &RegisterInit<_> = vars.get_local_values().into();
        is_binary_ext_circuit(builder, lv.is_looked_up, yield_constr);
    }

    fn constraint_degree(&self) -> usize { 3 }
}

#[cfg(test)]
mod tests {
    use anyhow::Result;
    use mozak_runner::elf::Program;
    use mozak_runner::vm::ExecutionRecord;
    use plonky2::plonk::config::{GenericConfig, Poseidon2GoldilocksConfig};
    use starky::stark_testing::test_stark_low_degree;

    use super::*;
    use crate::test_utils::ProveAndVerify;

    const D: usize = 2;
    type C = Poseidon2GoldilocksConfig;
    type F = <C as GenericConfig<D>>::F;
    type S = RegisterInitStark<F, D>;

    #[test]
    fn test_degree() -> Result<()> {
        let stark = S {
            standalone_proving: true,
            ..S::default()
        };
        test_stark_low_degree(stark)
    }

    #[test]
    fn prove_reg_init() -> Result<()> {
        let program = Program::default();
        let executed = ExecutionRecord::default();
        RegisterInitStark::prove_and_verify(&program, &executed)?;
        Ok(())
    }
}
=======
pub type RegisterInitStark<F, const D: usize> =
    Unstark<F, D, RegisterInit<F>, { RegisterInit::<()>::NUMBER_OF_COLUMNS }>;
>>>>>>> 6c2fa272
<|MERGE_RESOLUTION|>--- conflicted
+++ resolved
@@ -6,96 +6,5 @@
 /// a running sum from 0..=31, but since this fixed table is known to
 /// both prover and verifier, we do not need to do so here.
 #[allow(clippy::module_name_repetitions)]
-<<<<<<< HEAD
-pub struct RegisterInitStark<F, const D: usize> {
-    pub _f: PhantomData<F>,
-    pub standalone_proving: bool,
-}
-
-impl<F, const D: usize> HasNamedColumns for RegisterInitStark<F, D> {
-    type Columns = RegisterInit<F>;
-}
-
-const COLUMNS: usize = RegisterInit::<()>::NUMBER_OF_COLUMNS;
-const PUBLIC_INPUTS: usize = 0;
-
-impl<F: RichField + Extendable<D>, const D: usize> Stark<F, D> for RegisterInitStark<F, D> {
-    type EvaluationFrame<FE, P, const D2: usize> = StarkFrame<P, P::Scalar, COLUMNS, PUBLIC_INPUTS>
-
-    where
-        FE: FieldExtension<D2, BaseField = F>,
-        P: PackedField<Scalar = FE>;
-    type EvaluationFrameTarget =
-        StarkFrame<ExtensionTarget<D>, ExtensionTarget<D>, COLUMNS, PUBLIC_INPUTS>;
-
-    fn requires_ctls(&self) -> bool { !self.standalone_proving }
-
-    /// Constraints for the [`RegisterInitStark`].
-    ///
-    /// For sanity check, we can constrain the register address column to be in
-    /// a running sum from 0..=31, but since this fixed table is known to
-    /// both prover and verifier, we do not need to do so here.
-    // TODO(Matthias): add constraints to force registers to start at 0;
-    // but make it so we can turn them off for tests.
-    fn eval_packed_generic<FE, P, const D2: usize>(
-        &self,
-        vars: &Self::EvaluationFrame<FE, P, D2>,
-        yield_constr: &mut ConstraintConsumer<P>,
-    ) where
-        FE: FieldExtension<D2, BaseField = F>,
-        P: PackedField<Scalar = FE>, {
-        let lv: &RegisterInit<P> = vars.get_local_values().into();
-        // Check: `is_looked_up` is a binary filter column.
-        is_binary(yield_constr, lv.is_looked_up);
-    }
-
-    fn eval_ext_circuit(
-        &self,
-        builder: &mut CircuitBuilder<F, D>,
-        vars: &Self::EvaluationFrameTarget,
-        yield_constr: &mut RecursiveConstraintConsumer<F, D>,
-    ) {
-        let lv: &RegisterInit<_> = vars.get_local_values().into();
-        is_binary_ext_circuit(builder, lv.is_looked_up, yield_constr);
-    }
-
-    fn constraint_degree(&self) -> usize { 3 }
-}
-
-#[cfg(test)]
-mod tests {
-    use anyhow::Result;
-    use mozak_runner::elf::Program;
-    use mozak_runner::vm::ExecutionRecord;
-    use plonky2::plonk::config::{GenericConfig, Poseidon2GoldilocksConfig};
-    use starky::stark_testing::test_stark_low_degree;
-
-    use super::*;
-    use crate::test_utils::ProveAndVerify;
-
-    const D: usize = 2;
-    type C = Poseidon2GoldilocksConfig;
-    type F = <C as GenericConfig<D>>::F;
-    type S = RegisterInitStark<F, D>;
-
-    #[test]
-    fn test_degree() -> Result<()> {
-        let stark = S {
-            standalone_proving: true,
-            ..S::default()
-        };
-        test_stark_low_degree(stark)
-    }
-
-    #[test]
-    fn prove_reg_init() -> Result<()> {
-        let program = Program::default();
-        let executed = ExecutionRecord::default();
-        RegisterInitStark::prove_and_verify(&program, &executed)?;
-        Ok(())
-    }
-}
-=======
 pub type RegisterInitStark<F, const D: usize> =
-    Unstark<F, D, RegisterInit<F>, { RegisterInit::<()>::NUMBER_OF_COLUMNS }>;
->>>>>>> 6c2fa272
+    Unstark<F, D, RegisterInit<F>, { RegisterInit::<()>::NUMBER_OF_COLUMNS }>;