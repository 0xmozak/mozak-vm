//! To make a Subtable of given stark table public, we follow similar idea
//! used in CTL. The basic idea is to "compress" the subtable into a single
//! value which the verifier can construct on its own, and compare against.
//! Grand product argument, combined with randomness is a good option in
//! such situation. We use its equivalent, Logarithmic derivative approach
//! instead, especially because it lets us combine it with CTL proof system
//! which we have already. Essentially, given a subtable, we `combine` its rows
//! and maintain its running sum of inverses as values of z polynomial. The
//! opening of this z polynomial would be the "compressed" value, and can
//! be reproduced on verifer's end. We can also reuse the challenges used for
//! CTL to `combine`, since the procedure is preceded by commitment to trace
//! polynomials already
#![allow(clippy::module_name_repetitions)]
use itertools::{iproduct, Itertools};
use plonky2::field::extension::Extendable;
use plonky2::field::polynomial::PolynomialValues;
use plonky2::field::types::Field;
use plonky2::hash::hash_types::RichField;
use plonky2::iop::target::Target;
use plonky2::plonk::circuit_builder::CircuitBuilder;
use plonky2::plonk::plonk_common::reduce_with_powers_circuit;

use crate::cross_table_lookup::{partial_sums, CtlData, CtlZData};
use crate::stark::mozak_stark::{all_kind, Table, TableKind, TableKindArray};
use crate::stark::permutation::challenge::{GrandProductChallenge, GrandProductChallengeSet};

/// Specifies a Subtable with `table.columns` and `table.filter_column`
/// which the prover wants to make public. We include `num_rows` since
/// it cannot be computed from `table` alone.
#[derive(Clone, Debug)]
pub struct PublicSubTable {
    pub table: Table,
    pub num_rows: usize,
}
/// Actual values, as field elements, of the entries
/// of `PublicSubTable`
pub type PublicSubTableValues<F> = Vec<Vec<F>>;
/// Plonky2 target version of `PublicSubTableValuesTarget`
pub type PublicSubTableValuesTarget = Vec<Vec<Target>>;
impl PublicSubTable {
    #[must_use]
    pub fn num_zs(public_sub_tables: &[Self], table: TableKind, num_challenges: usize) -> usize {
        public_sub_tables
            .iter()
            .filter(|twc| twc.table.kind == table)
            .count()
            * num_challenges
    }

    /// Get `PublicSubTableValues` corresponding to `self`
    #[must_use]
    pub fn get_values<F: Field>(
        &self,
        trace: &TableKindArray<Vec<PolynomialValues<F>>>,
    ) -> PublicSubTableValues<F> {
        let trace_table = &trace[self.table.kind];
        let columns = self
            .table
            .columns
            .clone()
            .into_iter()
            .map(|col| col.map(F::from_noncanonical_i64))
            .collect_vec();
        let filter = self
            .table
            .filter_column
            .clone()
            .map(F::from_noncanonical_i64);
        let columns_if_filter_at_i = |i| -> Option<Vec<F>> {
            filter.eval_table(trace_table, i).is_one().then_some(
                columns
                    .iter()
                    .map(|column| column.eval_table(trace_table, i))
                    .collect_vec(),
            )
        };
        (0..trace_table[0].len())
            .filter_map(columns_if_filter_at_i)
            .collect_vec()
    }

    /// Create the z polynomial, and fill up the data required to prove
    /// in `CtlZdata`
    pub(crate) fn get_ctlz_data<F: Field>(
        &self,
        trace: &TableKindArray<Vec<PolynomialValues<F>>>,
        challenge: GrandProductChallenge<F>,
    ) -> CtlZData<F> {
        let z = partial_sums(
            &trace[self.table.kind],
            &self.table.columns,
            &self.table.filter_column,
            challenge,
        );
        CtlZData {
            z,
            challenge,
            columns: self.table.columns.clone(),
            filter_column: self.table.filter_column.clone(),
        }
    }

    /// Returns virtual targets corresponding to `PublicSubTableValues`
    pub fn to_targets<F: RichField + Extendable<D>, const D: usize>(
        &self,
        builder: &mut CircuitBuilder<F, D>,
    ) -> PublicSubTableValuesTarget {
        (0..self.num_rows)
            .map(|_| {
                (0..self.table.columns.len())
                    .map(|_| builder.add_virtual_target())
                    .collect_vec()
            })
            .collect_vec()
    }
}

#[must_use]
#[allow(clippy::module_name_repetitions)]
pub fn public_sub_table_data_and_values<F: RichField, const D: usize>(
    trace_poly_values: &TableKindArray<Vec<PolynomialValues<F>>>,
    public_sub_tables: &[PublicSubTable],
    ctl_challenges: &GrandProductChallengeSet<F>,
) -> (
    TableKindArray<CtlData<F>>,
    TableKindArray<Vec<PublicSubTableValues<F>>>,
) {
    let mut public_sub_table_data_per_table = all_kind!(|_kind| CtlData::default());
    let mut public_sub_table_values_per_table = all_kind!(|_kind| Vec::default());
    for (&challenge, public_sub_table) in iproduct!(&ctl_challenges.challenges, public_sub_tables) {
        public_sub_table_data_per_table[public_sub_table.table.kind]
            .zs_columns
            .push(public_sub_table.get_ctlz_data(trace_poly_values, challenge));
    }
    for public_sub_table in public_sub_tables {
        public_sub_table_values_per_table[public_sub_table.table.kind]
            .push(public_sub_table.get_values(trace_poly_values));
    }
    (
        public_sub_table_data_per_table,
        public_sub_table_values_per_table,
    )
}

/// For each `PublicSubTableValues`, returns the compressed value
/// created according to each `challenge`
#[must_use]
pub fn reduce_public_sub_tables_values<F: Field>(
    public_sub_table_values: &TableKindArray<Vec<PublicSubTableValues<F>>>,
    challenges: &GrandProductChallengeSet<F>,
) -> TableKindArray<Vec<F>> {
    all_kind!(|kind| {
        challenges
            .challenges
            .iter()
            .flat_map(|&challenge| {
                let sub_tables = &public_sub_table_values[kind];
                sub_tables
                    .iter()
                    .map(|sub_table| {
                        sub_table
                            .iter()
                            .map(|row| challenge.combine(row).inverse())
                            .sum()
                    })
                    .collect_vec()
            })
            .collect_vec()
    })
}

pub fn reduce_public_sub_table_targets<F: RichField + Extendable<D>, const D: usize>(
    builder: &mut CircuitBuilder<F, D>,
    challenge: &GrandProductChallenge<Target>,
    targets: &PublicSubTableValuesTarget,
) -> Target {
    let all_targets = targets
        .iter()
        .map(|row| {
            let mut combined = reduce_with_powers_circuit(builder, row, challenge.beta);
            combined = builder.add(combined, challenge.gamma);
            builder.inverse(combined)
        })
        .collect_vec();
    builder.add_many(all_targets)
}

<<<<<<< HEAD
pub fn public_sub_table_data_and_values_target<F: RichField + Extendable<D>, const D: usize>(
=======
pub fn public_sub_table_values_and_reduced_targets<F: RichField + Extendable<D>, const D: usize>(
>>>>>>> 9f1d872e
    builder: &mut CircuitBuilder<F, D>,
    public_sub_tables: &[PublicSubTable],
    ctl_challenges: &GrandProductChallengeSet<Target>,
) -> (
    TableKindArray<Vec<PublicSubTableValuesTarget>>,
    TableKindArray<Vec<Target>>,
) {
    let mut public_sub_table_values_targets = all_kind!(|_kind| Vec::default());
    for public_sub_table in public_sub_tables {
        let targets = public_sub_table.to_targets(builder);
        public_sub_table_values_targets[public_sub_table.table.kind].push(targets);
    }

    let mut reduced_public_sub_table_targets = all_kind!(|_kind| Vec::default());

    for challenge in &ctl_challenges.challenges {
        let mut public_sub_table_values_targets_iter = public_sub_table_values_targets
            .each_ref()
            .map(|targets| targets.iter());
        for public_sub_table in public_sub_tables {
            let targets = public_sub_table_values_targets_iter[public_sub_table.table.kind]
                .next()
                .unwrap();
            reduced_public_sub_table_targets[public_sub_table.table.kind]
                .push(reduce_public_sub_table_targets(builder, challenge, targets));
        }
    }
    (
        public_sub_table_values_targets,
        reduced_public_sub_table_targets,
    )
}<|MERGE_RESOLUTION|>--- conflicted
+++ resolved
@@ -185,11 +185,7 @@
     builder.add_many(all_targets)
 }
 
-<<<<<<< HEAD
-pub fn public_sub_table_data_and_values_target<F: RichField + Extendable<D>, const D: usize>(
-=======
 pub fn public_sub_table_values_and_reduced_targets<F: RichField + Extendable<D>, const D: usize>(
->>>>>>> 9f1d872e
     builder: &mut CircuitBuilder<F, D>,
     public_sub_tables: &[PublicSubTable],
     ctl_challenges: &GrandProductChallengeSet<Target>,
