--- conflicted
+++ resolved
@@ -316,32 +316,6 @@
     }
 }
 
-<<<<<<< HEAD
-impl ProveAndVerify for FullWordMemoryStark<F, D> {
-    fn prove_and_verify(_program: &Program, record: &ExecutionRecord<F>) -> Result<()> {
-        type S = FullWordMemoryStark<F, D>;
-        let config = fast_test_config();
-
-        let stark = S {
-            standalone_proving: true,
-            ..S::default()
-        };
-        let trace_poly_values =
-            trace_rows_to_poly_values(generate_fullword_memory_trace(&record.executed));
-        let proof = prove_table::<F, C, S, D>(
-            stark,
-            &config,
-            trace_poly_values,
-            &[],
-            &mut TimingTree::default(),
-        )?;
-
-        verify_stark_proof(stark, proof, &config)
-    }
-}
-
-=======
->>>>>>> 7a735ff4
 impl ProveAndVerify for StorageDeviceStark<F, D> {
     fn prove_and_verify(_program: &Program, record: &ExecutionRecord<F>) -> Result<()> {
         type S = StorageDeviceStark<F, D>;
