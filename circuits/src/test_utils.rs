--- conflicted
+++ resolved
@@ -143,11 +143,8 @@
 
         let stark = S::default();
         let cpu_trace = generate_cpu_trace(record);
-<<<<<<< HEAD
         let add_trace = ops::add::generate(record);
         let blt_trace = ops::blt_taken::generate(record);
-=======
->>>>>>> 922251ce
 
         let memory_init = generate_memory_init_trace(program);
         let memory_zeroinit_rows = generate_memory_zero_init_trace(&record.executed, program);
