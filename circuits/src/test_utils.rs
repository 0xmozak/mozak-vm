use anyhow::Result;
use mozak_vm::vm::Row;
use plonky2::fri::FriConfig;
use plonky2::hash::hash_types::RichField;
use plonky2::plonk::config::{GenericConfig, PoseidonGoldilocksConfig};
use plonky2::util::log2_ceil;
use plonky2::util::timing::TimingTree;
use starky::config::StarkConfig;
use starky::stark::Stark;

use crate::stark::mozak_stark::MozakStark;
use crate::stark::prover::prove;
use crate::stark::verifier::verify_proof;

<<<<<<< HEAD
pub const D: usize = 2;
pub type C = PoseidonGoldilocksConfig;
pub type F = <C as GenericConfig<D>>::F;
pub type S = MozakStark<F, D>;

#[must_use]
pub fn standard_faster_config() -> StarkConfig {
=======
#[allow(clippy::missing_panics_doc)]
#[allow(clippy::missing_errors_doc)]
pub fn simple_proof_test(step_rows: &[Row]) -> Result<()> {
    const D: usize = 2;
    type C = PoseidonGoldilocksConfig;
    type F = <C as GenericConfig<D>>::F;
    type S = MozakStark<F, D>;
    let stark = S::default();
>>>>>>> aba24530
    let config = StarkConfig::standard_fast_config();
    StarkConfig {
        security_bits: 1,
        num_challenges: 2,
        fri_config: FriConfig {
            // Plonky2 says: "Having constraints of degree higher than the rate is not supported
            // yet." So we automatically set the rate here as required by plonky2.
            // TODO(Matthias): Change to maximum of constraint degrees of all starks, as we
            // accumulate more types of starks.
            rate_bits: log2_ceil(S::default().cpu_stark.constraint_degree()),
            cap_height: 0,
            proof_of_work_bits: 0,
            num_query_rounds: 5,
            ..config.fri_config
        },
    }
}

#[allow(clippy::missing_panics_doc)]
#[allow(clippy::missing_errors_doc)]
pub fn simple_proof_test(step_rows: &[Row]) -> Result<()> {
    let mut stark = S::default();
    let config = standard_faster_config();

    let all_proof = prove::<F, C, D>(step_rows, &stark, &config, &mut TimingTree::default());
    verify_proof(stark, all_proof.unwrap(), &config)
}

/// Interpret a u64 as a field element and try to invert it.
///
/// Internally, we are doing something like: inv(a) == a^(p-2)
/// Specifically that means inv(0) == 0, and inv(a) * a == 1 for everything
/// else.
#[must_use]
pub fn inv<F: RichField>(x: u64) -> u64 {
    F::from_canonical_u64(x)
        .try_inverse()
        .unwrap_or_default()
        .to_canonical_u64()
}<|MERGE_RESOLUTION|>--- conflicted
+++ resolved
@@ -12,7 +12,6 @@
 use crate::stark::prover::prove;
 use crate::stark::verifier::verify_proof;
 
-<<<<<<< HEAD
 pub const D: usize = 2;
 pub type C = PoseidonGoldilocksConfig;
 pub type F = <C as GenericConfig<D>>::F;
@@ -20,16 +19,6 @@
 
 #[must_use]
 pub fn standard_faster_config() -> StarkConfig {
-=======
-#[allow(clippy::missing_panics_doc)]
-#[allow(clippy::missing_errors_doc)]
-pub fn simple_proof_test(step_rows: &[Row]) -> Result<()> {
-    const D: usize = 2;
-    type C = PoseidonGoldilocksConfig;
-    type F = <C as GenericConfig<D>>::F;
-    type S = MozakStark<F, D>;
-    let stark = S::default();
->>>>>>> aba24530
     let config = StarkConfig::standard_fast_config();
     StarkConfig {
         security_bits: 1,
@@ -51,7 +40,7 @@
 #[allow(clippy::missing_panics_doc)]
 #[allow(clippy::missing_errors_doc)]
 pub fn simple_proof_test(step_rows: &[Row]) -> Result<()> {
-    let mut stark = S::default();
+    let stark = S::default();
     let config = standard_faster_config();
 
     let all_proof = prove::<F, C, D>(step_rows, &stark, &config, &mut TimingTree::default());
