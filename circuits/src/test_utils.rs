use anyhow::Result;
<<<<<<< HEAD
use mozak_vm::elf::Code;
=======
use mozak_vm::elf::Program;
>>>>>>> 0d7b483c
use mozak_vm::vm::Row;
use plonky2::fri::FriConfig;
use plonky2::hash::hash_types::RichField;
use plonky2::plonk::config::{GenericConfig, PoseidonGoldilocksConfig};
use plonky2::util::log2_ceil;
use plonky2::util::timing::TimingTree;
use starky::config::StarkConfig;
use starky::prover::prove as prove_table;
use starky::stark::Stark;
use starky::verifier::verify_stark_proof;

use crate::bitshift::stark::BitshiftStark;
use crate::bitwise::stark::BitwiseStark;
use crate::cpu::stark::CpuStark;
use crate::generation::bitshift::generate_shift_amount_trace;
use crate::generation::bitwise::generate_bitwise_trace;
use crate::generation::cpu::{generate_cpu_trace, generate_cpu_trace_extended};
use crate::generation::memory::generate_memory_trace;
use crate::generation::rangecheck::generate_rangecheck_trace;
use crate::memory::stark::MemoryStark;
use crate::rangecheck::stark::RangeCheckStark;
use crate::stark::mozak_stark::MozakStark;
use crate::stark::prover::prove;
use crate::stark::utils::{trace_rows_to_poly_values, trace_to_poly_values};
use crate::stark::verifier::verify_proof;

pub type S = MozakStark<F, D>;
pub const D: usize = 2;
pub type C = PoseidonGoldilocksConfig;
pub type F = <C as GenericConfig<D>>::F;

#[must_use]
pub fn standard_faster_config() -> StarkConfig {
    let config = StarkConfig::standard_fast_config();
    StarkConfig {
        security_bits: 1,
        num_challenges: 2,
        fri_config: FriConfig {
            // Plonky2 says: "Having constraints of degree higher than the rate is not supported
            // yet." So we automatically set the rate here as required by plonky2.
            // TODO(Matthias): Change to maximum of constraint degrees of all starks, as we
            // accumulate more types of starks.
            rate_bits: log2_ceil(S::default().cpu_stark.constraint_degree()),
            cap_height: 0,
            proof_of_work_bits: 0,
            num_query_rounds: 5,
            ..config.fri_config
        },
    }
}

pub trait ProveAndVerify {
    /// Prove and verify a [`Stark`].
    ///
    /// Depending on the implementation this verifies either a single STARK,
    /// or a [`MozakStark`]. Proving and verifying a single STARK will be
    /// faster, but does not include cross table lookups; proving and verifying
    /// a [`MozakStark`] will prove and verify all STARKs and include cross
    /// table lookups, but will be much more expensive.
    ///
    /// # Errors
    /// Errors if proving or verifying the STARK fails.
<<<<<<< HEAD
    fn prove_and_verify(code: &Code, step_rows: &[Row]) -> Result<()>;
}

impl ProveAndVerify for CpuStark<F, D> {
    fn prove_and_verify(_code: &Code, step_rows: &[Row]) -> Result<()> {
=======
    fn prove_and_verify(program: &Program, step_rows: &[Row]) -> Result<()>;
}

impl ProveAndVerify for CpuStark<F, D> {
    fn prove_and_verify(program: &Program, step_rows: &[Row]) -> Result<()> {
>>>>>>> 0d7b483c
        type S = CpuStark<F, D>;

        let config = standard_faster_config();

        let stark = S::default();
<<<<<<< HEAD
        let trace_poly_values =
            trace_to_poly_values(generate_cpu_trace_extended(generate_cpu_trace(step_rows)));
=======
        let trace_poly_values = trace_rows_to_poly_values(generate_cpu_trace(program, step_rows));
>>>>>>> 0d7b483c
        let proof = prove_table::<F, C, S, D>(
            stark,
            &config,
            trace_poly_values,
            [],
            &mut TimingTree::default(),
        )?;

        verify_stark_proof(stark, proof, &config)
    }
}

impl ProveAndVerify for RangeCheckStark<F, D> {
<<<<<<< HEAD
    fn prove_and_verify(_code: &Code, step_rows: &[Row]) -> Result<()> {
=======
    fn prove_and_verify(program: &Program, step_rows: &[Row]) -> Result<()> {
>>>>>>> 0d7b483c
        type S = RangeCheckStark<F, D>;

        let config = standard_faster_config();

        let stark = S::default();
        let cpu_trace = generate_cpu_trace(program, step_rows);
        let trace_poly_values = trace_to_poly_values(generate_rangecheck_trace(&cpu_trace));
        let proof = prove_table::<F, C, S, D>(
            stark,
            &config,
            trace_poly_values,
            [],
            &mut TimingTree::default(),
        )?;

        verify_stark_proof(stark, proof, &config)
    }
}

impl ProveAndVerify for BitwiseStark<F, D> {
<<<<<<< HEAD
    fn prove_and_verify(_code: &Code, step_rows: &[Row]) -> Result<()> {
=======
    fn prove_and_verify(program: &Program, step_rows: &[Row]) -> Result<()> {
>>>>>>> 0d7b483c
        type S = BitwiseStark<F, D>;

        let config = standard_faster_config();

        let stark = S::default();
        let cpu_trace = generate_cpu_trace(program, step_rows);
        let trace_poly_values = trace_rows_to_poly_values(generate_bitwise_trace(&cpu_trace));
        let proof = prove_table::<F, C, S, D>(
            stark,
            &config,
            trace_poly_values,
            [],
            &mut TimingTree::default(),
        )?;

        verify_stark_proof(stark, proof, &config)
    }
}

impl ProveAndVerify for MemoryStark<F, D> {
<<<<<<< HEAD
    fn prove_and_verify(_code: &Code, step_rows: &[Row]) -> Result<()> {
=======
    fn prove_and_verify(program: &Program, step_rows: &[Row]) -> Result<()> {
>>>>>>> 0d7b483c
        type S = MemoryStark<F, D>;
        let config = standard_faster_config();

        let stark = S::default();
        let trace_poly_values =
            trace_rows_to_poly_values(generate_memory_trace(program, step_rows));
        let proof = prove_table::<F, C, S, D>(
            stark,
            &config,
            trace_poly_values,
            [],
            &mut TimingTree::default(),
        )?;

        verify_stark_proof(stark, proof, &config)
    }
}

impl ProveAndVerify for BitshiftStark<F, D> {
<<<<<<< HEAD
    fn prove_and_verify(_code: &Code, step_rows: &[Row]) -> Result<()> {
=======
    fn prove_and_verify(program: &Program, step_rows: &[Row]) -> Result<()> {
>>>>>>> 0d7b483c
        type S = BitshiftStark<F, D>;
        let config = standard_faster_config();

        let stark = S::default();
        let cpu_rows = generate_cpu_trace::<F>(program, step_rows);
        let trace = generate_shift_amount_trace(&cpu_rows);
        let trace_poly_values = trace_rows_to_poly_values(trace);
        let proof = prove_table::<F, C, S, D>(
            stark,
            &config,
            trace_poly_values,
            [],
            &mut TimingTree::default(),
        )?;

        verify_stark_proof(stark, proof, &config)
    }
}

impl ProveAndVerify for MozakStark<F, D> {
    /// Prove and verify a [`MozakStark`].
    ///
    /// Note that this variant is a lot slower than the others, because
    /// this proves and verifies ALL starks and lookups within the Mozak
    /// ZKVM. This should be preferred if the test is concerned with the
    /// consistency of the final [`MozakStark`].
<<<<<<< HEAD
    fn prove_and_verify(code: &Code, step_rows: &[Row]) -> Result<()> {
        let stark = S::default();
        let config = standard_faster_config();

        let all_proof =
            prove::<F, C, D>(code, step_rows, &stark, &config, &mut TimingTree::default());
=======
    fn prove_and_verify(program: &Program, step_rows: &[Row]) -> Result<()> {
        let stark = S::default();
        let config = standard_faster_config();

        let all_proof = prove::<F, C, D>(
            program,
            step_rows,
            &stark,
            &config,
            &mut TimingTree::default(),
        );
>>>>>>> 0d7b483c
        verify_proof(stark, all_proof.unwrap(), &config)
    }
}

/// Interpret a u64 as a field element and try to invert it.
///
/// Internally, we are doing something like: inv(a) == a^(p-2)
/// Specifically that means inv(0) == 0, and inv(a) * a == 1 for everything
/// else.
#[must_use]
pub fn inv<F: RichField>(x: u64) -> u64 {
    F::from_canonical_u64(x)
        .try_inverse()
        .unwrap_or_default()
        .to_canonical_u64()
}<|MERGE_RESOLUTION|>--- conflicted
+++ resolved
@@ -1,9 +1,5 @@
 use anyhow::Result;
-<<<<<<< HEAD
-use mozak_vm::elf::Code;
-=======
 use mozak_vm::elf::Program;
->>>>>>> 0d7b483c
 use mozak_vm::vm::Row;
 use plonky2::fri::FriConfig;
 use plonky2::hash::hash_types::RichField;
@@ -66,30 +62,19 @@
     ///
     /// # Errors
     /// Errors if proving or verifying the STARK fails.
-<<<<<<< HEAD
-    fn prove_and_verify(code: &Code, step_rows: &[Row]) -> Result<()>;
+    fn prove_and_verify(program: &Program, step_rows: &[Row]) -> Result<()>;
 }
 
 impl ProveAndVerify for CpuStark<F, D> {
-    fn prove_and_verify(_code: &Code, step_rows: &[Row]) -> Result<()> {
-=======
-    fn prove_and_verify(program: &Program, step_rows: &[Row]) -> Result<()>;
-}
-
-impl ProveAndVerify for CpuStark<F, D> {
-    fn prove_and_verify(program: &Program, step_rows: &[Row]) -> Result<()> {
->>>>>>> 0d7b483c
+    fn prove_and_verify(program: &Program, step_rows: &[Row]) -> Result<()> {
         type S = CpuStark<F, D>;
 
         let config = standard_faster_config();
 
         let stark = S::default();
-<<<<<<< HEAD
-        let trace_poly_values =
-            trace_to_poly_values(generate_cpu_trace_extended(generate_cpu_trace(step_rows)));
-=======
-        let trace_poly_values = trace_rows_to_poly_values(generate_cpu_trace(program, step_rows));
->>>>>>> 0d7b483c
+        let trace_poly_values = trace_to_poly_values(generate_cpu_trace_extended(
+            generate_cpu_trace(program, step_rows),
+        ));
         let proof = prove_table::<F, C, S, D>(
             stark,
             &config,
@@ -103,11 +88,7 @@
 }
 
 impl ProveAndVerify for RangeCheckStark<F, D> {
-<<<<<<< HEAD
-    fn prove_and_verify(_code: &Code, step_rows: &[Row]) -> Result<()> {
-=======
-    fn prove_and_verify(program: &Program, step_rows: &[Row]) -> Result<()> {
->>>>>>> 0d7b483c
+    fn prove_and_verify(program: &Program, step_rows: &[Row]) -> Result<()> {
         type S = RangeCheckStark<F, D>;
 
         let config = standard_faster_config();
@@ -128,11 +109,7 @@
 }
 
 impl ProveAndVerify for BitwiseStark<F, D> {
-<<<<<<< HEAD
-    fn prove_and_verify(_code: &Code, step_rows: &[Row]) -> Result<()> {
-=======
-    fn prove_and_verify(program: &Program, step_rows: &[Row]) -> Result<()> {
->>>>>>> 0d7b483c
+    fn prove_and_verify(program: &Program, step_rows: &[Row]) -> Result<()> {
         type S = BitwiseStark<F, D>;
 
         let config = standard_faster_config();
@@ -153,11 +130,7 @@
 }
 
 impl ProveAndVerify for MemoryStark<F, D> {
-<<<<<<< HEAD
-    fn prove_and_verify(_code: &Code, step_rows: &[Row]) -> Result<()> {
-=======
-    fn prove_and_verify(program: &Program, step_rows: &[Row]) -> Result<()> {
->>>>>>> 0d7b483c
+    fn prove_and_verify(program: &Program, step_rows: &[Row]) -> Result<()> {
         type S = MemoryStark<F, D>;
         let config = standard_faster_config();
 
@@ -177,11 +150,7 @@
 }
 
 impl ProveAndVerify for BitshiftStark<F, D> {
-<<<<<<< HEAD
-    fn prove_and_verify(_code: &Code, step_rows: &[Row]) -> Result<()> {
-=======
-    fn prove_and_verify(program: &Program, step_rows: &[Row]) -> Result<()> {
->>>>>>> 0d7b483c
+    fn prove_and_verify(program: &Program, step_rows: &[Row]) -> Result<()> {
         type S = BitshiftStark<F, D>;
         let config = standard_faster_config();
 
@@ -208,14 +177,6 @@
     /// this proves and verifies ALL starks and lookups within the Mozak
     /// ZKVM. This should be preferred if the test is concerned with the
     /// consistency of the final [`MozakStark`].
-<<<<<<< HEAD
-    fn prove_and_verify(code: &Code, step_rows: &[Row]) -> Result<()> {
-        let stark = S::default();
-        let config = standard_faster_config();
-
-        let all_proof =
-            prove::<F, C, D>(code, step_rows, &stark, &config, &mut TimingTree::default());
-=======
     fn prove_and_verify(program: &Program, step_rows: &[Row]) -> Result<()> {
         let stark = S::default();
         let config = standard_faster_config();
@@ -227,7 +188,6 @@
             &config,
             &mut TimingTree::default(),
         );
->>>>>>> 0d7b483c
         verify_proof(stark, all_proof.unwrap(), &config)
     }
 }
