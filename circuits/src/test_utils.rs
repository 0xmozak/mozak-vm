--- conflicted
+++ resolved
@@ -131,26 +131,18 @@
         let memory_init = generate_memory_init_trace(program);
         let halfword_memory = generate_halfword_memory_trace(program, &record.executed);
         let fullword_memory = generate_fullword_memory_trace(program, &record.executed);
-<<<<<<< HEAD
         let io_memory_private = generate_io_memory_private_trace(program, &record.executed);
         let io_memory_public = generate_io_memory_public_trace(program, &record.executed);
-=======
-        let io_memory = generate_io_memory_trace(program, &record.executed);
         let poseidon2_trace = generate_poseidon2_sponge_trace(&record.executed);
->>>>>>> 9b6dd49e
         let memory_trace = generate_memory_trace::<F>(
             program,
             &record.executed,
             &memory_init,
             &halfword_memory,
             &fullword_memory,
-<<<<<<< HEAD
             &io_memory_private,
             &io_memory_public,
-=======
-            &io_memory,
             &poseidon2_trace,
->>>>>>> 9b6dd49e
         );
         let trace_poly_values =
             trace_rows_to_poly_values(generate_rangecheck_trace(&cpu_trace, &memory_trace));
@@ -196,26 +188,18 @@
         let memory_init = generate_memory_init_trace(program);
         let halfword_memory = generate_halfword_memory_trace(program, &record.executed);
         let fullword_memory = generate_fullword_memory_trace(program, &record.executed);
-<<<<<<< HEAD
         let io_memory_private = generate_io_memory_private_trace(program, &record.executed);
         let io_memory_public = generate_io_memory_public_trace(program, &record.executed);
-=======
-        let io_memory = generate_io_memory_trace(program, &record.executed);
         let poseidon2_trace = generate_poseidon2_sponge_trace(&record.executed);
->>>>>>> 9b6dd49e
         let trace_poly_values = trace_rows_to_poly_values(generate_memory_trace(
             program,
             &record.executed,
             &memory_init,
             &halfword_memory,
             &fullword_memory,
-<<<<<<< HEAD
             &io_memory_private,
             &io_memory_public,
-=======
-            &io_memory,
             &poseidon2_trace,
->>>>>>> 9b6dd49e
         ));
         let proof = prove_table::<F, C, S, D>(
             stark,
