use anyhow::Result;
use mozak_vm::vm::Row;
use plonky2::fri::FriConfig;
use plonky2::hash::hash_types::RichField;
use plonky2::plonk::config::{GenericConfig, PoseidonGoldilocksConfig};
use plonky2::util::log2_ceil;
use plonky2::util::timing::TimingTree;
use starky::config::StarkConfig;
use starky::prover::prove as prove_table;
use starky::stark::Stark;
use starky::verifier::verify_stark_proof;

use crate::bitwise::stark::BitwiseStark;
use crate::cpu::stark::CpuStark;
use crate::generation::bitwise::generate_bitwise_trace;
use crate::generation::cpu::generate_cpu_trace;
use crate::generation::memory::generate_memory_trace;
use crate::generation::rangecheck::generate_rangecheck_trace;
<<<<<<< HEAD
use crate::generation::shift_amount::generate_shift_amount_trace;
=======
use crate::memory::stark::MemoryStark;
>>>>>>> e4b41316
use crate::rangecheck::stark::RangeCheckStark;
use crate::shift_amount::stark::ShiftAmountStark;
use crate::stark::mozak_stark::MozakStark;
use crate::stark::prover::prove;
use crate::stark::utils::{trace_rows_to_poly_values, trace_to_poly_values};
use crate::stark::verifier::verify_proof;

pub type S = MozakStark<F, D>;
pub const D: usize = 2;
pub type C = PoseidonGoldilocksConfig;
pub type F = <C as GenericConfig<D>>::F;

#[must_use]
pub fn standard_faster_config() -> StarkConfig {
    let config = StarkConfig::standard_fast_config();
    StarkConfig {
        security_bits: 1,
        num_challenges: 2,
        fri_config: FriConfig {
            // Plonky2 says: "Having constraints of degree higher than the rate is not supported
            // yet." So we automatically set the rate here as required by plonky2.
            // TODO(Matthias): Change to maximum of constraint degrees of all starks, as we
            // accumulate more types of starks.
            rate_bits: log2_ceil(S::default().cpu_stark.constraint_degree()),
            cap_height: 0,
            proof_of_work_bits: 0,
            num_query_rounds: 5,
            ..config.fri_config
        },
    }
}

pub trait ProveAndVerify {
    /// Prove and verify a [`Stark`].
    ///
    /// Depending on the implementation this verifies either a single STARK,
    /// or a [`MozakStark`]. Proving and verifying a single STARK will be
    /// faster, but does not include cross table lookups; proving and verifying
    /// a [`MozakStark`] will prove and verify all STARKs and include cross
    /// table lookups, but will be much more expensive.
    ///
    /// # Errors
    /// Errors if proving or verifying the STARK fails.
    fn prove_and_verify(step_rows: &[Row]) -> Result<()>;
}

impl ProveAndVerify for CpuStark<F, D> {
    fn prove_and_verify(step_rows: &[Row]) -> Result<()> {
        type S = CpuStark<F, D>;

        let config = standard_faster_config();

        let stark = S::default();
        let trace_poly_values = trace_to_poly_values(generate_cpu_trace(step_rows));
        let proof = prove_table::<F, C, S, D>(
            stark,
            &config,
            trace_poly_values,
            [],
            &mut TimingTree::default(),
        )?;

        verify_stark_proof(stark, proof, &config)
    }
}

impl ProveAndVerify for RangeCheckStark<F, D> {
    fn prove_and_verify(step_rows: &[Row]) -> Result<()> {
        type S = RangeCheckStark<F, D>;

        let config = standard_faster_config();

        let stark = S::default();
        let cpu_trace = generate_cpu_trace(step_rows);
        let trace_poly_values = trace_to_poly_values(generate_rangecheck_trace(&cpu_trace));
        let proof = prove_table::<F, C, S, D>(
            stark,
            &config,
            trace_poly_values,
            [],
            &mut TimingTree::default(),
        )?;

        verify_stark_proof(stark, proof, &config)
    }
}

impl ProveAndVerify for BitwiseStark<F, D> {
    fn prove_and_verify(step_rows: &[Row]) -> Result<()> {
        type S = BitwiseStark<F, D>;

        let config = standard_faster_config();

        let stark = S::default();
        let cpu_trace = generate_cpu_trace(step_rows);
        let trace_poly_values = trace_to_poly_values(generate_bitwise_trace(step_rows, &cpu_trace));
        let proof = prove_table::<F, C, S, D>(
            stark,
            &config,
            trace_poly_values,
            [],
            &mut TimingTree::default(),
        )?;

        verify_stark_proof(stark, proof, &config)
    }
}

<<<<<<< HEAD
impl ProveAndVerify for ShiftAmountStark<F, D> {
    fn prove_and_verify(step_rows: &[Row]) -> Result<()> {
        type S = ShiftAmountStark<F, D>;
=======
impl ProveAndVerify for MemoryStark<F, D> {
    fn prove_and_verify(step_rows: &[Row]) -> Result<()> {
        type S = MemoryStark<F, D>;
>>>>>>> e4b41316

        let config = standard_faster_config();

        let stark = S::default();
<<<<<<< HEAD
        let cpu_rows = generate_cpu_trace::<F>(step_rows);
        let trace = generate_shift_amount_trace(step_rows, &cpu_rows);
        let trace_poly_values = trace_rows_to_poly_values(trace);
=======
        let trace_poly_values =
            trace_rows_to_poly_values(generate_memory_trace(step_rows.to_vec()));
>>>>>>> e4b41316
        let proof = prove_table::<F, C, S, D>(
            stark,
            &config,
            trace_poly_values,
            [],
            &mut TimingTree::default(),
        )?;

        verify_stark_proof(stark, proof, &config)
    }
}

impl ProveAndVerify for MozakStark<F, D> {
    /// Prove and verify a [`MozakStark`].
    ///
    /// Note that this variant is a lot slower than the others, because
    /// this proves and verifies ALL starks and lookups within the Mozak
    /// ZKVM. This should be preferred if the test is concerned with the
    /// consistency of the final [`MozakStark`].
    fn prove_and_verify(step_rows: &[Row]) -> Result<()> {
        let stark = S::default();
        let config = standard_faster_config();

        let all_proof = prove::<F, C, D>(step_rows, &stark, &config, &mut TimingTree::default());
        verify_proof(stark, all_proof.unwrap(), &config)
    }
}

/// Interpret a u64 as a field element and try to invert it.
///
/// Internally, we are doing something like: inv(a) == a^(p-2)
/// Specifically that means inv(0) == 0, and inv(a) * a == 1 for everything
/// else.
#[must_use]
pub fn inv<F: RichField>(x: u64) -> u64 {
    F::from_canonical_u64(x)
        .try_inverse()
        .unwrap_or_default()
        .to_canonical_u64()
}<|MERGE_RESOLUTION|>--- conflicted
+++ resolved
@@ -16,11 +16,8 @@
 use crate::generation::cpu::generate_cpu_trace;
 use crate::generation::memory::generate_memory_trace;
 use crate::generation::rangecheck::generate_rangecheck_trace;
-<<<<<<< HEAD
 use crate::generation::shift_amount::generate_shift_amount_trace;
-=======
 use crate::memory::stark::MemoryStark;
->>>>>>> e4b41316
 use crate::rangecheck::stark::RangeCheckStark;
 use crate::shift_amount::stark::ShiftAmountStark;
 use crate::stark::mozak_stark::MozakStark;
@@ -129,27 +126,35 @@
     }
 }
 
-<<<<<<< HEAD
+impl ProveAndVerify for MemoryStark<F, D> {
+    fn prove_and_verify(step_rows: &[Row]) -> Result<()> {
+        type S = MemoryStark<F, D>;
+        let config = standard_faster_config();
+
+        let stark = S::default();
+        let trace_poly_values =
+            trace_rows_to_poly_values(generate_memory_trace(step_rows.to_vec()));
+        let proof = prove_table::<F, C, S, D>(
+            stark,
+            &config,
+            trace_poly_values,
+            [],
+            &mut TimingTree::default(),
+        )?;
+
+        verify_stark_proof(stark, proof, &config)
+    }
+}
+
 impl ProveAndVerify for ShiftAmountStark<F, D> {
     fn prove_and_verify(step_rows: &[Row]) -> Result<()> {
         type S = ShiftAmountStark<F, D>;
-=======
-impl ProveAndVerify for MemoryStark<F, D> {
-    fn prove_and_verify(step_rows: &[Row]) -> Result<()> {
-        type S = MemoryStark<F, D>;
->>>>>>> e4b41316
-
         let config = standard_faster_config();
 
         let stark = S::default();
-<<<<<<< HEAD
         let cpu_rows = generate_cpu_trace::<F>(step_rows);
         let trace = generate_shift_amount_trace(step_rows, &cpu_rows);
         let trace_poly_values = trace_rows_to_poly_values(trace);
-=======
-        let trace_poly_values =
-            trace_rows_to_poly_values(generate_memory_trace(step_rows.to_vec()));
->>>>>>> e4b41316
         let proof = prove_table::<F, C, S, D>(
             stark,
             &config,
