use anyhow::Result;
use mozak_vm::vm::Row;
use plonky2::fri::FriConfig;
use plonky2::plonk::config::{GenericConfig, PoseidonGoldilocksConfig};
use plonky2::util::log2_ceil;
use plonky2::util::timing::TimingTree;
use starky::config::StarkConfig;
use starky::stark::Stark;

use crate::stark::mozak_stark::MozakStark;
use crate::stark::prover::prove;
use crate::stark::verifier::verify_proof;

#[allow(clippy::missing_panics_doc)]
#[allow(clippy::missing_errors_doc)]
pub fn simple_proof_test(step_rows: &[Row]) -> Result<()> {
    const D: usize = 2;
    type C = PoseidonGoldilocksConfig;
    type F = <C as GenericConfig<D>>::F;
    type S = MozakStark<F, D>;
<<<<<<< HEAD
    let mut config = StarkConfig::standard_fast_config();
    config.fri_config.cap_height = 0;
    config.fri_config.proof_of_work_bits = 0;
    config.security_bits = 1;
    let stark = S::default();
    let config = StarkConfig {
        security_bits: 1,
        num_challenges: 2,
        fri_config: FriConfig {
            // Plonky2 says: "Having constraints of degree higher than the rate is not supported
            // yet." So we automatically set the rate here as required by plonky2.
            rate_bits: log2_ceil(stark.cpu_stark.constraint_degree()),
            cap_height: 0,
            proof_of_work_bits: 0,
            ..config.fri_config
        },
    };
=======
>>>>>>> ce0625ea
    let mut stark = S::default();
    let config = StarkConfig::standard_fast_config();
    let config = StarkConfig {
        security_bits: 1,
        num_challenges: 2,
        fri_config: FriConfig {
            // Plonky2 says: "Having constraints of degree higher than the rate is not supported
            // yet." So we automatically set the rate here as required by plonky2.
            rate_bits: log2_ceil(stark.cpu_stark.constraint_degree()),
            cap_height: 0,
            proof_of_work_bits: 0,
            ..config.fri_config
        },
    };

    let all_proof = prove::<F, C, D>(step_rows, &mut stark, &config, &mut TimingTree::default());
    verify_proof(&stark, &all_proof.unwrap(), &config)
}<|MERGE_RESOLUTION|>--- conflicted
+++ resolved
@@ -18,26 +18,6 @@
     type C = PoseidonGoldilocksConfig;
     type F = <C as GenericConfig<D>>::F;
     type S = MozakStark<F, D>;
-<<<<<<< HEAD
-    let mut config = StarkConfig::standard_fast_config();
-    config.fri_config.cap_height = 0;
-    config.fri_config.proof_of_work_bits = 0;
-    config.security_bits = 1;
-    let stark = S::default();
-    let config = StarkConfig {
-        security_bits: 1,
-        num_challenges: 2,
-        fri_config: FriConfig {
-            // Plonky2 says: "Having constraints of degree higher than the rate is not supported
-            // yet." So we automatically set the rate here as required by plonky2.
-            rate_bits: log2_ceil(stark.cpu_stark.constraint_degree()),
-            cap_height: 0,
-            proof_of_work_bits: 0,
-            ..config.fri_config
-        },
-    };
-=======
->>>>>>> ce0625ea
     let mut stark = S::default();
     let config = StarkConfig::standard_fast_config();
     let config = StarkConfig {
