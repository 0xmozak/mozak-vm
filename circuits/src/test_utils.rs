use std::borrow::Borrow;

use anyhow::Result;
use itertools::izip;
use mozak_runner::decode::ECALL;
use mozak_runner::elf::Program;
use mozak_runner::instruction::{Args, Instruction, Op};
use mozak_runner::util::execute_code;
use mozak_runner::vm::ExecutionRecord;
use mozak_sdk::core::ecall;
use mozak_sdk::core::reg_abi::{REG_A0, REG_A1, REG_A2, REG_A3};
use plonky2::field::goldilocks_field::GoldilocksField;
use plonky2::field::types::Field;
use plonky2::fri::FriConfig;
use plonky2::hash::hash_types::{HashOut, RichField};
use plonky2::hash::poseidon2::Poseidon2Hash;
use plonky2::plonk::circuit_data::CircuitConfig;
use plonky2::plonk::config::{GenericConfig, Hasher, Poseidon2GoldilocksConfig};
use plonky2::timed;
use plonky2::util::log2_ceil;
use plonky2::util::timing::TimingTree;
use starky::config::StarkConfig;
use starky::prover::prove as prove_table;
use starky::stark::Stark;
use starky::verifier::verify_stark_proof;

use crate::bitshift::stark::BitshiftStark;
use crate::cpu::stark::CpuStark;
use crate::generation::bitshift::generate_shift_amount_trace;
use crate::generation::cpu::{generate_cpu_trace, generate_cpu_trace_extended};
use crate::generation::fullword_memory::generate_fullword_memory_trace;
use crate::generation::halfword_memory::generate_halfword_memory_trace;
use crate::generation::io_memory::{
    generate_io_memory_private_trace, generate_io_memory_public_trace, generate_io_transcript_trace,
};
use crate::generation::memory::generate_memory_trace;
use crate::generation::memoryinit::generate_memory_init_trace;
use crate::generation::poseidon2_output_bytes::generate_poseidon2_output_bytes_trace;
use crate::generation::poseidon2_sponge::generate_poseidon2_sponge_trace;
use crate::generation::program::generate_program_rom_trace;
use crate::generation::rangecheck::generate_rangecheck_trace;
use crate::generation::register::generate_register_trace;
use crate::generation::registerinit::generate_register_init_trace;
use crate::generation::xor::generate_xor_trace;
use crate::memory::stark::MemoryStark;
use crate::memory_fullword::stark::FullWordMemoryStark;
use crate::memory_halfword::stark::HalfWordMemoryStark;
use crate::memory_io::stark::InputOutputMemoryStark;
use crate::rangecheck::stark::RangeCheckStark;
use crate::register::stark::RegisterStark;
use crate::registerinit::stark::RegisterInitStark;
use crate::stark::mozak_stark::{MozakStark, PublicInputs};
use crate::stark::prover::prove;
use crate::stark::utils::{trace_rows_to_poly_values, trace_to_poly_values};
use crate::stark::verifier::verify_proof;
use crate::utils::from_u32;
use crate::xor::stark::XorStark;

pub type S = MozakStark<F, D>;
pub const D: usize = 2;
pub type C = Poseidon2GoldilocksConfig;
pub type F = <C as GenericConfig<D>>::F;

/// Test Configuration with 1 bit of security
#[must_use]
pub fn fast_test_config() -> StarkConfig {
    let config = StarkConfig::standard_fast_config();
    StarkConfig {
        security_bits: 1,
        num_challenges: 2,
        fri_config: FriConfig {
            // Plonky2 says: "Having constraints of degree higher than the rate is not supported
            // yet." So we automatically set the rate here as required by plonky2.
            // TODO(Matthias): Change to maximum of constraint degrees of all starks, as we
            // accumulate more types of starks.
            rate_bits: log2_ceil(S::default().cpu_stark.constraint_degree()),
            cap_height: 0,
            proof_of_work_bits: 0,
            num_query_rounds: 5,
            ..config.fri_config
        },
    }
}

#[must_use]
pub const fn fast_test_circuit_config() -> CircuitConfig {
    let mut config = CircuitConfig::standard_recursion_config();
    config.security_bits = 1;
    config.num_challenges = 1;
    config.fri_config.cap_height = 0;
    config.fri_config.proof_of_work_bits = 0;
    config.fri_config.num_query_rounds = 1;
    config
}

/// Prepares a table of a trace. Useful for trace generation tests.
#[must_use]
pub fn prep_table<F: RichField, T, const N: usize>(table: Vec<[u64; N]>) -> Vec<T>
where
    T: FromIterator<F>, {
    table
        .into_iter()
        .map(|row| row.into_iter().map(F::from_canonical_u64).collect())
        .collect()
}

pub trait ProveAndVerify {
    /// Prove and verify a [`Stark`].
    ///
    /// Depending on the implementation this verifies either a single STARK,
    /// or a [`MozakStark`]. Proving and verifying a single STARK will be
    /// faster, but does not include cross table lookups; proving and verifying
    /// a [`MozakStark`] will prove and verify all STARKs and include cross
    /// table lookups, but will be much more expensive.
    ///
    /// # Errors
    /// Errors if proving or verifying the STARK fails.
    fn prove_and_verify(program: &Program, record: &ExecutionRecord<F>) -> Result<()>;
}

impl ProveAndVerify for CpuStark<F, D> {
    fn prove_and_verify(program: &Program, record: &ExecutionRecord<F>) -> Result<()> {
        type S = CpuStark<F, D>;

        let config = fast_test_config();

        let stark = S::default();
        let trace_poly_values = trace_to_poly_values(generate_cpu_trace_extended(
            generate_cpu_trace(record),
            &generate_program_rom_trace(program),
        ));
        let public_inputs: PublicInputs<F> = PublicInputs {
            entry_point: from_u32(program.entry_point),
        };
        let proof = prove_table::<F, C, S, D>(
            stark,
            &config,
            trace_poly_values,
            public_inputs.borrow(),
            &mut TimingTree::default(),
        )?;

        verify_stark_proof(stark, proof, &config)
    }
}

impl ProveAndVerify for RangeCheckStark<F, D> {
    fn prove_and_verify(program: &Program, record: &ExecutionRecord<F>) -> Result<()> {
        type S = RangeCheckStark<F, D>;

        let config = fast_test_config();

        let stark = S::default();
        let cpu_trace = generate_cpu_trace(record);
        let memory_init = generate_memory_init_trace(program);
        let halfword_memory = generate_halfword_memory_trace(&record.executed);
        let fullword_memory = generate_fullword_memory_trace(&record.executed);
        let io_memory_private = generate_io_memory_private_trace(&record.executed);
        let io_memory_public = generate_io_memory_public_trace(&record.executed);
        let io_transcript = generate_io_transcript_trace(&record.executed);
        let poseidon2_trace = generate_poseidon2_sponge_trace(&record.executed);
        let poseidon2_output_bytes = generate_poseidon2_output_bytes_trace(&poseidon2_trace);
        let memory_trace = generate_memory_trace::<F>(
            &record.executed,
            &memory_init,
            &halfword_memory,
            &fullword_memory,
            &io_memory_private,
            &io_memory_public,
            &poseidon2_trace,
            &poseidon2_output_bytes,
        );
        let register_init = generate_register_init_trace(record);
<<<<<<< HEAD
        let (_zero_register_trace, register_trace) = generate_register_trace(
=======
        let (_, _, register_trace) = generate_register_trace(
>>>>>>> dac5676e
            &cpu_trace,
            &io_memory_private,
            &io_memory_public,
            &io_transcript,
            &register_init,
        );
        let trace_poly_values = trace_rows_to_poly_values(generate_rangecheck_trace(
            &cpu_trace,
            &memory_trace,
            &register_trace,
        ));
        let proof = prove_table::<F, C, S, D>(
            stark,
            &config,
            trace_poly_values,
            &[],
            &mut TimingTree::default(),
        )?;

        verify_stark_proof(stark, proof, &config)
    }
}

impl ProveAndVerify for XorStark<F, D> {
    fn prove_and_verify(_program: &Program, record: &ExecutionRecord<F>) -> Result<()> {
        type S = XorStark<F, D>;

        let config = fast_test_config();

        let stark = S::default();
        let cpu_trace = generate_cpu_trace(record);
        let trace_poly_values = trace_rows_to_poly_values(generate_xor_trace(&cpu_trace));
        let proof = prove_table::<F, C, S, D>(
            stark,
            &config,
            trace_poly_values,
            &[],
            &mut TimingTree::default(),
        )?;

        verify_stark_proof(stark, proof, &config)
    }
}

impl ProveAndVerify for MemoryStark<F, D> {
    fn prove_and_verify(program: &Program, record: &ExecutionRecord<F>) -> Result<()> {
        type S = MemoryStark<F, D>;
        let config = fast_test_config();

        let stark = S::default();
        let memory_init = generate_memory_init_trace(program);
        let halfword_memory = generate_halfword_memory_trace(&record.executed);
        let fullword_memory = generate_fullword_memory_trace(&record.executed);
        let io_memory_private = generate_io_memory_private_trace(&record.executed);
        let io_memory_public = generate_io_memory_public_trace(&record.executed);
        let poseidon2_trace = generate_poseidon2_sponge_trace(&record.executed);
        let poseidon2_output_bytes = generate_poseidon2_output_bytes_trace(&poseidon2_trace);
        let trace_poly_values = trace_rows_to_poly_values(generate_memory_trace(
            &record.executed,
            &memory_init,
            &halfword_memory,
            &fullword_memory,
            &io_memory_private,
            &io_memory_public,
            &poseidon2_trace,
            &poseidon2_output_bytes,
        ));
        let proof = prove_table::<F, C, S, D>(
            stark,
            &config,
            trace_poly_values,
            &[],
            &mut TimingTree::default(),
        )?;

        verify_stark_proof(stark, proof, &config)
    }
}

impl ProveAndVerify for HalfWordMemoryStark<F, D> {
    fn prove_and_verify(_program: &Program, record: &ExecutionRecord<F>) -> Result<()> {
        type S = HalfWordMemoryStark<F, D>;
        let config = fast_test_config();

        let stark = S::default();
        let trace_poly_values =
            trace_rows_to_poly_values(generate_halfword_memory_trace(&record.executed));
        let proof = prove_table::<F, C, S, D>(
            stark,
            &config,
            trace_poly_values,
            &[],
            &mut TimingTree::default(),
        )?;

        verify_stark_proof(stark, proof, &config)
    }
}

impl ProveAndVerify for FullWordMemoryStark<F, D> {
    fn prove_and_verify(_program: &Program, record: &ExecutionRecord<F>) -> Result<()> {
        type S = FullWordMemoryStark<F, D>;
        let config = fast_test_config();

        let stark = S::default();
        let trace_poly_values =
            trace_rows_to_poly_values(generate_fullword_memory_trace(&record.executed));
        let proof = prove_table::<F, C, S, D>(
            stark,
            &config,
            trace_poly_values,
            &[],
            &mut TimingTree::default(),
        )?;

        verify_stark_proof(stark, proof, &config)
    }
}

impl ProveAndVerify for InputOutputMemoryStark<F, D> {
    fn prove_and_verify(_program: &Program, record: &ExecutionRecord<F>) -> Result<()> {
        type S = InputOutputMemoryStark<F, D>;
        let config = fast_test_config();

        let stark = S::default();
        let trace_poly_values =
            trace_rows_to_poly_values(generate_io_memory_private_trace(&record.executed));
        let proof = prove_table::<F, C, S, D>(
            stark,
            &config,
            trace_poly_values,
            &[],
            &mut TimingTree::default(),
        )?;

        verify_stark_proof(stark, proof, &config)
    }
}

impl ProveAndVerify for BitshiftStark<F, D> {
    fn prove_and_verify(_program: &Program, record: &ExecutionRecord<F>) -> Result<()> {
        type S = BitshiftStark<F, D>;
        let config = fast_test_config();

        let stark = S::default();
        let cpu_rows = generate_cpu_trace::<F>(record);
        let trace = generate_shift_amount_trace(&cpu_rows);
        let trace_poly_values = trace_rows_to_poly_values(trace);
        let proof = prove_table::<F, C, S, D>(
            stark,
            &config,
            trace_poly_values,
            &[],
            &mut TimingTree::default(),
        )?;

        verify_stark_proof(stark, proof, &config)
    }
}

impl ProveAndVerify for RegisterInitStark<F, D> {
    fn prove_and_verify(_program: &Program, record: &ExecutionRecord<F>) -> Result<()> {
        type S = RegisterInitStark<F, D>;
        let config = fast_test_config();

        let stark = S::default();
        let trace = generate_register_init_trace::<F>(record);
        let trace_poly_values = trace_rows_to_poly_values(trace);
        let proof = prove_table::<F, C, S, D>(
            stark,
            &config,
            trace_poly_values,
            &[],
            &mut TimingTree::default(),
        )?;

        verify_stark_proof(stark, proof, &config)
    }
}

impl ProveAndVerify for RegisterStark<F, D> {
    fn prove_and_verify(_program: &Program, record: &ExecutionRecord<F>) -> Result<()> {
        type S = RegisterStark<F, D>;
        let config = fast_test_config();

        let stark = S::default();
        let cpu_trace = generate_cpu_trace(record);
        let io_memory_private = generate_io_memory_private_trace(&record.executed);
        let io_memory_public = generate_io_memory_public_trace(&record.executed);
        let io_transcript = generate_io_transcript_trace(&record.executed);
        let register_init = generate_register_init_trace(record);
<<<<<<< HEAD
        let (_zero_trace, trace) = generate_register_trace(
=======
        let (_, _, trace) = generate_register_trace(
>>>>>>> dac5676e
            &cpu_trace,
            &io_memory_private,
            &io_memory_public,
            &io_transcript,
            &register_init,
        );
        let trace_poly_values = trace_rows_to_poly_values(trace);
        let proof = prove_table::<F, C, S, D>(
            stark,
            &config,
            trace_poly_values,
            &[],
            &mut TimingTree::default(),
        )?;

        verify_stark_proof(stark, proof, &config)
    }
}

impl ProveAndVerify for MozakStark<F, D> {
    /// Prove and verify a [Program] with Mozak RISC-V VM
    ///
    /// Note that this variant is a lot slower than the others, because
    /// this proves and verifies ALL starks and lookups within the Mozak
    /// ZKVM. This should be preferred if the test is concerned with the
    /// consistency of the final [`MozakStark`].
    ///
    /// ## Parameters
    /// `program`: A serialized ELF Program
    /// `record`: Non-constrained execution trace generated by the runner
    fn prove_and_verify(program: &Program, record: &ExecutionRecord<F>) -> Result<()> {
        let config = fast_test_config();
        prove_and_verify_mozak_stark(program, record, &config)
    }
}

// timing: &mut TimingTree,

pub fn prove_and_verify_mozak_stark(
    program: &Program,
    record: &ExecutionRecord<F>,
    config: &StarkConfig,
) -> Result<()> {
    prove_and_verify_mozak_stark_with_timing(&mut TimingTree::default(), program, record, config)
}

pub fn prove_and_verify_mozak_stark_with_timing(
    timing: &mut TimingTree,
    program: &Program,
    record: &ExecutionRecord<F>,
    config: &StarkConfig,
) -> Result<()> {
    let stark = MozakStark::default();
    let public_inputs = PublicInputs {
        entry_point: from_u32(program.entry_point),
    };

    let all_proof = timed!(
        timing,
        "proving",
        prove::<F, C, D>(program, record, &stark, config, public_inputs, timing)?
    );
    timed!(timing, "verifying", verify_proof(&stark, all_proof, config))
}

/// Interpret a u64 as a field element and try to invert it.
///
/// Internally, we are doing something like: inv(a) == a^(p-2)
/// Specifically that means inv(0) == 0, and inv(a) * a == 1 for everything
/// else.
#[must_use]
pub fn inv<F: RichField>(x: u64) -> u64 {
    F::from_canonical_u64(x)
        .try_inverse()
        .unwrap_or_default()
        .to_canonical_u64()
}

#[allow(unused)]
pub struct Poseidon2Test {
    pub data: String,
    pub input_start_addr: u32,
    pub output_start_addr: u32,
}

#[must_use]
pub fn create_poseidon2_test(
    test_data: &[Poseidon2Test],
) -> (Program, ExecutionRecord<GoldilocksField>) {
    let mut instructions = vec![];
    let mut memory: Vec<(u32, u8)> = vec![];

    for test_datum in test_data {
        let mut data_bytes = test_datum.data.as_bytes().to_vec();
        // VM expects input len to be multiple of RATE bits
        data_bytes.resize(data_bytes.len().next_multiple_of(8), 0_u8);
        let data_len = data_bytes.len();
        let input_memory: Vec<(u32, u8)> =
            izip!((test_datum.input_start_addr..), data_bytes).collect();
        memory.extend(input_memory);
        instructions.extend(&[
            Instruction {
                op: Op::ADD,
                args: Args {
                    rd: REG_A0,
                    imm: ecall::POSEIDON2,
                    ..Args::default()
                },
            },
            Instruction {
                op: Op::ADD,
                args: Args {
                    rd: REG_A1,
                    imm: test_datum.input_start_addr,
                    ..Args::default()
                },
            },
            Instruction {
                op: Op::ADD,
                args: Args {
                    rd: REG_A2,
                    imm: u32::try_from(data_len).expect("don't use very long data"),
                    ..Args::default()
                },
            },
            Instruction {
                op: Op::ADD,
                args: Args {
                    rd: REG_A3,
                    imm: test_datum.output_start_addr,
                    ..Args::default()
                },
            },
            ECALL,
        ]);
    }

    execute_code(instructions, memory.as_slice(), &[])
}

pub fn hash_str(v: &str) -> HashOut<F> {
    let v: Vec<_> = v.bytes().map(F::from_canonical_u8).collect();
    Poseidon2Hash::hash_no_pad(&v)
}

pub fn hash_branch<F: RichField>(left: &HashOut<F>, right: &HashOut<F>) -> HashOut<F> {
    let [l0, l1, l2, l3] = left.elements;
    let [r0, r1, r2, r3] = right.elements;
    Poseidon2Hash::hash_no_pad(&[l0, l1, l2, l3, r0, r1, r2, r3])
}<|MERGE_RESOLUTION|>--- conflicted
+++ resolved
@@ -171,11 +171,7 @@
             &poseidon2_output_bytes,
         );
         let register_init = generate_register_init_trace(record);
-<<<<<<< HEAD
-        let (_zero_register_trace, register_trace) = generate_register_trace(
-=======
         let (_, _, register_trace) = generate_register_trace(
->>>>>>> dac5676e
             &cpu_trace,
             &io_memory_private,
             &io_memory_public,
@@ -367,11 +363,7 @@
         let io_memory_public = generate_io_memory_public_trace(&record.executed);
         let io_transcript = generate_io_transcript_trace(&record.executed);
         let register_init = generate_register_init_trace(record);
-<<<<<<< HEAD
-        let (_zero_trace, trace) = generate_register_trace(
-=======
         let (_, _, trace) = generate_register_trace(
->>>>>>> dac5676e
             &cpu_trace,
             &io_memory_private,
             &io_memory_public,
