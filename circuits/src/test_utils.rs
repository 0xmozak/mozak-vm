use std::borrow::Borrow;

use anyhow::Result;
use itertools::izip;
use mozak_runner::elf::Program;
use mozak_runner::instruction::{Args, Instruction, Op};
use mozak_runner::util::execute_code;
use mozak_runner::vm::ExecutionRecord;
use mozak_sdk::core::ecall;
use mozak_sdk::core::reg_abi::{REG_A0, REG_A1, REG_A2, REG_A3};
use plonky2::field::goldilocks_field::GoldilocksField;
use plonky2::field::types::Field;
use plonky2::fri::FriConfig;
use plonky2::hash::hash_types::{HashOut, RichField};
use plonky2::hash::poseidon2::Poseidon2Hash;
use plonky2::plonk::circuit_data::CircuitConfig;
use plonky2::plonk::config::{GenericConfig, Hasher, Poseidon2GoldilocksConfig};
use plonky2::util::log2_ceil;
use plonky2::util::timing::TimingTree;
use starky::config::StarkConfig;
use starky::prover::prove as prove_table;
use starky::stark::Stark;
use starky::verifier::verify_stark_proof;

use crate::bitshift::stark::BitshiftStark;
use crate::cpu::stark::CpuStark;
use crate::generation::bitshift::generate_shift_amount_trace;
use crate::generation::cpu::{generate_cpu_trace, generate_cpu_trace_extended};
use crate::generation::fullword_memory::generate_fullword_memory_trace;
use crate::generation::halfword_memory::generate_halfword_memory_trace;
use crate::generation::io_memory::{
    generate_io_memory_private_trace, generate_io_memory_public_trace, generate_io_transcript_trace,
};
use crate::generation::memory::generate_memory_trace;
use crate::generation::memoryinit::generate_memory_init_trace;
use crate::generation::poseidon2_output_bytes::generate_poseidon2_output_bytes_trace;
use crate::generation::poseidon2_sponge::generate_poseidon2_sponge_trace;
use crate::generation::program::generate_program_rom_trace;
use crate::generation::rangecheck::generate_rangecheck_trace;
use crate::generation::register::generate_register_trace;
use crate::generation::registerinit::generate_register_init_trace;
use crate::generation::xor::generate_xor_trace;
use crate::memory::stark::MemoryStark;
use crate::memory_fullword::stark::FullWordMemoryStark;
use crate::memory_halfword::stark::HalfWordMemoryStark;
use crate::memory_io::stark::InputOutputMemoryStark;
use crate::rangecheck::stark::RangeCheckStark;
use crate::register::stark::RegisterStark;
use crate::registerinit::stark::RegisterInitStark;
use crate::stark::mozak_stark::{MozakStark, PublicInputs};
use crate::stark::prover::prove;
use crate::stark::utils::{trace_rows_to_poly_values, trace_to_poly_values};
use crate::stark::verifier::verify_proof;
use crate::utils::from_u32;
use crate::xor::stark::XorStark;

pub type S = MozakStark<F, D>;
pub const D: usize = 2;
pub type C = Poseidon2GoldilocksConfig;
pub type F = <C as GenericConfig<D>>::F;

/// Test Configuration with 1 bit of security
#[must_use]
pub fn fast_test_config() -> StarkConfig {
    let config = StarkConfig::standard_fast_config();
    StarkConfig {
        security_bits: 1,
        num_challenges: 2,
        fri_config: FriConfig {
            // Plonky2 says: "Having constraints of degree higher than the rate is not supported
            // yet." So we automatically set the rate here as required by plonky2.
            // TODO(Matthias): Change to maximum of constraint degrees of all starks, as we
            // accumulate more types of starks.
            rate_bits: log2_ceil(S::default().cpu_stark.constraint_degree()),
            cap_height: 0,
            proof_of_work_bits: 0,
            num_query_rounds: 5,
            ..config.fri_config
        },
    }
}

#[must_use]
pub const fn fast_test_circuit_config() -> CircuitConfig {
    let mut config = CircuitConfig::standard_recursion_config();
    config.security_bits = 1;
    config.num_challenges = 1;
    config.fri_config.cap_height = 0;
    config.fri_config.proof_of_work_bits = 0;
    config.fri_config.num_query_rounds = 1;
    config
}

/// Prepares a table of a trace. Useful for trace generation tests.
#[must_use]
pub fn prep_table<F: RichField, T, const N: usize>(table: Vec<[u64; N]>) -> Vec<T>
where
    T: FromIterator<F>, {
    table
        .into_iter()
        .map(|row| row.into_iter().map(F::from_canonical_u64).collect())
        .collect()
}

pub trait ProveAndVerify {
    /// Prove and verify a [`Stark`].
    ///
    /// Depending on the implementation this verifies either a single STARK,
    /// or a [`MozakStark`]. Proving and verifying a single STARK will be
    /// faster, but does not include cross table lookups; proving and verifying
    /// a [`MozakStark`] will prove and verify all STARKs and include cross
    /// table lookups, but will be much more expensive.
    ///
    /// # Errors
    /// Errors if proving or verifying the STARK fails.
    fn prove_and_verify(program: &Program, record: &ExecutionRecord<F>) -> Result<()>;
}

impl ProveAndVerify for CpuStark<F, D> {
    fn prove_and_verify(program: &Program, record: &ExecutionRecord<F>) -> Result<()> {
        type S = CpuStark<F, D>;

        let config = fast_test_config();

        let stark = S::default();
        let trace_poly_values = trace_to_poly_values(generate_cpu_trace_extended(
            generate_cpu_trace(record),
            &generate_program_rom_trace(program),
        ));
        let public_inputs: PublicInputs<F> = PublicInputs {
            entry_point: from_u32(program.entry_point),
        };
        let proof = prove_table::<F, C, S, D>(
            stark,
            &config,
            trace_poly_values,
            public_inputs.borrow(),
            &mut TimingTree::default(),
        )?;

        verify_stark_proof(stark, proof, &config)
    }
}

impl ProveAndVerify for RangeCheckStark<F, D> {
    fn prove_and_verify(program: &Program, record: &ExecutionRecord<F>) -> Result<()> {
        type S = RangeCheckStark<F, D>;

        let config = fast_test_config();

        let stark = S::default();
        let cpu_trace = generate_cpu_trace(record);
<<<<<<< HEAD
=======
        let program_rows = generate_program_rom_trace(program);
        let register_trace = generate_register_trace::<F>(record);
>>>>>>> a21356c6
        let memory_init = generate_memory_init_trace(program);
        let halfword_memory = generate_halfword_memory_trace(&record.executed);
        let fullword_memory = generate_fullword_memory_trace(&record.executed);
        let io_memory_private = generate_io_memory_private_trace(&record.executed);
        let io_memory_public = generate_io_memory_public_trace(&record.executed);
        let io_transcript = generate_io_transcript_trace(&record.executed);
        let poseidon2_trace = generate_poseidon2_sponge_trace(&record.executed);
        let poseidon2_output_bytes = generate_poseidon2_output_bytes_trace(&poseidon2_trace);
        let memory_trace = generate_memory_trace::<F>(
            &record.executed,
            &memory_init,
            &halfword_memory,
            &fullword_memory,
            &io_memory_private,
            &io_memory_public,
            &poseidon2_trace,
            &poseidon2_output_bytes,
        );
<<<<<<< HEAD
        let register_trace = generate_register_trace(
            record,
            &cpu_trace,
            &io_memory_private,
            &io_memory_public,
            &io_transcript,
        );
=======
        let cpu_cols = generate_cpu_trace_extended(cpu_trace, &program_rows);
>>>>>>> a21356c6
        let trace_poly_values = trace_rows_to_poly_values(generate_rangecheck_trace(
            &cpu_cols,
            &memory_trace,
            &register_trace,
        ));
        let proof = prove_table::<F, C, S, D>(
            stark,
            &config,
            trace_poly_values,
            &[],
            &mut TimingTree::default(),
        )?;

        verify_stark_proof(stark, proof, &config)
    }
}

impl ProveAndVerify for XorStark<F, D> {
    fn prove_and_verify(_program: &Program, record: &ExecutionRecord<F>) -> Result<()> {
        type S = XorStark<F, D>;

        let config = fast_test_config();

        let stark = S::default();
        let cpu_trace = generate_cpu_trace(record);
        let trace_poly_values = trace_rows_to_poly_values(generate_xor_trace(&cpu_trace));
        let proof = prove_table::<F, C, S, D>(
            stark,
            &config,
            trace_poly_values,
            &[],
            &mut TimingTree::default(),
        )?;

        verify_stark_proof(stark, proof, &config)
    }
}

impl ProveAndVerify for MemoryStark<F, D> {
    fn prove_and_verify(program: &Program, record: &ExecutionRecord<F>) -> Result<()> {
        type S = MemoryStark<F, D>;
        let config = fast_test_config();

        let stark = S::default();
        let memory_init = generate_memory_init_trace(program);
        let halfword_memory = generate_halfword_memory_trace(&record.executed);
        let fullword_memory = generate_fullword_memory_trace(&record.executed);
        let io_memory_private = generate_io_memory_private_trace(&record.executed);
        let io_memory_public = generate_io_memory_public_trace(&record.executed);
        let poseidon2_trace = generate_poseidon2_sponge_trace(&record.executed);
        let poseidon2_output_bytes = generate_poseidon2_output_bytes_trace(&poseidon2_trace);
        let trace_poly_values = trace_rows_to_poly_values(generate_memory_trace(
            &record.executed,
            &memory_init,
            &halfword_memory,
            &fullword_memory,
            &io_memory_private,
            &io_memory_public,
            &poseidon2_trace,
            &poseidon2_output_bytes,
        ));
        let proof = prove_table::<F, C, S, D>(
            stark,
            &config,
            trace_poly_values,
            &[],
            &mut TimingTree::default(),
        )?;

        verify_stark_proof(stark, proof, &config)
    }
}

impl ProveAndVerify for HalfWordMemoryStark<F, D> {
    fn prove_and_verify(_program: &Program, record: &ExecutionRecord<F>) -> Result<()> {
        type S = HalfWordMemoryStark<F, D>;
        let config = fast_test_config();

        let stark = S::default();
        let trace_poly_values =
            trace_rows_to_poly_values(generate_halfword_memory_trace(&record.executed));
        let proof = prove_table::<F, C, S, D>(
            stark,
            &config,
            trace_poly_values,
            &[],
            &mut TimingTree::default(),
        )?;

        verify_stark_proof(stark, proof, &config)
    }
}

impl ProveAndVerify for FullWordMemoryStark<F, D> {
    fn prove_and_verify(_program: &Program, record: &ExecutionRecord<F>) -> Result<()> {
        type S = FullWordMemoryStark<F, D>;
        let config = fast_test_config();

        let stark = S::default();
        let trace_poly_values =
            trace_rows_to_poly_values(generate_fullword_memory_trace(&record.executed));
        let proof = prove_table::<F, C, S, D>(
            stark,
            &config,
            trace_poly_values,
            &[],
            &mut TimingTree::default(),
        )?;

        verify_stark_proof(stark, proof, &config)
    }
}

impl ProveAndVerify for InputOutputMemoryStark<F, D> {
    fn prove_and_verify(_program: &Program, record: &ExecutionRecord<F>) -> Result<()> {
        type S = InputOutputMemoryStark<F, D>;
        let config = fast_test_config();

        let stark = S::default();
        let trace_poly_values =
            trace_rows_to_poly_values(generate_io_memory_private_trace(&record.executed));
        let proof = prove_table::<F, C, S, D>(
            stark,
            &config,
            trace_poly_values,
            &[],
            &mut TimingTree::default(),
        )?;

        verify_stark_proof(stark, proof, &config)
    }
}

impl ProveAndVerify for BitshiftStark<F, D> {
    fn prove_and_verify(_program: &Program, record: &ExecutionRecord<F>) -> Result<()> {
        type S = BitshiftStark<F, D>;
        let config = fast_test_config();

        let stark = S::default();
        let cpu_rows = generate_cpu_trace::<F>(record);
        let trace = generate_shift_amount_trace(&cpu_rows);
        let trace_poly_values = trace_rows_to_poly_values(trace);
        let proof = prove_table::<F, C, S, D>(
            stark,
            &config,
            trace_poly_values,
            &[],
            &mut TimingTree::default(),
        )?;

        verify_stark_proof(stark, proof, &config)
    }
}

impl ProveAndVerify for RegisterInitStark<F, D> {
    fn prove_and_verify(_program: &Program, record: &ExecutionRecord<F>) -> Result<()> {
        type S = RegisterInitStark<F, D>;
        let config = fast_test_config();

        let stark = S::default();
        let trace = generate_register_init_trace::<F>(record);
        let trace_poly_values = trace_rows_to_poly_values(trace);
        let proof = prove_table::<F, C, S, D>(
            stark,
            &config,
            trace_poly_values,
            &[],
            &mut TimingTree::default(),
        )?;

        verify_stark_proof(stark, proof, &config)
    }
}

impl ProveAndVerify for RegisterStark<F, D> {
    fn prove_and_verify(_program: &Program, record: &ExecutionRecord<F>) -> Result<()> {
        type S = RegisterStark<F, D>;
        let config = fast_test_config();

        let stark = S::default();
        let cpu_trace = generate_cpu_trace(record);
        let io_memory_private = generate_io_memory_private_trace(&record.executed);
        let io_memory_public = generate_io_memory_public_trace(&record.executed);
        let io_transcript = generate_io_transcript_trace(&record.executed);
        let trace = generate_register_trace(
            record,
            &cpu_trace,
            &io_memory_private,
            &io_memory_public,
            &io_transcript,
        );
        let trace_poly_values = trace_rows_to_poly_values(trace);
        let proof = prove_table::<F, C, S, D>(
            stark,
            &config,
            trace_poly_values,
            &[],
            &mut TimingTree::default(),
        )?;

        verify_stark_proof(stark, proof, &config)
    }
}

impl ProveAndVerify for MozakStark<F, D> {
    /// Prove and verify a [Program] with Mozak RISC-V VM
    ///
    /// Note that this variant is a lot slower than the others, because
    /// this proves and verifies ALL starks and lookups within the Mozak
    /// ZKVM. This should be preferred if the test is concerned with the
    /// consistency of the final [`MozakStark`].
    ///
    /// ## Parameters
    /// `program`: A serialized ELF Program
    /// `record`: Non-constrained execution trace generated by the runner
    fn prove_and_verify(program: &Program, record: &ExecutionRecord<F>) -> Result<()> {
        let config = fast_test_config();
        prove_and_verify_mozak_stark(program, record, &config)
    }
}

pub fn prove_and_verify_mozak_stark(
    program: &Program,
    record: &ExecutionRecord<F>,
    config: &StarkConfig,
) -> Result<()> {
    let stark = MozakStark::default();
    let public_inputs = PublicInputs {
        entry_point: from_u32(program.entry_point),
    };

    let all_proof = prove::<F, C, D>(
        program,
        record,
        &stark,
        config,
        public_inputs,
        &mut TimingTree::default(),
    )?;
    verify_proof(&stark, all_proof, config)
}

/// Interpret a u64 as a field element and try to invert it.
///
/// Internally, we are doing something like: inv(a) == a^(p-2)
/// Specifically that means inv(0) == 0, and inv(a) * a == 1 for everything
/// else.
#[must_use]
pub fn inv<F: RichField>(x: u64) -> u64 {
    F::from_canonical_u64(x)
        .try_inverse()
        .unwrap_or_default()
        .to_canonical_u64()
}

#[allow(unused)]
pub struct Poseidon2Test {
    pub data: String,
    pub input_start_addr: u32,
    pub output_start_addr: u32,
}

#[must_use]
pub fn create_poseidon2_test(
    test_data: &[Poseidon2Test],
) -> (Program, ExecutionRecord<GoldilocksField>) {
    let mut instructions = vec![];
    let mut memory: Vec<(u32, u8)> = vec![];

    for test_datum in test_data {
        let mut data_bytes = test_datum.data.as_bytes().to_vec();
        // VM expects input len to be multiple of RATE bits
        data_bytes.resize(data_bytes.len().next_multiple_of(8), 0_u8);
        let data_len = data_bytes.len();
        let input_memory: Vec<(u32, u8)> =
            izip!((test_datum.input_start_addr..), data_bytes).collect();
        memory.extend(input_memory);
        instructions.extend(&[
            Instruction {
                op: Op::ADD,
                args: Args {
                    rd: REG_A0,
                    imm: ecall::POSEIDON2,
                    ..Args::default()
                },
            },
            Instruction {
                op: Op::ADD,
                args: Args {
                    rd: REG_A1,
                    imm: test_datum.input_start_addr,
                    ..Args::default()
                },
            },
            Instruction {
                op: Op::ADD,
                args: Args {
                    rd: REG_A2,
                    imm: u32::try_from(data_len).expect("don't use very long data"),
                    ..Args::default()
                },
            },
            Instruction {
                op: Op::ADD,
                args: Args {
                    rd: REG_A3,
                    imm: test_datum.output_start_addr,
                    ..Args::default()
                },
            },
            Instruction {
                op: Op::ECALL,
                args: Args::default(),
            },
        ]);
    }

    execute_code(instructions, memory.as_slice(), &[])
}

pub fn hash_str(v: &str) -> HashOut<F> {
    let v: Vec<_> = v.bytes().map(F::from_canonical_u8).collect();
    Poseidon2Hash::hash_no_pad(&v)
}

pub fn hash_branch<F: RichField>(left: &HashOut<F>, right: &HashOut<F>) -> HashOut<F> {
    let [l0, l1, l2, l3] = left.elements;
    let [r0, r1, r2, r3] = right.elements;
    Poseidon2Hash::hash_no_pad(&[l0, l1, l2, l3, r0, r1, r2, r3])
}<|MERGE_RESOLUTION|>--- conflicted
+++ resolved
@@ -150,11 +150,7 @@
 
         let stark = S::default();
         let cpu_trace = generate_cpu_trace(record);
-<<<<<<< HEAD
-=======
         let program_rows = generate_program_rom_trace(program);
-        let register_trace = generate_register_trace::<F>(record);
->>>>>>> a21356c6
         let memory_init = generate_memory_init_trace(program);
         let halfword_memory = generate_halfword_memory_trace(&record.executed);
         let fullword_memory = generate_fullword_memory_trace(&record.executed);
@@ -173,17 +169,14 @@
             &poseidon2_trace,
             &poseidon2_output_bytes,
         );
-<<<<<<< HEAD
+        let cpu_cols = generate_cpu_trace_extended(cpu_trace, &program_rows);
         let register_trace = generate_register_trace(
             record,
-            &cpu_trace,
+            &cpu_cols,
             &io_memory_private,
             &io_memory_public,
             &io_transcript,
         );
-=======
-        let cpu_cols = generate_cpu_trace_extended(cpu_trace, &program_rows);
->>>>>>> a21356c6
         let trace_poly_values = trace_rows_to_poly_values(generate_rangecheck_trace(
             &cpu_cols,
             &memory_trace,
