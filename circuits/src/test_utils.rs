--- conflicted
+++ resolved
@@ -150,11 +150,6 @@
 
         let stark = S::default();
         let cpu_trace = generate_cpu_trace(record);
-<<<<<<< HEAD
-        let program_rows = generate_program_rom_trace(program);
-=======
-        let register_trace = generate_register_trace::<F>(record);
->>>>>>> 49b00a0f
         let memory_init = generate_memory_init_trace(program);
         let halfword_memory = generate_halfword_memory_trace(&record.executed);
         let fullword_memory = generate_fullword_memory_trace(&record.executed);
@@ -173,7 +168,6 @@
             &poseidon2_trace,
             &poseidon2_output_bytes,
         );
-<<<<<<< HEAD
         let register_trace = generate_register_trace(
             record,
             &cpu_trace,
@@ -181,9 +175,6 @@
             &io_memory_public,
             &io_transcript,
         );
-        let cpu_cols = generate_cpu_trace_extended(cpu_trace, &program_rows);
-=======
->>>>>>> 49b00a0f
         let trace_poly_values = trace_rows_to_poly_values(generate_rangecheck_trace(
             &cpu_trace,
             &memory_trace,
