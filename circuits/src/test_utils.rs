--- conflicted
+++ resolved
@@ -36,10 +36,6 @@
 use crate::generation::xor::generate_xor_trace;
 use crate::memory::stark::MemoryStark;
 use crate::memory_halfword::stark::HalfWordMemoryStark;
-<<<<<<< HEAD
-use crate::memory_io::stark::StorageDeviceStark;
-=======
->>>>>>> e2eb740c
 use crate::ops;
 use crate::poseidon2_output_bytes::generation::generate_poseidon2_output_bytes_trace;
 use crate::poseidon2_sponge::generation::generate_poseidon2_sponge_trace;
@@ -149,25 +145,16 @@
         let stark = S::default();
         let cpu_trace = generate_cpu_trace(record);
         let add_trace = ops::add::generate(record);
-<<<<<<< HEAD
         let store_word_rows = ops::sw::generate(&record.executed);
         let load_word_rows = ops::lw::generate(&record.executed);
-=======
->>>>>>> e2eb740c
         let blt_trace = ops::blt_taken::generate(record);
 
         let memory_init = generate_memory_init_trace(program);
         let memory_zeroinit_rows = generate_memory_zero_init_trace(&record.executed, program);
 
         let halfword_memory = generate_halfword_memory_trace(&record.executed);
-<<<<<<< HEAD
-        let io_memory_private = generate_io_memory_private_trace(&record.executed);
-        let io_memory_public = generate_io_memory_public_trace(&record.executed);
-=======
-        let fullword_memory = generate_fullword_memory_trace(&record.executed);
         let private_tape = generate_private_tape_trace(&record.executed);
         let public_tape = generate_public_tape_trace(&record.executed);
->>>>>>> e2eb740c
         let call_tape_rows = generate_call_tape_trace(&record.executed);
         let event_tape_rows = generate_event_tape_trace(&record.executed);
         let events_commitment_tape_rows = generate_events_commitment_tape_trace(&record.executed);
@@ -180,16 +167,10 @@
             &memory_init,
             &memory_zeroinit_rows,
             &halfword_memory,
-<<<<<<< HEAD
             &store_word_rows,
             &load_word_rows,
-            &io_memory_private,
-            &io_memory_public,
-=======
-            &fullword_memory,
             &private_tape,
             &public_tape,
->>>>>>> e2eb740c
             &call_tape_rows,
             &event_tape_rows,
             &events_commitment_tape_rows,
@@ -201,11 +182,8 @@
         let (_, _, register_trace) = generate_register_trace(
             &cpu_trace,
             &add_trace,
-<<<<<<< HEAD
             &store_word_rows,
             &load_word_rows,
-=======
->>>>>>> e2eb740c
             &blt_trace,
             &poseidon2_sponge_trace,
             &private_tape,
@@ -220,11 +198,8 @@
             &cpu_trace,
             &add_trace,
             &blt_trace,
-<<<<<<< HEAD
             &store_word_rows,
             &load_word_rows,
-=======
->>>>>>> e2eb740c
             &memory_trace,
             &register_trace,
         ));
@@ -272,16 +247,10 @@
         let memory_zeroinit_rows = generate_memory_zero_init_trace(&record.executed, program);
 
         let halfword_memory = generate_halfword_memory_trace(&record.executed);
-<<<<<<< HEAD
         let store_word_rows = ops::sw::generate(&record.executed);
         let load_word_rows = ops::lw::generate(&record.executed);
-        let io_memory_private = generate_io_memory_private_trace(&record.executed);
-        let io_memory_public = generate_io_memory_public_trace(&record.executed);
-=======
-        let fullword_memory = generate_fullword_memory_trace(&record.executed);
         let private_tape = generate_private_tape_trace(&record.executed);
         let public_tape = generate_public_tape_trace(&record.executed);
->>>>>>> e2eb740c
         let call_tape_rows = generate_call_tape_trace(&record.executed);
         let event_tape_rows = generate_event_tape_trace(&record.executed);
         let events_commitment_tape_rows = generate_events_commitment_tape_trace(&record.executed);
@@ -294,16 +263,10 @@
             &memory_init,
             &memory_zeroinit_rows,
             &halfword_memory,
-<<<<<<< HEAD
             &store_word_rows,
             &load_word_rows,
-            &io_memory_private,
-            &io_memory_public,
-=======
-            &fullword_memory,
             &private_tape,
             &public_tape,
->>>>>>> e2eb740c
             &call_tape_rows,
             &event_tape_rows,
             &events_commitment_tape_rows,
@@ -412,17 +375,11 @@
         let stark = S::default();
         let cpu_trace = generate_cpu_trace(record);
         let add_trace = ops::add::generate(record);
-<<<<<<< HEAD
         let store_word_rows = ops::sw::generate(&record.executed);
         let load_word_rows = ops::lw::generate(&record.executed);
         let blt_trace = ops::blt_taken::generate(record);
-        let io_memory_private = generate_io_memory_private_trace(&record.executed);
-        let io_memory_public = generate_io_memory_public_trace(&record.executed);
-=======
-        let blt_trace = ops::blt_taken::generate(record);
         let private_tape = generate_private_tape_trace(&record.executed);
         let public_tape = generate_public_tape_trace(&record.executed);
->>>>>>> e2eb740c
         let call_tape = generate_call_tape_trace(&record.executed);
         let event_tape = generate_event_tape_trace(&record.executed);
         let events_commitment_tape_rows = generate_events_commitment_tape_trace(&record.executed);
@@ -434,11 +391,8 @@
         let (_, _, trace) = generate_register_trace(
             &cpu_trace,
             &add_trace,
-<<<<<<< HEAD
             &store_word_rows,
             &load_word_rows,
-=======
->>>>>>> e2eb740c
             &blt_trace,
             &poseidon2_sponge_rows,
             &private_tape,
