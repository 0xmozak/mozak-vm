--- conflicted
+++ resolved
@@ -123,15 +123,11 @@
 
         let config = fast_test_config();
 
-<<<<<<< HEAD
-        let stark = S {
-            standalone_proving: true,
-            ..S::default()
-        };
-
-=======
-        let stark = S::default();
->>>>>>> 6c2fa272
+        let stark = S {
+            standalone_proving: true,
+            ..S::default()
+        };
+
         let trace_poly_values = trace_rows_to_poly_values(generate_cpu_trace(record));
         let proof = prove_table::<F, C, S, D>(
             stark,
@@ -157,11 +153,8 @@
         };
         let cpu_trace = generate_cpu_trace(record);
         let add_trace = ops::add::generate(record);
-<<<<<<< HEAD
         let store_word_rows = ops::sw::generate(&record.executed);
         let load_word_rows = ops::lw::generate(&record.executed);
-=======
->>>>>>> 6c2fa272
         let blt_trace = ops::blt_taken::generate(record);
 
         let memory_init = generate_memory_init_trace(program);
@@ -195,14 +188,10 @@
         let (_, _, register_trace) = generate_register_trace(
             &cpu_trace,
             &add_trace,
-<<<<<<< HEAD
             &store_word_rows,
             &load_word_rows,
             &blt_trace,
-=======
-            &blt_trace,
             &poseidon2_sponge_trace,
->>>>>>> 6c2fa272
             &io_memory_private,
             &io_memory_public,
             &call_tape_rows,
@@ -213,12 +202,9 @@
         let trace_poly_values = trace_rows_to_poly_values(generate_rangecheck_trace(
             &cpu_trace,
             &add_trace,
-<<<<<<< HEAD
+            &blt_trace,
             &store_word_rows,
             &load_word_rows,
-=======
-            &blt_trace,
->>>>>>> 6c2fa272
             &memory_trace,
             &register_trace,
         ));
@@ -413,11 +399,8 @@
         };
         let cpu_trace = generate_cpu_trace(record);
         let add_trace = ops::add::generate(record);
-<<<<<<< HEAD
         let store_word_rows = ops::sw::generate(&record.executed);
         let load_word_rows = ops::lw::generate(&record.executed);
-=======
->>>>>>> 6c2fa272
         let blt_trace = ops::blt_taken::generate(record);
         let io_memory_private = generate_io_memory_private_trace(&record.executed);
         let io_memory_public = generate_io_memory_public_trace(&record.executed);
@@ -431,14 +414,10 @@
         let (_, _, trace) = generate_register_trace(
             &cpu_trace,
             &add_trace,
-<<<<<<< HEAD
             &store_word_rows,
             &load_word_rows,
             &blt_trace,
-=======
-            &blt_trace,
             &poseidon2_sponge_rows,
->>>>>>> 6c2fa272
             &io_memory_private,
             &io_memory_public,
             &call_tape,
