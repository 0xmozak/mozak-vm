--- conflicted
+++ resolved
@@ -98,15 +98,11 @@
     use super::*;
     use crate::cpu::generation::generate_cpu_trace;
     use crate::generation::MIN_TRACE_LENGTH;
-<<<<<<< HEAD
-    use crate::ops::{self, blt_taken};
-=======
     use crate::memory::generation::generate_memory_trace;
     use crate::memory_fullword::generation::generate_fullword_memory_trace;
     use crate::memory_halfword::generation::generate_halfword_memory_trace;
     use crate::memory_zeroinit::generation::generate_memory_zero_init_trace;
     use crate::memoryinit::generation::generate_memory_init_trace;
->>>>>>> 31887be9
     use crate::poseidon2_output_bytes::generation::generate_poseidon2_output_bytes_trace;
     use crate::poseidon2_sponge::generation::generate_poseidon2_sponge_trace;
     use crate::register::generation::{generate_register_init_trace, generate_register_trace};
@@ -115,6 +111,7 @@
         generate_event_tape_trace, generate_events_commitment_tape_trace,
         generate_private_tape_trace, generate_public_tape_trace, generate_self_prog_id_tape_trace,
     };
+    use crate::ops::{self, blt_taken};
 
     #[test]
     fn test_generate_trace() {
