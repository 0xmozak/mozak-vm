--- conflicted
+++ resolved
@@ -7,11 +7,8 @@
 use crate::memory::columns::Memory;
 use crate::ops::add::columns::Add;
 use crate::ops::blt_taken::columns::BltTaken;
-<<<<<<< HEAD
 use crate::ops::lw::columns::LoadWord;
 use crate::ops::sw::columns::StoreWord;
-=======
->>>>>>> e2eb740c
 use crate::rangecheck::columns::RangeCheckColumnsView;
 use crate::register::general::columns::Register;
 use crate::stark::mozak_stark::{Lookups, RangecheckTable, Table, TableKind};
@@ -58,11 +55,8 @@
     cpu_trace: &[CpuState<F>],
     add_trace: &[Add<F>],
     blt_taken_trace: &[BltTaken<F>],
-<<<<<<< HEAD
     store_word_trace: &[StoreWord<F>],
     load_word_trace: &[LoadWord<F>],
-=======
->>>>>>> e2eb740c
     memory_trace: &[Memory<F>],
     register_trace: &[Register<F>],
 ) -> Vec<RangeCheckColumnsView<F>> {
@@ -77,11 +71,8 @@
                     TableKind::Register => extract_with_mul(register_trace, &looking_table),
                     TableKind::Add => extract_with_mul(add_trace, &looking_table),
                     TableKind::BltTaken => extract_with_mul(blt_taken_trace, &looking_table),
-<<<<<<< HEAD
                     TableKind::StoreWord => extract_with_mul(store_word_trace, &looking_table),
                     TableKind::LoadWord => extract_with_mul(load_word_trace, &looking_table),
-=======
->>>>>>> e2eb740c
                     // We are trying to build the RangeCheck table, so we have to ignore it here.
                     TableKind::RangeCheck => vec![],
                     other => unimplemented!("Can't range check {other:#?} tables"),
@@ -146,25 +137,16 @@
 
         let cpu_rows = generate_cpu_trace::<F>(&record);
         let add_rows = ops::add::generate(&record);
-<<<<<<< HEAD
         let store_word_rows = ops::sw::generate(&record.executed);
         let load_word_rows = ops::lw::generate(&record.executed);
-=======
->>>>>>> e2eb740c
         let blt_rows = blt_taken::generate(&record);
 
         let memory_init = generate_memory_init_trace(&program);
         let memory_zeroinit_rows = generate_memory_zero_init_trace(&record.executed, &program);
 
         let halfword_memory = generate_halfword_memory_trace(&record.executed);
-<<<<<<< HEAD
-        let io_memory_private_rows = generate_io_memory_private_trace(&record.executed);
-        let io_memory_public_rows = generate_io_memory_public_trace(&record.executed);
-=======
-        let fullword_memory = generate_fullword_memory_trace(&record.executed);
         let private_tape_rows = generate_private_tape_trace(&record.executed);
         let public_tape_rows = generate_public_tape_trace(&record.executed);
->>>>>>> e2eb740c
         let call_tape_rows = generate_call_tape_trace(&record.executed);
         let event_tape_rows = generate_event_tape_trace(&record.executed);
         let events_commitment_tape_rows = generate_events_commitment_tape_trace(&record.executed);
@@ -177,16 +159,10 @@
             &memory_init,
             &memory_zeroinit_rows,
             &halfword_memory,
-<<<<<<< HEAD
             &store_word_rows,
             &load_word_rows,
-            &io_memory_private_rows,
-            &io_memory_public_rows,
-=======
-            &fullword_memory,
             &private_tape_rows,
             &public_tape_rows,
->>>>>>> e2eb740c
             &call_tape_rows,
             &event_tape_rows,
             &events_commitment_tape_rows,
@@ -198,11 +174,8 @@
         let (_, _, register_rows) = generate_register_trace(
             &cpu_rows,
             &add_rows,
-<<<<<<< HEAD
             &store_word_rows,
             &load_word_rows,
-=======
->>>>>>> e2eb740c
             &blt_rows,
             &poseidon2_sponge_trace,
             &private_tape_rows,
@@ -217,11 +190,8 @@
             &cpu_rows,
             &add_rows,
             &blt_rows,
-<<<<<<< HEAD
             &store_word_rows,
             &load_word_rows,
-=======
->>>>>>> e2eb740c
             &memory_rows,
             &register_rows,
         );
