use std::collections::BTreeMap;
use std::ops::Index;

use itertools::Itertools;
use plonky2::hash::hash_types::RichField;

use crate::cpu::columns::CpuState;
use crate::memory::columns::Memory;
use crate::rangecheck::columns::RangeCheckColumnsView;
use crate::register::general::columns::Register;
use crate::stark::mozak_stark::{Lookups, RangecheckTable, Table, TableKind};
use crate::utils::pad_trace_with_default;

/// Converts a u32 into 4 u8 limbs represented in [`RichField`].
#[must_use]
pub fn limbs_from_u32<F: RichField>(value: u32) -> [F; 4] {
    value.to_le_bytes().map(|v| F::from_canonical_u8(v))
}

/// extract the values to be rangechecked.
/// multiplicity is assumed to be 0 or 1 since we apply this only for cpu and
/// memory traces, hence ignored
pub fn extract<'a, F: RichField, V>(trace: &[V], looking_table: &Table) -> Vec<F>
where
    V: Index<usize, Output = F> + 'a, {
    if let [column] = &looking_table.columns[..] {
        trace
            .iter()
            .circular_tuple_windows()
            .filter(|&(prev_row, row)| looking_table.filter_column.eval(prev_row, row).is_one())
            .map(|(prev_row, row)| column.eval(prev_row, row))
            .collect()
    } else {
        panic!("Can only range check single values, not tuples.")
    }
}

/// Generates a trace table for range checks, used in building a
/// `RangeCheckStark` proof.
///
/// # Panics
///
/// Panics if:
/// 1. conversion of u32 values to u8 limbs fails,
/// 2. trace width does not match the number of columns,
/// 3. attempting to range check tuples instead of single values.
#[must_use]
pub(crate) fn generate_rangecheck_trace<F: RichField>(
    cpu_trace: &[CpuState<F>],
    memory_trace: &[Memory<F>],
    register_trace: &[Register<F>],
) -> Vec<RangeCheckColumnsView<F>> {
    let mut multiplicities: BTreeMap<u32, u64> = BTreeMap::new();

    RangecheckTable::lookups()
        .looking_tables
        .into_iter()
        .for_each(|looking_table| {
            match looking_table.kind {
                TableKind::Cpu => extract(cpu_trace, &looking_table),
                TableKind::Memory => extract(memory_trace, &looking_table),
                TableKind::Register => extract(register_trace, &looking_table),
                other => unimplemented!("Can't range check {other:#?} tables"),
            }
            .into_iter()
            .for_each(|v| {
                let val = u32::try_from(v.to_canonical_u64()).unwrap_or_else(|_| {
                    panic!(
                        "We can only rangecheck values that actually fit in u32, but got: {v:#x?}"
                    )
                });
                *multiplicities.entry(val).or_default() += 1;
            });
        });
    let mut trace = Vec::with_capacity(multiplicities.len());
    for (value, multiplicity) in multiplicities {
        trace.push(RangeCheckColumnsView {
            multiplicity: F::from_canonical_u64(multiplicity),
            limbs: limbs_from_u32(value),
        });
    }

    pad_trace_with_default(trace)
}

#[cfg(test)]
mod tests {
    use mozak_runner::code;
    use mozak_runner::instruction::{Args, Instruction, Op};
    use plonky2::field::goldilocks_field::GoldilocksField;
    use plonky2::field::types::Field;

    use super::*;
    use crate::generation::cpu::generate_cpu_trace;
    use crate::generation::fullword_memory::generate_fullword_memory_trace;
    use crate::generation::halfword_memory::generate_halfword_memory_trace;
    use crate::generation::io_memory::{
        generate_call_tape_trace, generate_cast_list_commitment_tape_trace,
        generate_events_commitment_tape_trace, generate_io_memory_private_trace,
        generate_io_memory_public_trace,
    };
    use crate::generation::memory::generate_memory_trace;
    use crate::generation::memory_zeroinit::generate_memory_zero_init_trace;
    use crate::generation::memoryinit::generate_memory_init_trace;
    use crate::generation::MIN_TRACE_LENGTH;
    use crate::poseidon2_output_bytes::generation::generate_poseidon2_output_bytes_trace;
    use crate::poseidon2_sponge::generation::generate_poseidon2_sponge_trace;
    use crate::register::generation::{generate_register_init_trace, generate_register_trace};

    #[test]
    fn test_generate_trace() {
        type F = GoldilocksField;
        let (program, record) = code::execute(
            [Instruction {
                op: Op::SB,
                args: Args {
                    rs1: 1,
                    imm: u32::MAX,
                    ..Args::default()
                },
            }],
            // Use values that would become limbs later
            &[],
            &[(1, u32::MAX)],
        );

        let cpu_rows = generate_cpu_trace::<F>(&record);

        let memory_init = generate_memory_init_trace(&program);
        let memory_zeroinit_rows = generate_memory_zero_init_trace(&record.executed, &program);

        let halfword_memory = generate_halfword_memory_trace(&record.executed);
        let fullword_memory = generate_fullword_memory_trace(&record.executed);
        let io_memory_private_rows = generate_io_memory_private_trace(&record.executed);
        let io_memory_public_rows = generate_io_memory_public_trace(&record.executed);
<<<<<<< HEAD
        let io_memory_call_tape_rows = generate_call_tape_trace(&[]);
        let io_memory_events_commitment_tape_rows = generate_events_commitment_tape_trace(&[]);
        let io_memory_castlist_commitment_tape_rows = generate_cast_list_commitment_tape_trace(&[]);
=======
        let call_tape_rows = generate_call_tape_trace(&record.executed);
        let events_commitment_tape_rows = generate_events_commitment_tape_trace(&record.executed);
        let cast_list_commitment_tape_rows =
            generate_cast_list_commitment_tape_trace(&record.executed);
>>>>>>> 2f529afc
        let poseidon2_sponge_trace = generate_poseidon2_sponge_trace(&record.executed);
        let poseidon2_output_bytes = generate_poseidon2_output_bytes_trace(&poseidon2_sponge_trace);
        let memory_rows = generate_memory_trace::<F>(
            &record.executed,
            &memory_init,
            &memory_zeroinit_rows,
            &halfword_memory,
            &fullword_memory,
            &io_memory_private_rows,
            &io_memory_public_rows,
            &io_memory_call_tape_rows,
            &io_memory_events_commitment_tape_rows,
            &io_memory_events_commitment_tape_rows,
            &poseidon2_sponge_trace,
            &poseidon2_output_bytes,
        );
        let register_init = generate_register_init_trace(&record);
        let (_, _, register_rows) = generate_register_trace(
            &cpu_rows,
            &io_memory_private_rows,
            &io_memory_public_rows,
<<<<<<< HEAD
            &io_memory_call_tape_rows,
            &io_memory_events_commitment_tape_rows,
            &io_memory_castlist_commitment_tape_rows,
=======
            &call_tape_rows,
            &events_commitment_tape_rows,
            &cast_list_commitment_tape_rows,
>>>>>>> 2f529afc
            &register_init,
        );
        let trace = generate_rangecheck_trace::<F>(&cpu_rows, &memory_rows, &register_rows);
        assert_eq!(
            trace.len(),
            MIN_TRACE_LENGTH,
            "Unexpected trace len {}",
            trace.len()
        );
        for (i, row) in trace.iter().enumerate() {
            match i {
                0 => assert_eq!(row.multiplicity, F::from_canonical_u8(7)),
                1 => assert_eq!(row.multiplicity, F::from_canonical_u8(2)),
                _ => {}
            }
        }
    }
}<|MERGE_RESOLUTION|>--- conflicted
+++ resolved
@@ -133,16 +133,10 @@
         let fullword_memory = generate_fullword_memory_trace(&record.executed);
         let io_memory_private_rows = generate_io_memory_private_trace(&record.executed);
         let io_memory_public_rows = generate_io_memory_public_trace(&record.executed);
-<<<<<<< HEAD
-        let io_memory_call_tape_rows = generate_call_tape_trace(&[]);
-        let io_memory_events_commitment_tape_rows = generate_events_commitment_tape_trace(&[]);
-        let io_memory_castlist_commitment_tape_rows = generate_cast_list_commitment_tape_trace(&[]);
-=======
         let call_tape_rows = generate_call_tape_trace(&record.executed);
         let events_commitment_tape_rows = generate_events_commitment_tape_trace(&record.executed);
         let cast_list_commitment_tape_rows =
             generate_cast_list_commitment_tape_trace(&record.executed);
->>>>>>> 2f529afc
         let poseidon2_sponge_trace = generate_poseidon2_sponge_trace(&record.executed);
         let poseidon2_output_bytes = generate_poseidon2_output_bytes_trace(&poseidon2_sponge_trace);
         let memory_rows = generate_memory_trace::<F>(
@@ -164,15 +158,9 @@
             &cpu_rows,
             &io_memory_private_rows,
             &io_memory_public_rows,
-<<<<<<< HEAD
-            &io_memory_call_tape_rows,
-            &io_memory_events_commitment_tape_rows,
-            &io_memory_castlist_commitment_tape_rows,
-=======
             &call_tape_rows,
             &events_commitment_tape_rows,
             &cast_list_commitment_tape_rows,
->>>>>>> 2f529afc
             &register_init,
         );
         let trace = generate_rangecheck_trace::<F>(&cpu_rows, &memory_rows, &register_rows);
