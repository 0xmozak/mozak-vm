use std::ops::Index;

use itertools::Itertools;
use plonky2::hash::hash_types::RichField;

use crate::cpu::columns::CpuState;
use crate::memory::columns::Memory;
use crate::rangecheck::columns::RangeCheckColumnsView;
use crate::register::general::columns::Register;
use crate::stark::mozak_stark::{Lookups, RangecheckTable, Table, TableKind};
use crate::utils::pad_trace_with_default;

/// Converts a u32 into 4 u8 limbs represented in [`RichField`].
#[must_use]
pub fn limbs_from_u32<F: RichField>(value: u32) -> [F; 4] {
    value.to_le_bytes().map(F::from_canonical_u8)
}

/// extract the values with multiplicities
pub fn extract_with_mul<F: RichField, Row>(trace: &[Row], looking_table: &Table) -> Vec<(F, F)>
where
    Row: Index<usize, Output = F>, {
    if let [column] = &looking_table.columns[..] {
        trace
            .iter()
            .circular_tuple_windows()
            .filter_map(|(prev_row, row)| {
                let mult = looking_table.filter_column.eval(prev_row, row);
                mult.is_nonzero().then_some((
                    column.eval(prev_row, row).to_canonical(),
                    looking_table.filter_column.eval(prev_row, row),
                ))
            })
            .collect()
    } else {
        panic!("Can only range check single values, not tuples.")
    }
}

/// Generates a trace table for range checks, used in building a
/// `RangeCheckStark` proof.
///
/// # Panics
///
/// Panics if:
/// 1. conversion of u32 values to u8 limbs fails,
/// 2. trace width does not match the number of columns,
/// 3. attempting to range check tuples instead of single values.
#[must_use]
pub(crate) fn generate_rangecheck_trace<F: RichField>(
    cpu_trace: &[CpuState<F>],
    memory_trace: &[Memory<F>],
    register_trace: &[Register<F>],
) -> Vec<RangeCheckColumnsView<F>> {
    pad_trace_with_default(
        RangecheckTable::lookups()
            .looking_tables
            .into_iter()
            .flat_map(|looking_table| {
                match looking_table.kind {
                    TableKind::Cpu => extract_with_mul(cpu_trace, &looking_table),
                    TableKind::Memory => extract_with_mul(memory_trace, &looking_table),
                    TableKind::Register => extract_with_mul(register_trace, &looking_table),
                    // We are trying to build the RangeCheck table, so we have to ignore it here.
                    TableKind::RangeCheck => vec![],
                    other => unimplemented!("Can't range check {other:#?} tables"),
                }
            })
            .into_group_map()
            .into_iter()
            // Sorting just for determinism:
            .sorted_by_key(|(v, _)| v.to_noncanonical_u64())
            .map(|(v, multiplicity)| RangeCheckColumnsView {
                multiplicity: multiplicity.into_iter().sum(),
                limbs: limbs_from_u32(v.to_noncanonical_u64().try_into().unwrap_or_else(|_| {
                    panic!(
                        "We can only rangecheck values that actually fit in u32, but got: {v:#x?}"
                    )
                })),
            })
            .collect(),
    )
}

#[cfg(test)]
mod tests {
    use mozak_runner::code;
    use mozak_runner::instruction::{Args, Instruction, Op};
    use plonky2::field::goldilocks_field::GoldilocksField;
    use plonky2::field::types::Field;

    use super::*;
<<<<<<< HEAD
    use crate::cpu::generation::generate_cpu_trace;
    use crate::generation::fullword_memory::generate_fullword_memory_trace;
    use crate::generation::halfword_memory::generate_halfword_memory_trace;
    use crate::generation::memory::generate_memory_trace;
    use crate::generation::memory_zeroinit::generate_memory_zero_init_trace;
    use crate::generation::memoryinit::generate_memory_init_trace;
    use crate::generation::storage_device::{
        generate_call_tape_trace, generate_cast_list_commitment_tape_trace,
        generate_event_tape_trace, generate_events_commitment_tape_trace,
        generate_private_tape_trace, generate_public_tape_trace, generate_self_prog_id_tape_trace,
    };
=======
    use crate::generation::cpu::generate_cpu_trace;
>>>>>>> 13d30684
    use crate::generation::MIN_TRACE_LENGTH;
    use crate::memory::generation::generate_memory_trace;
    use crate::memory_fullword::generation::generate_fullword_memory_trace;
    use crate::memory_halfword::generation::generate_halfword_memory_trace;
    use crate::memory_zeroinit::generation::generate_memory_zero_init_trace;
    use crate::memoryinit::generation::generate_memory_init_trace;
    use crate::poseidon2_output_bytes::generation::generate_poseidon2_output_bytes_trace;
    use crate::poseidon2_sponge::generation::generate_poseidon2_sponge_trace;
    use crate::register::generation::{generate_register_init_trace, generate_register_trace};
    use crate::storage_device::generation::{
        generate_call_tape_trace, generate_cast_list_commitment_tape_trace,
        generate_event_tape_trace, generate_events_commitment_tape_trace,
        generate_private_tape_trace, generate_public_tape_trace, generate_self_prog_id_tape_trace,
    };

    #[test]
    fn test_generate_trace() {
        type F = GoldilocksField;
        let (program, record) = code::execute(
            [Instruction {
                op: Op::SB,
                args: Args {
                    rs1: 1,
                    imm: u32::MAX,
                    ..Args::default()
                },
            }],
            // Use values that would become limbs later
            &[],
            &[(1, u32::MAX)],
        );

        let cpu_rows = generate_cpu_trace::<F>(&record);

        let memory_init = generate_memory_init_trace(&program);
        let memory_zeroinit_rows = generate_memory_zero_init_trace(&record.executed, &program);

        let halfword_memory = generate_halfword_memory_trace(&record.executed);
        let fullword_memory = generate_fullword_memory_trace(&record.executed);
        let private_tape_rows = generate_private_tape_trace(&record.executed);
        let public_tape_rows = generate_public_tape_trace(&record.executed);
        let call_tape_rows = generate_call_tape_trace(&record.executed);
        let event_tape_rows = generate_event_tape_trace(&record.executed);
        let events_commitment_tape_rows = generate_events_commitment_tape_trace(&record.executed);
        let cast_list_commitment_tape_rows =
            generate_cast_list_commitment_tape_trace(&record.executed);
        let self_prog_id_tape_rows = generate_self_prog_id_tape_trace(&record.executed);
        let poseidon2_sponge_trace = generate_poseidon2_sponge_trace(&record.executed);
        let poseidon2_output_bytes = generate_poseidon2_output_bytes_trace(&poseidon2_sponge_trace);
        let memory_rows = generate_memory_trace::<F>(
            &record.executed,
            &memory_init,
            &memory_zeroinit_rows,
            &halfword_memory,
            &fullword_memory,
            &private_tape_rows,
            &public_tape_rows,
            &call_tape_rows,
            &event_tape_rows,
            &events_commitment_tape_rows,
            &cast_list_commitment_tape_rows,
            &self_prog_id_tape_rows,
            &poseidon2_sponge_trace,
            &poseidon2_output_bytes,
        );
        let register_init = generate_register_init_trace(&record);
        let (_, _, register_rows) = generate_register_trace(
            &cpu_rows,
            &poseidon2_sponge_trace,
            &private_tape_rows,
            &public_tape_rows,
            &call_tape_rows,
            &event_tape_rows,
            &events_commitment_tape_rows,
            &cast_list_commitment_tape_rows,
            &self_prog_id_tape_rows,
            &register_init,
        );
        let trace = generate_rangecheck_trace::<F>(&cpu_rows, &memory_rows, &register_rows);
        assert_eq!(
            trace.len(),
            MIN_TRACE_LENGTH,
            "Unexpected trace len {}",
            trace.len()
        );
        for (i, row) in trace.iter().enumerate() {
            match i {
                0 => assert_eq!(row.multiplicity, F::from_canonical_u8(7)),
                1 => assert_eq!(row.multiplicity, F::from_canonical_u8(2)),
                _ => {}
            }
        }
    }
}<|MERGE_RESOLUTION|>--- conflicted
+++ resolved
@@ -90,21 +90,7 @@
     use plonky2::field::types::Field;
 
     use super::*;
-<<<<<<< HEAD
     use crate::cpu::generation::generate_cpu_trace;
-    use crate::generation::fullword_memory::generate_fullword_memory_trace;
-    use crate::generation::halfword_memory::generate_halfword_memory_trace;
-    use crate::generation::memory::generate_memory_trace;
-    use crate::generation::memory_zeroinit::generate_memory_zero_init_trace;
-    use crate::generation::memoryinit::generate_memory_init_trace;
-    use crate::generation::storage_device::{
-        generate_call_tape_trace, generate_cast_list_commitment_tape_trace,
-        generate_event_tape_trace, generate_events_commitment_tape_trace,
-        generate_private_tape_trace, generate_public_tape_trace, generate_self_prog_id_tape_trace,
-    };
-=======
-    use crate::generation::cpu::generate_cpu_trace;
->>>>>>> 13d30684
     use crate::generation::MIN_TRACE_LENGTH;
     use crate::memory::generation::generate_memory_trace;
     use crate::memory_fullword::generation::generate_fullword_memory_trace;
