use std::borrow::Borrow;
use std::marker::PhantomData;

use plonky2::field::extension::{Extendable, FieldExtension};
use plonky2::field::packed::PackedField;
use plonky2::hash::hash_types::RichField;
use plonky2::plonk::circuit_builder::CircuitBuilder;
use starky::constraint_consumer::{ConstraintConsumer, RecursiveConstraintConsumer};
use starky::permutation::PermutationPair;
use starky::stark::Stark;
use starky::vars::{StarkEvaluationTargets, StarkEvaluationVars};

use super::columns;
use super::columns::{RangeCheckColumnsView, MAP};
use crate::lookup::eval_lookups;

#[derive(Copy, Clone, Default)]
#[allow(clippy::module_name_repetitions)]
pub struct RangeCheckStark<F, const D: usize> {
    pub _f: PhantomData<F>,
}

/// Constrain `val` - (`limb_hi` ** base + `limb_lo`) == 0
fn constrain_value<P: PackedField>(
    base: P::Scalar,
    local_values: &RangeCheckColumnsView<P>,
    yield_constr: &mut ConstraintConsumer<P>,
) {
    let val = local_values.val;
    let limb_lo = local_values.limb_lo;
    let limb_hi = local_values.limb_hi;
    yield_constr.constraint(val - (limb_lo + limb_hi * base));
}

impl<F: RichField, const D: usize> RangeCheckStark<F, D> {
    const BASE: usize = 1 << 16;
}

impl<F: RichField + Extendable<D>, const D: usize> Stark<F, D> for RangeCheckStark<F, D> {
    const COLUMNS: usize = columns::NUM_RC_COLS;
    const PUBLIC_INPUTS: usize = 0;

    /// Given the u32 value and the u16 limbs found in our variables to be
    /// evaluated, perform:
    ///   1. sumcheck between val (u32) and limbs (u16),
    ///   2. rangecheck for limbs.
    fn eval_packed_generic<FE, P, const D2: usize>(
        &self,
        vars: StarkEvaluationVars<FE, P, { Self::COLUMNS }, { Self::PUBLIC_INPUTS }>,
        yield_constr: &mut ConstraintConsumer<P>,
    ) where
        FE: FieldExtension<D2, BaseField = F>,
        P: PackedField<Scalar = FE>, {
        let lv = vars.local_values.borrow();
        let nv: &RangeCheckColumnsView<P> = vars.next_values.borrow();
        constrain_value(
            P::Scalar::from_canonical_usize(Self::BASE),
            lv,
            yield_constr,
        );
        eval_lookups(
            vars,
            yield_constr,
            MAP.limb_lo_permuted,
            MAP.fixed_range_check_u16_permuted_lo,
        );
        eval_lookups(
            vars,
            yield_constr,
            MAP.limb_hi_permuted,
            MAP.fixed_range_check_u16_permuted_hi,
        );
        yield_constr.constraint_first_row(lv.fixed_range_check_u16);
        yield_constr.constraint_transition(
            (nv.fixed_range_check_u16 - lv.fixed_range_check_u16 - FE::ONE)
                * (nv.fixed_range_check_u16 - lv.fixed_range_check_u16),
        );
        yield_constr.constraint_last_row(
            lv.fixed_range_check_u16 - FE::from_canonical_u64(u64::from(u16::MAX)),
        );
    }

    #[no_coverage]
    fn eval_ext_circuit(
        &self,
        _builder: &mut CircuitBuilder<F, D>,
        _vars: StarkEvaluationTargets<D, { Self::COLUMNS }, { Self::PUBLIC_INPUTS }>,
        _yield_constr: &mut RecursiveConstraintConsumer<F, D>,
    ) {
        unimplemented!()
    }

    fn constraint_degree(&self) -> usize { 3 }

    fn permutation_pairs(&self) -> Vec<PermutationPair> {
        vec![
            PermutationPair::singletons(MAP.limb_lo, MAP.limb_lo_permuted),
            PermutationPair::singletons(MAP.limb_hi, MAP.limb_hi_permuted),
            PermutationPair::singletons(
                MAP.fixed_range_check_u16,
                MAP.fixed_range_check_u16_permuted_lo,
            ),
            PermutationPair::singletons(
                MAP.fixed_range_check_u16,
                MAP.fixed_range_check_u16_permuted_hi,
            ),
        ]
    }
}

#[cfg(test)]
mod tests {
    use anyhow::Result;
    use log::trace;
    use mozak_vm::instruction::{Args, Instruction, Op};
    use mozak_vm::test_utils::simple_test_code;
    use plonky2::field::goldilocks_field::GoldilocksField;
    use plonky2::field::types::{Field, Sample};
    use plonky2::plonk::config::{GenericConfig, PoseidonGoldilocksConfig};
    use plonky2::util::log2_strict;
    use starky::stark::Stark;
    use starky::stark_testing::test_stark_low_degree;

    use super::*;
    use crate::generation::cpu::generate_cpu_trace;
    use crate::generation::rangecheck::generate_rangecheck_trace;

    const D: usize = 2;
    type C = PoseidonGoldilocksConfig;
    type F = <C as GenericConfig<D>>::F;
    type S = RangeCheckStark<F, D>;

    /// Generates a trace which contains a value that should fail the range
    /// check.
    fn generate_failing_trace() -> [Vec<GoldilocksField>; columns::NUM_RC_COLS] {
<<<<<<< HEAD
        let (program, record) = simple_test(4, &[(0_u32, 0x0073_02b3 /* add r5, r6, r7 */)], &[
            (6, 100),
            (7, 100),
        ]);
=======
        let (program, record) = simple_test_code(
            &[Instruction {
                op: Op::ADD,
                args: Args {
                    rd: 5,
                    rs1: 6,
                    rs2: 7,
                    ..Args::default()
                },
            }],
            &[],
            // Use values that would become limbs later
            &[(6, 0xffff), (7, 0xffff)],
        );

>>>>>>> c3e5ed2f
        let cpu_trace = generate_cpu_trace::<F>(&program, &record.executed);
        let mut trace = generate_rangecheck_trace::<F>(&cpu_trace);
        // Manually alter the value here to be larger than a u32.
        trace[0][MAP.val] = GoldilocksField(u64::from(u32::MAX) + 1_u64);
        trace
    }

    #[test]
    fn test_degree() -> Result<()> {
        let stark = S::default();
        test_stark_low_degree(stark)
    }

    #[test]
    fn test_rangecheck_stark_big_trace() {
        let stark = S::default();
        let inst = 0x0073_02b3 /* add r5, r6, r7 */;

        let mut mem = vec![];
        let u16max = u32::from(u16::MAX);
        for i in 0..=u16max {
            mem.push((i * 4, inst));
        }
<<<<<<< HEAD
        let (program, record) = simple_test(4 * u16max, &mem, &[(6, 100), (7, 100)]);
=======
        let (program, record) = simple_test_code(
            &[Instruction {
                op: Op::ADD,
                args: Args {
                    rd: 5,
                    rs1: 6,
                    rs2: 7,
                    ..Args::default()
                },
            }],
            &mem,
            &[(6, 100), (7, 100)],
        );
>>>>>>> c3e5ed2f

        let cpu_rows = generate_cpu_trace::<F>(&program, &record.executed);
        let trace = generate_rangecheck_trace::<F>(&cpu_rows);

        let len = trace[0].len();
        let last = F::primitive_root_of_unity(log2_strict(len)).inverse();
        let subgroup =
            F::cyclic_subgroup_known_order(F::primitive_root_of_unity(log2_strict(len)), len);

        for i in 0..len {
            let local_values = trace
                .iter()
                .map(|row| row[i % len])
                .collect::<Vec<_>>()
                .try_into()
                .unwrap();
            let next_values = trace
                .iter()
                .map(|row| row[(i + 1) % len])
                .collect::<Vec<_>>()
                .try_into()
                .unwrap();

            let vars = StarkEvaluationVars {
                local_values: &local_values,
                next_values: &next_values,
                public_inputs: &[],
            };

            let mut constraint_consumer = ConstraintConsumer::new(
                vec![F::rand()],
                subgroup[i] - last,
                if i == 0 {
                    GoldilocksField::ONE
                } else {
                    GoldilocksField::ZERO
                },
                if i == len - 1 {
                    GoldilocksField::ONE
                } else {
                    GoldilocksField::ZERO
                },
            );
            stark.eval_packed_generic(vars, &mut constraint_consumer);

            for &acc in &constraint_consumer.constraint_accs {
                if !acc.eq(&GoldilocksField::ZERO) {
                    trace!("constraint error in line {i}");
                }
                assert_eq!(acc, GoldilocksField::ZERO);
            }
        }
    }

    #[test]
    fn test_rangecheck_stark_fail() {
        let stark = S::default();
        let trace = generate_failing_trace();

        let len = trace[0].len();
        let last = F::primitive_root_of_unity(log2_strict(len)).inverse();
        let subgroup =
            F::cyclic_subgroup_known_order(F::primitive_root_of_unity(log2_strict(len)), len);

        let local_values = trace
            .iter()
            .map(|row| row[0])
            .collect::<Vec<_>>()
            .try_into()
            .unwrap();
        let next_values = trace
            .iter()
            .map(|row| row[1])
            .collect::<Vec<_>>()
            .try_into()
            .unwrap();

        let vars = StarkEvaluationVars {
            local_values: &local_values,
            next_values: &next_values,
            public_inputs: &[],
        };

        let mut constraint_consumer = ConstraintConsumer::new(
            vec![F::rand()],
            subgroup[0] - last,
            GoldilocksField::ONE,
            GoldilocksField::ZERO,
        );
        stark.eval_packed_generic(vars, &mut constraint_consumer);

        // Constraint should not hold, since trace contains a value > u16::MAX.
        assert_ne!(
            constraint_consumer.constraint_accs[0],
            GoldilocksField::ZERO
        );
    }
}<|MERGE_RESOLUTION|>--- conflicted
+++ resolved
@@ -133,12 +133,6 @@
     /// Generates a trace which contains a value that should fail the range
     /// check.
     fn generate_failing_trace() -> [Vec<GoldilocksField>; columns::NUM_RC_COLS] {
-<<<<<<< HEAD
-        let (program, record) = simple_test(4, &[(0_u32, 0x0073_02b3 /* add r5, r6, r7 */)], &[
-            (6, 100),
-            (7, 100),
-        ]);
-=======
         let (program, record) = simple_test_code(
             &[Instruction {
                 op: Op::ADD,
@@ -154,7 +148,6 @@
             &[(6, 0xffff), (7, 0xffff)],
         );
 
->>>>>>> c3e5ed2f
         let cpu_trace = generate_cpu_trace::<F>(&program, &record.executed);
         let mut trace = generate_rangecheck_trace::<F>(&cpu_trace);
         // Manually alter the value here to be larger than a u32.
@@ -178,9 +171,6 @@
         for i in 0..=u16max {
             mem.push((i * 4, inst));
         }
-<<<<<<< HEAD
-        let (program, record) = simple_test(4 * u16max, &mem, &[(6, 100), (7, 100)]);
-=======
         let (program, record) = simple_test_code(
             &[Instruction {
                 op: Op::ADD,
@@ -194,7 +184,6 @@
             &mem,
             &[(6, 100), (7, 100)],
         );
->>>>>>> c3e5ed2f
 
         let cpu_rows = generate_cpu_trace::<F>(&program, &record.executed);
         let trace = generate_rangecheck_trace::<F>(&cpu_rows);
