--- conflicted
+++ resolved
@@ -26,15 +26,9 @@
     local_values: &RangeCheckColumnsView<P>,
     yield_constr: &mut ConstraintConsumer<P>,
 ) {
-<<<<<<< HEAD
-    let val = local_values[columns::DST_VALUE];
-    let limb_lo = local_values[columns::LIMB_LO];
-    let limb_hi = local_values[columns::LIMB_HI];
-=======
     let val = local_values.val;
     let limb_lo = local_values.limb_lo;
     let limb_hi = local_values.limb_hi;
->>>>>>> c678dab8
     yield_constr.constraint(val - (limb_lo + limb_hi * base));
 }
 
@@ -145,11 +139,7 @@
         let cpu_trace = generate_cpu_trace::<F>(&record.executed);
         let mut trace = generate_rangecheck_trace::<F>(&cpu_trace);
         // Manually alter the value here to be larger than a u32.
-<<<<<<< HEAD
-        trace[0][columns::DST_VALUE] = GoldilocksField(u64::from(u32::MAX) + 1_u64);
-=======
         trace[0][MAP.val] = GoldilocksField(u64::from(u32::MAX) + 1_u64);
->>>>>>> c678dab8
         trace
     }
 
