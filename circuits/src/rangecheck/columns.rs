--- conflicted
+++ resolved
@@ -18,11 +18,10 @@
 /// Total number of columns for the range check table.
 pub(crate) const NUM_RC_COLS: usize = RangeCheckColumnsView::<()>::NUMBER_OF_COLUMNS;
 
-/// Columns containing the data to be range checked in the Mozak
+/// Lookup for columns be range checked in the Mozak
 /// [`RangeCheckTable`](crate::cross_table_lookup::RangeCheckTable).
 #[must_use]
-<<<<<<< HEAD
-pub fn data_filter() -> TableNamed<RangeCheckCtl<Column>> {
+pub fn lookup() -> TableNamed<RangeCheckCtl<Column>> {
     let data = RangeCheckCtl::new(
         (0..4)
             .map(|limb| COL_MAP.limbs[limb] * (1 << (8 * limb)))
@@ -40,15 +39,6 @@
 
 impl<T> RangeCheckCtl<T> {
     pub fn new(value: T) -> Self { Self { value } }
-=======
-pub fn lookup() -> Table {
-    RangeCheckTable::new(
-        vec![(0..4)
-            .map(|limb| Column::single(col_map().limbs[limb]) * (1 << (8 * limb)))
-            .sum()],
-        Column::single(col_map().multiplicity),
-    )
->>>>>>> d74ea7e6
 }
 
 #[must_use]
