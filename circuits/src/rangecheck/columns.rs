use itertools::Itertools;
use plonky2::field::types::Field;

use crate::columns_view::{columns_view_impl, make_col_map, NumberOfColumns};
use crate::cross_table_lookup::Column;

<<<<<<< HEAD
/// Column containing the value (in u32) to be range checked.
pub(crate) const DST_VALUE: usize = 0;

/// Column containing the lower limb (u16) of the u32 value to be range checked.
pub(crate) const LIMB_LO: usize = DST_VALUE + 1;

/// Column containing the upper limb (u16) of the u32 value to be range checked.
pub(crate) const LIMB_HI: usize = LIMB_LO + 1;

/// Permuted column containing the lower limb (u16) of the u32 value to be range
/// checked.
pub(crate) const LIMB_LO_PERMUTED: usize = LIMB_HI + 1;

/// Permuted column containing the upper limb (u16) of the u32 value to be range
/// checked.
pub(crate) const LIMB_HI_PERMUTED: usize = LIMB_LO_PERMUTED + 1;

/// Column to indicate that a value to be range checked is from the CPU table.
pub(crate) const CPU_FILTER: usize = LIMB_HI_PERMUTED + 1;

/// Fixed column containing values 0, 1, .., 2^16 - 1.
pub(crate) const FIXED_RANGE_CHECK_U16: usize = CPU_FILTER + 1;

/// Fixed column containing values 0, 1, .., 2^16 - 1. This is used in the
/// fixed table lookup argument for the lower 16-bit limb.
pub(crate) const FIXED_RANGE_CHECK_U16_PERMUTED_LO: usize = FIXED_RANGE_CHECK_U16 + 1;

/// Fixed column containing values 0, 1, .., 2^16 - 1. This is used in the
/// fixed table lookup argument for the upper 16-bit limb.
pub(crate) const FIXED_RANGE_CHECK_U16_PERMUTED_HI: usize = FIXED_RANGE_CHECK_U16_PERMUTED_LO + 1;
=======
#[repr(C)]
#[derive(Clone, Copy, Eq, PartialEq, Debug)]
pub(crate) struct RangeCheckColumnsView<T: Copy> {
    /// Column containing the value (in u32) to be range checked.
    pub(crate) val: T,
    /// Column containing the lower limb (u16) of the u32 value to be range
    /// checked.
    pub(crate) limb_lo: T,

    /// Column containing the upper limb (u16) of the u32 value to be range
    /// checked.
    pub(crate) limb_hi: T,

    /// Permuted column containing the lower limb (u16) of the u32 value to be
    /// range checked.
    pub(crate) limb_lo_permuted: T,

    /// Permuted column containing the upper limb (u16) of the u32 value to be
    /// range checked.
    pub(crate) limb_hi_permuted: T,

    /// Column to indicate that a value to be range checked is from the CPU
    /// table.
    pub(crate) cpu_filter: T,

    /// Fixed column containing values 0, 1, .., 2^16 - 1.
    pub(crate) fixed_range_check_u16: T,

    /// Fixed column containing values 0, 1, .., 2^16 - 1. This is used in the
    /// fixed table lookup argument for the lower 16-bit limb.
    pub(crate) fixed_range_check_u16_permuted_lo: T,

    /// Fixed column containing values 0, 1, .., 2^16 - 1. This is used in the
    /// fixed table lookup argument for the upper 16-bit limb.
    pub(crate) fixed_range_check_u16_permuted_hi: T,
}
columns_view_impl!(RangeCheckColumnsView);
make_col_map!(RangeCheckColumnsView);
>>>>>>> c678dab8

/// Total number of columns for the range check table.
pub(crate) const NUM_RC_COLS: usize = RangeCheckColumnsView::<()>::NUMBER_OF_COLUMNS;

/// Columns containing the data to be range checked in the Mozak
/// [`RangeCheckTable`](crate::cross_table_lookup::RangeCheckTable).
#[must_use]
<<<<<<< HEAD
pub fn data_for_cpu<F: Field>() -> Vec<Column<F>> { Column::singles([DST_VALUE]).collect_vec() }
=======
// pub fn data_for_cpu<F: Field>() -> Vec<Column<F>> {
// Column::singles([VAL]).collect_vec() }
pub fn data_for_cpu<F: Field>() -> Vec<Column<F>> { Column::singles([MAP.val]).collect_vec() }
>>>>>>> c678dab8

/// Column for a binary filter to indicate a range check from the
/// [`CpuTable`](crate::cross_table_lookup::CpuTable) in the Mozak
/// [`RangeCheckTable`](crate::cross_table_lookup::RangeCheckTable).
#[must_use]
pub fn filter_for_cpu<F: Field>() -> Column<F> { Column::single(MAP.cpu_filter) }<|MERGE_RESOLUTION|>--- conflicted
+++ resolved
@@ -4,38 +4,6 @@
 use crate::columns_view::{columns_view_impl, make_col_map, NumberOfColumns};
 use crate::cross_table_lookup::Column;
 
-<<<<<<< HEAD
-/// Column containing the value (in u32) to be range checked.
-pub(crate) const DST_VALUE: usize = 0;
-
-/// Column containing the lower limb (u16) of the u32 value to be range checked.
-pub(crate) const LIMB_LO: usize = DST_VALUE + 1;
-
-/// Column containing the upper limb (u16) of the u32 value to be range checked.
-pub(crate) const LIMB_HI: usize = LIMB_LO + 1;
-
-/// Permuted column containing the lower limb (u16) of the u32 value to be range
-/// checked.
-pub(crate) const LIMB_LO_PERMUTED: usize = LIMB_HI + 1;
-
-/// Permuted column containing the upper limb (u16) of the u32 value to be range
-/// checked.
-pub(crate) const LIMB_HI_PERMUTED: usize = LIMB_LO_PERMUTED + 1;
-
-/// Column to indicate that a value to be range checked is from the CPU table.
-pub(crate) const CPU_FILTER: usize = LIMB_HI_PERMUTED + 1;
-
-/// Fixed column containing values 0, 1, .., 2^16 - 1.
-pub(crate) const FIXED_RANGE_CHECK_U16: usize = CPU_FILTER + 1;
-
-/// Fixed column containing values 0, 1, .., 2^16 - 1. This is used in the
-/// fixed table lookup argument for the lower 16-bit limb.
-pub(crate) const FIXED_RANGE_CHECK_U16_PERMUTED_LO: usize = FIXED_RANGE_CHECK_U16 + 1;
-
-/// Fixed column containing values 0, 1, .., 2^16 - 1. This is used in the
-/// fixed table lookup argument for the upper 16-bit limb.
-pub(crate) const FIXED_RANGE_CHECK_U16_PERMUTED_HI: usize = FIXED_RANGE_CHECK_U16_PERMUTED_LO + 1;
-=======
 #[repr(C)]
 #[derive(Clone, Copy, Eq, PartialEq, Debug)]
 pub(crate) struct RangeCheckColumnsView<T: Copy> {
@@ -74,7 +42,6 @@
 }
 columns_view_impl!(RangeCheckColumnsView);
 make_col_map!(RangeCheckColumnsView);
->>>>>>> c678dab8
 
 /// Total number of columns for the range check table.
 pub(crate) const NUM_RC_COLS: usize = RangeCheckColumnsView::<()>::NUMBER_OF_COLUMNS;
@@ -82,13 +49,7 @@
 /// Columns containing the data to be range checked in the Mozak
 /// [`RangeCheckTable`](crate::cross_table_lookup::RangeCheckTable).
 #[must_use]
-<<<<<<< HEAD
-pub fn data_for_cpu<F: Field>() -> Vec<Column<F>> { Column::singles([DST_VALUE]).collect_vec() }
-=======
-// pub fn data_for_cpu<F: Field>() -> Vec<Column<F>> {
-// Column::singles([VAL]).collect_vec() }
 pub fn data_for_cpu<F: Field>() -> Vec<Column<F>> { Column::singles([MAP.val]).collect_vec() }
->>>>>>> c678dab8
 
 /// Column for a binary filter to indicate a range check from the
 /// [`CpuTable`](crate::cross_table_lookup::CpuTable) in the Mozak
