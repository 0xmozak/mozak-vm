use std::ops::RangeInclusive;

use itertools::Itertools;
use plonky2::field::types::Field;

use crate::columns_view::{columns_view_impl, make_col_map};
use crate::cross_table_lookup::Column;

#[repr(C)]
<<<<<<< HEAD
#[derive(Clone, Copy, Eq, PartialEq, Debug)]
=======
#[derive(Clone, Copy, Eq, PartialEq, Debug, Default)]
>>>>>>> 4302cd3a
pub(crate) struct BitwiseColumnsView<T> {
    pub(crate) execution: BitwiseExecutionColumnsView<T>,

    // TODO(Matthias): separate out the permutation columns etc into suitable separate structs,
    // too.
    pub(crate) op1_limbs_permuted: [T; 4],
    pub(crate) op2_limbs_permuted: [T; 4],
    pub(crate) res_limbs_permuted: [T; 4],

    // Each row holds result of compression of OP1_LIMB, OP2_LIMB and RES_LIMBS.
    pub(crate) compressed_limbs: [T; 4],
    pub(crate) compressed_permuted: [T; 4],

    pub(crate) fixed_range_check_u8: T,
    pub(crate) fixed_range_check_u8_permuted: [T; 12],

    pub(crate) fixed_bitwise_op1: T,
    pub(crate) fixed_bitwise_op2: T,
    pub(crate) fixed_bitwise_res: T,

    pub(crate) fixed_compressed: T,
    pub(crate) fixed_compressed_permuted: [T; 4],
}
columns_view_impl!(BitwiseColumnsView);
make_col_map!(BitwiseColumnsView);

#[repr(C)]
<<<<<<< HEAD
#[derive(Clone, Copy, Eq, PartialEq, Debug)]
=======
#[derive(Clone, Copy, Eq, PartialEq, Debug, Default)]
>>>>>>> 4302cd3a
pub(crate) struct BitwiseExecutionColumnsView<T> {
    pub(crate) is_execution_row: T,
    pub(crate) op1: T,
    pub(crate) op2: T,
    pub(crate) res: T,

    pub(crate) op1_limbs: [T; 4],
    pub(crate) op2_limbs: [T; 4],
    pub(crate) res_limbs: [T; 4],
}
columns_view_impl!(BitwiseExecutionColumnsView);

pub(crate) const RANGE_U8: RangeInclusive<u8> = u8::MIN..=u8::MAX; // 256 different values
pub(crate) const BITWISE_U8_SIZE: usize = 1 << 16; // 256 * 256 different possible combinations
pub(crate) const BASE: u16 = 256;

/// Columns containing the data which are looked from cpu table into Bitwise
/// stark. [`CpuTable`](crate::cross_table_lookup::CpuTable)
/// [`BitwiseTable`](crate::cross_table_lookup::BitwiseTable).
#[must_use]
pub fn data_for_cpu<F: Field>() -> Vec<Column<F>> {
    Column::singles([MAP.execution.op1, MAP.execution.op2, MAP.execution.res]).collect_vec()
}

/// Column for a binary filter to indicate a lookup from the
/// [`CpuTable`](crate::cross_table_lookup::CpuTable) in the Mozak
/// [`BitwiseTable`](crate::cross_table_lookup::BitwiseTable).
#[must_use]
pub fn filter_for_cpu<F: Field>() -> Column<F> { Column::single(MAP.execution.is_execution_row) }<|MERGE_RESOLUTION|>--- conflicted
+++ resolved
@@ -7,11 +7,7 @@
 use crate::cross_table_lookup::Column;
 
 #[repr(C)]
-<<<<<<< HEAD
-#[derive(Clone, Copy, Eq, PartialEq, Debug)]
-=======
 #[derive(Clone, Copy, Eq, PartialEq, Debug, Default)]
->>>>>>> 4302cd3a
 pub(crate) struct BitwiseColumnsView<T> {
     pub(crate) execution: BitwiseExecutionColumnsView<T>,
 
@@ -39,11 +35,7 @@
 make_col_map!(BitwiseColumnsView);
 
 #[repr(C)]
-<<<<<<< HEAD
-#[derive(Clone, Copy, Eq, PartialEq, Debug)]
-=======
 #[derive(Clone, Copy, Eq, PartialEq, Debug, Default)]
->>>>>>> 4302cd3a
 pub(crate) struct BitwiseExecutionColumnsView<T> {
     pub(crate) is_execution_row: T,
     pub(crate) op1: T,
