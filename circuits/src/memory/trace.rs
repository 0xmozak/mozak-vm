use mozak_runner::vm::Row;
use plonky2::hash::hash_types::RichField;

#[must_use]
<<<<<<< HEAD
pub fn get_memory_inst_addr<F: RichField>(row: &Row<F>) -> F {
    F::from_canonical_u32(row.aux.mem_addr.unwrap_or_default())
=======
pub fn get_memory_inst_addr<F: Field>(row: &Row) -> F {
    F::from_canonical_u32(row.aux.mem.unwrap_or_default().addr)
>>>>>>> 8715a0fa
}

#[must_use]
pub fn get_memory_inst_clk<F: RichField>(row: &Row<F>) -> F { F::from_canonical_u64(row.state.clk) }<|MERGE_RESOLUTION|>--- conflicted
+++ resolved
@@ -2,13 +2,8 @@
 use plonky2::hash::hash_types::RichField;
 
 #[must_use]
-<<<<<<< HEAD
 pub fn get_memory_inst_addr<F: RichField>(row: &Row<F>) -> F {
-    F::from_canonical_u32(row.aux.mem_addr.unwrap_or_default())
-=======
-pub fn get_memory_inst_addr<F: Field>(row: &Row) -> F {
     F::from_canonical_u32(row.aux.mem.unwrap_or_default().addr)
->>>>>>> 8715a0fa
 }
 
 #[must_use]
