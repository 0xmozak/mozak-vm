--- conflicted
+++ resolved
@@ -29,14 +29,8 @@
 const COLUMNS: usize = Memory::<()>::NUMBER_OF_COLUMNS;
 const PUBLIC_INPUTS: usize = 0;
 
-<<<<<<< HEAD
-// Constraints design: https://docs.google.com/presentation/d/1G4tmGl8V1W0Wqxv-MwjGjaM3zUF99dzTvFhpiood4x4/edit?usp=sharing
 fn generate_constraints<'a, T: Copy>(
     vars: &StarkFrameTyped<Memory<Expr<'a, T>>, NoColumns<Expr<'a, T>>>,
-=======
-fn generate_constraints<'a, T: Copy, U, const N2: usize>(
-    vars: &StarkFrameTyped<Memory<Expr<'a, T>>, [U; N2]>,
->>>>>>> 922251ce
 ) -> ConstraintBuilder<Expr<'a, T>> {
     let lv = vars.local_values;
     let nv = vars.next_values;
