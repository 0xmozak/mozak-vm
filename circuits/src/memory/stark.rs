use std::marker::PhantomData;

use mozak_circuits_derive::StarkNameDisplay;
use plonky2::field::extension::{Extendable, FieldExtension};
use plonky2::field::packed::PackedField;
use plonky2::hash::hash_types::RichField;
use plonky2::iop::ext_target::ExtensionTarget;
use plonky2::plonk::circuit_builder::CircuitBuilder;
use starky::constraint_consumer::{ConstraintConsumer, RecursiveConstraintConsumer};
use starky::evaluation_frame::{StarkEvaluationFrame, StarkFrame};
use starky::stark::Stark;

use crate::columns_view::{HasNamedColumns, NumberOfColumns};
use crate::memory::columns::{is_executed_ext_circuit, Memory};
use crate::stark::utils::{is_binary, is_binary_ext_circuit};

#[derive(Copy, Clone, Default, StarkNameDisplay)]
#[allow(clippy::module_name_repetitions)]
pub struct MemoryStark<F, const D: usize> {
    pub _f: PhantomData<F>,
}

impl<F, const D: usize> HasNamedColumns for MemoryStark<F, D> {
    type Columns = Memory<F>;
}

const COLUMNS: usize = Memory::<()>::NUMBER_OF_COLUMNS;
const PUBLIC_INPUTS: usize = 0;

impl<F: RichField + Extendable<D>, const D: usize> Stark<F, D> for MemoryStark<F, D> {
    type EvaluationFrame<FE, P, const D2: usize> = StarkFrame<P, P::Scalar, COLUMNS, PUBLIC_INPUTS>

    where
        FE: FieldExtension<D2, BaseField = F>,
        P: PackedField<Scalar = FE>;
    type EvaluationFrameTarget =
        StarkFrame<ExtensionTarget<D>, ExtensionTarget<D>, COLUMNS, PUBLIC_INPUTS>;

    // Constraints design: https://docs.google.com/presentation/d/1G4tmGl8V1W0Wqxv-MwjGjaM3zUF99dzTvFhpiood4x4/edit?usp=sharing
    fn eval_packed_generic<FE, P, const D2: usize>(
        &self,
        vars: &Self::EvaluationFrame<FE, P, D2>,
        yield_constr: &mut ConstraintConsumer<P>,
    ) where
        FE: FieldExtension<D2, BaseField = F>,
        P: PackedField<Scalar = FE>, {
        // TODO(Matthias): add a constraint to forbid two is_init in a row (with the
        // same address).  See `circuits/src/generation/memoryinit.rs` in
        // `a75c8fbc2701a4a6b791b2ff71857795860c5591`
        let lv: &Memory<P> = vars.get_local_values().into();
        let nv: &Memory<P> = vars.get_next_values().into();

        // Boolean constraints
        // -------------------
        // Constrain certain columns of the memory table to be only
        // boolean values.
        is_binary(yield_constr, lv.is_writable);
        is_binary(yield_constr, lv.is_store);
        is_binary(yield_constr, lv.is_load);
        is_binary(yield_constr, lv.is_init);
        is_binary(yield_constr, lv.is_executed());

        // Memory initialization Constraints
        // ---------------------------------
        // The memory table is assumed to be ordered by `addr` in ascending order.
        // such that whenever we describe an memory init / access
        // pattern of an "address", a correct table guarantees the following:
        //
        // All rows for a specific `addr` MUST start with one, or both, of:
        //   1) a zero init (case for heap / other dynamic addresses).
        //   2) a memory init via static ELF (hereby referred to as elf init), or
        // For these starting rows, `is_init` will be true.
        //
        // 1) Zero Init
        //   All zero initialized memory will have clk `0` and value `0`. They
        //   should also be writable.
        //
        // 2) ELF Init
        //   All elf init rows will have clk `1`.
        //
        // In principle, zero initializations for a certain address MUST come
        // before any elf initializations to ensure we don't zero out any memory
        // initialized by the ELF. This is constrained via a rangecheck on `diff_clk`.
        // Since clk is in ascending order, any memory address with a zero init
        // (`clk` == 0) after an elf init (`clk` == 1) would be caught by
        // this range check.
        //
        // Note that if `diff_clk` range check is removed, we must
        // include a new constraint that constrains the above relationship.
        //
        // NOTE: We rely on 'Ascending ordered, contiguous
        // "address" view constraint' to provide us with a guarantee of single
        // contiguous block of rows per `addr`. If that guarantee does not exist,
        // for some address `x`, different contiguous blocks of rows in memory
        // table can present case for them being derived from static ELF and
        // dynamic (execution) at the same time or being writable as
        // well as non-writable at the same time.
        //
        // A zero init at clk == 0,
        // while an ELF init happens at clk == 1.
        let zero_init_clk = P::ONES - lv.clk;
        let elf_init_clk = lv.clk;

        // All init ops happen prior to exec and the `clk` would be `0` or `1`.
        yield_constr.constraint(lv.is_init * zero_init_clk * elf_init_clk);
        // All zero inits should have value `0`.
        // (Assumption: `is_init` == 1, `clk` == 0)
        yield_constr.constraint(lv.is_init * zero_init_clk * lv.value);
        // All zero inits should be writable.
        // (Assumption: `is_init` == 1, `clk` == 0)
        yield_constr.constraint(lv.is_init * zero_init_clk * (P::ONES - lv.is_writable));

        // Operation constraints
        // ---------------------
        // No `SB` operation can be seen if memory address is not marked `writable`
        yield_constr.constraint((P::ONES - lv.is_writable) * lv.is_store);

        // For all "load" operations, the value cannot change between rows
        yield_constr.constraint(nv.is_load * (nv.value - lv.value));

        // Clock constraints
        // -----------------
        // `diff_clk` assumes the value "new row's `clk`" - "current row's `clk`" in
        // case both new row and current row talk about the same addr. However,
        // in case the "new row" describes an `addr` different from the current
        // row, we expect `diff_clk` to be `0`. New row's clk remains
        // unconstrained in such situation.
        yield_constr
            .constraint_transition((P::ONES - nv.is_init) * (nv.diff_clk - (nv.clk - lv.clk)));
        yield_constr.constraint_transition(lv.is_init * lv.diff_clk);

        // Padding constraints
        // -------------------
        // Once we have padding, all subsequent rows are padding; ie not
        // `is_executed`.
        yield_constr
            .constraint_transition((lv.is_executed() - nv.is_executed()) * nv.is_executed());

<<<<<<< HEAD
        // Only single init row is allowed per address
        // a) checking diff-addr-inv was computed correctly
        // If next.address - current.address == 0
        //  --> next.diff_addr_inv = 0
        // Else current.address - next.address != 0
        //  --> next.diff_addr_inv != 0 but (lv.addr - nv.addr) * nv.diff_addr_inv == 1
        //  --> so, expression: (P::ONES - (lv.addr - nv.addr) * nv.diff_addr_inv) == 0
=======
        // We can have init == 1 row only when address is changing. More specifically,
        // is_init has to be the first row in an address block.
        // a) checking diff-addr-inv was computed correctly
        // If next.address - current.address == 0
        // --> next.diff_addr_inv = 0
        // Else current.address - next.address != 0
        //  --> next.diff_addr_inv != 0 but (lv.addr - nv.addr) * nv.diff_addr_inv == 1
        //  --> so, expression: (P::ONES - (lv.addr - nv.addr) * nv.diff_addr_inv) == 0
        // NOTE: we don't really have to constrain diff-addr-inv to be zero when address
        // does not change at all, so, this constrain can be removed, and the
        // `diff_addr * nv.diff_addr_inv - nv.is_init` constrain will be enough to
        // ensure that diff-addr-inv for the case of address change was indeed computed
        // correctly. We still prefer to leave this code, because maybe diff-addr-inv
        // can be usefull for feature scenarios, BUT if we will want to take advantage
        // on last 0.001% of perf, it can be removed (if other parts of the code will
        // not use it somewhere)
        // TODO(Roman): how we insure sorted addresses - via RangeCheck:
        // MemoryTable::new(Column::singles_diff([col_map().addr]), mem.is_executed())
        // Please add test that fails with not-sorted memory trace
>>>>>>> b01f059d
        let diff_addr = nv.addr - lv.addr;
        yield_constr.constraint_transition(diff_addr * (P::ONES - diff_addr * nv.diff_addr_inv));

        // b) checking that nv.is_init == 1 only when nv.diff_addr_inv != 0
        // Note: nv.diff_addr_inv != 0 IFF: lv.addr != nv.addr
        yield_constr.constraint_transition(diff_addr * nv.diff_addr_inv - nv.is_init);
    }

    fn constraint_degree(&self) -> usize { 3 }

    #[allow(clippy::similar_names)]
    fn eval_ext_circuit(
        &self,
        builder: &mut CircuitBuilder<F, D>,
        vars: &Self::EvaluationFrameTarget,
        yield_constr: &mut RecursiveConstraintConsumer<F, D>,
    ) {
        let lv: &Memory<ExtensionTarget<D>> = vars.get_local_values().into();
        let nv: &Memory<ExtensionTarget<D>> = vars.get_next_values().into();

        is_binary_ext_circuit(builder, lv.is_writable, yield_constr);
        is_binary_ext_circuit(builder, lv.is_store, yield_constr);
        is_binary_ext_circuit(builder, lv.is_load, yield_constr);
        is_binary_ext_circuit(builder, lv.is_init, yield_constr);
        let lv_is_executed = is_executed_ext_circuit(builder, lv);
        is_binary_ext_circuit(builder, lv_is_executed, yield_constr);

        let one = builder.one_extension();
        let one_sub_clk = builder.sub_extension(one, lv.clk);
        let is_init_mul_one_sub_clk = builder.mul_extension(lv.is_init, one_sub_clk);

        let is_init_mul_one_sub_clk_mul_clk =
            builder.mul_extension(is_init_mul_one_sub_clk, lv.clk);
        yield_constr.constraint(builder, is_init_mul_one_sub_clk_mul_clk);

        let is_init_mul_clk_mul_value = builder.mul_extension(is_init_mul_one_sub_clk, lv.value);
        yield_constr.constraint(builder, is_init_mul_clk_mul_value);

        let one_sub_is_writable = builder.sub_extension(one, lv.is_writable);
        let is_init_mul_clk_mul_one_sub_is_writable =
            builder.mul_extension(is_init_mul_one_sub_clk, one_sub_is_writable);
        yield_constr.constraint(builder, is_init_mul_clk_mul_one_sub_is_writable);

        let is_store_mul_one_sub_is_writable =
            builder.mul_extension(lv.is_store, one_sub_is_writable);
        yield_constr.constraint(builder, is_store_mul_one_sub_is_writable);

        let nv_value_sub_lv_value = builder.sub_extension(nv.value, lv.value);
        let is_load_mul_nv_value_sub_lv_value =
            builder.mul_extension(nv.is_load, nv_value_sub_lv_value);
        yield_constr.constraint(builder, is_load_mul_nv_value_sub_lv_value);

        let one_sub_nv_is_init = builder.sub_extension(one, nv.is_init);
        let nv_clk_sub_lv_clk = builder.sub_extension(nv.clk, lv.clk);
        let nv_diff_clk_sub_nv_clk_sub_lv_clk =
            builder.sub_extension(nv.diff_clk, nv_clk_sub_lv_clk);
        let one_sub_nv_is_init_mul_nv_diff_clk_sub_nv_clk_sub_lv_clk =
            builder.mul_extension(one_sub_nv_is_init, nv_diff_clk_sub_nv_clk_sub_lv_clk);
        yield_constr.constraint_transition(
            builder,
            one_sub_nv_is_init_mul_nv_diff_clk_sub_nv_clk_sub_lv_clk,
        );
        let lv_is_init_mul_lv_diff_clk = builder.mul_extension(lv.is_init, lv.diff_clk);
        yield_constr.constraint_transition(builder, lv_is_init_mul_lv_diff_clk);

        let nv_is_executed = is_executed_ext_circuit(builder, nv);
        let lv_is_executed_sub_nv_is_executed =
            builder.sub_extension(lv_is_executed, nv_is_executed);
        let constr = builder.mul_extension(nv_is_executed, lv_is_executed_sub_nv_is_executed);
        yield_constr.constraint_transition(builder, constr);

        let diff_addr = builder.sub_extension(nv.addr, lv.addr);
        let diff_addr_mul_diff_addr_inv = builder.mul_extension(diff_addr, nv.diff_addr_inv);
        let one_sub_diff_addr_mul_diff_addr_inv =
            builder.sub_extension(one, diff_addr_mul_diff_addr_inv);
        let diff_addr_one_sub_diff_addr_mul_diff_addr_inv =
            builder.mul_extension(diff_addr, one_sub_diff_addr_mul_diff_addr_inv);
        yield_constr.constraint_transition(builder, diff_addr_one_sub_diff_addr_mul_diff_addr_inv);

        let diff_addr_mul_diff_addr_inv_sub_nv_is_init =
            builder.sub_extension(diff_addr_mul_diff_addr_inv, nv.is_init);
        yield_constr.constraint_transition(builder, diff_addr_mul_diff_addr_inv_sub_nv_is_init);
    }
}

#[cfg(test)]
mod tests {
    use anyhow::Result;
    use mozak_runner::instruction::{Args, Instruction, Op};
    use mozak_runner::test_utils::simple_test_code;
    use plonky2::plonk::config::{GenericConfig, Poseidon2GoldilocksConfig};
    use starky::stark_testing::{test_stark_circuit_constraints, test_stark_low_degree};

    use crate::memory::stark::MemoryStark;
    use crate::memory::test_utils::memory_trace_test_case;
    use crate::stark::mozak_stark::MozakStark;
    use crate::test_utils::ProveAndVerify;

    const D: usize = 2;
    type C = Poseidon2GoldilocksConfig;
    type F = <C as GenericConfig<D>>::F;
    type S = MemoryStark<F, D>;

    #[test]
    fn test_degree() -> Result<()> {
        let stark = S::default();
        test_stark_low_degree(stark)
    }

    #[test]
    fn prove_memory_sb_lb_all() -> Result<()> {
        let (program, executed) = memory_trace_test_case(1);
        MozakStark::prove_and_verify(&program, &executed)?;
        Ok(())
    }

    #[test]
    fn prove_memory_sb_lb() -> Result<()> {
        for repeats in 0..8 {
            let (program, executed) = memory_trace_test_case(repeats);
            MemoryStark::prove_and_verify(&program, &executed)?;
        }
        Ok(())
    }

    pub fn memory<Stark: ProveAndVerify>(
        iterations: u32,
        addr_offset: u32,
    ) -> Result<(), anyhow::Error> {
        let instructions = [
            Instruction {
                op: Op::ADD,
                args: Args {
                    rd: 1,
                    rs1: 1,
                    imm: 1_u32.wrapping_neg(),
                    ..Args::default()
                },
            },
            Instruction {
                op: Op::SB,
                args: Args {
                    rs1: 1,
                    rs2: 1,
                    imm: addr_offset,
                    ..Args::default()
                },
            },
            Instruction {
                op: Op::BLT,
                args: Args {
                    rs1: 0,
                    rs2: 1,
                    imm: 0,
                    ..Args::default()
                },
            },
        ];
        let (program, record) = simple_test_code(instructions, &[], &[(1, iterations)]);
        Stark::prove_and_verify(&program, &record)
    }

    #[test]
    fn prove_memory_mozak_example() { memory::<MozakStark<F, D>>(150, 0).unwrap(); }

    use mozak_runner::test_utils::{u32_extra, u8_extra};
    use proptest::prelude::ProptestConfig;
    use proptest::proptest;
    proptest! {
        #![proptest_config(ProptestConfig::with_cases(4))]
        #[test]
        fn prove_memory_mozak(iterations in u8_extra(), addr_offset in u32_extra()) {
            memory::<MozakStark<F, D>>(iterations.into(), addr_offset).unwrap();
        }
    }

    #[test]
    fn test_circuit() -> anyhow::Result<()> {
        let stark = S::default();
        test_stark_circuit_constraints::<F, C, S, D>(stark)?;

        Ok(())
    }
}<|MERGE_RESOLUTION|>--- conflicted
+++ resolved
@@ -136,15 +136,6 @@
         yield_constr
             .constraint_transition((lv.is_executed() - nv.is_executed()) * nv.is_executed());
 
-<<<<<<< HEAD
-        // Only single init row is allowed per address
-        // a) checking diff-addr-inv was computed correctly
-        // If next.address - current.address == 0
-        //  --> next.diff_addr_inv = 0
-        // Else current.address - next.address != 0
-        //  --> next.diff_addr_inv != 0 but (lv.addr - nv.addr) * nv.diff_addr_inv == 1
-        //  --> so, expression: (P::ONES - (lv.addr - nv.addr) * nv.diff_addr_inv) == 0
-=======
         // We can have init == 1 row only when address is changing. More specifically,
         // is_init has to be the first row in an address block.
         // a) checking diff-addr-inv was computed correctly
@@ -164,7 +155,6 @@
         // TODO(Roman): how we insure sorted addresses - via RangeCheck:
         // MemoryTable::new(Column::singles_diff([col_map().addr]), mem.is_executed())
         // Please add test that fails with not-sorted memory trace
->>>>>>> b01f059d
         let diff_addr = nv.addr - lv.addr;
         yield_constr.constraint_transition(diff_addr * (P::ONES - diff_addr * nv.diff_addr_inv));
 
