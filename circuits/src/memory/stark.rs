--- conflicted
+++ resolved
@@ -244,14 +244,11 @@
         Stark::prove_and_verify(&program, &record)
     }
 
-<<<<<<< HEAD
-=======
     #[test]
     fn prove_memory_mozak_example() {
         memory::<MozakStark<F, D>>(0, 0).unwrap();
     }
 
->>>>>>> 6c3edd6e
     use mozak_runner::test_utils::{u32_extra, u8_extra};
     use proptest::prelude::ProptestConfig;
     use proptest::proptest;
