--- conflicted
+++ resolved
@@ -94,6 +94,7 @@
 
     use crate::memory::stark::MemoryStark;
     use crate::memory::test_utils::memory_trace_test_case;
+    use crate::test_utils::ProveAndVerify;
 
     const D: usize = 2;
     type C = PoseidonGoldilocksConfig;
@@ -108,14 +109,7 @@
 
     #[test]
     fn prove_memory_sb_lb() -> Result<()> {
-<<<<<<< HEAD
-        let _executed = memory_trace_test_case();
-        // FIXME: provide code.
-        // MemoryStark::prove_and_verify(&executed)
-        unimplemented!()
-=======
         let (program, executed) = memory_trace_test_case();
         MemoryStark::prove_and_verify(&program, &executed)
->>>>>>> 0d7b483c
     }
 }