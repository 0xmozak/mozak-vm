use std::marker::PhantomData;

use expr::{Expr, ExprBuilder, StarkFrameTyped};
use mozak_circuits_derive::StarkNameDisplay;
use plonky2::field::extension::{Extendable, FieldExtension};
use plonky2::field::packed::PackedField;
use plonky2::hash::hash_types::RichField;
use plonky2::iop::ext_target::ExtensionTarget;
use plonky2::plonk::circuit_builder::CircuitBuilder;
use starky::constraint_consumer::{ConstraintConsumer, RecursiveConstraintConsumer};
use starky::evaluation_frame::StarkFrame;
use starky::stark::Stark;

use crate::columns_view::{HasNamedColumns, NumberOfColumns};
use crate::expr::{build_ext, build_packed, ConstraintBuilder};
use crate::memory::columns::Memory;
use crate::unstark::NoColumns;

#[derive(Copy, Clone, Default, StarkNameDisplay)]
#[allow(clippy::module_name_repetitions)]
pub struct MemoryStark<F, const D: usize> {
    pub _f: PhantomData<F>,
}

impl<F, const D: usize> HasNamedColumns for MemoryStark<F, D> {
    type Columns = Memory<F>;
}

const COLUMNS: usize = Memory::<()>::NUMBER_OF_COLUMNS;
const PUBLIC_INPUTS: usize = 0;

// Constraints design: https://docs.google.com/presentation/d/1G4tmGl8V1W0Wqxv-MwjGjaM3zUF99dzTvFhpiood4x4/edit?usp=sharing
<<<<<<< HEAD
fn generate_constraints<'a, T: Copy, U>(
    vars: &StarkFrameTyped<Memory<Expr<'a, T>>, Vec<U>>,
=======
fn generate_constraints<'a, T: Copy>(
    vars: &StarkFrameTyped<Memory<Expr<'a, T>>, NoColumns<Expr<'a, T>>>,
>>>>>>> 4050055c
) -> ConstraintBuilder<Expr<'a, T>> {
    let lv = vars.local_values;
    let nv = vars.next_values;
    let mut constraints = ConstraintBuilder::default();

    // Boolean constraints
    // -------------------
    // Constrain certain columns of the memory table to be only
    // boolean values.
    constraints.always(lv.is_writable.is_binary());
    constraints.always(lv.is_store.is_binary());
    constraints.always(lv.is_load.is_binary());
    constraints.always(lv.is_init.is_binary());
    constraints.always(lv.is_executed().is_binary());

    // Memory initialization Constraints
    // ---------------------------------
    // The memory table is assumed to be ordered by `addr` in ascending order.
    // such that whenever we describe an memory init / access
    // pattern of an "address", a correct table guarantees the following:
    //
    // All rows for a specific `addr` MUST start with one, or both, of:
    //   1) a zero init (case for heap / other dynamic addresses).
    //   2) a memory init via static ELF (hereby referred to as elf init), or
    // For these starting rows, `is_init` will be true.
    //
    // 1) Zero Init
    //   All zero initialized memory will have clk `0` and value `0`. They
    //   should also be writable.
    //
    // 2) ELF Init
    //   All elf init rows will have clk `1`.
    //
    // In principle, zero initializations for a certain address MUST come
    // before any elf initializations to ensure we don't zero out any memory
    // initialized by the ELF. This is constrained via a rangecheck on `diff_clk`.
    // Since clk is in ascending order, any memory address with a zero init
    // (`clk` == 0) after an elf init (`clk` == 1) would be caught by
    // this range check.
    //
    // Note that if `diff_clk` range check is removed, we must
    // include a new constraint that constrains the above relationship.
    //
    // NOTE: We rely on 'Ascending ordered, contiguous
    // "address" view constraint' to provide us with a guarantee of single
    // contiguous block of rows per `addr`. If that guarantee does not exist,
    // for some address `x`, different contiguous blocks of rows in memory
    // table can present case for them being derived from static ELF and
    // dynamic (execution) at the same time or being writable as
    // well as non-writable at the same time.
    //
    // A zero init at clk == 0,
    // while an ELF init happens at clk == 1.
    let zero_init_clk = 1 - lv.clk;
    let elf_init_clk = lv.clk;

    // first row init is always one or its a dummy row
    constraints.first_row((1 - lv.is_init) * lv.is_executed());

    // All init ops happen prior to exec and the `clk` would be `0` or `1`.
    constraints.always(lv.is_init * zero_init_clk * elf_init_clk);
    // All zero inits should have value `0`.
    // (Assumption: `is_init` == 1, `clk` == 0)
    constraints.always(lv.is_init * zero_init_clk * lv.value);
    // All zero inits should be writable.
    // (Assumption: `is_init` == 1, `clk` == 0)
    constraints.always(lv.is_init * zero_init_clk * (1 - lv.is_writable));

    // Operation constraints
    // ---------------------
    // No `SB` operation can be seen if memory address is not marked `writable`
    constraints.always((1 - lv.is_writable) * lv.is_store);

    // For all "load" operations, the value cannot change between rows
    constraints.always(nv.is_load * (nv.value - lv.value));

    // Clock constraints
    // -----------------
    // `diff_clk` assumes the value "new row's `clk`" - "current row's `clk`" in
    // case both new row and current row talk about the same addr. However,
    // in case the "new row" describes an `addr` different from the current
    // row, we expect `diff_clk` to be `0`. New row's clk remains
    // unconstrained in such situation.
    constraints.transition((1 - nv.is_init) * (nv.diff_clk - (nv.clk - lv.clk)));
    constraints.transition(lv.is_init * lv.diff_clk);

    // Padding constraints
    // -------------------
    // Once we have padding, all subsequent rows are padding; ie not
    // `is_executed`.
    constraints.transition((lv.is_executed() - nv.is_executed()) * nv.is_executed());

    // We can have init == 1 row only when address is changing. More specifically,
    // is_init has to be the first row in an address block.
    // a) checking diff-addr-inv was computed correctly
    // If next.address - current.address == 0
    // --> next.diff_addr_inv = 0
    // Else current.address - next.address != 0
    //  --> next.diff_addr_inv != 0 but (lv.addr - nv.addr) * nv.diff_addr_inv == 1
    //  --> so, expression: (1 - (lv.addr - nv.addr) * nv.diff_addr_inv) == 0
    // NOTE: we don't really have to constrain diff-addr-inv to be zero when address
    // does not change at all, so, this constrain can be removed, and the
    // `diff_addr * nv.diff_addr_inv - nv.is_init` constrain will be enough to
    // ensure that diff-addr-inv for the case of address change was indeed computed
    // correctly. We still prefer to leave this code, because maybe diff-addr-inv
    // can be usefull for feature scenarios, BUT if we will want to take advantage
    // on last 0.001% of perf, it can be removed (if other parts of the code will
    // not use it somewhere)
    // TODO(Roman): how we insure sorted addresses - via RangeCheck:
    // MemoryTable::new(Column::singles_diff([col_map().addr]), mem.is_executed())
    // Please add test that fails with not-sorted memory trace
    let diff_addr = nv.addr - lv.addr;
    constraints.transition(diff_addr * (1 - diff_addr * nv.diff_addr_inv));

    // b) checking that nv.is_init == 1 only when nv.diff_addr_inv != 0
    // Note: nv.diff_addr_inv != 0 IFF: lv.addr != nv.addr
    constraints.transition(diff_addr * nv.diff_addr_inv - nv.is_init);

    constraints
}

impl<F: RichField + Extendable<D>, const D: usize> Stark<F, D> for MemoryStark<F, D> {
    type EvaluationFrame<FE, P, const D2: usize> = StarkFrame<P, P::Scalar, COLUMNS, PUBLIC_INPUTS>

    where
        FE: FieldExtension<D2, BaseField = F>,
        P: PackedField<Scalar = FE>;
    type EvaluationFrameTarget =
        StarkFrame<ExtensionTarget<D>, ExtensionTarget<D>, COLUMNS, PUBLIC_INPUTS>;

    fn eval_packed_generic<FE, P, const D2: usize>(
        &self,
        vars: &Self::EvaluationFrame<FE, P, D2>,
        consumer: &mut ConstraintConsumer<P>,
    ) where
        FE: FieldExtension<D2, BaseField = F>,
        P: PackedField<Scalar = FE>, {
        let eb = ExprBuilder::default();
        let constraints = generate_constraints(&eb.to_typed_starkframe(vars));
        build_packed(constraints, consumer);
    }

    fn constraint_degree(&self) -> usize { 3 }

    fn eval_ext_circuit(
        &self,
        builder: &mut CircuitBuilder<F, D>,
        vars: &Self::EvaluationFrameTarget,
        consumer: &mut RecursiveConstraintConsumer<F, D>,
    ) {
        let eb = ExprBuilder::default();
        let constraints = generate_constraints(&eb.to_typed_starkframe(vars));
        build_ext(constraints, builder, consumer);
    }
}

#[cfg(test)]
mod tests {
    use anyhow::Result;
    use mozak_runner::code;
    use mozak_runner::instruction::{Args, Instruction, Op};
    use plonky2::field::types::Field;
    use plonky2::plonk::config::{GenericConfig, Poseidon2GoldilocksConfig};
    use plonky2::util::timing::TimingTree;
    use starky::prover::prove;
    use starky::stark_testing::{test_stark_circuit_constraints, test_stark_low_degree};
    use starky::verifier::verify_stark_proof;

    use crate::cross_table_lookup::ctl_utils::check_single_ctl;
    use crate::cross_table_lookup::CrossTableLookupWithTypedOutput;
    use crate::generation::fullword_memory::generate_fullword_memory_trace;
    use crate::generation::halfword_memory::generate_halfword_memory_trace;
    use crate::generation::io_memory::{
        generate_io_memory_private_trace, generate_io_memory_public_trace,
    };
    use crate::generation::memory::generate_memory_trace;
    use crate::generation::memory_zeroinit::generate_memory_zero_init_trace;
    use crate::generation::memoryinit::{
        generate_elf_memory_init_trace, generate_memory_init_trace,
        generate_mozak_memory_init_trace,
    };
    use crate::memory::stark::MemoryStark;
    use crate::memory::test_utils::memory_trace_test_case;
    use crate::poseidon2_output_bytes::generation::generate_poseidon2_output_bytes_trace;
    use crate::poseidon2_sponge::generation::generate_poseidon2_sponge_trace;
    use crate::stark::mozak_stark::{
        ElfMemoryInitTable, MozakMemoryInitTable, MozakStark, TableKindSetBuilder,
    };
    use crate::stark::utils::trace_rows_to_poly_values;
    use crate::test_utils::{fast_test_config, ProveAndVerify};
    use crate::{memory, memory_zeroinit, memoryinit};

    const D: usize = 2;
    type C = Poseidon2GoldilocksConfig;
    type F = <C as GenericConfig<D>>::F;
    type S = MemoryStark<F, D>;

    #[test]
    fn test_degree() -> Result<()> {
        let stark = S::default();
        test_stark_low_degree(stark)
    }

    #[test]
    fn prove_memory_sb_lb_all() -> Result<()> {
        let (program, executed) = memory_trace_test_case(1);
        MozakStark::prove_and_verify(&program, &executed)?;
        Ok(())
    }

    #[test]
    fn prove_memory_sb_lb() -> Result<()> {
        for repeats in 0..8 {
            let (program, executed) = memory_trace_test_case(repeats);
            MemoryStark::prove_and_verify(&program, &executed)?;
        }
        Ok(())
    }

    pub fn memory<Stark: ProveAndVerify>(
        iterations: u32,
        addr_offset: u32,
    ) -> Result<(), anyhow::Error> {
        let instructions = [
            Instruction {
                op: Op::ADD,
                args: Args {
                    rd: 1,
                    rs1: 1,
                    imm: 1_u32.wrapping_neg(),
                    ..Args::default()
                },
            },
            Instruction {
                op: Op::SB,
                args: Args {
                    rs1: 1,
                    rs2: 1,
                    imm: addr_offset,
                    ..Args::default()
                },
            },
            Instruction {
                op: Op::BLT,
                args: Args {
                    rs1: 0,
                    rs2: 1,
                    imm: 0,
                    ..Args::default()
                },
            },
        ];
        let (program, record) = code::execute(instructions, &[], &[(1, iterations)]);
        Stark::prove_and_verify(&program, &record)
    }

    /// If all addresses are equal in memorytable, then setting all `is_init` to
    /// zero should fail.
    ///
    /// Note this is required since this time, `diff_addr_inv` logic  can't help
    /// detect `is_init` for first row.
    ///
    /// This will panic, if debug assertions are enabled in plonky2. So we need
    /// to have two different versions of `should_panic`; see below.
    #[test]
    // This will panic, if debug assertions are enabled in plonky2.
    #[cfg_attr(debug_assertions, should_panic = "Constraint failed in")]
    fn no_init_fail() {
        let instructions = [Instruction {
            op: Op::SB,
            args: Args {
                rs1: 1,
                rs2: 1,
                imm: 0,
                ..Args::default()
            },
        }];
        let (program, record) = code::execute(instructions, &[(0, 0)], &[(1, 0)]);
        let elf_memory_init_rows = generate_elf_memory_init_trace(&program);
        let mozak_memory_init_rows = generate_mozak_memory_init_trace(&program);
        let halfword_memory_rows = generate_halfword_memory_trace(&record.executed);
        let fullword_memory_rows = generate_fullword_memory_trace(&record.executed);
        let io_memory_private_rows = generate_io_memory_private_trace(&record.executed);
        let io_memory_public_rows = generate_io_memory_public_trace(&record.executed);
        let poseidon2_sponge_rows = generate_poseidon2_sponge_trace(&record.executed);
        let poseidon2_output_bytes_rows =
            generate_poseidon2_output_bytes_trace(&poseidon2_sponge_rows);
        let mut memory_rows = generate_memory_trace(
            &record.executed,
            &generate_memory_init_trace(&program),
            &halfword_memory_rows,
            &fullword_memory_rows,
            &io_memory_private_rows,
            &io_memory_public_rows,
            &poseidon2_sponge_rows,
            &poseidon2_output_bytes_rows,
        );
        // malicious prover sets first memory row's is_init to zero
        memory_rows[0].is_init = F::ZERO;
        // fakes a load instead of init
        memory_rows[0].is_load = F::ONE;
        // now all addresses are same, and all inits are zero
        assert!(memory_rows
            .iter()
            .all(|row| row.is_init == F::ZERO && row.addr == F::ZERO));

        let memory_zeroinit_rows = generate_memory_zero_init_trace::<F>(&record.executed, &program);

        // ctl for is_init values
        let ctl = CrossTableLookupWithTypedOutput::new(
            vec![
                memoryinit::columns::lookup_for_memory(ElfMemoryInitTable::new),
                memoryinit::columns::lookup_for_memory(MozakMemoryInitTable::new),
                memory_zeroinit::columns::lookup_for_memory(),
            ],
            vec![memory::columns::lookup_for_memoryinit()],
        );

        let memory_trace = trace_rows_to_poly_values(memory_rows);
        let trace = TableKindSetBuilder {
            memory_stark: memory_trace.clone(),
            elf_memory_init_stark: trace_rows_to_poly_values(elf_memory_init_rows),
            memory_zeroinit_stark: trace_rows_to_poly_values(memory_zeroinit_rows),
            mozak_memory_init_stark: trace_rows_to_poly_values(mozak_memory_init_rows),
            ..Default::default()
        }
        .build();

        let config = fast_test_config();

        let stark = S::default();

        // ctl for malicious prover indeed fails, showing inconsistency in is_init
        assert!(check_single_ctl::<F>(&trace, &ctl.to_untyped_output()).is_err());
        let proof = prove::<F, C, S, D>(
            stark,
            &config,
            memory_trace,
            &[],
            &mut TimingTree::default(),
        )
        .unwrap();
        // so memory stark proof should fail too.
        assert!(verify_stark_proof(stark, proof, &config).is_err());
    }

    #[test]
    fn prove_memory_mozak_example() { memory::<MozakStark<F, D>>(150, 0).unwrap(); }

    use mozak_runner::test_utils::{u32_extra, u8_extra};
    use proptest::prelude::ProptestConfig;
    use proptest::proptest;
    proptest! {
        #![proptest_config(ProptestConfig::with_cases(4))]
        #[test]
        fn prove_memory_mozak(iterations in u8_extra(), addr_offset in u32_extra()) {
            memory::<MozakStark<F, D>>(iterations.into(), addr_offset).unwrap();
        }
    }

    #[test]
    fn test_circuit() -> anyhow::Result<()> {
        let stark = S::default();
        test_stark_circuit_constraints::<F, C, S, D>(stark)?;

        Ok(())
    }
}<|MERGE_RESOLUTION|>--- conflicted
+++ resolved
@@ -30,13 +30,8 @@
 const PUBLIC_INPUTS: usize = 0;
 
 // Constraints design: https://docs.google.com/presentation/d/1G4tmGl8V1W0Wqxv-MwjGjaM3zUF99dzTvFhpiood4x4/edit?usp=sharing
-<<<<<<< HEAD
-fn generate_constraints<'a, T: Copy, U>(
-    vars: &StarkFrameTyped<Memory<Expr<'a, T>>, Vec<U>>,
-=======
 fn generate_constraints<'a, T: Copy>(
     vars: &StarkFrameTyped<Memory<Expr<'a, T>>, NoColumns<Expr<'a, T>>>,
->>>>>>> 4050055c
 ) -> ConstraintBuilder<Expr<'a, T>> {
     let lv = vars.local_values;
     let nv = vars.next_values;
