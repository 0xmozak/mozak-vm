use std::borrow::Borrow;
use std::marker::PhantomData;

use plonky2::field::extension::{Extendable, FieldExtension};
use plonky2::field::packed::PackedField;
use plonky2::hash::hash_types::RichField;
use plonky2::plonk::circuit_builder::CircuitBuilder;
use starky::constraint_consumer::{ConstraintConsumer, RecursiveConstraintConsumer};
use starky::stark::Stark;
use starky::vars::{StarkEvaluationTargets, StarkEvaluationVars};

use crate::cpu::stark::{is_binary, is_binary_transition};
use crate::memory::columns::{Memory, NUM_MEM_COLS};
use crate::memory::trace::OPCODE_SB;

#[derive(Copy, Clone, Default)]
#[allow(clippy::module_name_repetitions)]
pub struct MemoryStark<F, const D: usize> {
    pub _f: PhantomData<F>,
}

impl<F: RichField + Extendable<D>, const D: usize> Stark<F, D> for MemoryStark<F, D> {
    const COLUMNS: usize = NUM_MEM_COLS;
    const PUBLIC_INPUTS: usize = 0;

    // Constraints design: https://docs.google.com/presentation/d/1G4tmGl8V1W0Wqxv-MwjGjaM3zUF99dzTvFhpiood4x4/edit?usp=sharing
    fn eval_packed_generic<FE, P, const D2: usize>(
        &self,
        vars: StarkEvaluationVars<FE, P, { Self::COLUMNS }, { Self::PUBLIC_INPUTS }>,
        yield_constr: &mut ConstraintConsumer<P>,
    ) where
        FE: FieldExtension<D2, BaseField = F>,
        P: PackedField<Scalar = FE>, {
        let lv: &Memory<P> = vars.local_values.borrow();
        let nv: &Memory<P> = vars.next_values.borrow();

        // This still forbids 0 as the first address.
        // That's wrong.
        let local_new_addr = lv.diff_addr * lv.diff_addr_inv;
        let next_new_addr = nv.diff_addr * nv.diff_addr_inv;
        yield_constr
            .constraint_first_row(lv.is_executed * (lv.op - FE::from_canonical_usize(OPCODE_SB)));
        yield_constr.constraint_first_row(lv.diff_addr - lv.addr);
        yield_constr.constraint_first_row(lv.diff_clk);

<<<<<<< HEAD
        is_binary(yield_constr, lv.is_executed);
        // Once we have padding, all subsequent rows are padding.
        is_binary_transition(yield_constr, lv.is_executed - nv.is_executed);
        // We only have two different ops at the moment, so we use a binary variable to
        // represent them:
        is_binary(yield_constr, lv.op);
=======
        // lv.is_executed is {0, 1}
        yield_constr.constraint(lv.is_executed * (lv.is_executed - P::ONES));

        // lv.op in {0, 1}
        yield_constr.constraint(lv.op * (lv.op - P::ONES));
>>>>>>> 796a6b90

        // a) if new_addr: op === sb
        yield_constr.constraint(local_new_addr * (lv.op - FE::from_canonical_usize(OPCODE_SB)));

        // b) if not new_addr: diff_clk_next <== clk_next - clk_cur
        yield_constr
            .constraint_transition((nv.diff_clk - nv.clk + lv.clk) * (next_new_addr - P::ONES));

        // c) if new_addr: diff_clk === 0
        yield_constr.constraint(local_new_addr * lv.diff_clk);

        // d) diff_addr_next <== addr_next - addr_cur
        yield_constr.constraint_transition(nv.diff_addr - nv.addr + lv.addr);

        // e) if op_next != sb: value_next === value_cur
        yield_constr
<<<<<<< HEAD
            .constraint((nv.value - lv.value) * (nv.op - FE::from_canonical_usize(OPCODE_SB)));
=======
            .constraint((nv.op - FE::from_canonical_usize(OPCODE_SB)) * (nv.value - lv.value));
>>>>>>> 796a6b90

        // f) (new_addr - 1)*diff_addr===0
        //    (new_addr - 1)*diff_addr_inv===0
        yield_constr.constraint((local_new_addr - P::ONES) * lv.diff_addr);
        yield_constr.constraint((local_new_addr - P::ONES) * lv.diff_addr_inv);

        // g) Once we have padding, all subsequent rows are padding; ie not
        // `is_executed`.
        yield_constr.constraint_transition((lv.is_executed - nv.is_executed) * nv.is_executed);
    }

    fn constraint_degree(&self) -> usize { 3 }

    #[no_coverage]
    fn eval_ext_circuit(
        &self,
        _builder: &mut CircuitBuilder<F, D>,
        _vars: StarkEvaluationTargets<D, { Self::COLUMNS }, { Self::PUBLIC_INPUTS }>,
        _yield_constr: &mut RecursiveConstraintConsumer<F, D>,
    ) {
        unimplemented!()
    }
}

#[cfg(test)]
mod tests {
    use anyhow::Result;
    use plonky2::plonk::config::{GenericConfig, PoseidonGoldilocksConfig};
    use starky::stark_testing::test_stark_low_degree;

    use crate::memory::stark::MemoryStark;
    use crate::memory::test_utils::memory_trace_test_case;
    use crate::stark::mozak_stark::MozakStark;
    use crate::test_utils::ProveAndVerify;

    const D: usize = 2;
    type C = PoseidonGoldilocksConfig;
    type F = <C as GenericConfig<D>>::F;
    type S = MemoryStark<F, D>;

    #[test]
    fn test_degree() -> Result<()> {
        let stark = S::default();
        test_stark_low_degree(stark)
    }

    #[test]
    fn prove_memory_sb_lb() -> Result<()> {
<<<<<<< HEAD
        let (program, executed) = memory_trace_test_case();
        MozakStark::prove_and_verify(&program, &executed)
=======
        for repeats in 0..8 {
            let (program, executed) = memory_trace_test_case(repeats);
            MemoryStark::prove_and_verify(&program, &executed)?;
        }
        Ok(())
>>>>>>> 796a6b90
    }
}<|MERGE_RESOLUTION|>--- conflicted
+++ resolved
@@ -9,7 +9,7 @@
 use starky::stark::Stark;
 use starky::vars::{StarkEvaluationTargets, StarkEvaluationVars};
 
-use crate::cpu::stark::{is_binary, is_binary_transition};
+use crate::cpu::stark::is_binary;
 use crate::memory::columns::{Memory, NUM_MEM_COLS};
 use crate::memory::trace::OPCODE_SB;
 
@@ -43,20 +43,15 @@
         yield_constr.constraint_first_row(lv.diff_addr - lv.addr);
         yield_constr.constraint_first_row(lv.diff_clk);
 
-<<<<<<< HEAD
         is_binary(yield_constr, lv.is_executed);
-        // Once we have padding, all subsequent rows are padding.
-        is_binary_transition(yield_constr, lv.is_executed - nv.is_executed);
+
+        // Once we have padding, all subsequent rows are padding; ie not
+        // `is_executed`.
+        yield_constr.constraint_transition((lv.is_executed - nv.is_executed) * nv.is_executed);
+
         // We only have two different ops at the moment, so we use a binary variable to
         // represent them:
         is_binary(yield_constr, lv.op);
-=======
-        // lv.is_executed is {0, 1}
-        yield_constr.constraint(lv.is_executed * (lv.is_executed - P::ONES));
-
-        // lv.op in {0, 1}
-        yield_constr.constraint(lv.op * (lv.op - P::ONES));
->>>>>>> 796a6b90
 
         // a) if new_addr: op === sb
         yield_constr.constraint(local_new_addr * (lv.op - FE::from_canonical_usize(OPCODE_SB)));
@@ -73,20 +68,12 @@
 
         // e) if op_next != sb: value_next === value_cur
         yield_constr
-<<<<<<< HEAD
-            .constraint((nv.value - lv.value) * (nv.op - FE::from_canonical_usize(OPCODE_SB)));
-=======
             .constraint((nv.op - FE::from_canonical_usize(OPCODE_SB)) * (nv.value - lv.value));
->>>>>>> 796a6b90
 
         // f) (new_addr - 1)*diff_addr===0
         //    (new_addr - 1)*diff_addr_inv===0
         yield_constr.constraint((local_new_addr - P::ONES) * lv.diff_addr);
         yield_constr.constraint((local_new_addr - P::ONES) * lv.diff_addr_inv);
-
-        // g) Once we have padding, all subsequent rows are padding; ie not
-        // `is_executed`.
-        yield_constr.constraint_transition((lv.is_executed - nv.is_executed) * nv.is_executed);
     }
 
     fn constraint_degree(&self) -> usize { 3 }
@@ -126,15 +113,10 @@
 
     #[test]
     fn prove_memory_sb_lb() -> Result<()> {
-<<<<<<< HEAD
-        let (program, executed) = memory_trace_test_case();
-        MozakStark::prove_and_verify(&program, &executed)
-=======
         for repeats in 0..8 {
             let (program, executed) = memory_trace_test_case(repeats);
-            MemoryStark::prove_and_verify(&program, &executed)?;
+            MozakStark::prove_and_verify(&program, &executed)?;
         }
         Ok(())
->>>>>>> 796a6b90
     }
 }