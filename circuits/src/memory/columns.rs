use plonky2::field::types::Field;

use crate::columns_view::{columns_view_impl, make_col_map, NumberOfColumns};
use crate::linear_combination::Column;
use crate::stark::mozak_stark::{MemoryTable, Table};

#[repr(C)]
#[derive(Clone, Copy, Eq, PartialEq, Debug, Default)]
<<<<<<< HEAD
pub struct MemoryColumnsView<T> {
    // Indicates if a row comes from VM execution, or whether it's padding.
    pub is_executed: T,
=======
pub struct Memory<T> {
    // Indicates if memory is padding.
    pub padding: T,
>>>>>>> 1dcc28b5

    // Memory address.
    pub addr: T,

    // Clock at memory access.
    pub clk: T,

    // Opcode of memory access.
    pub op: T,

    // Value of memory access.
    pub value: T,

    // Difference between current and previous address.
    pub diff_addr: T,

    // Inverse of the above column. 0 if the above column is 0.
    pub diff_addr_inv: T,

    // Difference between current and previous clock.
    pub diff_clk: T,
}
columns_view_impl!(Memory);
make_col_map!(Memory);

// Total number of columns.
<<<<<<< HEAD
pub const NUM_MEM_COLS: usize = MemoryColumnsView::<()>::NUMBER_OF_COLUMNS;

#[must_use]
pub fn rangecheck_looking<F: Field>() -> Vec<Table<F>> {
    vec![
        MemoryTable::new(
            Column::singles([MAP.diff_addr]),
            Column::single(MAP.is_executed),
        ),
        MemoryTable::new(
            Column::singles([MAP.diff_clk]),
            Column::single(MAP.is_executed),
        ),
    ]
}
=======
pub const NUM_MEM_COLS: usize = Memory::<()>::NUMBER_OF_COLUMNS;
>>>>>>> 1dcc28b5
<|MERGE_RESOLUTION|>--- conflicted
+++ resolved
@@ -6,15 +6,9 @@
 
 #[repr(C)]
 #[derive(Clone, Copy, Eq, PartialEq, Debug, Default)]
-<<<<<<< HEAD
-pub struct MemoryColumnsView<T> {
+pub struct Memory<T> {
     // Indicates if a row comes from VM execution, or whether it's padding.
     pub is_executed: T,
-=======
-pub struct Memory<T> {
-    // Indicates if memory is padding.
-    pub padding: T,
->>>>>>> 1dcc28b5
 
     // Memory address.
     pub addr: T,
@@ -41,8 +35,7 @@
 make_col_map!(Memory);
 
 // Total number of columns.
-<<<<<<< HEAD
-pub const NUM_MEM_COLS: usize = MemoryColumnsView::<()>::NUMBER_OF_COLUMNS;
+pub const NUM_MEM_COLS: usize = Memory::<()>::NUMBER_OF_COLUMNS;
 
 #[must_use]
 pub fn rangecheck_looking<F: Field>() -> Vec<Table<F>> {
@@ -56,7 +49,4 @@
             Column::single(MAP.is_executed),
         ),
     ]
-}
-=======
-pub const NUM_MEM_COLS: usize = Memory::<()>::NUMBER_OF_COLUMNS;
->>>>>>> 1dcc28b5
+}