use core::ops::Add;

use itertools::izip;
use plonky2::hash::hash_types::RichField;
use plonky2::hash::hashing::PlonkyPermutation;
use plonky2::hash::poseidon2::Poseidon2Permutation;

use crate::columns_view::{columns_view_impl, make_col_map};
use crate::cross_table_lookup::Column;
use crate::memory_halfword::columns::HalfWordMemory;
use crate::memory_zeroinit::columns::MemoryZeroInit;
use crate::memoryinit::columns::{MemoryInit, MemoryInitCtl};
use crate::ops::lw::columns::LoadWord;
use crate::ops::sw::columns::StoreWord;
use crate::poseidon2_output_bytes::columns::{Poseidon2OutputBytes, BYTES_COUNT};
use crate::poseidon2_sponge::columns::Poseidon2Sponge;
use crate::rangecheck::columns::RangeCheckCtl;
use crate::stark::mozak_stark::{MemoryTable, TableWithTypedOutput};
use crate::storage_device::columns::StorageDevice;

/// Represents a row of the memory trace that is transformed from read-only,
/// read-write, halfword and fullword memories
#[repr(C)]
#[derive(Clone, Copy, Eq, PartialEq, Debug)]
pub struct Memory<T> {
    /// Indicates if a the memory address is writable.
    pub is_writable: T,

    /// Memory address.
    pub addr: T,

    // Clock at memory access.
    pub clk: T,

    // Operations (one-hot encoded)
    // One of `is_store`, `is_load` or `is_init`(static meminit from ELF) == 1.
    // If none are `1`, it is a padding row
    /// Binary filter column to represent a RISC-V SB operation.
    pub is_store: T,
    /// Binary filter column to represent a RISC-V LB & LBU operation.
    /// Note: Memory table does not concern itself with verifying the
    /// signed nature of the `value` and hence treats `LB` and `LBU`
    /// in the same way.
    pub is_load: T,
    /// Memory Initialisation from ELF (prior to vm execution)
    pub is_init: T,

    /// Value of memory access.
    pub value: T,
}
columns_view_impl!(Memory);
make_col_map!(MEM, Memory);

impl<F: RichField> From<&MemoryInit<F>> for Option<Memory<F>> {
    /// All other fields are intentionally set to defaults, and clk is
    /// deliberately set to one, to come after any zero-init rows.
    fn from(row: &MemoryInit<F>) -> Self {
        row.filter.is_one().then(|| Memory {
            is_writable: row.is_writable,
            addr: row.address,
            is_init: F::ONE,
            value: row.value,
            clk: F::ONE,
            ..Default::default()
        })
    }
}

impl<F: RichField> From<&MemoryZeroInit<F>> for Option<Memory<F>> {
    /// Clock `clk` is deliberately set to zero, to come before 'real' init
    /// rows.
    fn from(row: &MemoryZeroInit<F>) -> Self {
        row.filter.is_one().then(|| Memory {
            is_writable: F::ONE,
            addr: row.addr,
            is_init: F::ONE,
            ..Default::default()
        })
    }
}

impl<F: RichField> From<&HalfWordMemory<F>> for Vec<Memory<F>> {
    fn from(val: &HalfWordMemory<F>) -> Self {
        if (val.ops.is_load + val.ops.is_store).is_zero() {
            vec![]
        } else {
            izip!(val.addrs, val.limbs)
<<<<<<< HEAD
                .map(|(addr, limb)| Memory {
                    clk: val.clk,
                    addr,
                    value: limb,
=======
                .map(|(addr, value)| Memory {
                    clk: val.clk,
                    addr,
                    value,
>>>>>>> acc8fad5
                    is_store: val.ops.is_store,
                    is_load: val.ops.is_load,
                    ..Default::default()
                })
                .collect()
        }
    }
}

impl<F: RichField> From<&StoreWord<F>> for Vec<Memory<F>> {
    fn from(val: &StoreWord<F>) -> Self {
        if (val.is_running).is_zero() {
            vec![]
        } else {
            izip!(0.., val.op1_limbs)
                .map(|(i, limb)| Memory {
                    clk: val.clk,
                    addr: val.address + F::from_canonical_u8(i),
                    value: limb,
                    is_store: F::ONE,
                    ..Default::default()
                })
                .collect()
        }
    }
}

impl<F: RichField> From<&LoadWord<F>> for Vec<Memory<F>> {
    fn from(val: &LoadWord<F>) -> Self {
        if (val.is_running).is_zero() {
            vec![]
        } else {
            izip!(val.addrs, val.limbs)
                .map(|(addr, value)| Memory {
                    clk: val.clk,
<<<<<<< HEAD
                    addr: val.address + F::from_canonical_usize(i),
                    value: val.dst_limbs[i],
                    is_load: F::ONE,
=======
                    addr,
                    value,
                    is_store: val.ops.is_store,
                    is_load: val.ops.is_load,
>>>>>>> acc8fad5
                    ..Default::default()
                })
                .collect()
        }
    }
}

impl<F: RichField> From<&Poseidon2Sponge<F>> for Vec<Memory<F>> {
    fn from(value: &Poseidon2Sponge<F>) -> Self {
        if (value.ops.is_permute + value.ops.is_init_permute).is_zero() {
            vec![]
        } else {
            let rate = Poseidon2Permutation::<F>::RATE;
            // each Field element in preimage represents a byte.
            (0..rate)
                .map(|i| Memory {
                    clk: value.clk,
                    addr: value.input_addr
                        + F::from_canonical_u8(u8::try_from(i).expect("i > 255")),
                    is_load: F::ONE,
                    value: value.preimage[i],
                    ..Default::default()
                })
                .collect()
        }
    }
}

impl<F: RichField> From<&Poseidon2OutputBytes<F>> for Vec<Memory<F>> {
    fn from(value: &Poseidon2OutputBytes<F>) -> Self {
        if value.is_executed.is_zero() {
            vec![]
        } else {
            (0..BYTES_COUNT)
                .map(|i| Memory {
                    clk: value.clk,
                    addr: value.output_addr
                        + F::from_canonical_u8(u8::try_from(i).expect(
                            "BYTES_COUNT of poseidon output should be representable by a u8",
                        )),
                    is_store: F::ONE,
                    value: value.output_bytes[i],
                    ..Default::default()
                })
                .collect()
        }
    }
}

impl<F: RichField> From<&StorageDevice<F>> for Option<Memory<F>> {
    fn from(val: &StorageDevice<F>) -> Self {
        (val.ops.is_memory_store).is_one().then(|| Memory {
            clk: val.clk,
            addr: val.addr,
            value: val.value,
            is_store: val.ops.is_memory_store,
            ..Default::default()
        })
    }
}

impl<T: Copy + Add<Output = T>> Memory<T> {
    pub fn is_executed(&self) -> T { self.is_store + self.is_load + self.is_init }
}

#[must_use]
pub fn rangecheck_looking() -> Vec<TableWithTypedOutput<RangeCheckCtl<Column>>> {
    vec![
        MemoryTable::new(
            // We treat `is_init` on the next line special, to make sure that inits change the
            // address.
            RangeCheckCtl(MEM.addr.diff() - MEM.is_init.flip()),
            MEM.is_executed(),
        ),
        // Anything but an init has a non-negative clock difference.
        // We augment the clock difference, to make sure that for the same clock cycle the order is
        // as follows: init, load, store, dummy.
        // Specifically, loads should come before stores, so that eg a poseidon ecall that reads
        // and writes to the same memory addresses will do the Right Thing.
        MemoryTable::new(
            // TODO: put augmented_clock function into columns, like for registers.
            RangeCheckCtl((MEM.clk * 4 - MEM.is_store - MEM.is_load * 2 - MEM.is_init * 3).diff()),
            (1 - MEM.is_init).flip(),
        ),
    ]
}

#[must_use]
pub fn rangecheck_u8_looking() -> Vec<TableWithTypedOutput<RangeCheckCtl<Column>>> {
    vec![MemoryTable::new(
        RangeCheckCtl(MEM.value),
        MEM.is_executed(),
    )]
}

columns_view_impl!(MemoryCtl);
#[repr(C)]
#[derive(Clone, Copy, Eq, PartialEq, Debug)]
pub struct MemoryCtl<T> {
    pub clk: T,
    pub is_store: T,
    pub is_load: T,
    pub addr: T,
    pub value: T,
}

/// Lookup between CPU table and Memory
/// stark table.
#[must_use]
pub fn lookup_for_cpu() -> TableWithTypedOutput<MemoryCtl<Column>> {
    MemoryTable::new(
        MemoryCtl {
            clk: MEM.clk,
            is_store: MEM.is_store,
            is_load: MEM.is_load,
            addr: MEM.addr,
            value: MEM.value,
        },
        MEM.is_store + MEM.is_load,
    )
}

/// Lookup into `MemoryInit` Table
#[must_use]
pub fn lookup_for_memoryinit() -> TableWithTypedOutput<MemoryInitCtl<Column>> {
    MemoryTable::new(
        MemoryInitCtl {
            is_writable: MEM.is_writable,
            address: MEM.addr,
            clk: MEM.clk,
            value: MEM.value,
        },
        MEM.is_init,
    )
}

// TODO(Matthias): add lookups for halfword and fullword memory table.<|MERGE_RESOLUTION|>--- conflicted
+++ resolved
@@ -85,17 +85,10 @@
             vec![]
         } else {
             izip!(val.addrs, val.limbs)
-<<<<<<< HEAD
-                .map(|(addr, limb)| Memory {
-                    clk: val.clk,
-                    addr,
-                    value: limb,
-=======
                 .map(|(addr, value)| Memory {
                     clk: val.clk,
                     addr,
                     value,
->>>>>>> acc8fad5
                     is_store: val.ops.is_store,
                     is_load: val.ops.is_load,
                     ..Default::default()
@@ -128,19 +121,12 @@
         if (val.is_running).is_zero() {
             vec![]
         } else {
-            izip!(val.addrs, val.limbs)
-                .map(|(addr, value)| Memory {
+            izip!(0.., val.dst_limbs)
+                .map(|(i, value)| Memory {
                     clk: val.clk,
-<<<<<<< HEAD
-                    addr: val.address + F::from_canonical_usize(i),
-                    value: val.dst_limbs[i],
+                    addr: val.address + F::from_canonical_u8(i),
+                    value,
                     is_load: F::ONE,
-=======
-                    addr,
-                    value,
-                    is_store: val.ops.is_store,
-                    is_load: val.ops.is_load,
->>>>>>> acc8fad5
                     ..Default::default()
                 })
                 .collect()
