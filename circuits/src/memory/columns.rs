--- conflicted
+++ resolved
@@ -201,7 +201,6 @@
     )]
 }
 
-<<<<<<< HEAD
 columns_view_impl!(MemoryCtl);
 #[repr(C)]
 #[derive(Clone, Copy, Eq, PartialEq, Debug, Default)]
@@ -246,60 +245,4 @@
         },
         COL_MAP.is_init,
     )
-}
-
-=======
-/// Lookup from the CPU table into Memory
-/// stark table.
-#[must_use]
-pub fn lookup_for_cpu() -> Table {
-    let mem = col_map().map(Column::from);
-    MemoryTable::new(
-        vec![
-            mem.clk,
-            mem.is_store.clone(),
-            mem.is_load.clone(),
-            mem.value,
-            mem.addr,
-        ],
-        mem.is_store + mem.is_load,
-    )
-}
-
-/// Lookup in the `MemoryInit` Table
-#[must_use]
-pub fn lookup_for_memoryinit() -> Table {
-    MemoryTable::new(
-        vec![
-            Column::single(col_map().is_writable),
-            Column::single(col_map().addr),
-            Column::single(col_map().clk),
-            Column::single(col_map().value),
-        ],
-        Column::single(col_map().is_init),
-    )
-}
-
-// TODO(Matthias): consolidate with filter_for_halfword_memory and hook up to
-// CTL! Also check the other memory related tables for missing CTL!
->>>>>>> d74ea7e6
-/// Columns containing the data which are looked from the CPU table into Memory
-/// stark table.
-#[must_use]
-pub fn data_for_halfword_memory() -> MemoryCtl<MemCol> {
-    MemoryCtl {
-        clk: COL_MAP.clk,
-        is_store: COL_MAP.is_store,
-        is_load: COL_MAP.is_load,
-        addr: COL_MAP.addr,
-        value: COL_MAP.value,
-    }
-}
-
-/// Column for a binary filter to indicate a lookup from the CPU table into
-/// Memory stark table.
-#[must_use]
-pub fn filter_for_halfword_memory() -> MemCol {
-    let mem = COL_MAP;
-    mem.is_store + mem.is_load
 }