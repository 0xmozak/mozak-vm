use plonky2::field::types::Field;

use crate::columns_view::{columns_view_impl, make_col_map, NumberOfColumns};
use crate::linear_combination::Column;
use crate::stark::mozak_stark::{MemoryTable, Table};

#[repr(C)]
#[derive(Clone, Copy, Eq, PartialEq, Debug, Default)]
pub struct Memory<T> {
    /// Indicates if a row comes from VM execution, or whether it's padding.
    pub is_executed: T,

    /// Memory address.
    pub addr: T,

    // Clock at memory access.
    pub clk: T,

    /// Opcode of memory access.
    pub op: T,

    /// Value of memory access.
    pub value: T,

    /// Difference between current and previous address.
    pub diff_addr: T,

    /// Inverse of the above column. 0 if the `diff_addr` is 0.
    pub diff_addr_inv: T,

    /// Difference between current and previous clock.
    pub diff_clk: T,
}
columns_view_impl!(Memory);
make_col_map!(Memory);

<<<<<<< HEAD
// Total number of columns.
pub const NUM_MEM_COLS: usize = Memory::<()>::NUMBER_OF_COLUMNS;

#[must_use]
pub fn rangecheck_looking<F: Field>() -> Vec<Table<F>> {
    vec![
        MemoryTable::new(
            Column::singles([MAP.diff_addr]),
            Column::single(MAP.is_executed),
        ),
        MemoryTable::new(
            Column::singles([MAP.diff_clk]),
            Column::single(MAP.is_executed),
        ),
    ]
}
=======
/// Total number of columns.
pub const NUM_MEM_COLS: usize = Memory::<()>::NUMBER_OF_COLUMNS;
>>>>>>> 08589b72
<|MERGE_RESOLUTION|>--- conflicted
+++ resolved
@@ -34,8 +34,7 @@
 columns_view_impl!(Memory);
 make_col_map!(Memory);
 
-<<<<<<< HEAD
-// Total number of columns.
+/// Total number of columns.
 pub const NUM_MEM_COLS: usize = Memory::<()>::NUMBER_OF_COLUMNS;
 
 #[must_use]
@@ -50,8 +49,4 @@
             Column::single(MAP.is_executed),
         ),
     ]
-}
-=======
-/// Total number of columns.
-pub const NUM_MEM_COLS: usize = Memory::<()>::NUMBER_OF_COLUMNS;
->>>>>>> 08589b72
+}