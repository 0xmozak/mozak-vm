use crate::columns_view::{columns_view_impl, make_col_map, NumberOfColumns};

#[repr(C)]
#[derive(Clone, Copy, Eq, PartialEq, Debug, Default)]
pub struct Memory<T> {
<<<<<<< HEAD
    /// Indicates if memory is padding.
    pub padding: T,
=======
    // Indicates if a row comes from VM execution, or whether it's padding.
    pub is_executed: T,
>>>>>>> 669004bb

    /// Memory address.
    pub addr: T,

    // Clock at memory access.
    pub clk: T,

    /// Opcode of memory access.
    pub op: T,

    /// Value of memory access.
    pub value: T,

    /// Difference between current and previous address.
    pub diff_addr: T,

    /// Inverse of the above column. 0 if the `diff_addr` is 0.
    pub diff_addr_inv: T,

    /// Difference between current and previous clock.
    pub diff_clk: T,
}
columns_view_impl!(Memory);
make_col_map!(Memory);

/// Total number of columns.
pub const NUM_MEM_COLS: usize = Memory::<()>::NUMBER_OF_COLUMNS;<|MERGE_RESOLUTION|>--- conflicted
+++ resolved
@@ -3,13 +3,9 @@
 #[repr(C)]
 #[derive(Clone, Copy, Eq, PartialEq, Debug, Default)]
 pub struct Memory<T> {
-<<<<<<< HEAD
-    /// Indicates if memory is padding.
-    pub padding: T,
-=======
-    // Indicates if a row comes from VM execution, or whether it's padding.
+
+    /// Indicates if a row comes from VM execution, or whether it's padding.
     pub is_executed: T,
->>>>>>> 669004bb
 
     /// Memory address.
     pub addr: T,
