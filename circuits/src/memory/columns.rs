use core::ops::Add;

use plonky2::field::types::Field;
use plonky2::hash::hash_types::RichField;

use crate::columns_view::{columns_view_impl, make_col_map};
use crate::cross_table_lookup::Column;
use crate::memory_fullword::columns::FullWordMemory;
use crate::memory_halfword::columns::HalfWordMemory;
use crate::memory_io::columns::InputOutputMemory;
use crate::memoryinit::columns::MemoryInit;
use crate::poseidon2_sponge::columns::Poseidon2Sponge;
use crate::stark::mozak_stark::{MemoryTable, Table};

#[repr(C)]
#[derive(Clone, Copy, Eq, PartialEq, Debug, Default)]
pub struct Memory<T> {
    /// Indicates if a the memory address is writable.
    pub is_writable: T,

    /// Memory address.
    pub addr: T,

    // Clock at memory access.
    pub clk: T,

    // Operations (one-hot encoded)
    // One of `is_sb`, `is_lb` or `is_init`(static meminit from ELF) == 1.
    // If none are `1`, it is a padding row
    /// Binary filter column to represent a RISC-V SB operation.
    pub is_store: T,
    /// Binary filter column to represent a RISC-V LB & LBU operation.
    /// Note: Memory table does not concern itself with verifying the
    /// signed nature of the `value` and hence treats `LB` and `LBU`
    /// in the same way.
    pub is_load: T,
    /// Memory Initialisation from ELF (prior to vm execution)
    pub is_init: T,

    /// Value of memory access.
    pub value: T,

    /// Difference between current and previous address.
    pub diff_addr: T,

    /// (Hint column) Multiplicative inverse of the above `diff_addr`.
    /// 0 if the `diff_addr` is 0.
    pub diff_addr_inv: T,

    /// Difference between current and previous clock.
    pub diff_clk: T,
}
columns_view_impl!(Memory);
make_col_map!(Memory);

impl<F: RichField> From<&MemoryInit<F>> for Option<Memory<F>> {
    /// All other fields are intentionally set to defaults, and clk is
    /// deliberately set to zero
    fn from(row: &MemoryInit<F>) -> Self {
        row.filter.is_one().then(|| Memory {
            is_writable: row.is_writable,
            addr: row.element.address,
            is_init: F::ONE,
            value: row.element.value,
            ..Default::default()
        })
    }
}

impl<F: RichField> From<&HalfWordMemory<F>> for Vec<Memory<F>> {
    fn from(val: &HalfWordMemory<F>) -> Self {
        if (val.ops.is_load + val.ops.is_store).is_zero() {
            vec![]
        } else {
            (0..2)
                .map(|i| Memory {
                    clk: val.clk,
                    addr: val.addrs[i],
                    value: val.limbs[i],
                    is_store: val.ops.is_store,
                    is_load: val.ops.is_load,
                    ..Default::default()
                })
                .collect()
        }
    }
}

impl<F: RichField> From<&FullWordMemory<F>> for Vec<Memory<F>> {
    fn from(val: &FullWordMemory<F>) -> Self {
        if (val.ops.is_load + val.ops.is_store).is_zero() {
            vec![]
        } else {
            (0..4)
                .map(|i| Memory {
                    clk: val.clk,
                    addr: val.addrs[i],
                    value: val.limbs[i],
                    is_store: val.ops.is_store,
                    is_load: val.ops.is_load,
                    ..Default::default()
                })
                .collect()
        }
    }
}

<<<<<<< HEAD
impl<F: RichField> From<&Poseidon2Sponge<F>> for Vec<Memory<F>> {
    fn from(value: &Poseidon2Sponge<F>) -> Self {
        if (value.ops.is_permute + value.ops.is_init_permute).is_zero() {
            vec![]
        } else {
            let mut inputs = vec![];
            if value.con_input.is_one() {
                // each Field element in preimage represents a byte.
                inputs = (0..8)
                    .map(|i| Memory {
                        clk: value.clk,
                        addr: value.input_addr + F::from_canonical_u8(i),
                        is_load: F::ONE,
                        value: value.preimage[i as usize],
                        ..Default::default()
                    })
                    .collect();
            }
            let mut outputs = vec![];
            if value.gen_output.is_one() {
                // each Field element in output represents a byte.
                outputs = (0..8)
                    .map(|i| Memory {
                        clk: value.clk,
                        is_store: F::ONE,
                        value: value.output[i as usize],
                        addr: value.output_addr + F::from_canonical_u8(i),
                        ..Default::default()
                    })
                    .collect();
            }
            inputs.extend(outputs);
            inputs
        }
=======
impl<F: RichField> From<&InputOutputMemory<F>> for Option<Memory<F>> {
    fn from(val: &InputOutputMemory<F>) -> Self {
        (val.ops.is_memory_store).is_one().then(|| Memory {
            clk: val.clk,
            addr: val.addr,
            value: val.value,
            is_store: val.ops.is_memory_store,
            ..Default::default()
        })
>>>>>>> a389e07e
    }
}

impl<T: Clone + Add<Output = T>> Memory<T> {
    pub fn is_executed(&self) -> T {
        let s: Memory<T> = self.clone();
        s.is_store + s.is_load + s.is_init
    }
}

#[must_use]
pub fn rangecheck_looking<F: Field>() -> Vec<Table<F>> {
    let mem = MAP.map(Column::from);
    vec![
        MemoryTable::new(Column::singles([MAP.addr]), mem.is_executed()),
        MemoryTable::new(Column::singles([MAP.diff_addr]), mem.is_executed()),
        MemoryTable::new(Column::singles([MAP.diff_clk]), mem.is_executed()),
    ]
}

/// Columns containing the data which are looked from the CPU table into Memory
/// stark table.
#[must_use]
pub fn data_for_cpu<F: Field>() -> Vec<Column<F>> {
    let map = MAP.map(Column::from);
    vec![map.clk, map.is_store, map.is_load, map.value, map.addr]
}

/// Column for a binary filter to indicate a lookup from the CPU table into
/// Memory stark table.
#[must_use]
pub fn filter_for_cpu<F: Field>() -> Column<F> {
    let mem = MAP.map(Column::from);
    mem.is_store + mem.is_load
}

/// Columns containing the data which are looked up in the `MemoryInit` Table
#[must_use]
pub fn data_for_memoryinit<F: Field>() -> Vec<Column<F>> {
    vec![
        Column::single(MAP.is_writable),
        Column::single(MAP.addr),
        Column::single(MAP.clk),
        Column::single(MAP.value),
        Column::single(MAP.is_init),
    ]
}

/// Column for a binary filter to indicate a lookup to the `MemoryInit` Table
#[must_use]
pub fn filter_for_memoryinit<F: Field>() -> Column<F> { Column::single(MAP.is_init) }

/// Columns containing the data which are looked from the CPU table into Memory
/// stark table.
#[must_use]
pub fn data_for_halfword_memory<F: Field>() -> Vec<Column<F>> {
    vec![
        Column::single(MAP.clk),
        Column::single(MAP.addr),
        Column::single(MAP.value),
        Column::single(MAP.is_store),
        Column::single(MAP.is_load),
    ]
}

/// Column for a binary filter to indicate a lookup from the CPU table into
/// Memory stark table.
#[must_use]
pub fn filter_for_halfword_memory<F: Field>() -> Column<F> {
    let mem = MAP.map(Column::from);
    mem.is_store + mem.is_load
}<|MERGE_RESOLUTION|>--- conflicted
+++ resolved
@@ -105,7 +105,6 @@
     }
 }
 
-<<<<<<< HEAD
 impl<F: RichField> From<&Poseidon2Sponge<F>> for Vec<Memory<F>> {
     fn from(value: &Poseidon2Sponge<F>) -> Self {
         if (value.ops.is_permute + value.ops.is_init_permute).is_zero() {
@@ -140,7 +139,9 @@
             inputs.extend(outputs);
             inputs
         }
-=======
+    }
+}
+
 impl<F: RichField> From<&InputOutputMemory<F>> for Option<Memory<F>> {
     fn from(val: &InputOutputMemory<F>) -> Self {
         (val.ops.is_memory_store).is_one().then(|| Memory {
@@ -150,7 +151,6 @@
             is_store: val.ops.is_memory_store,
             ..Default::default()
         })
->>>>>>> a389e07e
     }
 }
 
