--- conflicted
+++ resolved
@@ -50,11 +50,8 @@
 make_col_map!(Memory);
 
 impl<F: RichField> From<&MemoryInit<F>> for Option<Memory<F>> {
-<<<<<<< HEAD
-=======
     /// All other fields are intentionally set to defaults, and clk is
     /// deliberately set to zero
->>>>>>> 0f59320f
     fn from(row: &MemoryInit<F>) -> Self {
         row.filter.is_one().then(|| Memory {
             is_writable: row.is_writable,
