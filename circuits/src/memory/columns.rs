use core::ops::Add;

use plonky2::field::types::Field;
use plonky2::hash::hash_types::RichField;

use crate::columns_view::{columns_view_impl, make_col_map, NumberOfColumns};
use crate::cross_table_lookup::Column;
use crate::memory_halfword::columns::HalfWordMemory;
use crate::memoryinit::columns::MemoryInit;
use crate::stark::mozak_stark::{MemoryTable, Table};

#[repr(C)]
#[derive(Clone, Copy, Eq, PartialEq, Debug, Default)]
pub struct Memory<T> {
    /// Indicates if a the memory address is writable.
    pub is_writable: T,

    /// Memory address.
    pub addr: T,

    // Clock at memory access.
    pub clk: T,

    // Operations (one-hot encoded)
    // One of `is_sb`, `is_lb` or `is_init`(static meminit from ELF) == 1.
    // If none are `1`, it is a padding row
    /// Binary filter column to represent a RISC-V SB operation.
    pub is_store: T,
    /// Binary filter column to represent a RISC-V LB & LBU operation.
    /// Note: Memory table does not concern itself with verifying the
    /// signed nature of the `value` and hence treats `LB` and `LBU`
    /// in the same way.
    pub is_load: T,
    /// Memory Initialisation from ELF (prior to vm execution)
    pub is_init: T,

    /// Value of memory access.
    pub value: T,

    /// Difference between current and previous address.
    pub diff_addr: T,

    /// (Hint column) Multiplicative inverse of the above `diff_addr`.
    /// 0 if the `diff_addr` is 0.
    pub diff_addr_inv: T,

    /// Difference between current and previous clock.
    pub diff_clk: T,
}
columns_view_impl!(Memory);
make_col_map!(Memory);

impl<F: RichField> From<&MemoryInit<F>> for Option<Memory<F>> {
    /// All other fields are intentionally set to defaults, and clk is
    /// deliberately set to zero
    fn from(row: &MemoryInit<F>) -> Self {
        row.filter.is_one().then(|| Memory {
            is_writable: row.is_writable,
            addr: row.element.address,
            is_init: F::ONE,
            value: row.element.value,
            ..Default::default()
        })
    }
}

impl<F: RichField> From<&HalfWordMemory<F>> for Vec<Memory<F>> {
    fn from(val: &HalfWordMemory<F>) -> Self {
        if (val.ops.is_load + val.ops.is_store).is_zero() {
            vec![]
        } else {
            (0..2)
                .map(|i| Memory {
                    clk: val.clk,
                    addr: val.addrs[i],
                    value: val.limbs[i],
                    is_store: val.ops.is_store,
                    is_load: val.ops.is_load,
                    ..Default::default()
                })
                .collect()
        }
    }
}

impl<T: Clone + Add<Output = T>> Memory<T> {
    pub fn is_executed(&self) -> T {
        let s: Memory<T> = self.clone();
        s.is_store + s.is_load + s.is_init
    }
}

/// Total number of columns.
pub const NUM_MEM_COLS: usize = Memory::<()>::NUMBER_OF_COLUMNS;

#[must_use]
pub fn rangecheck_looking<F: Field>() -> Vec<Table<F>> {
    let mem = MAP.map(Column::from);
    vec![
        MemoryTable::new(Column::singles([MAP.addr]), mem.is_executed()),
        MemoryTable::new(Column::singles([MAP.diff_addr]), mem.is_executed()),
        MemoryTable::new(Column::singles([MAP.diff_clk]), mem.is_executed()),
    ]
}

/// Columns containing the data which are looked from the CPU table into Memory
/// stark table.
#[must_use]
pub fn data_for_cpu<F: Field>() -> Vec<Column<F>> {
<<<<<<< HEAD
    vec![
        Column::single(MAP.clk),
        Column::single(MAP.is_store),
        Column::single(MAP.is_load),
        Column::single(MAP.value),
        Column::single(MAP.addr),
    ]
=======
    let map = MAP.map(Column::from);
    vec![map.clk, map.is_store, map.is_load, map.value, map.addr]
>>>>>>> 6adca29a
}

/// Column for a binary filter to indicate a lookup from the CPU table into
/// Memory stark table.
#[must_use]
pub fn filter_for_cpu<F: Field>() -> Column<F> {
    let mem = MAP.map(Column::from);
    mem.is_store + mem.is_load
}

/// Columns containing the data which are looked up in the `MemoryInit` Table
#[must_use]
pub fn data_for_memoryinit<F: Field>() -> Vec<Column<F>> {
    vec![
        Column::single(MAP.is_writable),
        Column::single(MAP.addr),
        Column::single(MAP.clk),
        Column::single(MAP.value),
        Column::single(MAP.is_init),
    ]
}

/// Column for a binary filter to indicate a lookup to the `MemoryInit` Table
#[must_use]
pub fn filter_for_memoryinit<F: Field>() -> Column<F> { Column::single(MAP.is_init) }

/// Columns containing the data which are looked from the CPU table into Memory
/// stark table.
#[must_use]
pub fn data_for_halfword_memory<F: Field>() -> Vec<Column<F>> {
    vec![
        Column::single(MAP.clk),
        Column::single(MAP.addr),
        Column::single(MAP.value),
        Column::single(MAP.is_store),
        Column::single(MAP.is_load),
    ]
}

/// Column for a binary filter to indicate a lookup from the CPU table into
/// Memory stark table.
#[must_use]
pub fn filter_for_halfword_memory<F: Field>() -> Column<F> {
    let mem = MAP.map(Column::from);
    mem.is_store + mem.is_load
}<|MERGE_RESOLUTION|>--- conflicted
+++ resolved
@@ -107,18 +107,8 @@
 /// stark table.
 #[must_use]
 pub fn data_for_cpu<F: Field>() -> Vec<Column<F>> {
-<<<<<<< HEAD
-    vec![
-        Column::single(MAP.clk),
-        Column::single(MAP.is_store),
-        Column::single(MAP.is_load),
-        Column::single(MAP.value),
-        Column::single(MAP.addr),
-    ]
-=======
     let map = MAP.map(Column::from);
     vec![map.clk, map.is_store, map.is_load, map.value, map.addr]
->>>>>>> 6adca29a
 }
 
 /// Column for a binary filter to indicate a lookup from the CPU table into
