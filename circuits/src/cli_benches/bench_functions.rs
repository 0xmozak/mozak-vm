use anyhow::Result;
use clap::{Args as Args_, Subcommand};
use mozak_runner::elf::Program;
use mozak_runner::instruction::{Args, Instruction, Op};
use mozak_runner::state::State;
use mozak_runner::test_utils::simple_test_code;
use mozak_runner::vm::step;
use plonky2::field::goldilocks_field::GoldilocksField;

use crate::stark::mozak_stark::MozakStark;
use crate::test_utils::ProveAndVerify;

const FIBO_INP_ELF_EXAMPLE_PATH: &str =
    "examples/target/riscv32im-mozak-zkvm-elf/release/fibonacci-input";

pub fn sample_bench(reg_value: u32) -> Result<(), anyhow::Error> {
    let instructions = &[
        Instruction {
            op: Op::ADD,
            args: Args {
                rd: 1,
                rs1: 1,
                imm: 1_u32.wrapping_neg(),
                ..Args::default()
            },
        },
        Instruction {
            op: Op::BLT,
            args: Args {
                rs1: 0,
                rs2: 1,
                imm: 0,
                ..Args::default()
            },
        },
    ];
    let (program, record) = simple_test_code(instructions, &[], &[(1, reg_value)]);
    MozakStark::prove_and_verify(&program, &record)
}

pub fn fibonacci_with_input(n: u32, out: u32) -> Result<(), anyhow::Error> {
    let elf_path = std::env::current_dir()
        .unwrap()
        .parent()
        .unwrap()
        .join(FIBO_INP_ELF_EXAMPLE_PATH);
    let elf = std::fs::read(elf_path).expect(
        "Reading the fibonacci-input elf should not fail.
            You may need to build the fibonacci program within the examples directory
            eg. `cd examples/fibonacci-input && cargo build --release`",
    );
    let program = Program::load_elf(&elf).unwrap();
    let state =
        State::<GoldilocksField>::new(program.clone(), &n.to_le_bytes(), &out.to_le_bytes());
    let record = step(&program, state).unwrap();
    MozakStark::prove_and_verify(&program, &record)
}

#[derive(Debug, Args_, Clone)]
#[command(args_conflicts_with_subcommands = true)]
pub struct BenchArgs {
    #[command(subcommand)]
    pub function: BenchFunction,
}

#[derive(PartialEq, Debug, Subcommand, Clone)]
pub enum BenchFunction {
    SampleBench { iterations: u32 },
    FiboInputBench { n: u32, out: u32 },
}

impl BenchArgs {
    pub fn run(&self) -> Result<(), anyhow::Error> {
        match self.function {
            BenchFunction::SampleBench { iterations } => sample_bench(iterations),
            BenchFunction::FiboInputBench { n, out } => fibonacci_with_input(n, out),
        }
    }
}

/// Mostly intended just to debug the bench functions
#[cfg(test)]
mod tests {

    #[test]
    fn test_sample_bench() { super::sample_bench(123).unwrap(); }

    // this fails
    #[test]
    fn test_fibonacci_with_input() {
<<<<<<< HEAD
        let n = 4;
        let out = fibonacci(n).1;
        super::fibonacci_with_input(n, out).unwrap();
    }
    fn fibonacci(n: u32) -> (u32, u32) {
=======
        let n = 10;
        let out = fibonacci(n);
        super::fibonacci_with_input(n, out).unwrap();
    }

    fn fibonacci(n: u32) -> u32 {
>>>>>>> 3e231de9
        if n < 2 {
            return n;
        }
        let (mut curr, mut last) = (1_u32, 0_u32);
        for _i in 0..(n - 2) {
            (curr, last) = (curr.overflowing_add(last).0, curr);
        }
<<<<<<< HEAD
        ((curr >> 32) as u32, curr as u32)
=======
        curr
>>>>>>> 3e231de9
    }
    #[test]
    fn test_sample_bench_run() {
        let bench = super::BenchArgs {
            function: super::BenchFunction::SampleBench { iterations: 123 },
        };
        bench.run().unwrap();
    }

    #[test]
    fn test_fibonacci_with_input_run() {
        let n = 10;
        let out = fibonacci(n);
        let bench = super::BenchArgs {
            function: super::BenchFunction::FiboInputBench { n, out },
        };
        bench.run().unwrap();
    }
}<|MERGE_RESOLUTION|>--- conflicted
+++ resolved
@@ -88,20 +88,12 @@
     // this fails
     #[test]
     fn test_fibonacci_with_input() {
-<<<<<<< HEAD
-        let n = 4;
-        let out = fibonacci(n).1;
-        super::fibonacci_with_input(n, out).unwrap();
-    }
-    fn fibonacci(n: u32) -> (u32, u32) {
-=======
         let n = 10;
         let out = fibonacci(n);
         super::fibonacci_with_input(n, out).unwrap();
     }
 
     fn fibonacci(n: u32) -> u32 {
->>>>>>> 3e231de9
         if n < 2 {
             return n;
         }
@@ -109,11 +101,7 @@
         for _i in 0..(n - 2) {
             (curr, last) = (curr.overflowing_add(last).0, curr);
         }
-<<<<<<< HEAD
-        ((curr >> 32) as u32, curr as u32)
-=======
         curr
->>>>>>> 3e231de9
     }
     #[test]
     fn test_sample_bench_run() {
