--- conflicted
+++ resolved
@@ -63,12 +63,7 @@
     FE: FieldExtension<D2, BaseField = F>,
     P: PackedField<Scalar = FE>,
 {
-<<<<<<< HEAD
-    #[inline]
-    fn bin_op(&mut self, op: &BinOp, left: P, right: P) -> P {
-=======
     fn bin_op(&mut self, op: BinOp, left: P, right: P) -> P {
->>>>>>> 6983eb76
         match op {
             BinOp::Add => left + right,
             BinOp::Mul => left * right,
@@ -76,12 +71,7 @@
         }
     }
 
-<<<<<<< HEAD
-    #[inline]
-    fn una_op(&mut self, op: &expr::UnaOp, expr: P) -> P {
-=======
     fn una_op(&mut self, op: UnaOp, expr: P) -> P {
->>>>>>> 6983eb76
         match op {
             UnaOp::Neg => -expr,
         }
