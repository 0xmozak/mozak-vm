--- conflicted
+++ resolved
@@ -50,22 +50,11 @@
     };
     let n: u32 = 16;
     let out = fibonacci(n);
-<<<<<<< HEAD
-    let args = RuntimeArguments::new(
-        vec![],
-        vec![],
-        n.to_le_bytes().to_vec(),
-        out.to_le_bytes().to_vec(),
-        vec![],
-        vec![],
-    );
-=======
     let args = RuntimeArguments {
         io_tape_private: n.to_le_bytes().to_vec(),
         io_tape_public: out.to_le_bytes().to_vec(),
         ..Default::default()
     };
->>>>>>> 32569335
     let program =
         Program::mozak_load_program(mozak_examples::FIBONACCI_INPUT_ELF_NEW_API, &args).unwrap();
     let state = State::<GoldilocksField>::new(program.clone());
