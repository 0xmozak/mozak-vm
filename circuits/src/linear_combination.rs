--- conflicted
+++ resolved
@@ -223,18 +223,11 @@
     }
 
     #[must_use]
-<<<<<<< HEAD
-    pub fn reduce_with_powers(terms: Vec<Self>, alpha: u64) -> Self {
-        terms.into_iter().rev().fold(Self::default(), |acc, term| {
-            acc * F::from_canonical_u64(alpha) + term
-        })
-=======
     pub fn reduce_with_powers(terms: &[Self], alpha: F) -> Self {
         terms
             .iter()
             .rev()
             .fold(Self::default(), |acc, term| acc * alpha + term)
->>>>>>> 24d12ed5
     }
 
     #[must_use]
