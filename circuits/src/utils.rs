use itertools::Itertools;
use plonky2::field::packed::PackedField;
use plonky2::field::types::Field;

// TODO(Matthias): We can convert via u64, once https://github.com/mir-protocol/plonky2/pull/1092 has landed.
pub fn from_<X, F: Field>(x: X) -> F
where
    u128: From<X>,
{
    Field::from_noncanonical_u128(u128::from(x))
}

pub fn column_of_xs<X, P: PackedField>(x: X) -> P
where
    u128: From<X>,
{
    from_::<X, P::Scalar>(x) * P::ONES
}

/// Pad the trace to a power of 2.
#[must_use]
pub fn pad_trace<F: Field>(mut trace: Vec<Vec<F>>, clk_col: usize) -> Vec<Vec<F>> {
<<<<<<< HEAD
=======
    assert!(trace.iter().tuples().all(|(a, b)| a.len() == b.len()));
>>>>>>> 2215bc87
    trace.iter_mut().enumerate().for_each(|(i, col)| {
        if let (Some(padded_len), Some(&last)) = (col.len().checked_next_power_of_two(), col.last())
        {
            let extra = padded_len - col.len();
            if clk_col == i {
                col.extend((0_u64..).take(extra).map(|i| last + from_(i)));
            } else {
                col.extend(vec![last; extra]);
            }
        }
    });
    trace
}<|MERGE_RESOLUTION|>--- conflicted
+++ resolved
@@ -20,10 +20,7 @@
 /// Pad the trace to a power of 2.
 #[must_use]
 pub fn pad_trace<F: Field>(mut trace: Vec<Vec<F>>, clk_col: usize) -> Vec<Vec<F>> {
-<<<<<<< HEAD
-=======
     assert!(trace.iter().tuples().all(|(a, b)| a.len() == b.len()));
->>>>>>> 2215bc87
     trace.iter_mut().enumerate().for_each(|(i, col)| {
         if let (Some(padded_len), Some(&last)) = (col.len().checked_next_power_of_two(), col.last())
         {
