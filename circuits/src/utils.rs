use itertools::Itertools;
use plonky2::field::packed::PackedField;
use plonky2::field::types::Field;

// TODO(Matthias): We can convert via u64, once https://github.com/mir-protocol/plonky2/pull/1092 has landed.
pub fn from_<X, F: Field>(x: X) -> F
where
    u128: From<X>,
{
    Field::from_noncanonical_u128(u128::from(x))
}

pub fn column_of_xs<X, P: PackedField>(x: X) -> P
where
    u128: From<X>,
{
    from_::<X, P::Scalar>(x) * P::ONES
}

/// Pad the trace to a power of 2.
<<<<<<< HEAD
#[must_use]
pub fn pad_trace<F: Field>(mut trace: Vec<Vec<F>>, clk_col: usize) -> Vec<Vec<F>> {
=======
///
/// # Panics
/// There's an assert that makes sure all columns passed in have the same length.
#[must_use]
pub fn pad_trace<F: Field>(mut trace: Vec<Vec<F>>, clk_col: Option<usize>) -> Vec<Vec<F>> {
>>>>>>> b85ac0dd
    assert!(trace.iter().tuples().all(|(a, b)| a.len() == b.len()));
    trace.iter_mut().enumerate().for_each(|(i, col)| {
        if let (Some(padded_len), Some(&last)) = (col.len().checked_next_power_of_two(), col.last())
        {
            let extra = padded_len - col.len();
<<<<<<< HEAD
            if clk_col == i {
                col.extend((0_u64..).take(extra).map(|i| last + from_(i)));
=======
            if clk_col == Some(i) {
                col.extend((0_u64..).take(extra).map(|j| last + from_(j)));
>>>>>>> b85ac0dd
            } else {
                col.extend(vec![last; extra]);
            }
        }
    });
    trace
}<|MERGE_RESOLUTION|>--- conflicted
+++ resolved
@@ -18,28 +18,18 @@
 }
 
 /// Pad the trace to a power of 2.
-<<<<<<< HEAD
-#[must_use]
-pub fn pad_trace<F: Field>(mut trace: Vec<Vec<F>>, clk_col: usize) -> Vec<Vec<F>> {
-=======
 ///
 /// # Panics
 /// There's an assert that makes sure all columns passed in have the same length.
 #[must_use]
 pub fn pad_trace<F: Field>(mut trace: Vec<Vec<F>>, clk_col: Option<usize>) -> Vec<Vec<F>> {
->>>>>>> b85ac0dd
     assert!(trace.iter().tuples().all(|(a, b)| a.len() == b.len()));
     trace.iter_mut().enumerate().for_each(|(i, col)| {
         if let (Some(padded_len), Some(&last)) = (col.len().checked_next_power_of_two(), col.last())
         {
             let extra = padded_len - col.len();
-<<<<<<< HEAD
-            if clk_col == i {
-                col.extend((0_u64..).take(extra).map(|i| last + from_(i)));
-=======
             if clk_col == Some(i) {
                 col.extend((0_u64..).take(extra).map(|j| last + from_(j)));
->>>>>>> b85ac0dd
             } else {
                 col.extend(vec![last; extra]);
             }
