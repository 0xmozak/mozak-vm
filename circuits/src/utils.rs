use itertools::Itertools;
use mozak_vm::state::State;
use plonky2::field::packed::PackedField;
use plonky2::field::types::Field;

// TODO(Matthias): We can convert via u64, once https://github.com/mir-protocol/plonky2/pull/1092 has landed.
pub fn from_<X, F: Field>(x: X) -> F
where
    u128: From<X>,
{
    Field::from_noncanonical_u128(u128::from(x))
}

pub fn column_of_xs<X, P: PackedField>(x: X) -> P
where
    u128: From<X>,
{
    from_::<X, P::Scalar>(x) * P::ONES
}

/// Pad the trace to a power of 2.
///
/// # Panics
/// There's an assert that makes sure all columns passed in have the same
/// length.
#[must_use]
pub fn pad_trace<F: Field>(mut trace: Vec<Vec<F>>, clk_col: Option<usize>) -> Vec<Vec<F>> {
    assert!(trace
        .iter()
        .tuple_windows()
        .all(|(a, b)| a.len() == b.len()));
    trace.iter_mut().enumerate().for_each(|(i, col)| {
        if let (Some(padded_len), Some(&last)) = (col.len().checked_next_power_of_two(), col.last())
        {
            let extra = padded_len - col.len();
            if clk_col == Some(i) {
                col.extend((1_u64..).take(extra).map(|j| last + from_(j)));
            } else {
                col.extend(vec![last; extra]);
            }
        }
    });
    trace
}

pub fn pair_windows<S, Item>(it: S) -> impl Iterator<Item = (Item, Option<Item>)>
where
    S: Sized + Iterator<Item = Item>,
    Item: Clone,
{
    it.map(|x| Some(x))
        .chain(std::iter::once(None))
        .tuple_windows()
        .filter_map(|(a, b)| a.map(|a| (a, b)))
}

<<<<<<< HEAD
=======
/// Convenience function to pair `State`s together (usually the i-th state and
/// the i+1-th state) for trace generation.
///
/// This returns the current state, and the value contained in rd in the next
/// state.
>>>>>>> c2856af4
pub fn augment_dst<'a>(
    states: impl Iterator<Item = &'a State>,
) -> impl Iterator<Item = (&'a State, u32)> {
    pair_windows(states).map(move |(state, next_state)| {
        let dst = state.current_instruction().data.rd;
        let dst_val = next_state.map_or(0, |ns| ns.get_register_value(usize::from(dst)));
        (state, dst_val)
    })
}<|MERGE_RESOLUTION|>--- conflicted
+++ resolved
@@ -54,14 +54,11 @@
         .filter_map(|(a, b)| a.map(|a| (a, b)))
 }
 
-<<<<<<< HEAD
-=======
 /// Convenience function to pair `State`s together (usually the i-th state and
 /// the i+1-th state) for trace generation.
 ///
 /// This returns the current state, and the value contained in rd in the next
 /// state.
->>>>>>> c2856af4
 pub fn augment_dst<'a>(
     states: impl Iterator<Item = &'a State>,
 ) -> impl Iterator<Item = (&'a State, u32)> {
