--- conflicted
+++ resolved
@@ -10,13 +10,8 @@
     Field::from_noncanonical_u128(u128::from(x))
 }
 
-<<<<<<< HEAD
-pub fn column_of_xs<P: PackedField>(x: u64) -> P
-{
-=======
 #[must_use]
 pub fn column_of_xs<P: PackedField>(x: u64) -> P {
->>>>>>> 77d4fea0
     from_::<u64, P::Scalar>(x) * P::ONES
 }
 
