--- conflicted
+++ resolved
@@ -1,6 +1,5 @@
 use core::ops::Add;
 
-<<<<<<< HEAD
 use plonky2::hash::hash_types::NUM_HASH_OUT_ELTS;
 use plonky2::hash::poseidon2::WIDTH;
 
@@ -11,18 +10,6 @@
 use crate::poseidon2::columns::Poseidon2StateCtl;
 use crate::poseidon2_output_bytes::columns::Poseidon2OutputBytesCtl;
 use crate::stark::mozak_stark::{Poseidon2SpongeTable, TableNamed};
-=======
-use plonky2::hash::hash_types::RichField;
-#[cfg(feature = "enable_poseidon_starks")]
-use plonky2::hash::hash_types::NUM_HASH_OUT_ELTS;
-use plonky2::hash::poseidon2::{Poseidon2, WIDTH};
-
-use crate::columns_view::{columns_view_impl, make_col_map, NumberOfColumns};
-#[cfg(feature = "enable_poseidon_starks")]
-use crate::linear_combination::Column;
-#[cfg(feature = "enable_poseidon_starks")]
-use crate::stark::mozak_stark::{Poseidon2SpongeTable, Table};
->>>>>>> d74ea7e6
 
 #[repr(C)]
 #[derive(Clone, Copy, Eq, PartialEq, Debug, Default)]
@@ -57,7 +44,6 @@
     }
 }
 
-<<<<<<< HEAD
 columns_view_impl!(Poseidon2SpongeCtl);
 #[repr(C)]
 #[derive(Clone, Copy, Eq, PartialEq, Debug, Default)]
@@ -65,21 +51,10 @@
     pub clk: T,
     pub input_addr: T,
     pub input_len: T,
-=======
-#[cfg(feature = "enable_poseidon_starks")]
-#[must_use]
-pub fn lookup_for_cpu() -> Table {
-    let sponge = col_map().map(Column::from);
-    Poseidon2SpongeTable::new(
-        vec![sponge.clk, sponge.input_addr, sponge.input_len],
-        sponge.ops.is_init_permute,
-    )
->>>>>>> d74ea7e6
 }
 
 #[cfg(feature = "enable_poseidon_starks")]
 #[must_use]
-<<<<<<< HEAD
 pub fn lookup_for_cpu() -> TableNamed<Poseidon2SpongeCtl<Column>> {
     let sponge = COL_MAP;
     Poseidon2SpongeTable::new(
@@ -105,18 +80,10 @@
     // let mut data = sponge.preimage.to_vec();
     // data.extend(sponge.output.to_vec());
     // data
-=======
-pub fn lookup_for_poseidon2() -> Table {
-    let sponge = col_map().map(Column::from);
-    let mut data = sponge.preimage.to_vec();
-    data.extend(sponge.output.to_vec());
-    Poseidon2SpongeTable::new(data, col_map().map(Column::from).is_executed())
->>>>>>> d74ea7e6
 }
 
 #[cfg(feature = "enable_poseidon_starks")]
 #[must_use]
-<<<<<<< HEAD
 pub fn lookup_for_poseidon2_output_bytes() -> TableNamed<Poseidon2OutputBytesCtl<Column>> {
     let sponge = COL_MAP;
     Poseidon2SpongeTable::new(
@@ -127,22 +94,10 @@
         },
         COL_MAP.gen_output,
     )
-=======
-pub fn lookup_for_poseidon2_output_bytes() -> Table {
-    let sponge = col_map().map(Column::from);
-    let mut data = vec![];
-    data.push(sponge.clk);
-    data.push(sponge.output_addr);
-    let mut outputs = sponge.output.to_vec();
-    outputs.truncate(NUM_HASH_OUT_ELTS);
-    data.extend(outputs);
-    Poseidon2SpongeTable::new(data, col_map().map(Column::from).gen_output)
->>>>>>> d74ea7e6
 }
 
 #[cfg(feature = "enable_poseidon_starks")]
 #[must_use]
-<<<<<<< HEAD
 pub fn lookup_for_input_memory(limb_index: u8) -> TableNamed<MemoryCtl<Column>> {
     assert!(limb_index < 8, "limb_index can be 0..7");
     let sponge = COL_MAP;
@@ -176,19 +131,4 @@
 pub fn filter_for_input_memory() -> Pos2SpongeCol {
     let ops = COL_MAP.ops;
     ops.is_init_permute + ops.is_permute
-=======
-pub fn lookup_for_input_memory(limb_index: u8) -> Table {
-    assert!(limb_index < 8, "limb_index can be 0..7");
-    let sponge = col_map().map(Column::from);
-    Poseidon2SpongeTable::new(
-        vec![
-            sponge.clk,
-            Column::constant(0),                          // is_store
-            Column::constant(1),                          // is_load
-            sponge.preimage[limb_index as usize].clone(), // value
-            sponge.input_addr + i64::from(limb_index),    // address
-        ],
-        sponge.ops.is_init_permute + sponge.ops.is_permute,
-    )
->>>>>>> d74ea7e6
 }