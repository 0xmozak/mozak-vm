use std::marker::PhantomData;

use expr::{Expr, ExprBuilder, StarkFrameTyped};
use mozak_circuits_derive::StarkNameDisplay;
use plonky2::field::extension::{Extendable, FieldExtension};
use plonky2::field::packed::PackedField;
use plonky2::hash::hash_types::RichField;
use plonky2::iop::ext_target::ExtensionTarget;
use plonky2::plonk::circuit_builder::CircuitBuilder;
use starky::constraint_consumer::{ConstraintConsumer, RecursiveConstraintConsumer};
use starky::evaluation_frame::StarkFrame;
use starky::stark::Stark;

use super::columns::BitshiftView;
use crate::columns_view::{HasNamedColumns, NumberOfColumns};
use crate::expr::{build_ext, build_packed, ConstraintBuilder};

/// Bitshift Trace Constraints
#[derive(Copy, Clone, Default, StarkNameDisplay)]
#[allow(clippy::module_name_repetitions)]
pub struct BitshiftStark<F, const D: usize> {
    pub _f: PhantomData<F>,
}

impl<F, const D: usize> HasNamedColumns for BitshiftStark<F, D> {
    type Columns = BitshiftView<F>;
}

const COLUMNS: usize = BitshiftView::<()>::NUMBER_OF_COLUMNS;
const PUBLIC_INPUTS: usize = 0;

<<<<<<< HEAD
fn generate_constraints<'a, T: Copy, U>(
    vars: &StarkFrameTyped<BitshiftView<Expr<'a, T>>, Vec<U>>,
=======
fn generate_constraints<'a, T: Copy, U, const N2: usize>(
    vars: &StarkFrameTyped<BitshiftView<Expr<'a, T>>, [U; N2]>,
>>>>>>> 77c7ef9b
) -> ConstraintBuilder<Expr<'a, T>> {
    let lv = vars.local_values.executed;
    let nv = vars.next_values.executed;
    let mut constraints = ConstraintBuilder::default();

    // Constraints on shift amount
    // They ensure:
    //  1. Shift amount increases with each row by 0 or 1.
    // (We allow increases of 0 in order to allow the table to add
    //  multiple same value rows. This is needed when we have multiple
    //  `SHL` or `SHR` operations with the same shift amount.)
    //  2. We have shift amounts starting from 0 to max possible value of 31.
    // (This is due to RISC-V max shift amount being 31.)

    let diff = nv.amount - lv.amount;
    // Check: initial amount value is set to 0
    constraints.first_row(lv.amount);
    // Check: amount value is increased by 1 or kept unchanged
    constraints.transition(diff * (diff - 1));
    // Check: last amount value is set to 31
    constraints.last_row(lv.amount - 31);

    // Constraints on multiplier
    // They ensure:
    //  1. Shift multiplier is multiplied by 2 only if amount increases.
    //  2. We have shift multiplier from 1 to max possible value of 2^31.

    // Check: initial multiplier value is set to 1 = 2^0
    constraints.first_row(lv.multiplier - 1);
    // Check: multiplier value is doubled if amount is increased
    constraints.transition(nv.multiplier - (1 + diff) * lv.multiplier);
    // Check: last multiplier value is set to 2^31
    // (Note that based on the previous constraint, this is already
    //  satisfied if the last amount value is 31. We leave it for readability.)
    constraints.last_row(lv.multiplier - (1 << 31));

    constraints
}

impl<F: RichField + Extendable<D>, const D: usize> Stark<F, D> for BitshiftStark<F, D> {
    type EvaluationFrame<FE, P, const D2: usize> = StarkFrame<P, P::Scalar, COLUMNS, PUBLIC_INPUTS>

    where
        FE: FieldExtension<D2, BaseField = F>,
        P: PackedField<Scalar = FE>;
    type EvaluationFrameTarget =
        StarkFrame<ExtensionTarget<D>, ExtensionTarget<D>, COLUMNS, PUBLIC_INPUTS>;

    fn eval_packed_generic<FE, P, const D2: usize>(
        &self,
        vars: &Self::EvaluationFrame<FE, P, D2>,
        constraint_consumer: &mut ConstraintConsumer<P>,
    ) where
        FE: FieldExtension<D2, BaseField = F>,
        P: PackedField<Scalar = FE>, {
        let expr_builder = ExprBuilder::default();
        let constraints = generate_constraints(&expr_builder.to_typed_starkframe(vars));
        build_packed(constraints, constraint_consumer);
    }

    fn constraint_degree(&self) -> usize { 3 }

    fn eval_ext_circuit(
        &self,
        circuit_builder: &mut CircuitBuilder<F, D>,
        vars: &Self::EvaluationFrameTarget,
        constraint_consumer: &mut RecursiveConstraintConsumer<F, D>,
    ) {
        let expr_builder = ExprBuilder::default();
        let constraints = generate_constraints(&expr_builder.to_typed_starkframe(vars));
        build_ext(constraints, circuit_builder, constraint_consumer);
    }
}

#[cfg(test)]
mod tests {
    use anyhow::Result;
    use mozak_runner::code;
    use mozak_runner::instruction::{Args, Instruction, Op};
    use mozak_runner::test_utils::u32_extra;
    use plonky2::plonk::config::{GenericConfig, Poseidon2GoldilocksConfig};
    use proptest::{prop_assert_eq, proptest};
    use starky::stark_testing::{test_stark_circuit_constraints, test_stark_low_degree};

    use super::BitshiftStark;
    use crate::stark::mozak_stark::MozakStark;
    use crate::test_utils::ProveAndVerify;

    const D: usize = 2;
    type C = Poseidon2GoldilocksConfig;
    type F = <C as GenericConfig<D>>::F;
    type S = BitshiftStark<F, D>;

    #[test]
    fn test_degree() -> Result<()> {
        let stark = S::default();
        test_stark_low_degree(stark)
    }

    #[test]
    fn prove_sll() -> Result<()> {
        let p: u32 = 10;
        let q: u32 = 10;
        let sll = Instruction {
            op: Op::SLL,
            args: Args {
                rd: 5,
                rs1: 7,
                rs2: 8,
                ..Args::default()
            },
        };
        // We use 3 similar instructions here to ensure duplicates and padding work
        // during trace generation.
        let (program, record) = code::execute([sll, sll, sll], &[], &[(7, p), (8, q)]);
        assert_eq!(record.executed[0].aux.dst_val, p << (q & 0x1F));
        MozakStark::prove_and_verify(&program, &record)
    }

    #[test]
    fn prove_srl() -> Result<()> {
        let p: u32 = 10;
        let q: u32 = 10;
        let srl = Instruction {
            op: Op::SRL,
            args: Args {
                rd: 5,
                rs1: 7,
                rs2: 8,
                ..Args::default()
            },
        };

        // We use 3 similar instructions here to ensure duplicates and padding work
        // during trace generation.
        let (program, record) = code::execute([srl, srl, srl], &[], &[(7, p), (8, q)]);
        assert_eq!(record.executed[0].aux.dst_val, p >> (q & 0x1F));
        MozakStark::prove_and_verify(&program, &record)
    }

    proptest! {
        #[test]
        fn prove_shift_amount_proptest(p in u32_extra(), q in u32_extra()) {
            let (program, record) = code::execute(
                [Instruction {
                    op: Op::SLL,
                    args: Args {
                        rd: 5,
                        rs1: 7,
                        rs2: 8,
                        ..Args::default()
                    },
                },
                Instruction {
                    op: Op::SRL,
                    args: Args {
                        rd: 6,
                        rs1: 7,
                        imm: q,
                        ..Args::default()
                    },
                }
                ],
                &[],
                &[(7, p), (8, q)],
            );
            prop_assert_eq!(record.executed[0].aux.dst_val, p << (q & 0x1F));
            prop_assert_eq!(record.executed[1].aux.dst_val, p >> (q & 0x1F));
            BitshiftStark::prove_and_verify(&program, &record).unwrap();
        }
    }

    #[test]
    fn test_circuit() -> anyhow::Result<()> {
        let stark = S::default();
        test_stark_circuit_constraints::<F, C, S, D>(stark)?;

        Ok(())
    }
}<|MERGE_RESOLUTION|>--- conflicted
+++ resolved
@@ -29,16 +29,11 @@
 const COLUMNS: usize = BitshiftView::<()>::NUMBER_OF_COLUMNS;
 const PUBLIC_INPUTS: usize = 0;
 
-<<<<<<< HEAD
 fn generate_constraints<'a, T: Copy, U>(
     vars: &StarkFrameTyped<BitshiftView<Expr<'a, T>>, Vec<U>>,
-=======
-fn generate_constraints<'a, T: Copy, U, const N2: usize>(
-    vars: &StarkFrameTyped<BitshiftView<Expr<'a, T>>, [U; N2]>,
->>>>>>> 77c7ef9b
 ) -> ConstraintBuilder<Expr<'a, T>> {
     let lv = vars.local_values.executed;
-    let nv = vars.next_values.executed;
+    let nv = vars.next_values.executed;[
     let mut constraints = ConstraintBuilder::default();
 
     // Constraints on shift amount
