use std::borrow::Borrow;
use std::marker::PhantomData;

use plonky2::field::extension::{Extendable, FieldExtension};
use plonky2::field::packed::PackedField;
use plonky2::hash::hash_types::RichField;
use plonky2::plonk::circuit_builder::CircuitBuilder;
use starky::constraint_consumer::{ConstraintConsumer, RecursiveConstraintConsumer};
use starky::stark::Stark;
use starky::vars::{StarkEvaluationTargets, StarkEvaluationVars};

use super::columns::{Bitshift, BitshiftView};
use crate::columns_view::NumberOfColumns;

#[derive(Copy, Clone, Default)]
#[allow(clippy::module_name_repetitions)]
pub struct BitshiftStark<F, const D: usize> {
    pub _f: PhantomData<F>,
}

impl<F: RichField + Extendable<D>, const D: usize> Stark<F, D> for BitshiftStark<F, D> {
    const COLUMNS: usize = BitshiftView::<()>::NUMBER_OF_COLUMNS;
    const PUBLIC_INPUTS: usize = 0;

    fn eval_packed_generic<FE, P, const D2: usize>(
        &self,
        vars: StarkEvaluationVars<FE, P, { Self::COLUMNS }, { Self::PUBLIC_INPUTS }>,
        yield_constr: &mut ConstraintConsumer<P>,
    ) where
        FE: FieldExtension<D2, BaseField = F>,
        P: PackedField<Scalar = FE>, {
        let lv: &BitshiftView<P> = vars.local_values.borrow();
        let nv: &BitshiftView<P> = vars.next_values.borrow();
        let lv: &Bitshift<P> = &lv.executed;
        let nv: &Bitshift<P> = &nv.executed;

        // Constraints on shift amount
        let diff = nv.amount - lv.amount;
        yield_constr.constraint_first_row(lv.amount);
        yield_constr.constraint_transition(diff * (diff - P::ONES));
        yield_constr.constraint_last_row(lv.amount - P::Scalar::from_canonical_u8(31));

        // Constraints on multiplier
        yield_constr.constraint_first_row(lv.multiplier - P::ONES);
        yield_constr.constraint_transition(nv.multiplier - (P::ONES + diff) * lv.multiplier);
        yield_constr.constraint_last_row(lv.multiplier - P::Scalar::from_canonical_u32(1 << 31));
    }

    fn constraint_degree(&self) -> usize { 3 }

    #[no_coverage]
    fn eval_ext_circuit(
        &self,
        _builder: &mut CircuitBuilder<F, D>,
        _vars: StarkEvaluationTargets<D, { Self::COLUMNS }, { Self::PUBLIC_INPUTS }>,
        _yield_constr: &mut RecursiveConstraintConsumer<F, D>,
    ) {
        unimplemented!()
    }
}

#[cfg(test)]
#[allow(clippy::cast_possible_wrap)]
mod tests {
    use anyhow::Result;
    use mozak_vm::instruction::{Args, Instruction, Op};
    use mozak_vm::test_utils::{simple_test_code, u32_extra};
    use plonky2::plonk::config::{GenericConfig, PoseidonGoldilocksConfig};
    use proptest::{prop_assert_eq, proptest};
    use starky::stark_testing::test_stark_low_degree;

    use super::BitshiftStark;
    use crate::test_utils::ProveAndVerify;

    const D: usize = 2;
    type C = PoseidonGoldilocksConfig;
    type F = <C as GenericConfig<D>>::F;
    type S = BitshiftStark<F, D>;

    #[test]
    fn test_degree() -> Result<()> {
        let stark = S::default();
        test_stark_low_degree(stark)
    }

    proptest! {
        #[test]
        fn prove_shift_amount_proptest(p in u32_extra(), q in u32_extra()) {
            let (program, record) = simple_test_code(
                &[Instruction {
                    op: Op::SLL,
                    args: Args {
                        rd: 5,
                        rs1: 7,
                        rs2: 8,
                        ..Args::default()
                    },
                },
                Instruction {
                    op: Op::SRL,
                    args: Args {
                        rd: 6,
                        rs1: 7,
                        imm: q,
                        ..Args::default()
                    },
                }
                ],
                &[],
                &[(7, p), (8, q)],
            );
            prop_assert_eq!(record.executed[0].aux.dst_val, p << (q & 0x1F));
            prop_assert_eq!(record.executed[1].aux.dst_val, p >> (q & 0x1F));
<<<<<<< HEAD
            BitshiftStark::prove_and_verify(&record.last_state.code, &record.executed).unwrap();
=======
            BitshiftStark::prove_and_verify(&program, &record.executed).unwrap();
>>>>>>> 0d7b483c
        }
    }
}<|MERGE_RESOLUTION|>--- conflicted
+++ resolved
@@ -111,11 +111,7 @@
             );
             prop_assert_eq!(record.executed[0].aux.dst_val, p << (q & 0x1F));
             prop_assert_eq!(record.executed[1].aux.dst_val, p >> (q & 0x1F));
-<<<<<<< HEAD
-            BitshiftStark::prove_and_verify(&record.last_state.code, &record.executed).unwrap();
-=======
             BitshiftStark::prove_and_verify(&program, &record.executed).unwrap();
->>>>>>> 0d7b483c
         }
     }
 }