use crate::columns_view::{columns_view_impl, make_col_map};
<<<<<<< HEAD
use crate::cross_table_lookup::Column;
use crate::open_public::MakeRowsPublic;
use crate::stark::mozak_stark::{BitshiftTable, Table};
=======
use crate::linear_combination::Column;
use crate::stark::mozak_stark::{BitshiftTable, TableWithTypedOutput};
>>>>>>> 1dbfd433

columns_view_impl!(Bitshift);
#[repr(C)]
#[derive(Clone, Copy, Eq, PartialEq, Debug, Default)]
pub struct Bitshift<T> {
    pub amount: T,
    pub multiplier: T,
}

impl From<u8> for Bitshift<u32> {
    fn from(amount: u8) -> Self {
        Self {
            amount: amount.into(),
            multiplier: 1 << amount,
        }
    }
}

make_col_map!(BitshiftView);
columns_view_impl!(BitshiftView);
#[repr(C)]
#[derive(Clone, Copy, Eq, PartialEq, Debug, Default)]
pub struct BitshiftView<T> {
    /// Contains the `Bitshift` columns with the shift amount and the
    /// multiplier.
    pub executed: Bitshift<T>,
    /// This column tells if the row has a corresponding value row
    /// in the CPU table. If not, then this is a padding row, used to
    /// pad the table to a power of 2 size or a dummy row
    /// to bridge a gap in the shift amounts.
    /// For logup, this can be used to track multiplicity
    pub multiplicity: T,
}

/// Lookup from the CPU table into Bitshift stark table.
#[must_use]
<<<<<<< HEAD
pub fn lookup_for_cpu() -> Table {
    BitshiftTable::new(
        Column::singles(col_map().executed),
        col_map().multiplicity.into(),
    )
}

#[must_use]
pub fn make_rows_pubilc() -> MakeRowsPublic {
    MakeRowsPublic(BitshiftTable::new(
        Column::singles(col_map().executed),
        Column::always(),
    ))
=======
pub fn lookup_for_cpu() -> TableWithTypedOutput<Bitshift<Column>> {
    BitshiftTable::new(COL_MAP.executed, COL_MAP.multiplicity)
>>>>>>> 1dbfd433
}<|MERGE_RESOLUTION|>--- conflicted
+++ resolved
@@ -1,12 +1,7 @@
 use crate::columns_view::{columns_view_impl, make_col_map};
-<<<<<<< HEAD
-use crate::cross_table_lookup::Column;
+use crate::linear_combination::Column;
 use crate::open_public::MakeRowsPublic;
-use crate::stark::mozak_stark::{BitshiftTable, Table};
-=======
-use crate::linear_combination::Column;
 use crate::stark::mozak_stark::{BitshiftTable, TableWithTypedOutput};
->>>>>>> 1dbfd433
 
 columns_view_impl!(Bitshift);
 #[repr(C)]
@@ -43,12 +38,17 @@
 
 /// Lookup from the CPU table into Bitshift stark table.
 #[must_use]
-<<<<<<< HEAD
-pub fn lookup_for_cpu() -> Table {
-    BitshiftTable::new(
-        Column::singles(col_map().executed),
-        col_map().multiplicity.into(),
-    )
+#[must_use]
+pub fn lookup_for_cpu() -> TableWithTypedOutput<Bitshift<Column>> {
+    BitshiftTable::new(COL_MAP.executed, COL_MAP.multiplicity)
+}
+
+#[must_use]
+pub fn make_rows_pubilc() -> MakeRowsPublic {
+    MakeRowsPublic(BitshiftTable::new(BitshiftTable::new(
+        COL_MAP.executed,
+        COL_MAP.multiplicity,
+    )));
 }
 
 #[must_use]
@@ -57,8 +57,4 @@
         Column::singles(col_map().executed),
         Column::always(),
     ))
-=======
-pub fn lookup_for_cpu() -> TableWithTypedOutput<Bitshift<Column>> {
-    BitshiftTable::new(COL_MAP.executed, COL_MAP.multiplicity)
->>>>>>> 1dbfd433
 }