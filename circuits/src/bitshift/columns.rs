use crate::columns_view::{columns_view_impl, make_col_map};
<<<<<<< HEAD
use crate::linear_combination::Column;
use crate::stark::mozak_stark::{BitshiftTable, TableNamed};
=======
use crate::cross_table_lookup::Column;
use crate::stark::mozak_stark::{BitshiftTable, Table};
>>>>>>> d74ea7e6

columns_view_impl!(Bitshift);
#[repr(C)]
#[derive(Clone, Copy, Eq, PartialEq, Debug, Default)]
pub struct Bitshift<T> {
    pub amount: T,
    pub multiplier: T,
}

impl From<u8> for Bitshift<u32> {
    fn from(amount: u8) -> Self {
        Self {
            amount: amount.into(),
            multiplier: 1 << amount,
        }
    }
}

make_col_map!(BitshiftView);
columns_view_impl!(BitshiftView);
#[repr(C)]
#[derive(Clone, Copy, Eq, PartialEq, Debug, Default)]
pub struct BitshiftView<T> {
    /// Contains the `Bitshift` columns with the shift amount and the
    /// multiplier.
    pub executed: Bitshift<T>,
    /// This column tells if the row has a corresponding value row
    /// in the CPU table. If not, then this is a padding row, used to
    /// pad the table to a power of 2 size or a dummy row
    /// to bridge a gap in the shift amounts.
    /// For logup, this can be used to track multiplicity
    pub multiplicity: T,
}

<<<<<<< HEAD
#[must_use]
pub fn lookup_for_cpu() -> TableNamed<Bitshift<Column>> {
    BitshiftTable::new(COL_MAP.executed, COL_MAP.multiplicity)
=======
/// Lookup from the CPU table into Bitshift stark table.
#[must_use]
pub fn lookup_for_cpu() -> Table {
    BitshiftTable::new(
        Column::singles(col_map().executed),
        col_map().multiplicity.into(),
    )
>>>>>>> d74ea7e6
}<|MERGE_RESOLUTION|>--- conflicted
+++ resolved
@@ -1,11 +1,6 @@
 use crate::columns_view::{columns_view_impl, make_col_map};
-<<<<<<< HEAD
 use crate::linear_combination::Column;
 use crate::stark::mozak_stark::{BitshiftTable, TableNamed};
-=======
-use crate::cross_table_lookup::Column;
-use crate::stark::mozak_stark::{BitshiftTable, Table};
->>>>>>> d74ea7e6
 
 columns_view_impl!(Bitshift);
 #[repr(C)]
@@ -40,17 +35,8 @@
     pub multiplicity: T,
 }
 
-<<<<<<< HEAD
+/// Lookup from the CPU table into Bitshift stark table.
 #[must_use]
 pub fn lookup_for_cpu() -> TableNamed<Bitshift<Column>> {
     BitshiftTable::new(COL_MAP.executed, COL_MAP.multiplicity)
-=======
-/// Lookup from the CPU table into Bitshift stark table.
-#[must_use]
-pub fn lookup_for_cpu() -> Table {
-    BitshiftTable::new(
-        Column::singles(col_map().executed),
-        col_map().multiplicity.into(),
-    )
->>>>>>> d74ea7e6
 }