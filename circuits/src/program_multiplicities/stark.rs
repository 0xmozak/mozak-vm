use super::columns::ProgramMult;
use crate::columns_view::NumberOfColumns;
use crate::unstark::Unstark;

#[allow(clippy::module_name_repetitions)]
<<<<<<< HEAD
pub struct ProgramMultStark<F, const D: usize> {
    pub _f: PhantomData<F>,
    pub standalone_proving: bool,
}

impl<F, const D: usize> HasNamedColumns for ProgramMultStark<F, D> {
    type Columns = ProgramMult<F>;
}

const COLUMNS: usize = ProgramMult::<()>::NUMBER_OF_COLUMNS;
const PUBLIC_INPUTS: usize = 0;

impl<F: RichField + Extendable<D>, const D: usize> Stark<F, D> for ProgramMultStark<F, D> {
    type EvaluationFrame<FE, P, const D2: usize> = StarkFrame<P, P::Scalar, COLUMNS, PUBLIC_INPUTS>

    where
        FE: FieldExtension<D2, BaseField = F>,
        P: PackedField<Scalar = FE>;
    type EvaluationFrameTarget =
        StarkFrame<ExtensionTarget<D>, ExtensionTarget<D>, COLUMNS, PUBLIC_INPUTS>;

    fn requires_ctls(&self) -> bool { !self.standalone_proving }

    fn eval_packed_generic<FE, P, const D2: usize>(
        &self,
        vars: &Self::EvaluationFrame<FE, P, D2>,
        yield_constr: &mut ConstraintConsumer<P>,
    ) where
        FE: FieldExtension<D2, BaseField = F>,
        P: PackedField<Scalar = FE>, {
        let lv: &ProgramMult<P> = vars.get_local_values().into();
        // Any instruction used in CPU should also be in the program
        yield_constr.constraint(lv.mult_in_cpu * (P::ONES - lv.mult_in_rom));
    }

    fn eval_ext_circuit(
        &self,
        builder: &mut CircuitBuilder<F, D>,
        vars: &Self::EvaluationFrameTarget,
        yield_constr: &mut RecursiveConstraintConsumer<F, D>,
    ) {
        let lv: &ProgramMult<_> = vars.get_local_values().into();
        // Any instruction used in CPU should also be in the program
        let one = builder.one_extension();
        let sub = builder.sub_extension(one, lv.mult_in_rom);
        let mul = builder.mul_extension(lv.mult_in_cpu, sub);
        yield_constr.constraint(builder, mul);
    }

    fn constraint_degree(&self) -> usize { 3 }
}
=======
pub type ProgramMultStark<F, const D: usize> =
    Unstark<F, D, ProgramMult<F>, { ProgramMult::<()>::NUMBER_OF_COLUMNS }>;
>>>>>>> bff8af9e
<|MERGE_RESOLUTION|>--- conflicted
+++ resolved
@@ -3,59 +3,5 @@
 use crate::unstark::Unstark;
 
 #[allow(clippy::module_name_repetitions)]
-<<<<<<< HEAD
-pub struct ProgramMultStark<F, const D: usize> {
-    pub _f: PhantomData<F>,
-    pub standalone_proving: bool,
-}
-
-impl<F, const D: usize> HasNamedColumns for ProgramMultStark<F, D> {
-    type Columns = ProgramMult<F>;
-}
-
-const COLUMNS: usize = ProgramMult::<()>::NUMBER_OF_COLUMNS;
-const PUBLIC_INPUTS: usize = 0;
-
-impl<F: RichField + Extendable<D>, const D: usize> Stark<F, D> for ProgramMultStark<F, D> {
-    type EvaluationFrame<FE, P, const D2: usize> = StarkFrame<P, P::Scalar, COLUMNS, PUBLIC_INPUTS>
-
-    where
-        FE: FieldExtension<D2, BaseField = F>,
-        P: PackedField<Scalar = FE>;
-    type EvaluationFrameTarget =
-        StarkFrame<ExtensionTarget<D>, ExtensionTarget<D>, COLUMNS, PUBLIC_INPUTS>;
-
-    fn requires_ctls(&self) -> bool { !self.standalone_proving }
-
-    fn eval_packed_generic<FE, P, const D2: usize>(
-        &self,
-        vars: &Self::EvaluationFrame<FE, P, D2>,
-        yield_constr: &mut ConstraintConsumer<P>,
-    ) where
-        FE: FieldExtension<D2, BaseField = F>,
-        P: PackedField<Scalar = FE>, {
-        let lv: &ProgramMult<P> = vars.get_local_values().into();
-        // Any instruction used in CPU should also be in the program
-        yield_constr.constraint(lv.mult_in_cpu * (P::ONES - lv.mult_in_rom));
-    }
-
-    fn eval_ext_circuit(
-        &self,
-        builder: &mut CircuitBuilder<F, D>,
-        vars: &Self::EvaluationFrameTarget,
-        yield_constr: &mut RecursiveConstraintConsumer<F, D>,
-    ) {
-        let lv: &ProgramMult<_> = vars.get_local_values().into();
-        // Any instruction used in CPU should also be in the program
-        let one = builder.one_extension();
-        let sub = builder.sub_extension(one, lv.mult_in_rom);
-        let mul = builder.mul_extension(lv.mult_in_cpu, sub);
-        yield_constr.constraint(builder, mul);
-    }
-
-    fn constraint_degree(&self) -> usize { 3 }
-}
-=======
 pub type ProgramMultStark<F, const D: usize> =
-    Unstark<F, D, ProgramMult<F>, { ProgramMult::<()>::NUMBER_OF_COLUMNS }>;
->>>>>>> bff8af9e
+    Unstark<F, D, ProgramMult<F>, { ProgramMult::<()>::NUMBER_OF_COLUMNS }>;