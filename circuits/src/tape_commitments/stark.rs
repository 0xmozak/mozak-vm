use std::marker::PhantomData;

use expr::{Expr, ExprBuilder, StarkFrameTyped};
use mozak_circuits_derive::StarkNameDisplay;
use plonky2::field::extension::{Extendable, FieldExtension};
use plonky2::field::packed::PackedField;
use plonky2::hash::hash_types::RichField;
use plonky2::iop::ext_target::ExtensionTarget;
use plonky2::plonk::circuit_builder::CircuitBuilder;
use starky::constraint_consumer::{ConstraintConsumer, RecursiveConstraintConsumer};
use starky::evaluation_frame::StarkFrame;
use starky::stark::Stark;

use super::columns::TapeCommitments;
use crate::columns_view::{HasNamedColumns, NumberOfColumns};
use crate::expr::{build_ext, build_packed, ConstraintBuilder};
use crate::unstark::NoColumns;
fn generate_constraints<'a, T: Copy>(
    vars: &StarkFrameTyped<TapeCommitments<Expr<'a, T>>, NoColumns<Expr<'a, T>>>,
) -> ConstraintBuilder<Expr<'a, T>> {
    let lv: &TapeCommitments<Expr<'a, T>> = &vars.local_values;
    let mut constraint = ConstraintBuilder::default();
    constraint.always(lv.is_event_commitment_tape_row.is_binary());
    constraint.always(lv.is_castlist_commitment_tape_row.is_binary());
    constraint
        .always((lv.is_castlist_commitment_tape_row + lv.is_event_commitment_tape_row).is_binary());
    constraint
        .always(lv.event_commitment_tape_multiplicity * (1 - lv.is_event_commitment_tape_row));
    constraint.always(
        lv.castlist_commitment_tape_multiplicity * (1 - lv.is_castlist_commitment_tape_row),
    );
    constraint
}

#[derive(Copy, Clone, Default, StarkNameDisplay)]
#[allow(clippy::module_name_repetitions)]
pub struct TapeCommitmentsStark<F, const D: usize> {
    pub _f: PhantomData<F>,
    pub standalone_proving: bool,
}

impl<F, const D: usize> HasNamedColumns for TapeCommitmentsStark<F, D> {
    type Columns = TapeCommitments<F>;
}

const COLUMNS: usize = TapeCommitments::<()>::NUMBER_OF_COLUMNS;
const PUBLIC_INPUTS: usize = 0;

impl<F: RichField + Extendable<D>, const D: usize> Stark<F, D> for TapeCommitmentsStark<F, D> {
    type EvaluationFrame<FE, P, const D2: usize> = StarkFrame<P, P::Scalar, COLUMNS, PUBLIC_INPUTS>

        where
            FE: FieldExtension<D2, BaseField = F>,
            P: PackedField<Scalar = FE>;
    type EvaluationFrameTarget =
        StarkFrame<ExtensionTarget<D>, ExtensionTarget<D>, COLUMNS, PUBLIC_INPUTS>;

    fn requires_ctls(&self) -> bool { !self.standalone_proving }

    fn eval_packed_generic<FE, P, const D2: usize>(
        &self,
        vars: &Self::EvaluationFrame<FE, P, D2>,
        consumer: &mut ConstraintConsumer<P>,
    ) where
        FE: FieldExtension<D2, BaseField = F>,
        P: PackedField<Scalar = FE>, {
        let eb = ExprBuilder::default();
        let constraints = generate_constraints(&eb.to_typed_starkframe(vars));
        build_packed(constraints, consumer);
    }

    fn constraint_degree(&self) -> usize { 3 }

    fn eval_ext_circuit(
        &self,
        builder: &mut CircuitBuilder<F, D>,
        vars: &Self::EvaluationFrameTarget,
        consumer: &mut RecursiveConstraintConsumer<F, D>,
    ) {
        let eb = ExprBuilder::default();
        let constraints = generate_constraints(&eb.to_typed_starkframe(vars));
        build_ext(constraints, builder, consumer);
    }
}

#[cfg(test)]
mod tests {
    use itertools::chain;
    use mozak_runner::code;
    use mozak_runner::decode::ECALL;
    use mozak_runner::elf::RuntimeArguments;
    use mozak_runner::instruction::{Args, Instruction, Op};
    use mozak_sdk::core::ecall::{self, COMMITMENT_SIZE};
    use mozak_sdk::core::reg_abi::{REG_A0, REG_A1, REG_A2};
    use plonky2::plonk::config::{GenericConfig, Poseidon2GoldilocksConfig};
    use rand::Rng;
    use starky::stark_testing::test_stark_circuit_constraints;

    use super::TapeCommitmentsStark;
    use crate::stark::mozak_stark::MozakStark;
    use crate::test_utils::ProveAndVerify;

    const D: usize = 2;
    type C = Poseidon2GoldilocksConfig;
    type F = <C as GenericConfig<D>>::F;
    type S = super::TapeCommitmentsStark<F, D>;

    const CAST_LIST_COMMITMENT_ADDRESS: u32 = 0x100;
    const EVENTS_COMMITMENT_ADDRESS: u32 = 0x200;

    fn read_tape_commitments_code() -> Vec<Instruction> {
        fn read_ecall_code(ecall: u32, address: u32, num_bytes_read: usize) -> Vec<Instruction> {
            vec![
                Instruction {
                    op: Op::ADD,
                    args: Args {
                        rd: REG_A0,
                        imm: ecall,
                        ..Default::default()
                    },
                },
                Instruction {
                    op: Op::ADD,
                    args: Args {
                        rd: REG_A1,
                        imm: address,
                        ..Default::default()
                    },
                },
                Instruction {
                    op: Op::ADD,
                    args: Args {
                        rd: REG_A2,
                        imm: u32::try_from(num_bytes_read).expect("casting to u32 should not fail"),
                        ..Default::default()
                    },
                },
                ECALL,
            ]
        }
        let code_ecall_cast_list_commitment_tape = read_ecall_code(
            ecall::CAST_LIST_COMMITMENT_TAPE,
            CAST_LIST_COMMITMENT_ADDRESS,
            COMMITMENT_SIZE,
        );
        let code_ecall_events_commitment_tape = read_ecall_code(
            ecall::EVENTS_COMMITMENT_TAPE,
            EVENTS_COMMITMENT_ADDRESS,
            COMMITMENT_SIZE,
        );
        chain!(
            code_ecall_cast_list_commitment_tape,
            code_ecall_events_commitment_tape
        )
        .collect()
    }

    #[test]
    fn test_tape_commitment_stark() -> Result<(), anyhow::Error> {
        let mut rng = rand::thread_rng();
        // generate tapes with random bytes
        let cast_list_commitment_tape: [u8; COMMITMENT_SIZE] = rng.gen();
        let events_commitment_tape: [u8; COMMITMENT_SIZE] = rng.gen();
        let code = read_tape_commitments_code();
        let (program, record) =
            code::execute_code_with_ro_memory(code, &[], &[], &[], RuntimeArguments {
                events_commitment_tape,
                cast_list_commitment_tape,
                ..Default::default()
            });
        TapeCommitmentsStark::prove_and_verify(&program, &record)
    }
    #[test]
    fn test_tape_commitment_mozak_stark() -> Result<(), anyhow::Error> {
        let mut rng = rand::thread_rng();
        // generate tapes with random bytes
        let cast_list_commitment_tape: [u8; COMMITMENT_SIZE] = rng.gen();
        let events_commitment_tape: [u8; COMMITMENT_SIZE] = rng.gen();
        let code = read_tape_commitments_code();
        let (program, record) =
            code::execute_code_with_ro_memory(code, &[], &[], &[], RuntimeArguments {
                events_commitment_tape,
                cast_list_commitment_tape,
                ..Default::default()
            });
        MozakStark::prove_and_verify(&program, &record)
    }

    #[test]
    fn test_tape_commitment_recursive_prover() -> Result<(), anyhow::Error> {
<<<<<<< HEAD
        todo!()
        // let mut rng = rand::thread_rng();
        // // generate tapes with random bytes
        // let cast_list_commitment_tape: [u8; COMMITMENT_SIZE] = rng.gen();
        // let events_commitment_tape: [u8; COMMITMENT_SIZE] = rng.gen();
        // let code = io_read_tape_commitments_code();
        // let (program, record) =
        //     code::execute_code_with_ro_memory(code, &[], &[], &[],
        // RuntimeArguments {         events_commitment_tape,
        //         cast_list_commitment_tape,
        //         ..Default::default()
        //     });
        // let stark = MozakStark::<F, D>::default();
        // let config = StarkConfig::standard_fast_config();
        // let public_inputs = PublicInputs {
        //     entry_point: from_u32(program.entry_point),
        // };
        // let mozak_proof = prove::<F, C, D>(
        //     &program,
        //     &record,
        //     &stark,
        //     &config,
        //     public_inputs,
        //     &mut TimingTree::default(),
        // )?;
        // verify_proof(&stark, mozak_proof.clone(), &config)?;
=======
        let mut rng = rand::thread_rng();
        // generate tapes with random bytes
        let cast_list_commitment_tape: [u8; COMMITMENT_SIZE] = rng.gen();
        let events_commitment_tape: [u8; COMMITMENT_SIZE] = rng.gen();
        let code = read_tape_commitments_code();
        let (program, record) =
            code::execute_code_with_ro_memory(code, &[], &[], &[], RuntimeArguments {
                events_commitment_tape,
                cast_list_commitment_tape,
                ..Default::default()
            });
        let stark = MozakStark::<F, D>::default();
        let config = StarkConfig::standard_fast_config();
        let public_inputs = PublicInputs {
            entry_point: from_u32(program.entry_point),
        };
        let mozak_proof = prove::<F, C, D>(
            &program,
            &record,
            &stark,
            &config,
            public_inputs,
            &mut TimingTree::default(),
        )?;
        verify_proof(&stark, mozak_proof.clone(), &config)?;
>>>>>>> 668fcabd

        // let circuit_config = CircuitConfig::standard_recursion_config();
        // let mozak_stark_circuit = recursive_mozak_stark_circuit::<F, C, D>(
        //     &stark,
        //     &mozak_proof.degree_bits(&config),
        //     &circuit_config,
        //     &config,
        // );

        // let recursive_proof = mozak_stark_circuit.prove(&mozak_proof)?;
        // let public_input_slice: [F; VM_PUBLIC_INPUT_SIZE] =
        //     recursive_proof.public_inputs.as_slice().try_into().unwrap();
        // let recursive_proof_public_inputs: &VMRecursiveProofPublicInputs<F> =
        //     &public_input_slice.into();

        // // assert that the commitment tapes match those in pubilc inputs
        // assert_eq!(
        //     recursive_proof_public_inputs.event_commitment_tape,
        //     events_commitment_tape.map(F::from_canonical_u8),
        //     "Mismatch in events commitment tape in public inputs"
        // );
        // assert_eq!(
        //     recursive_proof_public_inputs.castlist_commitment_tape,
        //     cast_list_commitment_tape.map(F::from_canonical_u8),
        //     "Mismatch in cast list commitment tape in public inputs"
        // );
        // mozak_stark_circuit.circuit.verify(recursive_proof)
    }

    #[test]
    fn test_circuit() -> anyhow::Result<()> {
        let stark = S {
            standalone_proving: true,
            ..S::default()
        };
        test_stark_circuit_constraints::<F, C, S, D>(stark)?;

        Ok(())
    }
}<|MERGE_RESOLUTION|>--- conflicted
+++ resolved
@@ -188,7 +188,6 @@
 
     #[test]
     fn test_tape_commitment_recursive_prover() -> Result<(), anyhow::Error> {
-<<<<<<< HEAD
         todo!()
         // let mut rng = rand::thread_rng();
         // // generate tapes with random bytes
@@ -215,33 +214,6 @@
         //     &mut TimingTree::default(),
         // )?;
         // verify_proof(&stark, mozak_proof.clone(), &config)?;
-=======
-        let mut rng = rand::thread_rng();
-        // generate tapes with random bytes
-        let cast_list_commitment_tape: [u8; COMMITMENT_SIZE] = rng.gen();
-        let events_commitment_tape: [u8; COMMITMENT_SIZE] = rng.gen();
-        let code = read_tape_commitments_code();
-        let (program, record) =
-            code::execute_code_with_ro_memory(code, &[], &[], &[], RuntimeArguments {
-                events_commitment_tape,
-                cast_list_commitment_tape,
-                ..Default::default()
-            });
-        let stark = MozakStark::<F, D>::default();
-        let config = StarkConfig::standard_fast_config();
-        let public_inputs = PublicInputs {
-            entry_point: from_u32(program.entry_point),
-        };
-        let mozak_proof = prove::<F, C, D>(
-            &program,
-            &record,
-            &stark,
-            &config,
-            public_inputs,
-            &mut TimingTree::default(),
-        )?;
-        verify_proof(&stark, mozak_proof.clone(), &config)?;
->>>>>>> 668fcabd
 
         // let circuit_config = CircuitConfig::standard_recursion_config();
         // let mozak_stark_circuit = recursive_mozak_stark_circuit::<F, C, D>(
