use plonky2::field::types::Field;

use crate::columns_view::{columns_view_impl, make_col_map};
use crate::cross_table_lookup::Column;
use crate::multiplicity_view::MultiplicityView;

#[repr(C)]
#[derive(Clone, Copy, Eq, PartialEq, Debug, Default)]
pub struct RangeCheckLimb<T> {
    /// The u8 value to be range checked and its multiplicity.
    pub multiplicity_view: MultiplicityView<T>,
}
columns_view_impl!(RangeCheckLimb);
make_col_map!(RangeCheckLimb);

#[must_use]
<<<<<<< HEAD
pub fn data<F: Field>() -> Vec<Column<F>> { vec![Column::single(col_map().element)] }
=======
pub fn data<F: Field>() -> Vec<Column<F>> { vec![Column::single(MAP.multiplicity_view.value)] }
>>>>>>> aa339cf8

/// Column for a binary filter to indicate whether a row in the
/// [`RangeCheckTable`](crate::cross_table_lookup::RangeCheckTable).
/// contains a non-dummy value to be range checked.
#[must_use]
<<<<<<< HEAD
pub fn filter<F: Field>() -> Column<F> { Column::single(col_map().filter) }
=======
pub fn filter<F: Field>() -> Column<F> { Column::single(MAP.multiplicity_view.multiplicity) }
>>>>>>> aa339cf8
<|MERGE_RESOLUTION|>--- conflicted
+++ resolved
@@ -14,18 +14,12 @@
 make_col_map!(RangeCheckLimb);
 
 #[must_use]
-<<<<<<< HEAD
-pub fn data<F: Field>() -> Vec<Column<F>> { vec![Column::single(col_map().element)] }
-=======
-pub fn data<F: Field>() -> Vec<Column<F>> { vec![Column::single(MAP.multiplicity_view.value)] }
->>>>>>> aa339cf8
+pub fn data<F: Field>() -> Vec<Column<F>> {
+    vec![Column::single(col_map().multiplicity_view.value)]
+}
 
 /// Column for a binary filter to indicate whether a row in the
 /// [`RangeCheckTable`](crate::cross_table_lookup::RangeCheckTable).
 /// contains a non-dummy value to be range checked.
 #[must_use]
-<<<<<<< HEAD
-pub fn filter<F: Field>() -> Column<F> { Column::single(col_map().filter) }
-=======
-pub fn filter<F: Field>() -> Column<F> { Column::single(MAP.multiplicity_view.multiplicity) }
->>>>>>> aa339cf8
+pub fn filter<F: Field>() -> Column<F> { Column::single(col_map().multiplicity_view.multiplicity) }