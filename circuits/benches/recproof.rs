use std::time::Duration;

use anyhow::Result;
use criterion::{black_box, criterion_group, criterion_main, Criterion};
<<<<<<< HEAD
use mozak_circuits::recproof::make_tree::{BranchInputs, LeafInputs};
=======
>>>>>>> f15f7c8f
use mozak_circuits::recproof::state_update::{BranchCircuit, LeafCircuit};
use mozak_circuits::recproof::{make_tree, unbounded};
use mozak_circuits::test_utils::{hash_branch, hash_str, C, D, F};
use plonky2::field::types::Field;
use plonky2::hash::hash_types::HashOut;
use plonky2::iop::witness::{PartialWitness, WitnessWrite};
use plonky2::plonk::circuit_builder::CircuitBuilder;
use plonky2::plonk::circuit_data::{CircuitConfig, CircuitData};
use plonky2::plonk::proof::{ProofWithPublicInputs, ProofWithPublicInputsTarget};

pub struct DummyLeafCircuit {
    pub make_tree: make_tree::LeafSubCircuit,
    pub unbounded: unbounded::LeafSubCircuit,
    pub circuit: CircuitData<F, C, D>,
}

impl DummyLeafCircuit {
    #[must_use]
    pub fn new(circuit_config: &CircuitConfig) -> Self {
        let mut builder = CircuitBuilder::<F, D>::new(circuit_config.clone());

        let make_tree_inputs = LeafInputs::default(&mut builder);
        let make_tree_targets = make_tree_inputs.build(&mut builder);

        let (circuit, unbounded) = unbounded::LeafSubCircuit::new(builder);
        let make_tree = make_tree_targets.build(&circuit.prover_only.public_inputs);

        Self {
            make_tree,
            unbounded,
            circuit,
        }
    }

    pub fn prove(
        &self,
        present: bool,
        leaf_value: HashOut<F>,
        branch: &DummyBranchCircuit,
    ) -> Result<ProofWithPublicInputs<F, C, D>> {
        let mut inputs = PartialWitness::new();
        self.make_tree.set_inputs(&mut inputs, present, leaf_value);
        self.unbounded.set_inputs(&mut inputs, &branch.circuit);
        self.circuit.prove(inputs)
    }
}

pub struct DummyBranchCircuit {
    pub make_tree: make_tree::BranchSubCircuit,
    pub unbounded: unbounded::BranchSubCircuit,
    pub circuit: CircuitData<F, C, D>,
    pub targets: DummyBranchTargets,
}

pub struct DummyBranchTargets {
    pub left_proof: ProofWithPublicInputsTarget<D>,
    pub right_proof: ProofWithPublicInputsTarget<D>,
}

impl DummyBranchCircuit {
    #[must_use]
    pub fn new(circuit_config: &CircuitConfig, leaf: &DummyLeafCircuit) -> Self {
        let mut builder = CircuitBuilder::<F, D>::new(circuit_config.clone());
        let common = &leaf.circuit.common;
        let left_proof = builder.add_virtual_proof_with_pis(common);
        let right_proof = builder.add_virtual_proof_with_pis(common);

        let make_tree_inputs = BranchInputs::default(&mut builder);
        let make_tree_targets =
            make_tree_inputs.build(&mut builder, &leaf.make_tree, &left_proof, &right_proof);

        let (circuit, unbounded) = unbounded::BranchSubCircuit::new(
            builder,
            &leaf.circuit,
            make_tree_targets.left_is_leaf,
            make_tree_targets.right_is_leaf,
            &left_proof,
            &right_proof,
        );

        let targets = DummyBranchTargets {
            left_proof,
            right_proof,
        };
        let make_tree =
            make_tree_targets.build(&leaf.make_tree, &circuit.prover_only.public_inputs);

        Self {
            make_tree,
            unbounded,
            circuit,
            targets,
        }
    }

    pub fn prove(
        &self,
        hash: HashOut<F>,
        leaf_value: HashOut<F>,
        left_proof: &ProofWithPublicInputs<F, C, D>,
        right_proof: &ProofWithPublicInputs<F, C, D>,
    ) -> Result<ProofWithPublicInputs<F, C, D>> {
        let mut inputs = PartialWitness::new();
        self.make_tree.set_inputs(&mut inputs, hash, leaf_value);
        inputs.set_proof_with_pis_target(&self.targets.left_proof, left_proof);
        inputs.set_proof_with_pis_target(&self.targets.right_proof, right_proof);
        self.circuit.prove(inputs)
    }
}

fn bench_prove_verify_recproof(c: &mut Criterion) {
    let mut group = c.benchmark_group("prove_verify_recproof");
    group.measurement_time(Duration::new(10, 0));

    let circuit_config = CircuitConfig::standard_recursion_config();
    let leaf_circuit = black_box(LeafCircuit::<F, C, D>::new(&circuit_config));
    let branch_circuit_1 = BranchCircuit::from_leaf(&circuit_config, &leaf_circuit);
    let branch_circuit_2 = BranchCircuit::from_branch(&circuit_config, &branch_circuit_1);

    let zero_hash = black_box(HashOut::from([F::ZERO; 4]));
    let non_zero_hash_1 = black_box(hash_str("Non-Zero Hash 1"));
    let hash_0_and_0 = black_box(hash_branch(&zero_hash, &zero_hash));
    let hash_0_and_1 = black_box(hash_branch(&zero_hash, &non_zero_hash_1));
    let hash_1_and_0 = hash_branch(&non_zero_hash_1, &zero_hash);
    let hash_00_and_00 = hash_branch(&hash_0_and_0, &hash_0_and_0);
    let hash_01_and_01 = hash_branch(&hash_0_and_1, &hash_0_and_1);
    let hash_01_and_10 = hash_branch(&hash_0_and_1, &hash_1_and_0);

    // Leaf proofs
    let zero_proof = leaf_circuit.prove(zero_hash, zero_hash, zero_hash).unwrap();
    leaf_circuit.circuit.verify(zero_proof.clone()).unwrap();

    let proof_0_to_1 = leaf_circuit
        .prove(zero_hash, non_zero_hash_1, hash_0_and_1)
        .unwrap();
    leaf_circuit.circuit.verify(proof_0_to_1.clone()).unwrap();

    // Branch proofs
    let branch_00_and_01_proof = branch_circuit_1
        .prove(
            &zero_proof,
            &proof_0_to_1,
            hash_0_and_0,
            hash_0_and_1,
            hash_0_and_1,
        )
        .unwrap();

    let branch_01_and_00_proof = branch_circuit_1
        .prove(
            &proof_0_to_1,
            &zero_proof,
            hash_0_and_0,
            hash_1_and_0,
            hash_0_and_1,
        )
        .unwrap();

    // Benches
    group.bench_function("recproof_leaf_prove", |b| {
        b.iter(|| {
            leaf_circuit
                .prove(zero_hash, non_zero_hash_1, hash_0_and_1)
                .unwrap()
        })
    });
    group.bench_function("recproof_leaf_verify", |b| {
        b.iter(|| leaf_circuit.circuit.verify(proof_0_to_1.clone()).unwrap())
    });

    group.bench_function("recproof_branch_prove_1", |b| {
        b.iter(|| {
            branch_circuit_1
                .prove(
                    &zero_proof,
                    &proof_0_to_1,
                    hash_0_and_0,
                    hash_0_and_1,
                    hash_0_and_1,
                )
                .unwrap()
        })
    });
    group.bench_function("recproof_branch_verify", |b| {
        b.iter(|| {
            branch_circuit_1
                .circuit
                .verify(branch_00_and_01_proof.clone())
                .unwrap()
        })
    });

    group.bench_function("recproof_branch_prove_2", |b| {
        b.iter(|| {
            branch_circuit_2
                .prove(
                    &branch_00_and_01_proof,
                    &branch_01_and_00_proof,
                    hash_00_and_00,
                    hash_01_and_10,
                    hash_01_and_01,
                )
                .unwrap()
        })
    });

    group.finish();
}

fn bench_prove_verify_unbounded(c: &mut Criterion) {
    let mut group = c.benchmark_group("prove_verify_unbounded");
    group.measurement_time(Duration::new(10, 0));

    let circuit_config = CircuitConfig::standard_recursion_config();
    let leaf = black_box(DummyLeafCircuit::new(&circuit_config));
    let branch = DummyBranchCircuit::new(&circuit_config, &leaf);

    let non_zero_hash = black_box(hash_str("Non-Zero Hash"));
    let branch_hash = hash_branch(&non_zero_hash, &non_zero_hash);
    let branch_hash_1 = hash_branch(&non_zero_hash, &branch_hash);

    let leaf_1_proof = leaf.prove(false, non_zero_hash, &branch).unwrap();
    leaf.circuit.verify(leaf_1_proof.clone()).unwrap();

    let leaf_2_proof = leaf.prove(true, non_zero_hash, &branch).unwrap();
    leaf.circuit.verify(leaf_2_proof.clone()).unwrap();

    let branch_proof_1 = branch
        .prove(non_zero_hash, non_zero_hash, &leaf_1_proof, &leaf_2_proof)
        .unwrap();
    branch.circuit.verify(branch_proof_1.clone()).unwrap();

    let branch_proof_2 = branch
        .prove(branch_hash, non_zero_hash, &leaf_2_proof, &leaf_2_proof)
        .unwrap();
    branch.circuit.verify(branch_proof_2.clone()).unwrap();

    let double_branch_proof = branch
        .prove(branch_hash_1, non_zero_hash, &leaf_2_proof, &branch_proof_2)
        .unwrap();
    branch.circuit.verify(double_branch_proof.clone()).unwrap();

    group.bench_function("branch_prove_1", |b| {
        b.iter(|| {
            branch
                .prove(non_zero_hash, non_zero_hash, &leaf_1_proof, &leaf_2_proof)
                .unwrap()
        })
    });
    group.bench_function("branch_verify_1", |b| {
        b.iter(|| branch.circuit.verify(branch_proof_1.clone()).unwrap())
    });

    group.bench_function("branch_prove_2", |b| {
        b.iter(|| {
            branch
                .prove(branch_hash_1, non_zero_hash, &leaf_2_proof, &branch_proof_2)
                .unwrap()
        })
    });
    group.bench_function("branch_verify_2", |b| {
        b.iter(|| branch.circuit.verify(double_branch_proof.clone()).unwrap())
    });

    group.finish();
}

criterion_group![
    name = benches;
    config = Criterion::default().sample_size(10);
    targets = bench_prove_verify_recproof, bench_prove_verify_unbounded
];
criterion_main!(benches);<|MERGE_RESOLUTION|>--- conflicted
+++ resolved
@@ -2,10 +2,6 @@
 
 use anyhow::Result;
 use criterion::{black_box, criterion_group, criterion_main, Criterion};
-<<<<<<< HEAD
-use mozak_circuits::recproof::make_tree::{BranchInputs, LeafInputs};
-=======
->>>>>>> f15f7c8f
 use mozak_circuits::recproof::state_update::{BranchCircuit, LeafCircuit};
 use mozak_circuits::recproof::{make_tree, unbounded};
 use mozak_circuits::test_utils::{hash_branch, hash_str, C, D, F};
@@ -27,7 +23,7 @@
     pub fn new(circuit_config: &CircuitConfig) -> Self {
         let mut builder = CircuitBuilder::<F, D>::new(circuit_config.clone());
 
-        let make_tree_inputs = LeafInputs::default(&mut builder);
+        let make_tree_inputs = make_tree::LeafInputs::default(&mut builder);
         let make_tree_targets = make_tree_inputs.build(&mut builder);
 
         let (circuit, unbounded) = unbounded::LeafSubCircuit::new(builder);
@@ -73,7 +69,7 @@
         let left_proof = builder.add_virtual_proof_with_pis(common);
         let right_proof = builder.add_virtual_proof_with_pis(common);
 
-        let make_tree_inputs = BranchInputs::default(&mut builder);
+        let make_tree_inputs = make_tree::BranchInputs::default(&mut builder);
         let make_tree_targets =
             make_tree_inputs.build(&mut builder, &leaf.make_tree, &left_proof, &right_proof);
 
