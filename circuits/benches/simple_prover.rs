use std::time::Duration;

use criterion::{criterion_group, criterion_main, Criterion};
use mozak_circuits::test_utils::prove_and_verify_mozak_stark;
use mozak_runner::instruction::{Args, Instruction, Op};
use mozak_runner::test_utils::simple_test_code;
use starky::config::StarkConfig;

fn bench_prove_verify_all(c: &mut Criterion) {
    let _ = env_logger::builder().try_init();
    let mut group = c.benchmark_group("prove_verify_all");
    group.measurement_time(Duration::new(10, 0));
    group.bench_function("prove_verify_all", |b| {
        b.iter(|| {
            let instructions = [
                Instruction {
                    op: Op::ADD,
                    args: Args {
                        rd: 1,
                        rs1: 1,
                        imm: 1_u32.wrapping_neg(),
                        ..Args::default()
                    },
                },
                Instruction {
                    op: Op::BLT,
                    args: Args {
                        rs1: 0,
                        rs2: 1,
                        imm: 0,
                        ..Args::default()
                    },
                },
            ];
<<<<<<< HEAD
            let (program, record) = simple_test_code(instructions, &[], &[(1, 1 << 14)]);
            prove_and_verify_mozak_stark(&program, &record, &StarkConfig::standard_fast_config())
        })
    });
    group.bench_function("xor_loop", |b| {
        b.iter(|| {
            let instructions = &[
                Instruction {
                    op: Op::ADD,
                    args: Args {
                        rd: 1,
                        rs1: 1,
                        imm: 1_u32.wrapping_neg(),
                        ..Args::default()
                    },
                },
                Instruction {
                    op: Op::XOR,
                    args: Args {
                        rd: 2,
                        rs1: 1,
                        imm: 0xDEAD_BEEF,
                        ..Args::default()
                    },
                },
                Instruction {
                    op: Op::BLT,
                    args: Args {
                        rs1: 0,
                        rs2: 1,
                        imm: 0,
                        ..Args::default()
                    },
                },
            ];
            let (program, record) = simple_test_code(instructions, &[], &[(1, 1 << 14)]);
=======
            let (program, record) = simple_test_code(instructions, &[], &[(1, 1 << 10)]);
>>>>>>> 6ca03157
            prove_and_verify_mozak_stark(&program, &record, &StarkConfig::standard_fast_config())
        })
    });
    group.finish();
}

criterion_group![
    name = benches;
    config = Criterion::default().sample_size(10);
    targets = bench_prove_verify_all
];
criterion_main!(benches);<|MERGE_RESOLUTION|>--- conflicted
+++ resolved
@@ -32,8 +32,7 @@
                     },
                 },
             ];
-<<<<<<< HEAD
-            let (program, record) = simple_test_code(instructions, &[], &[(1, 1 << 14)]);
+            let (program, record) = simple_test_code(instructions, &[], &[(1, 1 << 10)]);
             prove_and_verify_mozak_stark(&program, &record, &StarkConfig::standard_fast_config())
         })
     });
@@ -68,10 +67,7 @@
                     },
                 },
             ];
-            let (program, record) = simple_test_code(instructions, &[], &[(1, 1 << 14)]);
-=======
             let (program, record) = simple_test_code(instructions, &[], &[(1, 1 << 10)]);
->>>>>>> 6ca03157
             prove_and_verify_mozak_stark(&program, &record, &StarkConfig::standard_fast_config())
         })
     });
