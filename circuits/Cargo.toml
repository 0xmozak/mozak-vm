[package]
categories = ["cryptography"]
description = "MozakVM circuits"
edition = "2021"
keywords = ["crypto", "zero-knowledge", "vm"]
license = "All rights reserved"
name = "mozak-circuits"
readme = "README.md"
repository = "https://github.com/0xmozak/mozak-vm"
version = "0.1.0"

[dependencies]
anyhow = { version = "1.0", default-features = false }
arrayvec = { version = "0.7", default-features = false }
bitfield = "0.14"
<<<<<<< HEAD
derive_more = "0.99.17"
=======
derive_more = "0.99"
>>>>>>> af67f8cd
enumflags2 = "0.7.9"
flexbuffers = "2.0"
iter_fixed = "0.3.1"
itertools = "0.12"
lazy_static = "1.4.0"
log = "0.4"
mozak-circuits-derive = { path = "./derive" }
mozak-runner = { path = "../runner" }
mozak-sdk = { path = "../sdk" }
plonky2 = { version = "0", default-features = false }
rayon = "1.9"
serde = { version = "1.0", features = ["derive"] }
starky = { version = "0", default-features = false, features = ["std"] }
thiserror = "1.0"
tt-call = "1.0"

[dev-dependencies]
criterion = { version = "0.5", features = ["html_reports"] }
env_logger = { version = "0.11" }
hex = "0.4"
im = "15.1"
mozak-runner = { path = "../runner", features = ["test"] }
proptest = "1.4"

[features]
default = ["enable_register_starks"]
enable_poseidon_starks = []
enable_register_starks = []
test = []
timing = ["plonky2/timing", "starky/timing"]

[[test]]
name = "riscv_tests"
required-features = ["test"]

[[bench]]
harness = false
name = "simple_prover"
required-features = ["test"]

[[bench]]
harness = false
name = "recproof"
required-features = ["test"]<|MERGE_RESOLUTION|>--- conflicted
+++ resolved
@@ -13,11 +13,7 @@
 anyhow = { version = "1.0", default-features = false }
 arrayvec = { version = "0.7", default-features = false }
 bitfield = "0.14"
-<<<<<<< HEAD
-derive_more = "0.99.17"
-=======
 derive_more = "0.99"
->>>>>>> af67f8cd
 enumflags2 = "0.7.9"
 flexbuffers = "2.0"
 iter_fixed = "0.3.1"
