--- conflicted
+++ resolved
@@ -10,21 +10,16 @@
 categories = ["cryptography"]
 
 [dependencies]
+anyhow = { version = "1.0", default-features = false }
+array-concat = "0.5.2"
+itertools = "0.11.0"
+lazy_static = "1.4.0"
+log = "0.4.19"
+mozak-vm = { path = "../vm" }
 plonky2 = "0.1.3"
 plonky2_maybe_rayon = "0.1.0"
-anyhow = { version = "1.0", default-features = false }
-mozak-vm = { path = "../vm" }
-log = "0.4.19"
-itertools = "0.11.0"
-<<<<<<< HEAD
 starky = "0.1.1"
-thiserror = "1.0.40"
-=======
-starky = { git = "https://github.com/0xmozak/plonky2.git" }
 thiserror = "1.0.43"
->>>>>>> 5b819d36
-lazy_static = "1.4.0"
-array-concat = "0.5.2"
 
 [dev-dependencies]
 mozak-vm = { path = "../vm", features = ["test"] }
