[package]
categories = ["proc-macros"]
description = "MozakVM circuits"
edition = "2021"
keywords = ["crypto", "zero-knowledge", "vm"]
license = "All rights reserved"
name = "mozak-circuits-derive"
readme = "README.md"
repository = "https://github.com/0xmozak/mozak-vm"
version = "0.1.0"

[lib]
proc-macro = true

[dependencies]
<<<<<<< HEAD
itertools = "0.11"
proc-macro-error = "1.0.4"
proc-macro2 = "1.0.69"
quote = "1.0.33"
syn = { version = "2.0.38", features = ["full", "extra-traits"] }
=======
quote = "1.0"
syn = { version = "2.0", features = ["full", "extra-traits"] }
>>>>>>> 95265cef
<|MERGE_RESOLUTION|>--- conflicted
+++ resolved
@@ -13,13 +13,8 @@
 proc-macro = true
 
 [dependencies]
-<<<<<<< HEAD
 itertools = "0.11"
-proc-macro-error = "1.0.4"
-proc-macro2 = "1.0.69"
-quote = "1.0.33"
-syn = { version = "2.0.38", features = ["full", "extra-traits"] }
-=======
+proc-macro-error = "1.0"
+proc-macro2 = "1.0"
 quote = "1.0"
-syn = { version = "2.0", features = ["full", "extra-traits"] }
->>>>>>> 95265cef
+syn = { version = "2.0", features = ["full", "extra-traits"] }