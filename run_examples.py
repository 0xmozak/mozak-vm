"""
Program to run our examples

It not only tests the simple examples (which just used alloc etc) but also
tests for examples on cross-program-calls among other things.
"""

# TODO: set up formatting and linting for Python files in CI.
import os
import re
import shlex
import subprocess
import unittest

import toml
from colorama import Fore, Style

os_environ = os.environ

# Comment the following line if you do not want verbose output
os_environ['MOZAK_STARK_DEBUG'] = 'true'
# Turn the following to `True` if you do not want output capturing
capture_output = False
# Running timeout per prove-and-verify (in seconds)
timeout = 600

class ReadTomlError(Exception):
    """Error while reading TOML file."""


def read_toml_file(file_path: str):
    """Reads a toml file and returns the parsed content."""
    try:
        with open(file_path, "r", encoding="utf-8") as f:
            return toml.load(f)
    except FileNotFoundError:
        raise
    except Exception as e:
        raise ReadTomlError(f"Error reading TOML file: {e}") from e


def list_cargo_projects(directory: str):
    """Lists all cargo projects down one level at a given root directory"""
    try:
        return [
            dir
            for dir in os.listdir(directory)
            if os.path.exists(os.path.join(directory, dir, "Cargo.toml"))
        ]
    except OSError as e:
        raise OSError(f"Error while listing directory: {e}") from e


def has_sdk_dependency_beyond_core_features(cargo_file: str) -> bool:
    """Reads a `Cargo.toml` file and analyses whether the dependency on
    `mozak-sdk` is only on "core" features."""
    sdk_dependency = read_toml_file(cargo_file)["dependencies"]["mozak-sdk"]
    return (
        sdk_dependency.get("default-features", True)
        or len(sdk_dependency.get("features", [])) > 0
    )


class ExamplesTester(unittest.TestCase):
    """Test class for running examples"""

    def test_workspace_members(self):
        """This test ensures that all the workspace members are accounted
        for and no dangling examples directory exists.
        """
        actual_directories = set(list_cargo_projects("examples"))
        listed_workspace_members = set(
            read_toml_file("examples/Cargo.toml")["workspace"]["members"]
        )
        self.assertEqual(actual_directories, listed_workspace_members)

    def test_core_only_examples(self):
        """This test runs examples that depend on just the core
        capabilities of the `sdk` i.e. alloc, heap, panic etc
        """
        prove_and_verify_exceptions = {"panic"}  # TODO: check why `panic` doesn't work
        dummy_prog_id = (
            "MZK-0000000000000000000000000000000000000000000000000000000000000001"
        )

        for folder in set(list_cargo_projects("examples")):
            if not has_sdk_dependency_beyond_core_features(
                f"examples/{folder}/Cargo.toml"
            ):
                print(
                    f"{Style.BRIGHT}{Fore.BLUE}{folder}{Style.RESET_ALL} is detected core-only example"
                )

                build_command = f"cargo build --release --bin {folder}"
                print(f"Testing build: {Fore.BLUE}{build_command}{Style.RESET_ALL}")

                subprocess.run(
                    args=shlex.split(build_command),
                    cwd="examples",
                    capture_output=capture_output,
                    timeout=timeout,
                    env=os_environ,
                    check=True,
                )

                if folder in prove_and_verify_exceptions:
                    print(
                        f"{Fore.RED}ZK prove and verify skipping for {Style.BRIGHT}{folder}{Style.NORMAL} as it is marked as an exception{Style.RESET_ALL}"
                    )
                else:
<<<<<<< HEAD
                    prove_and_verify_command = f"""cargo run --bin mozak-cli -- prove-and-verify \
                        examples/target/riscv32im-mozak-mozakvm-elf/release/{folder}"""
=======
                    prove_and_verify_command = f"""cargo run --bin mozak-cli -- prove-and-verify -vvv \
                        examples/target/riscv32im-mozak-mozakvm-elf/release/{folder} \
                        --self-prog-id {dummy_prog_id}"""
>>>>>>> f1102204
                    print(
                        f"ZK prove and verify: {Fore.BLUE}{prove_and_verify_command}{Style.RESET_ALL}"
                    )

                    subprocess.run(
                        args=shlex.split(prove_and_verify_command),
                        capture_output=capture_output,
                        timeout=timeout,
                        env=os_environ,
                        check=True,
                    )
                print()

    def test_full_featured_examples(self):
        """This test runs examples that depend on more than just the core
        capabilities of the `sdk` i.e. make use of types, traits, system
        tape etc
        """
        prove_and_verify_exceptions = {}

        arch_triple = re.search(
            r"host: (.*)",
            subprocess.check_output(["rustc", "--verbose", "--version"], text=True),
        ).group(1)
        print(
            f"{Style.BRIGHT}{Fore.GREEN}Detected arch triple for host{Style.RESET_ALL}: {arch_triple}",
        )

        for folder in set(list_cargo_projects("examples")):
            if has_sdk_dependency_beyond_core_features(f"examples/{folder}/Cargo.toml"):
                print(
                    f"{Style.BRIGHT}{Fore.BLUE}{folder}{Style.RESET_ALL} is detected fully-featured example, building",
                )

                build_command = f"cargo build --release --bin {folder}bin"
                print(
                    f"Testing build: {Fore.BLUE}{build_command}{Style.RESET_ALL}",
                )

                subprocess.run(
                    args=shlex.split(build_command),
                    cwd="examples",
                    capture_output=capture_output,
                    timeout=timeout,
                    env=os_environ,
                    check=True,
                )
                print()

        for folder in set(list_cargo_projects("examples")):
            if has_sdk_dependency_beyond_core_features(f"examples/{folder}/Cargo.toml"):
                print(
                    f"{Style.BRIGHT}{Fore.BLUE}{folder}{Style.RESET_ALL} is detected fully-featured example, ZK prove and verify",
                )

                if folder in prove_and_verify_exceptions:
                    print(
                        f"{Fore.RED}ZK prove and verify skipping for {Style.BRIGHT}{folder}{Style.NORMAL} as it is marked as an exception{Style.RESET_ALL}",
                    )
                else:
                    # Unlike core-only examples, fully featured examples make use of
                    # cross-program-calls and system-tapes. Hence, they don't only need
                    # to test their own prove-and-verify, but need to ensure that other
                    # programs also prove-and-verify for system-tape they generated. All
                    # dependent programs to be tested are supposed to be listed in
                    # `package.metadata.mozak.example_dependents` in respective `Cargo.toml` (the dependent's
                    # `Cargo.toml` is not read for recursive expansion).
                    extra_info = read_toml_file(f"examples/{folder}/Cargo.toml")[
                        "package"
                    ]["metadata"]["mozak"]
                    dependents = []
                    if "example_dependents" in extra_info.keys():
                        dependents = extra_info["example_dependents"]
                    # We assume this to be different from all dependents
                    prog_id = extra_info["example_program_id"]

                    system_tape_generation_command = f"""cargo run --release --features="native" --bin {folder}-native --target {arch_triple}"""
                    print(
                        f"System tape generation: {Fore.BLUE}{system_tape_generation_command}{Style.RESET_ALL}",
                    )

                    subprocess.run(
                        args=shlex.split(system_tape_generation_command),
                        cwd=f"examples/{folder}",
                        capture_output=capture_output,
                        timeout=timeout,
                        env=os_environ,
                        check=True,
                    )

                    print()

                    system_tape = f"examples/{folder}/out/{folder}.tape.json"

                    programs_to_run = [
                        (
                            f"examples/target/riscv32im-mozak-mozakvm-elf/release/{folder}bin",
                            prog_id,
                        )
                    ]

                    for dependent in dependents:
                        dependent_prog_id = read_toml_file(
                            f"examples/{dependent}/Cargo.toml"
                        )["package"]["metadata"]["mozak"]["example_program_id"]
                        programs_to_run.append(
                            (
                                f"examples/target/riscv32im-mozak-mozakvm-elf/release/{dependent}bin",
                                dependent_prog_id,
                            )
                        )

                    for elf, id_ in programs_to_run:
                        print(
                            f"ZK prove and verify for {Style.BRIGHT}{Fore.BLUE}{folder}{Style.RESET_ALL} requires execution of {elf} with ID: {id_}",
                        )
                        execution_command = f"""cargo run --bin mozak-cli -- prove-and-verify -vvv {elf} --system-tape {system_tape}"""
                        print(
                            f"ZK prove and verify (sub-proof): {Fore.BLUE}{execution_command}{Style.RESET_ALL}",
                        )

                        subprocess.run(
                            args=shlex.split(execution_command),
                            capture_output=capture_output,
                            timeout=timeout,
                            env=os_environ,
                            check=True,
                        )

                print()


if __name__ == "__main__":
    unittest.main()<|MERGE_RESOLUTION|>--- conflicted
+++ resolved
@@ -108,14 +108,8 @@
                         f"{Fore.RED}ZK prove and verify skipping for {Style.BRIGHT}{folder}{Style.NORMAL} as it is marked as an exception{Style.RESET_ALL}"
                     )
                 else:
-<<<<<<< HEAD
                     prove_and_verify_command = f"""cargo run --bin mozak-cli -- prove-and-verify \
                         examples/target/riscv32im-mozak-mozakvm-elf/release/{folder}"""
-=======
-                    prove_and_verify_command = f"""cargo run --bin mozak-cli -- prove-and-verify -vvv \
-                        examples/target/riscv32im-mozak-mozakvm-elf/release/{folder} \
-                        --self-prog-id {dummy_prog_id}"""
->>>>>>> f1102204
                     print(
                         f"ZK prove and verify: {Fore.BLUE}{prove_and_verify_command}{Style.RESET_ALL}"
                     )
